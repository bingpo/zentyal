--- conflicted
+++ resolved
@@ -1,16 +1,8 @@
-<<<<<<< HEAD
-zentyal-language-packs (7.0.1) focal; urgency=low
-
-  * New upstream release
-
- -- Bruno Lorente <blorente@novadevs.com>  Fri, 07 Jul 2023 20:09:12 +0200
-=======
 zentyal-language-packs (7.1.0) focal; urgency=low
 
   * New upstream release
 
  -- Bruno Lorente <blorente@novadevs.com>  Fri, 07 Jul 2023 20:53:12 +0200
->>>>>>> 305fd47d
 
 zentyal-language-packs (7.0.0) focal; urgency=low
 
