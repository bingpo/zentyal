--- conflicted
+++ resolved
@@ -4,11 +4,7 @@
 
 ADDITIONAL_ARGS=""
 EXTRA_ARGS="-j4"
-<<<<<<< HEAD
-MODULES_WITH_TESTS="common core users samba ebackup firewall antivirus remoteservices ips squid mail mailfilter ha"
-=======
-MODULES_WITH_TESTS="common core users samba ebackup firewall antivirus remoteservices ips squid mail mailfilter trafficshaping"
->>>>>>> 1a7ba42b
+MODULES_WITH_TESTS="common core users samba ebackup firewall antivirus remoteservices ips squid mail mailfilter ha trafficshaping"
 
 while getopts ":vjscf" opt; do
     case $opt in
