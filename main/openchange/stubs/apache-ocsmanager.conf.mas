<%args>
  $domain
</%args>

# FIXME: unhardcode port if customized
<VirtualHost *:443>
    ServerName autodiscover.<% $domain %>

    SSLEngine on
    SSLCertificateFile /etc/ocsmanager/domain.pem

    ProxyAddHeaders On

    # ocsmanager autodiscover
    ProxyPass /autodiscover http://127.0.0.1:5000/autodiscover

    # Serve OAB xml
    Alias /ews/oab.xml /var/lib/zentyal/dynamicwww/openchange/ews/oab.xml
    Alias /oab.xml /var/lib/zentyal/dynamicwww/openchange/ews/oab.xml
    <Directory  /var/lib/zentyal/dynamicwww/openchange/ews/oab.xml    >
        Require all granted
     </Directory>
    ProxyPass /ews/oab.xml !

    # ocsmanager Exchange Web Services (ews)
<<<<<<< HEAD
    ProxyPass /ews http://127.0.0.1:5000

=======
    ProxyPass /ews http://127.0.0.1:5000/ews
>>>>>>> 72f9358f
</VirtualHost><|MERGE_RESOLUTION|>--- conflicted
+++ resolved
@@ -23,10 +23,5 @@
     ProxyPass /ews/oab.xml !
 
     # ocsmanager Exchange Web Services (ews)
-<<<<<<< HEAD
-    ProxyPass /ews http://127.0.0.1:5000
-
-=======
     ProxyPass /ews http://127.0.0.1:5000/ews
->>>>>>> 72f9358f
 </VirtualHost>