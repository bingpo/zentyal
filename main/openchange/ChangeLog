--- conflicted
+++ resolved
@@ -1,7 +1,5 @@
 4.0
-<<<<<<< HEAD
 	+ Fixed backup/restore
-=======
 	+ OpenChange users can have mail accounts on different virtual domains
 	+ Add conf file for openchange module, containing broker config for
 	  mapiproxy server
@@ -10,7 +8,6 @@
 	+ Allow to customize CA attributes on initial configuration wizard
 	+ RPC proxy is available in web interface when you have only
 	  internal interfaces
->>>>>>> b608461e
 	+ Provision action triggers save changes action
 	+ Fixed deprovision
 	+ OpenChange account is enabled by default for all the new created users
