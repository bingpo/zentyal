--- conflicted
+++ resolved
@@ -1,9 +1,5 @@
-<<<<<<< HEAD
 3.5
 	+ Zentyal users removed from "only contacts" addressbook at sogo webUI
-=======
-3.4.5
->>>>>>> da4f1732
 	+ Make SOGo shared contacts display their CN
 	+ Updated SOGo conf
 	+ Added autodiscovery of server parameters
