--- conflicted
+++ resolved
@@ -1,5 +1,5 @@
-<<<<<<< HEAD
 HEAD
+	+ Redirect all /ews/ requests to OCSManager
 	+ Use .crt when downloading the certificate for RPC/Proxy
 	  to ease Windows importing
 	+ Changes to out-of-office required by upstream openchange changes
@@ -17,11 +17,6 @@
 	+ Fixed issue with Sieve separator parameter at sogo configuration
 3.5
 	+ Zentyal users removed from "only contacts" addressbook at sogo webUI
-=======
-3.2.10
-	+ Redirect all /ews/ requests to OCSManager
-3.2.9
->>>>>>> 739cc7d9
 	+ Make SOGo shared contacts display their CN
 	+ Updated SOGo conf
 	+ Added autodiscovery of server parameters
