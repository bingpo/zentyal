--- conflicted
+++ resolved
@@ -1,9 +1,6 @@
-<<<<<<< HEAD
-4.0.8
-=======
 HEAD
 	+ Configure automatic refresh of SOGo webmail to 5 min
->>>>>>> 73c7addf
+4.0.8
 	+ Change separator to match the one in dovecot config
 	+ Check if provision is possible before saving changes
 4.0.7
