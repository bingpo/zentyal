--- conflicted
+++ resolved
@@ -1,13 +1,9 @@
-HEAD
-<<<<<<< HEAD
+3.5
 	+ Depend on zentyal-users instead of zentyal-samba
-=======
 	+ Update sogo.conf to use Samba LDAP
->>>>>>> 94126e90
 	+ Extracted vdomain selection for outgoing mail to a new configuration
 	  model named Configuration
 	+ Added noMultipleOUSupportComponent support
-3.5
 	+ Set version to 3.5
 	+ Allow openchange working with old ldb/tdb backends (upgrade from 3.3)
 	+ Allow ActiveSync setup if z-push or sogo-activesync are installed
