<<<<<<< HEAD
3.4
	+ Migrated to use Plack / PSGI API instead of the CGI one
	+ Remove obsolete sope dependency
	+ Added rpcproxy service to zentyal-webserver for Outlook Anywhere
	+ Calendar invitations now sent via email by default
	+ Use service instead of deprecated invoke-rc.d for init.d scripts
	+ Set version to 3.4
=======
HEAD
	+ Better user addon integration
	+ Fixed bug which not enabled new user accounts when using different mail domain than AD domain
>>>>>>> af45f7da
	+ Clean all previous data before enabling the module
	+ Fix regression hiding from module status
	+ Fixed migration form that is missing a .js file to work
	+ Hide openchange service status from the dashboard and linked it status
	  to the one from Samba
	+ User addon - remove check that require AD domain to be the same as mail
	  virtual domain
	+ Added basic deprovision option
	+ Fixed a typo that makes openchange appear always off on Dashboard
	+ Added vdomain selection for outgoing mail at provision screen
3.3
	+ Added a dependency on the zoctools package to handle the server migration
	+ Updated to use the new communication protocol with the upgrade tool
	+ Show new organization selector by default and block Provision submit
	  with empty Organization Names
	+ Added sieve features
	+ Added autodiscovery of server parameters
	+ Removed the deprovision option, it needs more work to be useful
	+ Extract the list of existing organization names from AD for better user
	  experience
	+ Removed the selector of Administrative Group using the default one for
	  existing organizations and falling back to the default 'First
	  Administrative Group' for new installations. Exchange 2007 deprecated
	  those kind of groups
	+ Added a way to retrieve existing Organization Names
	+ Use ou=Users as baseDN in sogo.conf if openchange_disable_multiou=yes
	+ Changed field names to use the same terminology on Exchange
	  installations
	+ Added the firstorg and firstou arguments also when provisioning the
	  openchangedb and newuser part
	+ Switch from Error to TryCatch for exception handling
	+ Use new enableInnoDbIfNeeded() from core
	+ Mailbox migration user interface
	+ Disable mode select when provisioned
3.1.1
	+ Implement additional openchange server deployment
	+ Ensure no unsaved changes are pending before provision
3.1.0
	+ Initial release<|MERGE_RESOLUTION|>--- conflicted
+++ resolved
@@ -1,4 +1,3 @@
-<<<<<<< HEAD
 3.4
 	+ Migrated to use Plack / PSGI API instead of the CGI one
 	+ Remove obsolete sope dependency
@@ -6,11 +5,8 @@
 	+ Calendar invitations now sent via email by default
 	+ Use service instead of deprecated invoke-rc.d for init.d scripts
 	+ Set version to 3.4
-=======
-HEAD
 	+ Better user addon integration
 	+ Fixed bug which not enabled new user accounts when using different mail domain than AD domain
->>>>>>> af45f7da
 	+ Clean all previous data before enabling the module
 	+ Fix regression hiding from module status
 	+ Fixed migration form that is missing a .js file to work
