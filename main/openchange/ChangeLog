--- conflicted
+++ resolved
@@ -1,4 +1,5 @@
-<<<<<<< HEAD
+HEAD
+	+ Added noMultipleOUSupportComponent support
 3.4.3
 	+ Allow openchange working with old ldb/tdb backends (upgrade from 3.3)
 3.4.2
@@ -29,12 +30,6 @@
 	  model named Configuration
 	+ Better user addon integration
 	+ Fixed bug which not enabled new user accounts when using different mail domain than AD domain
-=======
-HEAD
-	+ Added noMultipleOUSupportComponent support
-	+ Conflict with zentyal-zarafa to avoid problems with libmapi.so
-3.2.7
->>>>>>> 1a7ba42b
 	+ Prevent OpenChange provision if we don't have access to update the
 	  schema or it's already extended by another OpenChange / Exchange
 	  previous installation.
