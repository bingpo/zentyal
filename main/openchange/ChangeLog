4.0
<<<<<<< HEAD
	+ OpenChange users can have mail accounts on different virtual domains
=======
	+ Add conf file for openchange module, containing broker config for
	  mapiproxy server
>>>>>>> c31973b3
	+ Use separate apache log files for ocsmanager
	+ Recreate openchange certificate if it is not the correct one
	+ Allow to customize CA attributes on initial configuration wizard
	+ RPC proxy is available in web interface when you have only
	  internal interfaces
	+ Provision action triggers save changes action
	+ Fixed deprovision
	+ OpenChange account is enabled by default for all the new created users
	+ Adapt to changes in Out Of Office implementation in OCSManager
	+ Allow to access SOGo also with the /webmail URL
	+ Apache handles now all the OC web services directly without haproxy/nginx
	+ Remove dependency on deprecated webserver module
	+ OpenChange -> Setup menu entry moved to Mail -> OpenChange
	+ Remove currently unused migration code
	+ Set version to 4.0
	+ Tune OCSManager configuration for autodiscover
	+ Redirect all /ews/ requests to OCSManager
	+ Use .crt when downloading the certificate for RPC/Proxy
	  to ease Windows importing
	+ Changes to out-of-office required by upstream openchange changes
	+ Notify when OpenChange is using the domain certificate
	+ Migrate RPC Proxy certificate to new use our zentyal-ca
	+ Adapted configuration for making Autodiscover works with Outlook Anywhere
	+ Adapted rcpproxy certificate generation to changes in webadmin certificates
	+ Depends on latest zentyal-samba to make sure openchange.conf
	  is correct
	+ openchange.conf named properties config uses splitted params
	+ Better certificate management for autodiscovery
3.5.1
	+ Fixed issue with Sieve separator parameter at sogo configuration
3.5
	+ Zentyal users removed from "only contacts" addressbook at sogo webUI
	+ Make SOGo shared contacts display their CN
	+ Updated SOGo conf
	+ Added autodiscovery of server parameters
	+ Proxying all Exchange Web Services to OCSManager
	+ Fixed wrong references to nginx error pages on ocsmanager conf
	+ Depend on zentyal-users instead of zentyal-samba
	+ Update sogo.conf to use Samba LDAP
	+ Extracted vdomain selection for outgoing mail to a new configuration
	  model named Configuration
	+ Added noMultipleOUSupportComponent support
	+ Set version to 3.5
	+ Allow openchange working with old ldb/tdb backends (upgrade from 3.3)
	+ Allow ActiveSync setup if z-push or sogo-activesync are installed
	+ Remove Migration menu
3.4.1
	+ Generate master password for IMAP access
3.4
	+ Avoid to mark webadmin as changed
	+ Update nginx template to allow access to /ews/oof
	+ Added UI message with sogo webmail interface location
	+ Sogo webmail shared contacts unified. Contacts working properly
	+ Use the new EBox::Samba::Ldbobject::isCritical method
	+ Contacts are now shown at the webmail interface
	+ Zentyal internal accounts hidden from webmail interface
	+ Save config if it changes in migration between versions
	+ Adapt sogo.conf to work only with ou=Users, fixes login problem
	+ Don't allow to remove outgoing mail virtual domain
	+ Added rpcproxy service
	+ Provision openchangedb with mysql as backend
	+ Migrated to use Plack / PSGI API instead of the CGI one
	+ Remove obsolete sope dependency
	+ Added rpcproxy service to zentyal-webserver for Outlook Anywhere
	+ Calendar invitations now sent via email by default
	+ Use service instead of deprecated invoke-rc.d for init.d scripts
	+ Set version to 3.4
	+ Using Zentyal MySQL confile template
	+ Extracted vdomain selection for outgoing mail to a new configuration
	  model named Configuration
	+ Better user addon integration
	+ Fixed bug which not enabled new user accounts when using different mail domain than AD domain
	+ Prevent OpenChange provision if we don't have access to update the
	  schema or it's already extended by another OpenChange / Exchange
	  previous installation.
	+ Clean all previous data before enabling the module
	+ Fix regression hiding from module status
	+ Fixed migration form that is missing a .js file to work
	+ Hide openchange service status from the dashboard and linked it status
	  to the one from Samba
	+ User addon - remove check that require AD domain to be the same as mail
	  virtual domain
	+ Added basic deprovision option
	+ Fixed a typo that makes openchange appear always off on Dashboard
	+ Added vdomain selection for outgoing mail at provision screen
3.3
	+ Added a dependency on the zoctools package to handle the server migration
	+ Updated to use the new communication protocol with the upgrade tool
	+ Show new organization selector by default and block Provision submit
	  with empty Organization Names
	+ Added sieve features
	+ Added autodiscovery of server parameters
	+ Removed the deprovision option, it needs more work to be useful
	+ Extract the list of existing organization names from AD for better user
	  experience
	+ Removed the selector of Administrative Group using the default one for
	  existing organizations and falling back to the default 'First
	  Administrative Group' for new installations. Exchange 2007 deprecated
	  those kind of groups
	+ Added a way to retrieve existing Organization Names
	+ Use ou=Users as baseDN in sogo.conf if openchange_disable_multiou=yes
	+ Changed field names to use the same terminology on Exchange
	  installations
	+ Added the firstorg and firstou arguments also when provisioning the
	  openchangedb and newuser part
	+ Switch from Error to TryCatch for exception handling
	+ Use new enableInnoDbIfNeeded() from core
	+ Mailbox migration user interface
	+ Disable mode select when provisioned
3.1.1
	+ Implement additional openchange server deployment
	+ Ensure no unsaved changes are pending before provision
3.1.0
	+ Initial release<|MERGE_RESOLUTION|>--- conflicted
+++ resolved
@@ -1,10 +1,7 @@
 4.0
-<<<<<<< HEAD
 	+ OpenChange users can have mail accounts on different virtual domains
-=======
 	+ Add conf file for openchange module, containing broker config for
 	  mapiproxy server
->>>>>>> c31973b3
 	+ Use separate apache log files for ocsmanager
 	+ Recreate openchange certificate if it is not the correct one
 	+ Allow to customize CA attributes on initial configuration wizard
