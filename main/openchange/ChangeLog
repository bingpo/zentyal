<<<<<<< HEAD
3.4
	+ Migrated to use Plack / PSGI API instead of the CGI one
	+ Remove obsolete sope dependency
	+ Added rpcproxy service to zentyal-webserver for Outlook Anywhere
	+ Calendar invitations now sent via email by default
	+ Use service instead of deprecated invoke-rc.d for init.d scripts
	+ Set version to 3.4
=======
HEAD
	+ Clean all previous data before enabling the module
	+ Fix regression hiding from module status
>>>>>>> 388be3cb
	+ Fixed migration form that is missing a .js file to work
	+ Hide openchange service status from the dashboard and linked it status
	  to the one from Samba
	+ User addon - remove check that require AD domain to be the same as mail
	  virtual domain
	+ Added basic deprovision option
	+ Fixed a typo that makes openchange appear always off on Dashboard
	+ Added vdomain selection for outgoing mail at provision screen
3.3
	+ Added a dependency on the zoctools package to handle the server migration
	+ Updated to use the new communication protocol with the upgrade tool
	+ Show new organization selector by default and block Provision submit
	  with empty Organization Names
	+ Added sieve features
	+ Added autodiscovery of server parameters
	+ Removed the deprovision option, it needs more work to be useful
	+ Extract the list of existing organization names from AD for better user
	  experience
	+ Removed the selector of Administrative Group using the default one for
	  existing organizations and falling back to the default 'First
	  Administrative Group' for new installations. Exchange 2007 deprecated
	  those kind of groups
	+ Added a way to retrieve existing Organization Names
	+ Use ou=Users as baseDN in sogo.conf if openchange_disable_multiou=yes
	+ Changed field names to use the same terminology on Exchange
	  installations
	+ Added the firstorg and firstou arguments also when provisioning the
	  openchangedb and newuser part
	+ Switch from Error to TryCatch for exception handling
	+ Use new enableInnoDbIfNeeded() from core
	+ Mailbox migration user interface
	+ Disable mode select when provisioned
3.1.1
	+ Implement additional openchange server deployment
	+ Ensure no unsaved changes are pending before provision
3.1.0
	+ Initial release<|MERGE_RESOLUTION|>--- conflicted
+++ resolved
@@ -1,4 +1,3 @@
-<<<<<<< HEAD
 3.4
 	+ Migrated to use Plack / PSGI API instead of the CGI one
 	+ Remove obsolete sope dependency
@@ -6,11 +5,8 @@
 	+ Calendar invitations now sent via email by default
 	+ Use service instead of deprecated invoke-rc.d for init.d scripts
 	+ Set version to 3.4
-=======
-HEAD
 	+ Clean all previous data before enabling the module
 	+ Fix regression hiding from module status
->>>>>>> 388be3cb
 	+ Fixed migration form that is missing a .js file to work
 	+ Hide openchange service status from the dashboard and linked it status
 	  to the one from Samba
