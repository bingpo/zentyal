--- conflicted
+++ resolved
@@ -1,10 +1,7 @@
 HEAD
-<<<<<<< HEAD
+	+ Adapt to changes in Out Of Office implementation in OCSManager
 	+ Enabling SOGo login with user mail address makes possible Z-Push
 	  carddav server synchronization
-=======
-	+ Adapt to changes in Out Of Office implementation in OCSManager
->>>>>>> 2f0fb486
 3.5.4
 	+ Tune OCSManager configuration for autodiscover
 	+ Redirect all /ews/ requests to OCSManager
