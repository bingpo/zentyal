<<<<<<< HEAD
3.3.1
	+ User addon - remove check that require AD domain to be the same as mail
	  virtual domain
	+ Added basic deprovision option
=======
HEAD
	+ Hide openchange service status from the dashboard and linked it status
	  to the one from Samba
3.2.3
>>>>>>> 8b81dda1
	+ Fixed a typo that makes openchange appear always off on Dashboard
	+ Added vdomain selection for outgoing mail at provision screen
3.3
	+ Added a dependency on the zoctools package to handle the server migration
	+ Updated to use the new communication protocol with the upgrade tool
	+ Show new organization selector by default and block Provision submit
	  with empty Organization Names
	+ Added sieve features
	+ Added autodiscovery of server parameters
	+ Removed the deprovision option, it needs more work to be useful
	+ Extract the list of existing organization names from AD for better user
	  experience
	+ Removed the selector of Administrative Group using the default one for
	  existing organizations and falling back to the default 'First
	  Administrative Group' for new installations. Exchange 2007 deprecated
	  those kind of groups
	+ Added a way to retrieve existing Organization Names
	+ Use ou=Users as baseDN in sogo.conf if openchange_disable_multiou=yes
	+ Changed field names to use the same terminology on Exchange
	  installations
	+ Added the firstorg and firstou arguments also when provisioning the
	  openchangedb and newuser part
	+ Switch from Error to TryCatch for exception handling
	+ Use new enableInnoDbIfNeeded() from core
	+ Mailbox migration user interface
	+ Disable mode select when provisioned
3.1.1
	+ Implement additional openchange server deployment
	+ Ensure no unsaved changes are pending before provision
3.1.0
	+ Initial release<|MERGE_RESOLUTION|>--- conflicted
+++ resolved
@@ -1,14 +1,10 @@
-<<<<<<< HEAD
+HEAD
+	+ Hide openchange service status from the dashboard and linked it status
+	  to the one from Samba
 3.3.1
 	+ User addon - remove check that require AD domain to be the same as mail
 	  virtual domain
 	+ Added basic deprovision option
-=======
-HEAD
-	+ Hide openchange service status from the dashboard and linked it status
-	  to the one from Samba
-3.2.3
->>>>>>> 8b81dda1
 	+ Fixed a typo that makes openchange appear always off on Dashboard
 	+ Added vdomain selection for outgoing mail at provision screen
 3.3
