HEAD
<<<<<<< HEAD
	+ Added methods to remove OpenChange accounts attributes
=======
	+ Added provision_ignore_already_exists configuration key to skip
	  existent elements on provision
>>>>>>> bdfccec5
	+ Now groups can be provisioned for OpenChange
4.1.2
	+ Configuration for openchange notifications with dovecot plugin
4.1.1
	+ Bump version due to wrongly released package with no changes
4.1
	+ Remove deprecated notification service deps and daemon
	+ Disable Vacations feature from SOGo webmail
	+ Remove z-push support in favor of sogo-activesync
	+ Disable SOGo login for user accounts without mail enabled
	+ Enable password change from the SOGo webmail
	+ Configure automatic refresh of SOGo webmail to 5 min
4.0.8
	+ Change separator to match the one in dovecot config
	+ Check if provision is possible before saving changes
4.0.7
	+ Changes to allow provision as ADC
	+ Improve doc for the conf key sodod_prefork
	+ Fix error when removing the sogo database in deprovision
	+ Improve config for Sogo, setting up WOWorkersCount to 3 from 1
	+ Fixed unsaved changes precondition
	+ Add Ubuntu standard document root to apache virtual servers
4.0.6
	+ Fixed postinst script
4.0.5
	+ sogod is now properly managed by zentyal-openchange
4.0.4
	+ Restart sogod when sogo package is upgraded
	+ Set RPC Proxy log level to debug only when debug is enabled
	+ ActiveSync needs to have a HTTPS webmail enabled. Also handling
	  Z-Push config files
	+ Updated vdomains model strings warning about HTTP usage
	+ Fixed backup/restore
	+ ActiveSync needs to have a HTTPS webmail enabled
4.0.3
	+ Fixed regresion on save changes popup on deprovision
	+ Migrate SOGo database when upgrading from 3.5
4.0.2
	+ zentyal-sogo package removal management
4.0.1
	+ Cache DomainTable DNS model in VDomains to avoid querying it in
	  acquirers
	+ Fix problems with some translations on CA name with non-ASCII chars
	+ Disable HTTPS and SSL options for vdomain after certificate is revoked
	+ When removing user delete its sogo database rows
	+ Raise error on wizard when the user enter unsupported characters
	  for the CA
4.0
	+ Make sure no repeated preconditons are shown
	+ OpenChange users can have mail accounts on different virtual domains
	+ Add conf file for openchange module, containing broker config for
	  mapiproxy server
	+ Use separate apache log files for ocsmanager
	+ Recreate openchange certificate if it is not the correct one
	+ Allow to customize CA attributes on initial configuration wizard
	+ RPC proxy is available in web interface when you have only
	  internal interfaces
	+ Provision action triggers save changes action
	+ Fixed deprovision
	+ OpenChange account is enabled by default for all the new created users
	+ Adapt to changes in Out Of Office implementation in OCSManager
	+ Allow to access SOGo also with the /webmail URL
	+ Apache handles now all the OC web services directly without haproxy/nginx
	+ Remove dependency on deprecated webserver module
	+ OpenChange -> Setup menu entry moved to Mail -> OpenChange
	+ Remove currently unused migration code
	+ Set version to 4.0
	+ Tune OCSManager configuration for autodiscover
	+ Redirect all /ews/ requests to OCSManager
	+ Use .crt when downloading the certificate for RPC/Proxy
	  to ease Windows importing
	+ Changes to out-of-office required by upstream openchange changes
	+ Notify when OpenChange is using the domain certificate
	+ Migrate RPC Proxy certificate to new use our zentyal-ca
	+ Adapted configuration for making Autodiscover works with Outlook Anywhere
	+ Adapted rcpproxy certificate generation to changes in webadmin certificates
	+ Depends on latest zentyal-samba to make sure openchange.conf
	  is correct
	+ openchange.conf named properties config uses splitted params
	+ Better certificate management for autodiscovery
3.5.1
	+ Fixed issue with Sieve separator parameter at sogo configuration
3.5
	+ Zentyal users removed from "only contacts" addressbook at sogo webUI
	+ Make SOGo shared contacts display their CN
	+ Updated SOGo conf
	+ Added autodiscovery of server parameters
	+ Proxying all Exchange Web Services to OCSManager
	+ Fixed wrong references to nginx error pages on ocsmanager conf
	+ Depend on zentyal-users instead of zentyal-samba
	+ Update sogo.conf to use Samba LDAP
	+ Extracted vdomain selection for outgoing mail to a new configuration
	  model named Configuration
	+ Added noMultipleOUSupportComponent support
	+ Set version to 3.5
	+ Allow openchange working with old ldb/tdb backends (upgrade from 3.3)
	+ Allow ActiveSync setup if z-push or sogo-activesync are installed
	+ Remove Migration menu
3.4.1
	+ Generate master password for IMAP access
3.4
	+ Avoid to mark webadmin as changed
	+ Update nginx template to allow access to /ews/oof
	+ Added UI message with sogo webmail interface location
	+ Sogo webmail shared contacts unified. Contacts working properly
	+ Use the new EBox::Samba::Ldbobject::isCritical method
	+ Contacts are now shown at the webmail interface
	+ Zentyal internal accounts hidden from webmail interface
	+ Save config if it changes in migration between versions
	+ Adapt sogo.conf to work only with ou=Users, fixes login problem
	+ Don't allow to remove outgoing mail virtual domain
	+ Added rpcproxy service
	+ Provision openchangedb with mysql as backend
	+ Migrated to use Plack / PSGI API instead of the CGI one
	+ Remove obsolete sope dependency
	+ Added rpcproxy service to zentyal-webserver for Outlook Anywhere
	+ Calendar invitations now sent via email by default
	+ Use service instead of deprecated invoke-rc.d for init.d scripts
	+ Set version to 3.4
	+ Using Zentyal MySQL confile template
	+ Extracted vdomain selection for outgoing mail to a new configuration
	  model named Configuration
	+ Better user addon integration
	+ Fixed bug which not enabled new user accounts when using different mail domain than AD domain
	+ Prevent OpenChange provision if we don't have access to update the
	  schema or it's already extended by another OpenChange / Exchange
	  previous installation.
	+ Clean all previous data before enabling the module
	+ Fix regression hiding from module status
	+ Fixed migration form that is missing a .js file to work
	+ Hide openchange service status from the dashboard and linked it status
	  to the one from Samba
	+ User addon - remove check that require AD domain to be the same as mail
	  virtual domain
	+ Added basic deprovision option
	+ Fixed a typo that makes openchange appear always off on Dashboard
	+ Added vdomain selection for outgoing mail at provision screen
3.3
	+ Added a dependency on the zoctools package to handle the server migration
	+ Updated to use the new communication protocol with the upgrade tool
	+ Show new organization selector by default and block Provision submit
	  with empty Organization Names
	+ Added sieve features
	+ Added autodiscovery of server parameters
	+ Removed the deprovision option, it needs more work to be useful
	+ Extract the list of existing organization names from AD for better user
	  experience
	+ Removed the selector of Administrative Group using the default one for
	  existing organizations and falling back to the default 'First
	  Administrative Group' for new installations. Exchange 2007 deprecated
	  those kind of groups
	+ Added a way to retrieve existing Organization Names
	+ Use ou=Users as baseDN in sogo.conf if openchange_disable_multiou=yes
	+ Changed field names to use the same terminology on Exchange
	  installations
	+ Added the firstorg and firstou arguments also when provisioning the
	  openchangedb and newuser part
	+ Switch from Error to TryCatch for exception handling
	+ Use new enableInnoDbIfNeeded() from core
	+ Mailbox migration user interface
	+ Disable mode select when provisioned
3.1.1
	+ Implement additional openchange server deployment
	+ Ensure no unsaved changes are pending before provision
3.1.0
	+ Initial release<|MERGE_RESOLUTION|>--- conflicted
+++ resolved
@@ -1,10 +1,7 @@
 HEAD
-<<<<<<< HEAD
-	+ Added methods to remove OpenChange accounts attributes
-=======
 	+ Added provision_ignore_already_exists configuration key to skip
 	  existent elements on provision
->>>>>>> bdfccec5
+	+ Added methods to remove OpenChange accounts attributes
 	+ Now groups can be provisioned for OpenChange
 4.1.2
 	+ Configuration for openchange notifications with dovecot plugin
