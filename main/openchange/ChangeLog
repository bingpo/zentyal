--- conflicted
+++ resolved
@@ -1,4 +1,6 @@
 HEAD
+	+ Extracted vdomain selection for outgoing mail to a new configuration
+	  model named Configuration
 	+ Added noMultipleOUSupportComponent support
 3.4.3
 	+ Allow openchange working with old ldb/tdb backends (upgrade from 3.3)
@@ -33,12 +35,6 @@
 	+ Prevent OpenChange provision if we don't have access to update the
 	  schema or it's already extended by another OpenChange / Exchange
 	  previous installation.
-<<<<<<< HEAD
-=======
-	+ Extracted vdomain selection for outgoing mail to a new configuration
-	  model named Configuration
-3.2.6
->>>>>>> 7e325464
 	+ Clean all previous data before enabling the module
 	+ Fix regression hiding from module status
 	+ Fixed migration form that is missing a .js file to work
