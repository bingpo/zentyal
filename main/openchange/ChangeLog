--- conflicted
+++ resolved
@@ -1,9 +1,6 @@
 HEAD
-<<<<<<< HEAD
+	+ Added noMultipleOUSupportComponent support
 	+ Conflict with zentyal-zarafa to avoid problems with libmapi.so
-=======
-	+ Added noMultipleOUSupportComponent support
->>>>>>> 80915c89
 3.2.7
 	+ Prevent OpenChange provision if we don't have access to update the
 	  schema or it's already extended by another OpenChange / Exchange
