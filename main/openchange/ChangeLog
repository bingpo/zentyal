--- conflicted
+++ resolved
@@ -1,13 +1,10 @@
 4.0
-<<<<<<< HEAD
 	+ Add conf file for openchange module, containing broker config for
 	  mapiproxy server
-=======
 	+ Recreate openchange certificate if it is not the correct one
 	+ Allow to customize CA attributes on initial configuration wizard
 	+ RPC proxy is available in web interface when you have only
 	  internal interfaces
->>>>>>> fcf3d4dc
 	+ Provision action triggers save changes action
 	+ Fixed deprovision
 	+ OpenChange account is enabled by default for all the new created users
