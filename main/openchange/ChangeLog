4.0
<<<<<<< HEAD
	+ Provision action triggers save changes action
	+ Fixed deprovision
=======
	+ OpenChange account is enabled by default for all the new created users
	+ Adapt to changes in Out Of Office implementation in OCSManager
	+ Allow to access SOGo also with the /webmail URL
	+ Apache handles now all the OC web services directly without haproxy/nginx
	+ Remove dependency on deprecated webserver module
	+ OpenChange -> Setup menu entry moved to Mail -> OpenChange
	+ Remove currently unused migration code
>>>>>>> 8db901bb
	+ Set version to 4.0
	+ Enabling SOGo login with user mail address makes possible Z-Push
	  carddav server synchronization
	+ Tune OCSManager configuration for autodiscover
	+ Redirect all /ews/ requests to OCSManager
	+ Use .crt when downloading the certificate for RPC/Proxy
	  to ease Windows importing
	+ Changes to out-of-office required by upstream openchange changes
	+ Notify when OpenChange is using the domain certificate
	+ Migrate RPC Proxy certificate to new use our zentyal-ca
	+ Adapted configuration for making Autodiscover works with Outlook Anywhere
	+ Adapted rcpproxy certificate generation to changes in webadmin certificates
	+ Depends on latest zentyal-samba to make sure openchange.conf
	  is correct
	+ openchange.conf named properties config uses splitted params
	+ Better certificate management for autodiscovery
3.5.1
	+ Fixed issue with Sieve separator parameter at sogo configuration
3.5
	+ Zentyal users removed from "only contacts" addressbook at sogo webUI
	+ Make SOGo shared contacts display their CN
	+ Updated SOGo conf
	+ Added autodiscovery of server parameters
	+ Proxying all Exchange Web Services to OCSManager
	+ Fixed wrong references to nginx error pages on ocsmanager conf
	+ Depend on zentyal-users instead of zentyal-samba
	+ Update sogo.conf to use Samba LDAP
	+ Extracted vdomain selection for outgoing mail to a new configuration
	  model named Configuration
	+ Added noMultipleOUSupportComponent support
	+ Set version to 3.5
	+ Allow openchange working with old ldb/tdb backends (upgrade from 3.3)
	+ Allow ActiveSync setup if z-push or sogo-activesync are installed
	+ Remove Migration menu
3.4.1
	+ Generate master password for IMAP access
3.4
	+ Avoid to mark webadmin as changed
	+ Update nginx template to allow access to /ews/oof
	+ Added UI message with sogo webmail interface location
	+ Sogo webmail shared contacts unified. Contacts working properly
	+ Use the new EBox::Samba::Ldbobject::isCritical method
	+ Contacts are now shown at the webmail interface
	+ Zentyal internal accounts hidden from webmail interface
	+ Save config if it changes in migration between versions
	+ Adapt sogo.conf to work only with ou=Users, fixes login problem
	+ Don't allow to remove outgoing mail virtual domain
	+ Added rpcproxy service
	+ Provision openchangedb with mysql as backend
	+ Migrated to use Plack / PSGI API instead of the CGI one
	+ Remove obsolete sope dependency
	+ Added rpcproxy service to zentyal-webserver for Outlook Anywhere
	+ Calendar invitations now sent via email by default
	+ Use service instead of deprecated invoke-rc.d for init.d scripts
	+ Set version to 3.4
	+ Using Zentyal MySQL confile template
	+ Extracted vdomain selection for outgoing mail to a new configuration
	  model named Configuration
	+ Better user addon integration
	+ Fixed bug which not enabled new user accounts when using different mail domain than AD domain
	+ Prevent OpenChange provision if we don't have access to update the
	  schema or it's already extended by another OpenChange / Exchange
	  previous installation.
	+ Clean all previous data before enabling the module
	+ Fix regression hiding from module status
	+ Fixed migration form that is missing a .js file to work
	+ Hide openchange service status from the dashboard and linked it status
	  to the one from Samba
	+ User addon - remove check that require AD domain to be the same as mail
	  virtual domain
	+ Added basic deprovision option
	+ Fixed a typo that makes openchange appear always off on Dashboard
	+ Added vdomain selection for outgoing mail at provision screen
3.3
	+ Added a dependency on the zoctools package to handle the server migration
	+ Updated to use the new communication protocol with the upgrade tool
	+ Show new organization selector by default and block Provision submit
	  with empty Organization Names
	+ Added sieve features
	+ Added autodiscovery of server parameters
	+ Removed the deprovision option, it needs more work to be useful
	+ Extract the list of existing organization names from AD for better user
	  experience
	+ Removed the selector of Administrative Group using the default one for
	  existing organizations and falling back to the default 'First
	  Administrative Group' for new installations. Exchange 2007 deprecated
	  those kind of groups
	+ Added a way to retrieve existing Organization Names
	+ Use ou=Users as baseDN in sogo.conf if openchange_disable_multiou=yes
	+ Changed field names to use the same terminology on Exchange
	  installations
	+ Added the firstorg and firstou arguments also when provisioning the
	  openchangedb and newuser part
	+ Switch from Error to TryCatch for exception handling
	+ Use new enableInnoDbIfNeeded() from core
	+ Mailbox migration user interface
	+ Disable mode select when provisioned
3.1.1
	+ Implement additional openchange server deployment
	+ Ensure no unsaved changes are pending before provision
3.1.0
	+ Initial release<|MERGE_RESOLUTION|>--- conflicted
+++ resolved
@@ -1,8 +1,6 @@
 4.0
-<<<<<<< HEAD
 	+ Provision action triggers save changes action
 	+ Fixed deprovision
-=======
 	+ OpenChange account is enabled by default for all the new created users
 	+ Adapt to changes in Out Of Office implementation in OCSManager
 	+ Allow to access SOGo also with the /webmail URL
@@ -10,7 +8,6 @@
 	+ Remove dependency on deprecated webserver module
 	+ OpenChange -> Setup menu entry moved to Mail -> OpenChange
 	+ Remove currently unused migration code
->>>>>>> 8db901bb
 	+ Set version to 4.0
 	+ Enabling SOGo login with user mail address makes possible Z-Push
 	  carddav server synchronization
