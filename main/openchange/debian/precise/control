--- conflicted
+++ resolved
@@ -14,18 +14,13 @@
  libstring-random-perl,
  sogo-openchange (>= 2.1.0-zentyal6),
  sope4.9-gdl1-mysql (>= 4.9-zentyal1),
-<<<<<<< HEAD
  libuuid-tiny-perl,
  libanyevent-perl,
  libanyevent-rabbitmq-perl,
  libnet-rabbitfoot-perl,
  librabbitmq1,
  rabbitmq-server
-Description: Zentyal - OpenChange server
-=======
- libuuid-tiny-perl
 Description: Zentyal - OpenChange Server
->>>>>>> a35c97ea
  Zentyal is a Linux small business server that can act as
  a Gateway, Unified Threat Manager, Office Server, Infrastructure
  Manager, Unified Communications Server or a combination of them. One
