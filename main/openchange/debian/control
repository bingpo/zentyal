Source: zentyal-openchange
Section: web
Priority: optional
Maintainer: José Antonio Calvo <jacalvo@zentyal.org>
Build-Depends: zbuildtools
Standards-Version: 3.9.2

Package: zentyal-openchange
Architecture: all
Pre-Depends: zentyal-core
Depends: zentyal-core (>= 4.0~1), zentyal-core (<< 4.1),
         zentyal-samba, zentyal-mail, zentyal-ca,
         openchangeserver (>= 3:2.0-2~20140606-1~96),
         openchange-rpcproxy, libstring-random-perl,
<<<<<<< HEAD
         openchange-ocsmanager, openchange-notification, zoctools,
         sogo-openchange (>= 2.1.0-zentyal6),
         libuuid-tiny-perl, libanyevent-perl, dovecot-openchange-plugin,
         libanyevent-rabbitmq-perl, libnet-rabbitfoot-perl,
         librabbitmq1, rabbitmq-server, ${misc:Depends}
=======
         openchange-ocsmanager (>> 3:2.3-zentyal1),
         apache2, zoctools, zip,
         sogo-openchange (>= 2.2.5-zentyal1~20140618-1~108),
         ${misc:Depends}
>>>>>>> d6133073
Description: Zentyal - OpenChange Server
 Zentyal is a Linux small business server that can act as
 a Gateway, Unified Threat Manager, Office Server, Infrastructure
 Manager, Unified Communications Server or a combination of them. One
 single, easy-to-use platform to manage all your network services.
 .
 This module provides a complete solution to interoperate with Microsoft
 Outlook clients or Microsoft Exchange servers.<|MERGE_RESOLUTION|>--- conflicted
+++ resolved
@@ -12,18 +12,11 @@
          zentyal-samba, zentyal-mail, zentyal-ca,
          openchangeserver (>= 3:2.0-2~20140606-1~96),
          openchange-rpcproxy, libstring-random-perl,
-<<<<<<< HEAD
-         openchange-ocsmanager, openchange-notification, zoctools,
-         sogo-openchange (>= 2.1.0-zentyal6),
-         libuuid-tiny-perl, libanyevent-perl, dovecot-openchange-plugin,
-         libanyevent-rabbitmq-perl, libnet-rabbitfoot-perl,
-         librabbitmq1, rabbitmq-server, ${misc:Depends}
-=======
          openchange-ocsmanager (>> 3:2.3-zentyal1),
+         openchange-notification, dovecot-openchange-plugin,
          apache2, zoctools, zip,
          sogo-openchange (>= 2.2.5-zentyal1~20140618-1~108),
          ${misc:Depends}
->>>>>>> d6133073
 Description: Zentyal - OpenChange Server
  Zentyal is a Linux small business server that can act as
  a Gateway, Unified Threat Manager, Office Server, Infrastructure
