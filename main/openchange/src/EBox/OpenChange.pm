# Copyright (C) 2013 Zentyal S.L.
#
# This program is free software; you can redistribute it and/or modify
# it under the terms of the GNU General Public License, version 2, as
# published by the Free Software Foundation.
#
# This program is distributed in the hope that it will be useful,
# but WITHOUT ANY WARRANTY; without even the implied warranty of
# MERCHANTABILITY or FITNESS FOR A PARTICULAR PURPOSE.  See the
# GNU General Public License for more details.
#
# You should have received a copy of the GNU General Public License
# along with this program; if not, write to the Free Software
# Foundation, Inc., 59 Temple Place, Suite 330, Boston, MA  02111-1307  USA

use strict;
use warnings;

package EBox::OpenChange;

use base qw(EBox::Module::Service EBox::LdapModule
            EBox::HAProxy::ServiceBase EBox::VDomainModule);

use EBox::Config;
use EBox::DBEngineFactory;
use EBox::Exceptions::Sudo::Command;
use EBox::Exceptions::External;
use EBox::Gettext;
use EBox::Global;
use EBox::Menu::Item;
use EBox::Module::Base;
use EBox::OpenChange::LdapUser;
use EBox::OpenChange::ExchConfigurationContainer;
use EBox::OpenChange::ExchOrganizationContainer;
use EBox::OpenChange::VDomainsLdap;
use EBox::Samba qw(PRIVATE_DIR);
use EBox::Sudo;
use EBox::Util::Certificate;

use TryCatch::Lite;
use String::Random;
use File::Basename;

use constant SOGO_PORT => 20000;
use constant SOGO_DEFAULT_PREFORK => 1;

use constant SOGO_DEFAULT_FILE => '/etc/default/sogo';
use constant SOGO_CONF_FILE => '/etc/sogo/sogo.conf';
use constant SOGO_PID_FILE => '/var/run/sogo/sogo.pid';
use constant SOGO_LOG_FILE => '/var/log/sogo/sogo.log';

use constant OCSMANAGER_CONF_FILE => '/etc/ocsmanager/ocsmanager.ini';
use constant OCSMANAGER_INC_FILE  => '/var/lib/zentyal/conf/openchange/ocsmanager.conf';

use constant RPCPROXY_AUTH_CACHE_DIR => '/var/cache/ntlmauthhandler';
use constant RPCPROXY_PORT           => 62081;
use constant RPCPROXY_STOCK_CONF_FILE => '/etc/apache2/conf.d/rpcproxy.conf';
use constant REWRITE_POLICY_FILE => '/etc/postfix/generic';

use constant OPENCHANGE_MYSQL_PASSWD_FILE => EBox::Config->conf . '/openchange/mysql.passwd';
use constant OPENCHANGE_IMAP_PASSWD_FILE => EBox::Samba::PRIVATE_DIR . 'mapistore/master.password';

# Method: _create
#
#   The constructor, instantiate module
#
sub _create
{
    my $class = shift;
    my $self = $class->SUPER::_create(name => 'openchange',
                                      printableName => 'OpenChange',
                                      @_);
    bless ($self, $class);
    return $self;
}

# Method: initialSetup
#
# Overrides:
#
#   EBox::Module::Base::initialSetup
#
sub initialSetup
{
    my ($self, $version) = @_;

    #FIXME: is this deprecated (in 3.4)? needs to be done always? better to include a version check
    $self->_migrateFormKeys();

    if (defined($version)
<<<<<<< HEAD
            and (EBox::Util::Version::compare($version, '3.3.3') < 0)) {
        $self->_migrateOutgoingDomain();
    }

    if ($self->changed()) {
        $self->saveConfigRecursive();
    }
=======
            and (EBox::Util::Version::compare($version, '3.2') < 0)) {
        $self->_migrateOutgoingDomain();
    }
>>>>>>> 7e325464
}

# Migration of form keys after extracting the rewrite rule for outgoing domain
# from the provision form.
#
sub _migrateOutgoingDomain
{
  my ($self) = @_;

  my $oldKeyValue = $self->get('Provision/keys/form');
  $self->set('Configuration/keys/form', $oldKeyValue);
}

# Migration of form keys to better names (between development versions)
#
# * Migrate redis keys from firstorganization to organizationname and firstorganizationunit to administrativegroup
#
sub _migrateFormKeys
{
    my ($self) = @_;
    my $modelName = 'Provision';
    my @keys = ("openchange/conf/$modelName/keys/form", "openchange/ro/$modelName/keys/form");

    my $state = $self->get_state();
    my $keyField = 'organizationname';
    my $redis = $self->redis();
    foreach my $key (@keys) {
        my $value = $redis->get($key);
        if (defined $value->{firstorganization}) {
            $state->{$modelName}->{$keyField} = $value->{firstorganization};
            delete $value->{firstorganization};
        }
        if (defined $value->{organizationname}) {
            $state->{$modelName}->{$keyField} = $value->{organizationname};
            delete $value->{organizationname};
        }
        if (defined $value->{firstorganizationunit}) {
            delete $value->{firstorganizationunit};
        }
        if (defined $value->{administrativegroup}) {
            delete $value->{administrativegroup};
        }
        $redis->set($key, $value);
    }
    if ($self->isProvisioned()) {
        # The organization name is only useful if the server is already provisioned.
        $self->set_state($state);
    }
}

# Method: enableActions
#
# Action to do when openchange module is enabled for first time
#
sub enableActions
{
    my ($self) = @_;
    $self->SUPER::enableActions();
    $self->_setupDNS();
}

# Method: enableService
#
#   Override EBox::Module::Service::enableService to notify samba
#
sub enableService
{
    my ($self, $status) = @_;

    $self->SUPER::enableService($status);
    if ($self->changed()) {
        # manage the nginx include file
        my $webadmin = $self->global()->modInstance('webadmin');
        if ($status) {
            $webadmin->addNginxInclude(OCSMANAGER_INC_FILE);
        } else {
            $webadmin->removeNginxInclude(OCSMANAGER_INC_FILE);
        }
    }
}

sub _daemonsToDisable
{
    my ($self) = @_;

    my $daemons = [
        {
            name => 'openchange-ocsmanager',
            type => 'init.d',
        }
       ];
    return $daemons;
}

# Method: _daemons
#
# Overrides:
#
#      <EBox::Module::Service::_daemons>
#
sub _daemons
{
    my ($self) = @_;
    my $daemons = [
        {
            name         => 'zentyal.ocsmanager',
            type         => 'upstart',
            precondition => sub { return $self->_autodiscoverEnabled() },
        },
        {
            name         => 'zentyal.zoc-migrate',
            type         => 'upstart',
            precondition => sub { return $self->isProvisioned() },
        },
    ];

    return $daemons;
}

# Method: isRunning
#
#   Links Openchange running status to Samba status.
#
# Overrides: <EBox::Module::Service::isRunning>
#
sub isRunning
{
    my ($self) = @_;

    my $running = $self->SUPER::isRunning();

    if ($running) {
        my $sambaMod = $self->global()->modInstance('samba');
        return $sambaMod->isRunning();
    } else {
        return $running;
    }
}

sub _autodiscoverEnabled
{
    my ($self) = @_;
    return $self->isProvisioned();
}

sub _rpcProxyEnabled
{
    my ($self) = @_;
    if (not $self->isProvisioned() or not $self->isEnabled()) {
        return 0;
    }

    my $rpcpSettings = $self->model('RPCProxy');
    return $rpcpSettings->enabled();
}

sub usedFiles
{
    my @files = ();
    push (@files, {
        file => SOGO_DEFAULT_FILE,
        reason => __('To configure sogo daemon'),
        module => 'openchange'
       });
    push (@files, {
        file => SOGO_CONF_FILE,
        reason => __('To configure sogo parameters'),
        module => 'openchange'
       });
    push (@files, {
       file => OCSMANAGER_CONF_FILE,
       reason => __('To configure autodiscovery service'),
       module => 'openchange'
      });
    push (@files, {
        file => RPCPROXY_STOCK_CONF_FILE,
        reason => __('Remove RPC Proxy stock file to avoid interference'),
        module => 'openchange'
       });

    return \@files;
}

sub _setConf
{
    my ($self) = @_;

    $self->_writeSOGoDefaultFile();
    $self->_writeSOGoConfFile();
    $self->_setupSOGoDatabase();
    $self->_setAutodiscoverConf();

    $self->_setRPCProxyConf();
    $self->_clearDownloadableCert();

    $self->_writeRewritePolicy();

    # FIXME: this may cause unexpected samba restarts during save changes, etc
    #$self->_writeCronFile();

    $self->_setupActiveSync();
}

sub _setupActiveSync
{
    my ($self) = @_;

    my $enabled = (-f '/etc/apache2/conf-enabled/zentyal-activesync.conf');
    my $enable = $self->_activesyncEnabled();
    if ($enable) {
        EBox::Sudo::root('a2enconf zentyal-activesync');
    } else {
        EBox::Sudo::silentRoot('a2disconf zentyal-activesync');
    }
    if ($enabled xor $enable) {
        my $global = $self->global();
        $global->modChange('webserver');
        if ($global->modExists('sogo')) {
            $global->addModuleToPostSave('sogo');
        }
    }
}

sub _writeCronFile
{
    my ($self) = @_;

    my $cronfile = '/etc/cron.d/zentyal-openchange';
    if ($self->isEnabled()) {
        my $checkScript = '/usr/share/zentyal-openchange/check_oc.py';
        my $crontab = "* * * * * root $checkScript || /sbin/restart samba-ad-dc";
        EBox::Sudo::root("echo '$crontab' > $cronfile");
    } else {
        EBox::Sudo::root("rm -f $cronfile");
    }
}

sub _writeSOGoDefaultFile
{
    my ($self) = @_;

    my $array = [];
    my $prefork = EBox::Config::configkey('sogod_prefork');
    unless (length $prefork) {
        $prefork = SOGO_DEFAULT_PREFORK;
    }
    push (@{$array}, prefork => $prefork);
    $self->writeConfFile(SOGO_DEFAULT_FILE,
        'openchange/sogo.mas',
        $array, { uid => 0, gid => 0, mode => '755' });
}

sub _writeSOGoConfFile
{
    my ($self) = @_;

    my $array = [];

    my $sysinfo = $self->global->modInstance('sysinfo');
    my $timezoneModel = $sysinfo->model('TimeZone');
    my $sogoTimeZone = $timezoneModel->row->printableValueByName('timezone');

    my $samba = $self->global->modInstance('samba');
    my $dcHostName = $samba->ldb->rootDse->get_value('dnsHostName');
    my (undef, $sogoMailDomain) = split (/\./, $dcHostName, 2);

    push (@{$array}, sogoPort => SOGO_PORT);
    push (@{$array}, sogoLogFile => SOGO_LOG_FILE);
    push (@{$array}, sogoPidFile => SOGO_PID_FILE);
    push (@{$array}, sogoTimeZone => $sogoTimeZone);
    push (@{$array}, sogoMailDomain => $sogoMailDomain);

    my $mail = $self->global->modInstance('mail');
    my $retrievalServices = $mail->model('RetrievalServices');
    my $sieveEnabled = $retrievalServices->value('managesieve');
    my $sieveServer = ($sieveEnabled ? 'sieve://127.0.0.1:4190' : '');
    my $imapServer = '127.0.0.1:143';
    my $smtpServer = '127.0.0.1:25';
    push (@{$array}, imapServer => $imapServer);
    push (@{$array}, smtpServer => $smtpServer);
    push (@{$array}, sieveServer => $sieveServer);

    my $dbName = $self->_sogoDbName();
    my $dbUser = $self->_sogoDbUser();
    my $dbPass = $self->_sogoDbPass();
    push (@{$array}, dbName => $dbName);
    push (@{$array}, dbUser => $dbUser);
    push (@{$array}, dbPass => $dbPass);
    push (@{$array}, dbHost => '127.0.0.1');
    push (@{$array}, dbPort => 3306);

    my $baseDN = $self->ldap->dn();
    if (EBox::Config::boolean('openchange_disable_multiou')) {
        $baseDN = "ou=Users,$baseDN";
    }

    push (@{$array}, ldapBaseDN => $baseDN);
    push (@{$array}, ldapBindDN => $self->ldap->roRootDn());
    push (@{$array}, ldapBindPwd => $self->ldap->getRoPassword());
    push (@{$array}, ldapHost => $self->ldap->LDAPI());

    my (undef, undef, undef, $gid) = getpwnam('sogo');
    $self->writeConfFile(SOGO_CONF_FILE,
        'openchange/sogo.conf.mas',
        $array, { uid => 0, gid => $gid, mode => '640' });
}

sub _setAutodiscoverConf
{
    my ($self) = @_;
    my $global  = $self->global();
    my $sysinfo = $global->modInstance('sysinfo');
    my $samba   = $global->modInstance('samba');
    my $mail    = $global->modInstance('mail');

    my $server    = $sysinfo->hostDomain();
    my $adminMail = $mail->model('SMTPOptions')->value('postmasterAddress');
    if ($adminMail eq 'postmasterRoot') {
        $adminMail = 'postmaster@' . $server;
    }
    my $confFileParams = [
        bindDn    => 'cn=Administrator',
        bindPwd   => $samba->administratorPassword(),
        baseDn    => 'CN=Users,' . $samba->ldb()->dn(),
        port      => 389,
        adminMail => $adminMail,
    ];

    $self->writeConfFile(OCSMANAGER_CONF_FILE,
                         'openchange/ocsmanager.ini.mas',
                         $confFileParams,
                         { uid => 0, gid => 0, mode => '640' }
                        );


    if ($self->isEnabled()) {
        my $confDir = EBox::Config::conf() . 'openchange';
        EBox::Sudo::root("mkdir -p '$confDir'");
        my $incParams = [
            server => $server
           ];
        $self->writeConfFile(OCSMANAGER_INC_FILE,
                             "openchange/ocsmanager.nginx.mas",
                             $incParams,
                             { uid => 0, gid => 0, mode => '644' }
                        );
    }
}

sub internalVHosts
{
    my ($self) = @_;
    if ($self->_rpcProxyEnabled) {
        return [ $self->_rpcProxyConfFile() ];
    }

    return [];
}

sub _rpcProxyConfFile
{
    my ($self) = @_;
    return EBox::WebServer::SITES_AVAILABLE_DIR() .'zentyaloc-rpcproxy.conf';
}

sub _setRPCProxyConf
{
    my ($self) = @_;

    # remove stock rpcproxy.conf file because it could interfere
    EBox::Sudo::root('rm -rf ' . RPCPROXY_STOCK_CONF_FILE);

    if ($self->_rpcProxyEnabled()) {
        my $rpcProxyConfFile = $self->_rpcProxyConfFile();
        my @params = (
            rpcproxyAuthCacheDir => RPCPROXY_AUTH_CACHE_DIR,
            port   => RPCPROXY_PORT
           );

        $self->writeConfFile(
            $rpcProxyConfFile, 'openchange/apache-rpcproxy.conf.mas',
             \@params);

        my @cmds;
        push (@cmds, 'mkdir -p ' . RPCPROXY_AUTH_CACHE_DIR);
        push (@cmds, 'chown -R www-data:www-data ' . RPCPROXY_AUTH_CACHE_DIR);
        push (@cmds, 'chmod 0750 ' . RPCPROXY_AUTH_CACHE_DIR);
        EBox::Sudo::root(@cmds);
    }
}

sub _rpcProxyCertificate
{
    return EBox::Config::conf() . 'openchange/ssl/ssl.pem';
}

sub _createRPCProxyCertificate
{
    my ($self) = @_;
    my $issuer;
    try {
        $issuer = $self->_rpcProxyHosts()->[0];
    } catch($ex) {
        EBox::error("Error when getting host name for RPC proxy: $ex. \nCertificates for this service will be left untouched");
    };
    if (not $issuer) {
        EBox::error("Not found issuer. Certificate for RPC proxy will left untouched");
        return;
    }

    my $certPath = $self->_rpcProxyCertificate();
    if (EBox::Sudo::fileTest('-r', $certPath) and ($issuer eq EBox::Util::Certificate::getCertIssuer($certPath))) {
        # correct, nothing to do besides updating download version
        $self->_updateDownloadableCert();
        return undef;
    }

    my $certDir = dirname($certPath);
    my $parentCertDir = dirname($certDir);
    EBox::Sudo::root("rm -rf '$certDir'",
                     # create parent dir if it does not exists
                     "mkdir -p -m775 '$parentCertDir'",
                    );
    if ($issuer eq $self->global()->modInstance('sysinfo')->fqdn()) {
        my $webadminCert = $self->global()->modInstance('webadmin')->pathHTTPSSSLCertificate();
        if ($issuer eq EBox::Util::Certificate::getCertIssuer($webadminCert)) {
            # reuse webadmin certificate if issuer == fqdn
            my $webadminCertDir = dirname($webadminCert);
            EBox::Sudo::root("cp -r $webadminCertDir $certDir");
            $self->_updateDownloadableCert();
            return;
        }
    }

    # create certificate
    my $RSA_LENGTH = 1024;
    my ($keyFile, $keyUpdated)  = EBox::Util::Certificate::generateRSAKey($certDir, $RSA_LENGTH);
    my $certFile = EBox::Util::Certificate::generateCert($certDir, $keyFile, $keyUpdated, $issuer);
    my $pemFile = EBox::Util::Certificate::generatePem($certDir, $certFile, $keyFile, $keyUpdated);
    $self->_updateDownloadableCert();
}

sub _clearDownloadableCert
{
    my ($self) = @_;

    my $downloadPath = EBox::Config::downloads() . 'rpcproxy.crt';
    EBox::Sudo::root("rm -f $downloadPath");
}

sub _updateDownloadableCert
{
    my ($self) = @_;
    my $certPath = $self->_rpcProxyCertificate();
    $certPath =~ s/pem$/cert/;
    my $downloadPath = EBox::Config::downloads() . 'rpcproxy.crt';
    EBox::Sudo::root("cp '$certPath' '$downloadPath'",
                     "chown ebox.ebox '$downloadPath'"
                    );
}

sub _writeRewritePolicy
{
    my ($self) = @_;

    if ($self->isProvisioned()) {
        my $sysinfo = $self->global()->modInstance('sysinfo');
        my $defaultDomain = $sysinfo->hostDomain();

        my $rewriteDomain = $self->model('Configuration')->row()->printableValueByName('outgoingDomain');
<<<<<<< HEAD
        if (not $rewriteDomain) {
            $rewriteDomain = $defaultDomain;
        }
=======
>>>>>>> 7e325464

        my @rewriteParams;
        push @rewriteParams, ('defaultDomain' => $defaultDomain);
        push @rewriteParams, ('rewriteDomain' => $rewriteDomain);

        $self->writeConfFile(REWRITE_POLICY_FILE,
            'openchange/rewriteDomainPolicy.mas',
            \@rewriteParams, { uid => 0, gid => 0, mode => '644' });

        EBox::Sudo::root('/usr/sbin/postmap ' . REWRITE_POLICY_FILE);
    }
}

# Method: menu
#
#   Add an entry to the menu with this module.
#
sub menu
{
    my ($self, $root) = @_;

    my $separator = 'Communications';
    my $order = 900;

    my $folder = new EBox::Menu::Folder(
        name => 'OpenChange',
        icon => 'openchange',
        text => $self->printableName(),
        separator => $separator,
        order => $order);

    $folder->add(new EBox::Menu::Item(
        url       => 'OpenChange/Composite/General',
        text      => __('Setup'),
        order     => 0));

<<<<<<< HEAD
    if ($self->isProvisioned()) {
        $folder->add(new EBox::Menu::Item(
            url       => 'OpenChange/Migration/Connect',
            text      => __('MailBox Migration'),
            order     => 1));
    }

=======
>>>>>>> 7e325464
    $root->add($folder);
}

sub _ldapModImplementation
{
    return new EBox::OpenChange::LdapUser();
}

sub isProvisioned
{
    my ($self) = @_;

    my $state = $self->get_state();
    my $provisioned = $state->{isProvisioned};
    if (defined $provisioned and $provisioned) {
        return 1;
    }
    return 0;
}

sub setProvisioned
{
    my ($self, $provisioned) = @_;

    my $state = $self->get_state();
    $state->{isProvisioned} = $provisioned;
    $self->set_state($state);
}

sub _setupSOGoDatabase
{
    my ($self) = @_;

    my $dbUser = $self->_sogoDbUser();
    my $dbPass = $self->_sogoDbPass();
    my $dbName = $self->_sogoDbName();
    my $dbHost = '127.0.0.1';

    my $db = EBox::DBEngineFactory::DBEngine();
    $db->updateMysqlConf();
    $db->sqlAsSuperuser(sql => "CREATE DATABASE IF NOT EXISTS $dbName");
    $db->sqlAsSuperuser(sql => "GRANT ALL ON $dbName.* TO $dbUser\@$dbHost " .
                               "IDENTIFIED BY \"$dbPass\";");
    $db->sqlAsSuperuser(sql => 'flush privileges;');
}

sub _sogoDbName
{
    my ($self) = @_;

    return 'sogo';
}

sub _sogoDbUser
{
    my ($self) = @_;

    my $dbUser = EBox::Config::configkey('sogo_dbuser');
    return (length $dbUser > 0 ? $dbUser : 'sogo');
}

sub _sogoDbPass
{
    my ($self) = @_;

    # Return value if cached
    if (defined $self->{sogo_db_password}) {
        return $self->{sogo_db_password};
    }

    # Cache and return value if user configured
    my $dbPass = EBox::Config::configkey('sogo_dbpass');
    if (length $dbPass) {
        $self->{sogo_db_password} = $dbPass;
        return $dbPass;
    }

    # Otherwise, read from file
    my $path = EBox::Config::conf() . "sogo_db.passwd";

    # If file does not exists, generate random password and stash to file
    if (not -f $path) {
        my $generator = new String::Random();
        my $pass = $generator->randregex('\w\w\w\w\w\w\w\w');

        my ($login, $password, $uid, $gid) = getpwnam(EBox::Config::user());
        EBox::Module::Base::writeFile($path, $pass,
            { mode => '0600', uid => $uid, gid => $gid });
        $self->{sogo_db_password} = $pass;
        return $pass;
    }

    unless (defined ($self->{sogo_db_password})) {
        open (PASSWD, $path) or
            throw EBox::Exceptions::External('Could not get SOGo DB password');
        my $pwd = <PASSWD>;
        close (PASSWD);

        $pwd =~ s/[\n\r]//g;
        $self->{sogo_db_password} = $pwd;
    }

    return $self->{sogo_db_password};
}

# setup the dns to add autodiscover host
sub _setupDNS
{
    my ($self) = @_;
    my $sysinfo    = $self->global()->modInstance('sysinfo');
    my $hostDomain = $sysinfo->hostDomain();
    my $hostName   = $sysinfo->hostName();
    my $autodiscoverAlias = 'autodiscover';
    if ("$autodiscoverAlias.$hostName"  eq $hostDomain) {
        # strangely the hostname is already the autodiscover name
        return;
    }

    my $dns = $self->global()->modInstance('dns');

    my $domainRow = $dns->model('DomainTable')->find(domain => $hostDomain);
    if (not $domainRow) {
        throw EBox::Exceptions::External(
            __x("The expected domain '{d}' could not be found in the dns module",
                d => $hostDomain
               )
           );
    }

    my $hostRow = $domainRow->subModel('hostnames')->find(hostname => $hostName);
    if (not $hostRow) {
        throw EBox::Exceptions::External(
          __x("The required host record '{h}' could not be found in " .
              "the domain '{d}'.<br/>",
              h => $hostName,
              d => $hostDomain
             )
         );
    }

    my $aliasModel = $hostRow->subModel('alias');
    if ($aliasModel->find(alias => $autodiscoverAlias)) {
        # already added, nothing to do
        return;
    }
    # add the autodiscover alias
    $aliasModel->addRow(alias => $autodiscoverAlias);
}


# Method: configurationContainer
#
#   Return the ExchConfigurationContainer object that models the msExchConfigurationConainer entry for this
#   installation.
#
# Returns:
#
#   EBox::OpenChange::ExchConfigurationContainer object.
#
sub configurationContainer
{
    my ($self) = @_;

    my $sambaMod = $self->global->modInstance('samba');
    unless ($sambaMod->isEnabled() and $sambaMod->isProvisioned()) {
        return undef;
    }
    my $defaultNC = $sambaMod->ldb()->dn();
    my $dn = "CN=Microsoft Exchange,CN=Services,CN=Configuration,$defaultNC";

    my $object = new EBox::OpenChange::ExchConfigurationContainer(dn => $dn);
    if ($object->exists) {
        return $object;
    } else {
        return undef;
    }
}

# Method: organizations
#
#   Return a list of ExchOrganizationContainer objects that belong to this installation.
#
# Returns:
#
#   An array reference of ExchOrganizationContainer objects.
#
sub organizations
{
    my ($self) = @_;

    my $list = [];
    my $sambaMod = $self->global->modInstance('samba');
    my $configurationContainer = $self->configurationContainer();

    return $list unless ($configurationContainer);

    my $params = {
        base => $configurationContainer->dn(),
        scope => 'one',
        filter => '(objectclass=msExchOrganizationContainer)',
        attrs => ['*'],
    };
    my $result = $sambaMod->ldb()->search($params);
    foreach my $entry ($result->sorted('cn')) {
        my $organization = new EBox::OpenChange::ExchOrganizationContainer(entry => $entry);
        push (@{$list}, $organization);
    }

    return $list;
}
sub _rpcProxyHostForDomain
{
    my ($self, $domain) = @_;
    my $dns = $self->global()->modInstance('dns');
    my $domainExists = grep { $_->{name} eq $domain  } @{  $dns->domains() };
    if (not $domainExists) {
        throw EBox::Exceptions::External(__x('Domain {dom} not configured in {oh}DNS module{ch}',
                                             dom => $domain,
                                             oh => '<a href="/DNS/Composite/Global">',
                                             ch => '</a>'
                                            ));
    }
    my @hosts = @{ $dns->getHostnames($domain)  };

    my @ips;
    my $network = $self->global()->modInstance('network');
    my @extIfaces  = @{ $network->ExternalIfaces() };
    if (not @extIfaces) {
        throw EBox::Exceptions::External (__('System needs at least one external interface'));
    }
    foreach my $iface (@extIfaces) {
        my $addresses = $network->ifaceAddresses($iface);
        push @ips, map { $_->{address} } @{  $addresses };
    }

    my $matchedHost;
    my $matchedHostMatchs = 0;
    foreach my $host (@hosts) {
        my $matchs = 0;
        foreach my $hostIp (@{ $host->{ip} }) {
            foreach my $ip (@ips) {
                if ($hostIp eq $ip) {
                    $matchs += 1;
                    last;
                }
            }
            if ($matchs > $matchedHostMatchs) {
                $matchedHost = $host->{name};
                $matchedHostMatchs = $matchs;
                if (@ips == $matchedHostMatchs) {
                    last;
                }
            }
        }
    }

    if (not $matchedHost) {
        EBox::Exceptions::External->throw(__x('Cannot find any host in {oh}DNS domain {dom}{ch} which corresponds to your external IP addresses',
                                              dom => $domain,
                                              oh => '<a href="/DNS/Composite/Global">',
                                              ch => '</a>'
                                             ));
    }
    return $matchedHost . '.' . $domain;
}

sub _activesyncEnabled
{
    my ($self) = @_;
    return $self->model('Configuration')->value('activesync');
}

sub _rpcProxyDomain
{
    my ($self) = @_;
    return $self->model('Configuration')->row()->printableValueByName('outgoingDomain');
}

sub _rpcProxyHosts
{
    my ($self) = @_;
    my @hosts;
    my $domain = $self->_rpcProxyDomain();
    if (not $domain) {
        throw EBox::Exceptions::External(__('No outgoing mail domain configured'));
    }
    push @hosts, $self->_rpcProxyHostForDomain($domain);
    return \@hosts;
}

sub HAProxyInternalService
{
    my ($self) = @_;
    my $RPCProxyModel = $self->model('RPCProxy');
    if (not $self->_rpcProxyEnabled()) {
        return [];
    }

    my $hosts;
    try {
        $hosts = $self->_rpcProxyHosts();
    } catch ($ex) {
        EBox::error("Error when getting host name for RPC proxy: $ex. \nThis feature will be disabled until the error is fixed");
    };
    if (not $hosts) {
        return [];
    }

    my @services;
    if ($RPCProxyModel->httpsEnabled()) {
        my $rpcpService = {
            name => 'oc_rpcproxy_https',
            port => 443,
            printableName => 'OpenChange RPCProxy',
            targetIP => '127.0.0.1',
            targetPort => RPCPROXY_PORT,
            hosts    => $hosts,
            paths       => ['/rpc/rpcproxy.dll', '/rpcwithcert/rpcproxy.dll'],
            pathSSLCert => $self->_rpcProxyCertificate(),
            isSSL   => 1,
        };
        push @services, $rpcpService;
    }

    if ($RPCProxyModel->httpEnabled()) {
        my $httpRpcpService = {
            name => 'oc_rpcproxy_http',
            port => 80,
            printableName => 'OpenChange RPCProxy',
            targetIP => '127.0.0.1',
            targetPort => RPCPROXY_PORT,
            hosts    => $hosts,
            paths       => ['/rpc/rpcproxy.dll', '/rpcwithcert/rpcproxy.dll'],
            isSSL   => 0,
        };
        push @services, $httpRpcpService;
    }

    return \@services;
}

sub HAProxyPreSetConf
{
    my ($self) = @_;
    if ($self->_rpcProxyEnabled()) {
        # the certificate must be in place before harpoxy restarts
        $self->_createRPCProxyCertificate();
    }
}

sub _vdomainModImplementation
{
    my ($self) = @_;
    return EBox::OpenChange::VDomainsLdap->new($self);
}

# Method: _getPassword
#
#   Read a password file (one line, contents chomped) as root
#
sub _getPassword
{
    my ($self, $path, $target) = @_;

    try {
        my ($pwd) = @{EBox::Sudo::root("cat \"$path\"")};
        $pwd =~ s/[\n\r]//g;
        return $pwd;
    } catch($ex) {
        EBox::error("Error trying to read $path '$ex'");
        throw EBox::Exceptions::Internal("Could not open $path to get $target password.");
    };
}

# Method: getImapMasterPassword
#
#   We can login as any user on imap server with this, the first time
#   this method is called a new password will be generated and put it
#   on a file inside samba private directory (SOGo will look for this
#   password there)
#
# Returns:
#
#   Password to use as master password for imap server. We can login
#   as any user with this.
#
sub getImapMasterPassword
{
    my ($self) = @_;

    unless (EBox::Sudo::fileTest('-e', OPENCHANGE_IMAP_PASSWD_FILE)) {
        # Generate password file
        EBox::debug("Generating imap master password file");
        my $parentDir = dirname(OPENCHANGE_IMAP_PASSWD_FILE);
        EBox::Sudo::root("mkdir -p -m700 '$parentDir'");
        my $generator = new String::Random();
        my $pass = $generator->randregex('\w\w\w\w\w\w\w\w');
        EBox::Module::Base::writeFile(OPENCHANGE_IMAP_PASSWD_FILE,
            "$pass", { mode => '0640', uid => 'root', gid => 'ebox' });
    }

    return $self->_getPassword(OPENCHANGE_IMAP_PASSWD_FILE, "Imap master");
}

# Method: isProvisionedWithMySQL
#
#   Since Zentyal 3.4 MySQL backends are the default ones but on previous
#   versions they didn't exist.
#
# Returns:
#
#   Whether OpenChange module has been provisioned using MySQL backends or not.
#
sub isProvisionedWithMySQL
{
    my ($self) = @_;

    return ($self->isProvisioned() and (-e OPENCHANGE_MYSQL_PASSWD_FILE));
}

# Method: connectionString
#
#   Get a connection string to be used for the different configurable backends of
#   OpenChange: named properties, openchangedb and indexing.
#
#   Currently MySQL is used as backend, the first time this method is called an
#   openchange user will be created
#
# Returns:
#
#   string with the following format schema://user:password@host/table, schema will
#   be, normally, mysql (because is the only one supported right now)
#
sub connectionString
{
    my ($self) = @_;

    unless (-e OPENCHANGE_MYSQL_PASSWD_FILE) {
        EBox::Sudo::root(EBox::Config::scripts('openchange') .
                'generate-database');
    }

    my $pwd = $self->_getPassword(OPENCHANGE_MYSQL_PASSWD_FILE, "Openchange MySQL");

    return "mysql://openchange:$pwd\@localhost/openchange";
}

1;<|MERGE_RESOLUTION|>--- conflicted
+++ resolved
@@ -87,20 +87,13 @@
     #FIXME: is this deprecated (in 3.4)? needs to be done always? better to include a version check
     $self->_migrateFormKeys();
 
-    if (defined($version)
-<<<<<<< HEAD
-            and (EBox::Util::Version::compare($version, '3.3.3') < 0)) {
+    if (defined($version) and (EBox::Util::Version::compare($version, '3.3.3') < 0)) {
         $self->_migrateOutgoingDomain();
     }
 
     if ($self->changed()) {
         $self->saveConfigRecursive();
     }
-=======
-            and (EBox::Util::Version::compare($version, '3.2') < 0)) {
-        $self->_migrateOutgoingDomain();
-    }
->>>>>>> 7e325464
 }
 
 # Migration of form keys after extracting the rewrite rule for outgoing domain
@@ -571,12 +564,9 @@
         my $defaultDomain = $sysinfo->hostDomain();
 
         my $rewriteDomain = $self->model('Configuration')->row()->printableValueByName('outgoingDomain');
-<<<<<<< HEAD
         if (not $rewriteDomain) {
             $rewriteDomain = $defaultDomain;
         }
-=======
->>>>>>> 7e325464
 
         my @rewriteParams;
         push @rewriteParams, ('defaultDomain' => $defaultDomain);
@@ -613,7 +603,6 @@
         text      => __('Setup'),
         order     => 0));
 
-<<<<<<< HEAD
     if ($self->isProvisioned()) {
         $folder->add(new EBox::Menu::Item(
             url       => 'OpenChange/Migration/Connect',
@@ -621,8 +610,6 @@
             order     => 1));
     }
 
-=======
->>>>>>> 7e325464
     $root->add($folder);
 }
 
