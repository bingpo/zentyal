# Copyright (C) 2013-2014 Zentyal S.L.
#
# This program is free software; you can redistribute it and/or modify
# it under the terms of the GNU General Public License, version 2, as
# published by the Free Software Foundation.
#
# This program is distributed in the hope that it will be useful,
# but WITHOUT ANY WARRANTY; without even the implied warranty of
# MERCHANTABILITY or FITNESS FOR A PARTICULAR PURPOSE.  See the
# GNU General Public License for more details.
#
# You should have received a copy of the GNU General Public License
# along with this program; if not, write to the Free Software
# Foundation, Inc., 59 Temple Place, Suite 330, Boston, MA  02111-1307  USA

use strict;
use warnings;

package EBox::OpenChange;

use base qw(
    EBox::Module::Kerberos
    EBox::CA::Observer
);

use EBox::Config;
use EBox::DBEngineFactory;
use EBox::Exceptions::Sudo::Command;
use EBox::Exceptions::External;
use EBox::Gettext;
use EBox::Global;
use EBox::Menu::Item;
use EBox::Module::Base;
use EBox::OpenChange::LdapUser;
use EBox::OpenChange::ExchConfigurationContainer;
use EBox::OpenChange::ExchOrganizationContainer;
use EBox::Samba;
use EBox::Sudo;
use EBox::Util::Certificate;

use TryCatch::Lite;
use String::Random;
use File::Basename;

use constant SOGO_PORT => 20000;
use constant SOGO_DEFAULT_PREFORK => 1;
use constant SOGO_APACHE_CONF => '/etc/apache2/conf-available/sogo.conf';

use constant SOGO_DEFAULT_FILE => '/etc/default/sogo';
use constant SOGO_CONF_FILE => '/etc/sogo/sogo.conf';
use constant SOGO_PID_FILE => '/var/run/sogo/sogo.pid';
use constant SOGO_LOG_FILE => '/var/log/sogo/sogo.log';

use constant OCSMANAGER_CONF_FILE => '/etc/ocsmanager/ocsmanager.ini';

use constant RPCPROXY_AUTH_CACHE_DIR => '/var/cache/ntlmauthhandler';
use constant RPCPROXY_STOCK_CONF_FILE => '/etc/apache2/conf.d/rpcproxy.conf';

use constant OPENCHANGE_CONF_FILE => '/etc/samba/openchange.conf';
use constant OPENCHANGE_MYSQL_PASSWD_FILE => EBox::Config->conf . '/openchange/mysql.passwd';
use constant OPENCHANGE_IMAP_PASSWD_FILE => EBox::Samba::PRIVATE_DIR() . 'mapistore/master.password';

use constant APACHE_OCSMANAGER_PORT_HTTP    => 80;
use constant APACHE_OCSMANAGER_PORT_HTTPS   => 443;
use constant APACHE_OCSMANAGER_CONF  => '/etc/apache2/conf-available/zentyal-ocsmanager.conf';
use constant APACHE_PORTS_FILE => '/etc/apache2/ports.conf';

# Method: _create
#
#   The constructor, instantiate module
#
sub _create
{
    my $class = shift;
    my $self = $class->SUPER::_create(name => 'openchange',
                                      printableName => 'OpenChange',
                                      @_);
    bless ($self, $class);
    return $self;
}

# Method: initialSetup
#
# Overrides:
#
#   EBox::Module::Base::initialSetup
#
sub initialSetup
{
    my ($self, $version) = @_;

    unless ($version) {
        my $firewall = $self->global()->modInstance('firewall');
        $firewall->setInternalService('HTTPS', 'accept');
        $firewall->saveConfigRecursive();
    }

    if (defined($version) and  (EBox::Util::Version::compare($version, '3.5') < 0)) {
        $self->_migrateFormKeys();
    }

    if (defined($version) and (EBox::Util::Version::compare($version, '3.3.3') < 0)) {
        $self->_migrateOutgoingDomain();
    }

<<<<<<< HEAD
=======
    if (defined($version) and  (EBox::Util::Version::compare($version, '3.5.3') < 0)) {
        EBox::debug("Migrating from $version");
        $self->_migrateCerts();
    }

    # Migration from 3.5 to 4.0
    if (defined($version) and  (EBox::Util::Version::compare($version, '4.0') < 0)) {
        EBox::Sudo::silentRoot('a2disconf sogo');
        EBox::Sudo::silentRoot('a2enmod ssl');
        EBox::Sudo::silentRoot('service apache2 reload');
        EBox::Sudo::root('rm -f /etc/apache2/conf-available/sogo.conf');
    }

>>>>>>> d6133073
    if ($self->changed()) {
        $self->saveConfigRecursive();
    }
}

# Migration of form keys after extracting the rewrite rule for outgoing domain
# from the provision form.
#
sub _migrateOutgoingDomain
{
  my ($self) = @_;

  my $oldKeyValue = $self->get('Provision/keys/form');
  $self->set('Configuration/keys/form', $oldKeyValue);
}

# Migration of form keys to better names (between development versions)
#
# * Migrate redis keys from firstorganization to organizationname and firstorganizationunit to administrativegroup
#
sub _migrateFormKeys
{
    my ($self) = @_;
    my $modelName = 'Provision';
    my @keys = ("openchange/conf/$modelName/keys/form", "openchange/ro/$modelName/keys/form");

    my $state = $self->get_state();
    my $keyField = 'organizationname';
    my $redis = $self->redis();
    foreach my $key (@keys) {
        my $value = $redis->get($key);
        if (defined $value->{firstorganization}) {
            $state->{$modelName}->{$keyField} = $value->{firstorganization};
            delete $value->{firstorganization};
        }
        if (defined $value->{organizationname}) {
            $state->{$modelName}->{$keyField} = $value->{organizationname};
            delete $value->{organizationname};
        }
        if (defined $value->{firstorganizationunit}) {
            delete $value->{firstorganizationunit};
        }
        if (defined $value->{administrativegroup}) {
            delete $value->{administrativegroup};
        }
        $redis->set($key, $value);
    }
    if ($self->isProvisioned()) {
        # The organization name is only useful if the server is already provisioned.
        $self->set_state($state);
    }
}

# Method: actions
#
#        Explain the actions the module must make to configure the
#        system. Check overriden method for details
#
# Overrides:
#
#        <EBox::Module::Service::actions>
sub actions
{
    return [
            {
             'action' => __('Enable proxy, proxy_http and headers Apache 2 modules.'),
             'reason' => __('To make OpenChange Webmail be accesible at http://ip/SOGo/.'),
             'module' => 'sogo'
            },
    ];
}


# Method: enableActions
#
# Action to do when openchange module is enabled for first time
#
sub enableActions
{
    my ($self) = @_;

    # Execute enable-module script
    $self->SUPER::enableActions();
    #$self->_setupDNS();

    # FIXME: move this to the new "Enable Webmail" checkbox
    #my $mail = EBox::Global->modInstance('mail');
    #unless ($mail->imap() or $mail->imaps()) {
    #    throw EBox::Exceptions::External(__x('OpenChange Webmail module needs IMAP or IMAPS service enabled if ' .
    #                                         'using Zentyal mail service. You can enable it at ' .
    #                                         '{openurl}Mail -> General{closeurl}.',
    #                                         openurl => q{<a href='/Mail/Composite/General'>},
    #                                         closeurl => q{</a>}));
    #}
}

sub _daemonsToDisable
{
    my ($self) = @_;

    my $daemons = [
        {
            name => 'openchange-ocsmanager',
            type => 'init.d',
        },
        {
            name => 'sogo',
            type => 'init.d',
            # FIXME: precondition only if enabled!
        }
    ];
    return $daemons;
}

# Method: _daemons
#
# Overrides:
#
#      <EBox::Module::Service::_daemons>
#
sub _daemons
{
    my ($self) = @_;
    my $daemons = [
        {
            name         => 'zentyal.ocsmanager',
            type         => 'upstart',
            precondition => sub { return $self->isProvisioned() },
        },
    ];

    return $daemons;
}

# Method: isRunning
#
#   Links Openchange running status to Samba status.
#
# Overrides: <EBox::Module::Service::isRunning>
#
sub isRunning
{
    my ($self) = @_;

    my $running = $self->SUPER::isRunning();

    if ($running) {
        my $usersMod = $self->global()->modInstance('samba');
        return $usersMod->isRunning();
    } else {
        return $running;
    }
}

sub usedFiles
{
    my @files = ();
    push (@files, {
        file => SOGO_DEFAULT_FILE,
        reason => __('To configure sogo daemon'),
        module => 'openchange'
    });
    push (@files, {
        file => SOGO_CONF_FILE,
        reason => __('To configure sogo parameters'),
        module => 'openchange'
    });
    push (@files, {
        file => OCSMANAGER_CONF_FILE,
        reason => __('To configure autodiscovery service'),
        module => 'openchange'
    });
    push (@files, {
        file => RPCPROXY_STOCK_CONF_FILE,
        reason => __('Remove RPC Proxy stock file to avoid interference'),
        module => 'openchange'
    });
    push (@files, {
        file => SOGO_APACHE_CONF,
        reason => __('To make SOGo webmail available'),
        module => 'sogo'
    });
    push (@files, {
        file => APACHE_OCSMANAGER_CONF,
        reason => __('To make autodiscovery service available'),
        module => 'sogo'
    });

    return \@files;
}

sub writeSambaConfig
{
    my ($self) = @_;

    my $openchangeProvisionedWithMySQL = $self->isProvisionedWithMySQL();
    my $openchangeConnectionString = undef;
    my $oc = [];
    if ($openchangeProvisionedWithMySQL) {
        $openchangeConnectionString = $self->connectionString();
        # format of connection string: "mysql://user:password@localhost/db_name
        my ($mysqlUser, $mysqlPass, $mysqlHost, $mysqlDb) =
            $openchangeConnectionString =~ /mysql:\/\/(\w+):(\w+)\@(\w+)\/(\w+)/;
        push (@{$oc}, 'openchangeNamedpropsMysqlUser' => $mysqlUser);
        push (@{$oc}, 'openchangeNamedpropsMysqlPass' => $mysqlPass);
        push (@{$oc}, 'openchangeNamedpropsMysqlHost' => $mysqlHost);
        push (@{$oc}, 'openchangeNamedpropsMysqlDb' => $mysqlDb);
    }
    push (@{$oc}, 'openchangeProvisionedWithMySQL' => $openchangeProvisionedWithMySQL);
    push (@{$oc}, 'openchangeConnectionString' => $openchangeConnectionString);
    $self->writeConfFile(OPENCHANGE_CONF_FILE, 'samba/openchange.conf.mas', $oc,
                         { 'uid' => 'root', 'gid' => 'ebox', mode => '640' });
}

# Method: _setConf
#
# Overrides:
#
#       <EBox::Module::Base::_setConf>
#
sub _setConf
{
    my ($self) = @_;

    my $state = $self->get_state();
    if ($state->{provision_from_wizard}) {
        my $orgName = $state->{provision_from_wizard}->{orgName};
        my $provisionModel = $self->model('Provision');
        $provisionModel->provision($orgName);
        delete $state->{provision_from_wizard};
        $self->set_state($state);
    }

    $self->_writeSOGoDefaultFile();
    $self->_writeSOGoConfFile();
    $self->_setupSOGoDatabase();

    $self->_setApachePortsConf();

    $self->_setOCSManagerConf();

    # FIXME: this may cause unexpected samba restarts during save changes, etc
    #$self->_writeCronFile();

    $self->_setupActiveSync();
}

# TODO: Review, is this really necessary?
sub _postServiceHook
{
    my ($self, $enabled) = @_;

    if ($enabled) {
        # Only if webmail enabled
        my $webmail = 0;
        my $model = $self->model('VDomains');
        foreach my $id (@{$model->ids()}) {
            my $row = $model->row($id);
            $webmail = $row->valueByName('webmail_http');
            $webmail |= $row->valueByName('webmail_https');
            last if ($webmail);
        }
        if ($webmail) {
            EBox::Sudo::root('service sogo restart');
            # FIXME: common way to restart apache for rpcproxy, sogo and
            #        activesync only if there are changes?
            #        currently we are doing more than necessary
            EBox::Sudo::root('service apache2 restart');
        }
    }
}

sub _setApachePortsConf
{
    my ($self) = @_;

    my $params = [];
    push (@{$params}, bindAddress => '0.0.0.0');
    push (@{$params}, port        => APACHE_OCSMANAGER_PORT_HTTP);
    push (@{$params}, sslPort     => APACHE_OCSMANAGER_PORT_HTTPS);
    $self->writeConfFile(APACHE_PORTS_FILE,
                         'openchange/apache-ports.conf.mas',
                         $params);
}

sub _setupActiveSync
{
    my ($self) = @_;

    my $enabled = (-f '/etc/apache2/conf-enabled/zentyal-activesync.conf');
    my $enable = $self->model('ActiveSync')->value('activesync');
    if ($enabled xor $enable) {
        if ($enable) {
            EBox::Sudo::root('a2enconf zentyal-activesync');
        } else {
            EBox::Sudo::silentRoot('a2disconf zentyal-activesync');
        }
        my $global = $self->global();
        if ($global->modExists('sogo')) {
            $global->addModuleToPostSave('sogo');
        }
    }
}

sub _writeCronFile
{
    my ($self) = @_;

    my $cronfile = '/etc/cron.d/zentyal-openchange';
    if ($self->isEnabled()) {
        my $checkScript = '/usr/share/zentyal-openchange/check_oc.py';
        my $crontab = "* * * * * root $checkScript || /sbin/restart samba-ad-dc";
        EBox::Sudo::root("echo '$crontab' > $cronfile");
    } else {
        EBox::Sudo::root("rm -f $cronfile");
    }
}

sub _writeSOGoDefaultFile
{
    my ($self) = @_;

    my $array = [];
    my $prefork = EBox::Config::configkey('sogod_prefork');
    unless (length $prefork) {
        $prefork = SOGO_DEFAULT_PREFORK;
    }
    push (@{$array}, prefork => $prefork);
    $self->writeConfFile(SOGO_DEFAULT_FILE,
        'openchange/sogo.mas',
        $array, { uid => 0, gid => 0, mode => '755' });
}

sub _writeSOGoConfFile
{
    my ($self) = @_;

    my $array = [];

    my $sysinfo = $self->global->modInstance('sysinfo');
    my $timezoneModel = $sysinfo->model('TimeZone');
    my $sogoTimeZone = $timezoneModel->row->printableValueByName('timezone');

    my $users = $self->global->modInstance('samba');
    my $dcHostName = $users->ldap()->rootDse->get_value('dnsHostName');
    my (undef, $sogoMailDomain) = split (/\./, $dcHostName, 2);

    push (@{$array}, sogoPort => SOGO_PORT);
    push (@{$array}, sogoLogFile => SOGO_LOG_FILE);
    push (@{$array}, sogoPidFile => SOGO_PID_FILE);
    push (@{$array}, sogoTimeZone => $sogoTimeZone);
    push (@{$array}, sogoMailDomain => $sogoMailDomain);

    my $mail = $self->global->modInstance('mail');
    my $retrievalServices = $mail->model('RetrievalServices');
    my $sieveEnabled = $retrievalServices->value('managesieve');
    my $sieveServer = ($sieveEnabled ? 'sieve://127.0.0.1:4190' : '');
    my $imapServer = '127.0.0.1:143';
    my $smtpServer = '127.0.0.1:25';
    push (@{$array}, imapServer => $imapServer);
    push (@{$array}, smtpServer => $smtpServer);
    push (@{$array}, sieveServer => $sieveServer);

    my $dbName = $self->_sogoDbName();
    my $dbUser = $self->_sogoDbUser();
    my $dbPass = $self->_sogoDbPass();
    push (@{$array}, dbName => $dbName);
    push (@{$array}, dbUser => $dbUser);
    push (@{$array}, dbPass => $dbPass);
    push (@{$array}, dbHost => '127.0.0.1');
    push (@{$array}, dbPort => 3306);

    my $baseDN = $self->ldap->dn();
    if (EBox::Config::boolean('openchange_disable_multiou')) {
        $baseDN = "ou=Users,$baseDN";
    }

    push (@{$array}, sambaBaseDN => $users->ldap()->dn());
    push (@{$array}, sambaBindDN => $self->_kerberosServiceAccountDN());
    push (@{$array}, sambaBindPwd => $self->_kerberosServiceAccountPassword());
    push (@{$array}, sambaHost => "ldap://127.0.0.1"); #FIXME? not working using $users->ldap()->url()

    my (undef, undef, undef, $gid) = getpwnam('sogo');
    $self->writeConfFile(SOGO_CONF_FILE,
        'openchange/sogo.conf.mas',
        $array, { uid => 0, gid => $gid, mode => '640' });
}

sub _setOCSManagerConf
{
    my ($self) = @_;

    my $global  = $self->global();
    my $sysinfo = $global->modInstance('sysinfo');
    my $users   = $global->modInstance('samba');
    my $mail    = $global->modInstance('mail');
    my $adminMail = $mail->model('SMTPOptions')->value('postmasterAddress');
    my $hostname = $sysinfo->hostName();

    my $rpcProxyHttp = 0;
    my $rpcProxyHttps = 0;
    my $vdomains = $self->model('VDomains');
    foreach my $id (@{$vdomains->ids()}) {
        my $row = $vdomains->row($id);
        $rpcProxyHttp |= $row->valueByName('rpcproxy_http');
        $rpcProxyHttps |= $row->valueByName('rpcproxy_https');
    }

    my $confFileParams = [
        bindDn       => $self->_kerberosServiceAccountDN(),
        bindPwd      => $self->_kerberosServiceAccountPassword(),
        baseDn       => 'CN=Users,' . $users->ldap()->dn(),
        port         => 389,
        adminMail    => $adminMail,
        rpcProxy     => $rpcProxyHttp,
        rpcProxySSL  => $rpcProxyHttps,
        mailboxesDir => EBox::Mail::VDOMAINS_MAILBOXES_DIR(),
    ];
    if ($rpcProxyHttp or $rpcProxyHttps) {
        my $network = $global->modInstance('network');
        push (@{$confFileParams}, intNetworks => $network->internalNetworks());
    }
    $self->writeConfFile(OCSMANAGER_CONF_FILE,
                         'openchange/ocsmanager.ini.mas',
                         $confFileParams,
                         { uid => 0, gid => 0, mode => '640' });

    my @cmds;
    my $user = 'www-data';
    my $group = 'www-data';
    push (@cmds, 'rm -rf ' . RPCPROXY_STOCK_CONF_FILE);
    push (@cmds, 'mkdir -p ' . RPCPROXY_AUTH_CACHE_DIR);
    push (@cmds, "chown -R $user:$group " . RPCPROXY_AUTH_CACHE_DIR);
    push (@cmds, 'chmod 0750 ' . RPCPROXY_AUTH_CACHE_DIR);
    push (@cmds, 'a2disconf *zentyal-ocsmanager-* || true');
    push (@cmds, 'rm -f /etc/apache2/conf-available/*zentyal-ocsmanager-*');
    EBox::Sudo::root(@cmds);

    if ($self->isEnabled() && $self->isProvisioned()) {
        my $fid = 100;
        my $model = $self->model('VDomains');
        foreach my $id (@{$model->ids()}) {
            my $row = $model->row($id);
            my $domain = $row->printableValueByName('vdomain');
            my $autodiscover = $row->valueByName('autodiscoverRecord');
            my $rpcProxyHttp = $row->valueByName('rpcproxy_http');
            my $rpcProxyHttps = $row->valueByName('rpcproxy_https');
            my $webmailHttp = $row->valueByName('webmail_http');
            my $webmailHttps = $row->valueByName('webmail_https');
            my $certificate = $self->_setCert($domain);

            if ($webmailHttp or $rpcProxyHttp) {
                my $params = [];
                push (@{$params}, user => $user);
                push (@{$params}, group => $group);
                push (@{$params}, port => APACHE_OCSMANAGER_PORT_HTTP);
                push (@{$params}, ssl => 0);
                push (@{$params}, hostname => $hostname);
                push (@{$params}, domain => $domain);
                push (@{$params}, autodiscover => 0);
                push (@{$params}, ews => 0);
                push (@{$params}, rpcproxy => $rpcProxyHttp);
                push (@{$params}, rpcproxyAuthCacheDir =>
                    RPCPROXY_AUTH_CACHE_DIR);
                push (@{$params}, webmail => $webmailHttp);

                my $conf = "${fid}-zentyal-ocsmanager-${domain}";
                my $file = "/etc/apache2/conf-available/$conf.conf";
                $self->writeConfFile($file,
                                     "openchange/apache-ocsmanager.conf.mas",
                                     $params,
                                     { uid => 0, gid => 0, mode => '644' });
                try {
                    EBox::Sudo::root("a2enconf $conf");
                } catch (EBox::Exceptions::Sudo::Command $e) {
                    # Already enabled?
                    if ($e->exitValue() != 1) {
                        $e->throw();
                    }
                }
            }

            if (EBox::Sudo::fileTest('-f', $certificate)) {
                my $sslParams = [];
                push (@{$sslParams}, user => $user);
                push (@{$sslParams}, group => $group);
                push (@{$sslParams}, port => APACHE_OCSMANAGER_PORT_HTTPS);
                push (@{$sslParams}, ssl => 1);
                push (@{$sslParams}, hostname => $hostname);
                push (@{$sslParams}, domain => $domain);
                push (@{$sslParams}, autodiscover => 1);
                push (@{$sslParams}, ews => 1);
                push (@{$sslParams}, rpcproxy => $rpcProxyHttps);
                push (@{$sslParams}, rpcproxyAuthCacheDir =>
                    RPCPROXY_AUTH_CACHE_DIR);
                push (@{$sslParams}, webmail => $webmailHttps);
                push (@{$sslParams}, certificate => $certificate);

                my $conf = "${fid}-zentyal-ocsmanager-${domain}-ssl";
                my $file = "/etc/apache2/conf-available/$conf.conf";

                $self->writeConfFile($file,
                                     "openchange/apache-ocsmanager.conf.mas",
                                     $sslParams,
                                     { uid => 0, gid => 0, mode => '644' });
                try {
                    EBox::Sudo::root("a2enconf $conf");
                } catch (EBox::Exceptions::Sudo::Command $e) {
                    # Already enabled?
                    if ($e->exitValue() != 1) {
                        $e->throw();
                    }
                }
            }

            $fid++;
        }
    }
}

# Method: _setCert
#
#   Check if the certificate has been issued for the domain and retrieve the
#   metadata. If the certificate is issued, builds the PEM necessary for
#   apache.
#
# Returns:
#
#   The path of the certificate used by apache
#
sub _setCert
{
    my ($self, $domain) = @_;

    my $ca = $self->global()->modInstance('ca');
    if (not $ca->isAvailable()) {
        EBox::error("Failed to configure EWS: CA is not available");
        return undef;
    }

    my $certPath;
    my $model = $self->model('VDomains');
    my $metadata =  $model->certificate($domain);
    if (defined $metadata) {
        EBox::debug("Certificate for $domain in place");
        my $path = "/etc/ocsmanager/${domain}.pem";
        if ($metadata->{state} eq 'V') {
            my $domaincrt = $metadata->{path};
            my $domainkey = $ca->getKeys($domain)->{privateKey};
            my $cmd = "cat '$domaincrt' '$domainkey' > '$path'";
            EBox::Sudo::root($cmd);
            $certPath = $path;
        } else {
            EBox::warn("Certificate for domain '$domain' is not valid");
            EBox::Sudo::root("rm -f '$path'");
        }
    } else {
        EBox::warn("No certificate for domain '$domain'");
    }

    return $certPath;
}

# Method: menu
#
#   Add an entry to the menu with this module.
#
sub menu
{
    my ($self, $root) = @_;

    my $folder = new EBox::Menu::Folder(
        'name' => 'Mail',
        'icon' => 'mail',
        'text' => __('Mail'),
        'tag' => 'main',
        'order' => 4
    );

    $folder->add(new EBox::Menu::Item(
        url => 'Mail/OpenChange',
        text => $self->printableName(),
        order => 3)
    );

    $root->add($folder);
}

sub _ldapModImplementation
{
    return new EBox::OpenChange::LdapUser();
}

# Method: isProvisioned
#
#     Return true if the OpenChange is provisioned in Samba + DBs.
#
#     It is independent from saving changes state
#
# Returns:
#
#     Boolean
#
sub isProvisioned
{
    my ($self) = @_;

    my $state = $self->get_state();
    my $provisioned = $state->{isProvisioned};
    if (defined $provisioned and $provisioned) {
        return 1;
    }
    return 0;
}

# Method: setProvisioned
#
#     Set the OpenChange whether OpenChange is provisioned in Samba +
#     DBs.
#
#     It is independent from saving changes state.
#
# Parameters:
#
#     provisioned - Boolean to set the provisioned state
#
sub setProvisioned
{
    my ($self, $provisioned) = @_;

    my $state = $self->get_state();
    $state->{isProvisioned} = $provisioned;
    $self->set_state($state);
}

sub _setupSOGoDatabase
{
    my ($self) = @_;

    my $dbUser = $self->_sogoDbUser();
    my $dbPass = $self->_sogoDbPass();
    my $dbName = $self->_sogoDbName();
    my $dbHost = '127.0.0.1';

    my $db = EBox::DBEngineFactory::DBEngine();
    $db->updateMysqlConf();
    $db->sqlAsSuperuser(sql => "CREATE DATABASE IF NOT EXISTS $dbName");
    $db->sqlAsSuperuser(sql => "GRANT ALL ON $dbName.* TO $dbUser\@$dbHost " .
                               "IDENTIFIED BY \"$dbPass\";");
    $db->sqlAsSuperuser(sql => 'flush privileges;');
}

sub _sogoDbName
{
    my ($self) = @_;

    return 'sogo';
}

sub _sogoDbUser
{
    my ($self) = @_;

    my $dbUser = EBox::Config::configkey('sogo_dbuser');
    return (length $dbUser > 0 ? $dbUser : 'sogo');
}

sub _sogoDbPass
{
    my ($self) = @_;

    # Return value if cached
    if (defined $self->{sogo_db_password}) {
        return $self->{sogo_db_password};
    }

    # Cache and return value if user configured
    my $dbPass = EBox::Config::configkey('sogo_dbpass');
    if (length $dbPass) {
        $self->{sogo_db_password} = $dbPass;
        return $dbPass;
    }

    # Otherwise, read from file
    my $path = EBox::Config::conf() . "sogo_db.passwd";

    # If file does not exists, generate random password and stash to file
    if (not -f $path) {
        my $generator = new String::Random();
        my $pass = $generator->randregex('\w\w\w\w\w\w\w\w');

        my ($login, $password, $uid, $gid) = getpwnam(EBox::Config::user());
        EBox::Module::Base::writeFile($path, $pass,
            { mode => '0600', uid => $uid, gid => $gid });
        $self->{sogo_db_password} = $pass;
        return $pass;
    }

    unless (defined ($self->{sogo_db_password})) {
        open (PASSWD, $path) or
            throw EBox::Exceptions::External('Could not get SOGo DB password');
        my $pwd = <PASSWD>;
        close (PASSWD);

        $pwd =~ s/[\n\r]//g;
        $self->{sogo_db_password} = $pwd;
    }

    return $self->{sogo_db_password};
}

# Method: configurationContainer
#
#   Return the ExchConfigurationContainer object that models the
#   msExchConfigurationConainer entry for this installation.
#
# Returns:
#
#   EBox::OpenChange::ExchConfigurationContainer object.
#
sub configurationContainer
{
    my ($self) = @_;

    my $usersMod = $self->global->modInstance('samba');
    unless ($usersMod->isEnabled() and $usersMod->isProvisioned()) {
        return undef;
    }
    my $defaultNC = $usersMod->ldap()->dn();
    my $dn = "CN=Microsoft Exchange,CN=Services,CN=Configuration,$defaultNC";

    my $object = new EBox::OpenChange::ExchConfigurationContainer(dn => $dn);
    if ($object->exists) {
        return $object;
    } else {
        return undef;
    }
}

# Method: organizations
#
#   Return a list of ExchOrganizationContainer objects that belong to this
#   installation.
#
# Returns:
#
#   An array reference of ExchOrganizationContainer objects.
#
sub organizations
{
    my ($self) = @_;

    my $list = [];
    my $usersMod = $self->global->modInstance('samba');
    my $configurationContainer = $self->configurationContainer();

    return $list unless ($configurationContainer);

    my $params = {
        base => $configurationContainer->dn(),
        scope => 'one',
        filter => '(objectclass=msExchOrganizationContainer)',
        attrs => ['*'],
    };
    my $result = $usersMod->ldap()->search($params);
    foreach my $entry ($result->sorted('cn')) {
        my $organization =
            new EBox::OpenChange::ExchOrganizationContainer(entry => $entry);
        push (@{$list}, $organization);
    }

    return $list;
}

# Method: _getPassword
#
#   Read a password file (one line, contents chomped) as root
#
sub _getPassword
{
    my ($self, $path, $target) = @_;

    try {
        my ($pwd) = @{EBox::Sudo::root("cat \"$path\"")};
        $pwd =~ s/[\n\r]//g;
        return $pwd;
    } catch($ex) {
        EBox::error("Error trying to read $path '$ex'");
        throw EBox::Exceptions::Internal(
            "Could not open $path to get $target password.");
    };
}

# Method: getImapMasterPassword
#
#   We can login as any user on imap server with this, the first time
#   this method is called a new password will be generated and put it
#   on a file inside samba private directory (SOGo will look for this
#   password there)
#
# Returns:
#
#   Password to use as master password for imap server. We can login
#   as any user with this.
#
sub getImapMasterPassword
{
    my ($self) = @_;

    unless (EBox::Sudo::fileTest('-e', OPENCHANGE_IMAP_PASSWD_FILE)) {
        # Generate password file
        EBox::debug("Generating imap master password file");
        my $parentDir = dirname(OPENCHANGE_IMAP_PASSWD_FILE);
        EBox::Sudo::root("mkdir -p -m700 '$parentDir'");
        my $generator = new String::Random();
        my $pass = $generator->randregex('\w\w\w\w\w\w\w\w');
        EBox::Module::Base::writeFile(OPENCHANGE_IMAP_PASSWD_FILE,
            "$pass", { mode => '0640', uid => 'root', gid => 'ebox' });
    }

    return $self->_getPassword(OPENCHANGE_IMAP_PASSWD_FILE, "Imap master");
}

# Method: isProvisionedWithMySQL
#
#   Since Zentyal 3.4 MySQL backends are the default ones but on previous
#   versions they didn't exist.
#
# Returns:
#
#   Whether OpenChange module has been provisioned using MySQL backends or not.
#
sub isProvisionedWithMySQL
{
    my ($self) = @_;

    return ($self->isProvisioned() and (-e OPENCHANGE_MYSQL_PASSWD_FILE));
}

# Method: connectionString
#
#   Get a connection string to be used for the different configurable backends of
#   OpenChange: named properties, openchangedb and indexing.
#
#   Currently MySQL is used as backend, the first time this method is called an
#   openchange user will be created
#
# Returns:
#
#   string with the following format schema://user:password@host/table, schema will
#   be, normally, mysql (because is the only one supported right now)
#
sub connectionString
{
    my ($self) = @_;

    unless (-e OPENCHANGE_MYSQL_PASSWD_FILE) {
        EBox::Sudo::root(EBox::Config::scripts('openchange') .
                'generate-database');
    }

    my $pwd = $self->_getPassword(OPENCHANGE_MYSQL_PASSWD_FILE, "Openchange MySQL");

    return "mysql://openchange:$pwd\@localhost/openchange";
}

# EBox::CA::Observer methods

sub certificateRevoked
{
    my ($self, $commonName, $isCACert) = @_;

    if ($self->isProvisioned()) {
        if ($isCACert) {
            return 1;
        }
        my $model = $self->model('VDomains');
        foreach my $id (@{$model->ids()}) {
            my $row = $model->row($id);
            my $vdomain = $row->printableValueByName('vdomain');
            return 1 if (lc ($vdomain) eq lc ($commonName));
        }
    }
    return 0;
}

sub certificateRenewed
{
    my ($self, $commonName, $isCACert) = @_;
    $self->_certificateChanges($commonName, $isCACert);
}

sub freeCertificate
{
    my ($self, $commonName) = @_;
    $self->_certificateChanges($commonName);
}

sub _certificateChanges
{
    my ($self, $commonName, $isCACert) = @_;

    my $removeAll = 0;
    if ($isCACert) {
        $removeAll = 1;
    }

    # Remove all certificates used by OCS manager and set module as changed
    # to regenerate them
    my $model = $self->model('VDomains');
    foreach my $id (@{$model->ids()}) {
        my $row = $model->row($id);
        my $vdomain = $row->printableValueByName('vdomain');
        if ((lc ($commonName) eq lc ($vdomain)) or $removeAll) {
            $self->setAsChanged(1);
            EBox::Sudo::root("rm -f '/etc/ocsmanager/${vdomain}.pem");
        }
    }
}

sub _kerberosServicePrincipals
{
    return undef;
}

sub _kerberosKeytab
{
    return undef;
}


# Method: cleanForReprovision
#
# Overriden to remove also status of openchange provision and configuration
# related with mail virtual domains, because they can change after reprovision
sub cleanForReprovision
{
    my ($self) = @_;

    my $state = $self->get_state();
    delete $state->{'_schemasAdded'};
    delete $state->{'_ldapSetup'};
    delete $state->{'Provision'};
    delete $state->{'isProvisioned'};
    $self->set_state($state);

    $self->dropSOGODB();

    my @modelsToClean = qw(Provision RPCProxy Configuration);
    foreach my $name (@modelsToClean) {
        $self->model($name)->removeAll(1);
    }

    # remove rpcproxy certificates
    my $model = $self->model('VDomains');
    foreach my $id (@{$model->ids()}) {
        my $row = $model->row($id);
        my $vdomain = $row->printableValueByName('vdomain');
        EBox::Sudo::root("rm -f '/etc/ocsmanager/${vdomain}.pem");
    }

    $self->setAsChanged(1);
}

sub dropSOGODB
{
    my ($self) = @_;

    if ($self->isProvisionedWithMySQL()) {
        # It removes the file with mysql password and the user from mysql
        EBox::Sudo::root(EBox::Config::scripts('openchange') .
              'remove-database');
    }

    # Drop SOGo database and db user. To avoid error if it does not exists,
    # the user is created and granted harmless privileges before drop it
    my $db = EBox::DBEngineFactory::DBEngine();
    my $dbName = $self->_sogoDbName();
    my $dbUser = $self->_sogoDbUser();
    $db->sqlAsSuperuser(sql => "DROP DATABASE IF EXISTS $dbName");
    $db->sqlAsSuperuser(sql => "GRANT USAGE ON *.* TO $dbUser");
    $db->sqlAsSuperuser(sql => "DROP USER $dbUser");
}

sub wizardPages
{
    my ($self) = @_;

    my $samba = $self->global()->modInstance('samba');
    return [] if $samba->_adcMode();

    my $mail = $self->global()->modInstance('mail');
    return [] if ($mail->model('VDomains')->size() == 0);

    return [{ page => '/OpenChange/Wizard/Provision', order => 410 }];
}

1;<|MERGE_RESOLUTION|>--- conflicted
+++ resolved
@@ -103,8 +103,6 @@
         $self->_migrateOutgoingDomain();
     }
 
-<<<<<<< HEAD
-=======
     if (defined($version) and  (EBox::Util::Version::compare($version, '3.5.3') < 0)) {
         EBox::debug("Migrating from $version");
         $self->_migrateCerts();
@@ -118,7 +116,6 @@
         EBox::Sudo::root('rm -f /etc/apache2/conf-available/sogo.conf');
     }
 
->>>>>>> d6133073
     if ($self->changed()) {
         $self->saveConfigRecursive();
     }
