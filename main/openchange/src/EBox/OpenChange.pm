--- conflicted
+++ resolved
@@ -780,9 +780,6 @@
 
     return $list;
 }
-
-<<<<<<< HEAD
-
 sub _rpcProxyHostForDomain
 {
     my ($self, $domain) = @_;
@@ -838,7 +835,7 @@
 sub _rpcProxyDomain
 {
     my ($self) = @_;
-    return $self->model('Provision')->outgoingDomain();
+    return $self->model('Configuration')->row()->printableValueByName('outgoingDomain');
 }
 
 sub _rpcProxyHosts
@@ -907,7 +904,7 @@
     my ($self) = @_;
     return EBox::OpenChange::VDomainsLdap->new($self);
 }
-=======
+
 sub _getMySQLPassword
 {
     my $path = OPENCHANGE_MYSQL_PASSWD_FILE;
@@ -962,6 +959,4 @@
     return "mysql://openchange:$pwd\@localhost/openchange";
 }
 
->>>>>>> 6bd83207
-
 1;