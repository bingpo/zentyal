--- conflicted
+++ resolved
@@ -1082,11 +1082,7 @@
         my $vdomain = $row->printableValueByName('vdomain');
         if ((lc ($commonName) eq lc ($vdomain)) or $removeAll) {
             $self->setAsChanged(1);
-<<<<<<< HEAD
-            EBox::Sudo::root("rm -f '/etc/ocsmanager/${vdomain}.pem' ");
-=======
             EBox::Sudo::root("rm -f '/etc/ocsmanager/${vdomain}.pem'");
->>>>>>> b608461e
         }
     }
 }
