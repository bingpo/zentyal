--- conflicted
+++ resolved
@@ -64,12 +64,9 @@
 use constant OPENCHANGE_MYSQL_PASSWD_FILE => EBox::Config->conf . '/openchange/mysql.passwd';
 use constant OPENCHANGE_IMAP_PASSWD_FILE => EBox::Samba::PRIVATE_DIR() . 'mapistore/master.password';
 
-<<<<<<< HEAD
 use constant OC_NOTIF_SERVICE_CONF_PATH => '/etc/openchange/';
 use constant OC_NOTIF_SERVICE_CONF_FILE => OC_NOTIF_SERVICE_CONF_PATH . 'notification-service.cfg';
-=======
 use constant APACHE_PORTS_FILE => '/etc/apache2/ports.conf';
->>>>>>> d6133073
 
 # Method: _create
 #
@@ -255,14 +252,13 @@
             type => 'init.d',
         },
         {
-<<<<<<< HEAD
             name => 'ocnotification',
             type => 'upstart',
-=======
+        },
+        {
             name => 'sogo',
             type => 'init.d',
             # FIXME: precondition only if enabled!
->>>>>>> d6133073
         }
     ];
     return $daemons;
@@ -411,15 +407,11 @@
     $self->_writeSOGoDefaultFile();
     $self->_writeSOGoConfFile();
     $self->_setupSOGoDatabase();
-<<<<<<< HEAD
-    $self->_setAutodiscoverConf();
     $self->_writeNotificationServiceConf();
-=======
 
     $self->_setApachePortsConf();
 
     $self->_setOCSManagerConf();
->>>>>>> d6133073
 
     $self->_setRPCProxyConf();
 
