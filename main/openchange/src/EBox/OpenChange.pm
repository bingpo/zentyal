# Copyright (C) 2013 Zentyal S.L.
#
# This program is free software; you can redistribute it and/or modify
# it under the terms of the GNU General Public License, version 2, as
# published by the Free Software Foundation.
#
# This program is distributed in the hope that it will be useful,
# but WITHOUT ANY WARRANTY; without even the implied warranty of
# MERCHANTABILITY or FITNESS FOR A PARTICULAR PURPOSE.  See the
# GNU General Public License for more details.
#
# You should have received a copy of the GNU General Public License
# along with this program; if not, write to the Free Software
# Foundation, Inc., 59 Temple Place, Suite 330, Boston, MA  02111-1307  USA

use strict;
use warnings;

package EBox::OpenChange;

use base qw(EBox::Module::LDAP EBox::HAProxy::ServiceBase EBox::VDomainModule);

use EBox::Config;
use EBox::DBEngineFactory;
use EBox::Exceptions::Sudo::Command;
use EBox::Exceptions::External;
use EBox::Gettext;
use EBox::Global;
use EBox::Menu::Item;
use EBox::Module::Base;
use EBox::OpenChange::LdapUser;
use EBox::OpenChange::ExchConfigurationContainer;
use EBox::OpenChange::ExchOrganizationContainer;
use EBox::OpenChange::VDomainsLdap;
use EBox::Users;
use EBox::Sudo;
use EBox::Util::Certificate;

use TryCatch::Lite;
use String::Random;
use File::Basename;

use constant SOGO_PORT => 20000;
use constant SOGO_DEFAULT_PREFORK => 1;

use constant SOGO_DEFAULT_FILE => '/etc/default/sogo';
use constant SOGO_CONF_FILE => '/etc/sogo/sogo.conf';
use constant SOGO_PID_FILE => '/var/run/sogo/sogo.pid';
use constant SOGO_LOG_FILE => '/var/log/sogo/sogo.log';

use constant OCSMANAGER_CONF_FILE => '/etc/ocsmanager/ocsmanager.ini';
use constant OCSMANAGER_INC_FILE  => '/var/lib/zentyal/conf/openchange/ocsmanager.conf';

use constant RPCPROXY_AUTH_CACHE_DIR => '/var/cache/ntlmauthhandler';
use constant RPCPROXY_PORT           => 62081;
use constant RPCPROXY_STOCK_CONF_FILE => '/etc/apache2/conf.d/rpcproxy.conf';
use constant REWRITE_POLICY_FILE => '/etc/postfix/generic';

use constant OPENCHANGE_CONF_FILE => '/etc/samba/openchange.conf';
use constant OPENCHANGE_MYSQL_PASSWD_FILE => EBox::Config->conf . '/openchange/mysql.passwd';
use constant OPENCHANGE_IMAP_PASSWD_FILE => EBox::Users::PRIVATE_DIR() . 'mapistore/master.password';

# Method: _create
#
#   The constructor, instantiate module
#
sub _create
{
    my $class = shift;
    my $self = $class->SUPER::_create(name => 'openchange',
                                      printableName => 'OpenChange',
                                      @_);
    bless ($self, $class);
    return $self;
}

# Method: initialSetup
#
# Overrides:
#
#   EBox::Module::Base::initialSetup
#
sub initialSetup
{
    my ($self, $version) = @_;

    #FIXME: is this deprecated (in 3.4)? needs to be done always? better to include a version check
    $self->_migrateFormKeys();

    if (defined($version) and (EBox::Util::Version::compare($version, '3.3.3') < 0)) {
        $self->_migrateOutgoingDomain();
    }

    if ($self->changed()) {
        $self->saveConfigRecursive();
    }
}

# Migration of form keys after extracting the rewrite rule for outgoing domain
# from the provision form.
#
sub _migrateOutgoingDomain
{
  my ($self) = @_;

  my $oldKeyValue = $self->get('Provision/keys/form');
  $self->set('Configuration/keys/form', $oldKeyValue);
}

# Migration of form keys to better names (between development versions)
#
# * Migrate redis keys from firstorganization to organizationname and firstorganizationunit to administrativegroup
#
sub _migrateFormKeys
{
    my ($self) = @_;
    my $modelName = 'Provision';
    my @keys = ("openchange/conf/$modelName/keys/form", "openchange/ro/$modelName/keys/form");

    my $state = $self->get_state();
    my $keyField = 'organizationname';
    my $redis = $self->redis();
    foreach my $key (@keys) {
        my $value = $redis->get($key);
        if (defined $value->{firstorganization}) {
            $state->{$modelName}->{$keyField} = $value->{firstorganization};
            delete $value->{firstorganization};
        }
        if (defined $value->{organizationname}) {
            $state->{$modelName}->{$keyField} = $value->{organizationname};
            delete $value->{organizationname};
        }
        if (defined $value->{firstorganizationunit}) {
            delete $value->{firstorganizationunit};
        }
        if (defined $value->{administrativegroup}) {
            delete $value->{administrativegroup};
        }
        $redis->set($key, $value);
    }
    if ($self->isProvisioned()) {
        # The organization name is only useful if the server is already provisioned.
        $self->set_state($state);
    }
}

# Method: enableActions
#
# Action to do when openchange module is enabled for first time
#
sub enableActions
{
    my ($self) = @_;
    $self->SUPER::enableActions();
    $self->_setupDNS();
}

# Method: enableService
#
#   Override EBox::Module::Service::enableService to notify samba
#
sub enableService
{
    my ($self, $status) = @_;

    $self->SUPER::enableService($status);
    if ($self->changed()) {
        # manage the nginx include file
        my $webadmin = $self->global()->modInstance('webadmin');
        if ($status) {
            $webadmin->addNginxInclude(OCSMANAGER_INC_FILE);
        } else {
            $webadmin->removeNginxInclude(OCSMANAGER_INC_FILE);
        }
    }
}

sub _daemonsToDisable
{
    my ($self) = @_;

    my $daemons = [
        {
            name => 'openchange-ocsmanager',
            type => 'init.d',
        }
       ];
    return $daemons;
}

# Method: _daemons
#
# Overrides:
#
#      <EBox::Module::Service::_daemons>
#
sub _daemons
{
    my ($self) = @_;
    my $daemons = [
        {
            name         => 'zentyal.ocsmanager',
            type         => 'upstart',
            precondition => sub { return $self->_autodiscoverEnabled() },
        },
        {
            name         => 'zentyal.zoc-migrate',
            type         => 'upstart',
            precondition => sub { return $self->isProvisioned() },
        },
    ];

    return $daemons;
}

# Method: isRunning
#
#   Links Openchange running status to Samba status.
#
# Overrides: <EBox::Module::Service::isRunning>
#
sub isRunning
{
    my ($self) = @_;

    my $running = $self->SUPER::isRunning();

    if ($running) {
        my $usersMod = $self->global()->modInstance('users');
        return $usersMod->isRunning();
    } else {
        return $running;
    }
}

sub _autodiscoverEnabled
{
    my ($self) = @_;
    return $self->isProvisioned();
}

sub _rpcProxyEnabled
{
    my ($self) = @_;
    if (not $self->isProvisioned() or not $self->isEnabled()) {
        return 0;
    }

    my $rpcpSettings = $self->model('RPCProxy');
    return $rpcpSettings->enabled();
}

sub usedFiles
{
    my @files = ();
    push (@files, {
        file => SOGO_DEFAULT_FILE,
        reason => __('To configure sogo daemon'),
        module => 'openchange'
       });
    push (@files, {
        file => SOGO_CONF_FILE,
        reason => __('To configure sogo parameters'),
        module => 'openchange'
       });
    push (@files, {
       file => OCSMANAGER_CONF_FILE,
       reason => __('To configure autodiscovery service'),
       module => 'openchange'
      });
    push (@files, {
        file => RPCPROXY_STOCK_CONF_FILE,
        reason => __('Remove RPC Proxy stock file to avoid interference'),
        module => 'openchange'
       });

    return \@files;
}

sub writeSambaConfig
{
    my ($self) = @_;

    my $openchangeProvisionedWithMySQL = $self->isProvisionedWithMySQL();
    my $openchangeConnectionString = undef;
    if ($openchangeProvisionedWithMySQL) {
        $openchangeConnectionString = $self->connectionString();
    }
    my $oc = [];
    push (@{$oc}, 'openchangeProvisionedWithMySQL' => $openchangeProvisionedWithMySQL);
    push (@{$oc}, 'openchangeConnectionString' => $openchangeConnectionString);
    $self->writeConfFile(OPENCHANGE_CONF_FILE, 'users/openchange.conf.mas', $oc,
                         { 'uid' => 'root', 'gid' => 'ebox', mode => '640' });
}

sub _setConf
{
    my ($self) = @_;

    $self->_writeSOGoDefaultFile();
    $self->_writeSOGoConfFile();
    $self->_setupSOGoDatabase();
    $self->_setAutodiscoverConf();

    $self->_setRPCProxyConf();
    $self->_clearDownloadableCert();

    $self->_writeRewritePolicy();

    # FIXME: this may cause unexpected samba restarts during save changes, etc
    #$self->_writeCronFile();

    $self->_setupActiveSync();
}

sub _setupActiveSync
{
    my ($self) = @_;

    my $enabled = (-f '/etc/apache2/conf-enabled/zentyal-activesync.conf');
    my $enable = $self->_activesyncEnabled();
    if ($enable) {
        EBox::Sudo::root('a2enconf zentyal-activesync');
    } else {
        EBox::Sudo::silentRoot('a2disconf zentyal-activesync');
    }
    if ($enabled xor $enable) {
        my $global = $self->global();
        $global->modChange('webserver');
        if ($global->modExists('sogo')) {
            $global->addModuleToPostSave('sogo');
        }
    }
}

sub _writeCronFile
{
    my ($self) = @_;

    my $cronfile = '/etc/cron.d/zentyal-openchange';
    if ($self->isEnabled()) {
        my $checkScript = '/usr/share/zentyal-openchange/check_oc.py';
        my $crontab = "* * * * * root $checkScript || /sbin/restart samba-ad-dc";
        EBox::Sudo::root("echo '$crontab' > $cronfile");
    } else {
        EBox::Sudo::root("rm -f $cronfile");
    }
}

sub _writeSOGoDefaultFile
{
    my ($self) = @_;

    my $array = [];
    my $prefork = EBox::Config::configkey('sogod_prefork');
    unless (length $prefork) {
        $prefork = SOGO_DEFAULT_PREFORK;
    }
    push (@{$array}, prefork => $prefork);
    $self->writeConfFile(SOGO_DEFAULT_FILE,
        'openchange/sogo.mas',
        $array, { uid => 0, gid => 0, mode => '755' });
}

sub _writeSOGoConfFile
{
    my ($self) = @_;

    my $array = [];

    my $sysinfo = $self->global->modInstance('sysinfo');
    my $timezoneModel = $sysinfo->model('TimeZone');
    my $sogoTimeZone = $timezoneModel->row->printableValueByName('timezone');

    my $users = $self->global->modInstance('users');
    my $dcHostName = $users->ldb->rootDse->get_value('dnsHostName');
    my (undef, $sogoMailDomain) = split (/\./, $dcHostName, 2);

    push (@{$array}, sogoPort => SOGO_PORT);
    push (@{$array}, sogoLogFile => SOGO_LOG_FILE);
    push (@{$array}, sogoPidFile => SOGO_PID_FILE);
    push (@{$array}, sogoTimeZone => $sogoTimeZone);
    push (@{$array}, sogoMailDomain => $sogoMailDomain);

    my $mail = $self->global->modInstance('mail');
    my $retrievalServices = $mail->model('RetrievalServices');
    my $sieveEnabled = $retrievalServices->value('managesieve');
    my $sieveServer = ($sieveEnabled ? 'sieve://127.0.0.1:4190' : '');
    my $imapServer = '127.0.0.1:143';
    my $smtpServer = '127.0.0.1:25';
    push (@{$array}, imapServer => $imapServer);
    push (@{$array}, smtpServer => $smtpServer);
    push (@{$array}, sieveServer => $sieveServer);

    my $dbName = $self->_sogoDbName();
    my $dbUser = $self->_sogoDbUser();
    my $dbPass = $self->_sogoDbPass();
    push (@{$array}, dbName => $dbName);
    push (@{$array}, dbUser => $dbUser);
    push (@{$array}, dbPass => $dbPass);
    push (@{$array}, dbHost => '127.0.0.1');
    push (@{$array}, dbPort => 3306);

    my $baseDN = $self->ldap->dn();
    if (EBox::Config::boolean('openchange_disable_multiou')) {
        $baseDN = "ou=Users,$baseDN";
    }

<<<<<<< HEAD
    my $adminDn     = $users->administratorDN();
    my $adminPasswd = $users->administratorPassword();

    push (@{$array}, ldapBaseDN => $baseDN);
    push (@{$array}, ldapBindDN => $adminDn);
    push (@{$array}, ldapBindPwd => $adminPasswd);
    push (@{$array}, ldapHost => $self->ldap->LDAPI());
=======
    push (@{$array}, sambaBaseDN => $samba->ldb()->dn());
    push (@{$array}, sambaBindDN => "CN=Administrator,CN=Users," . $samba->ldb()->dn());
    push (@{$array}, sambaBindPwd => $samba->administratorPassword());
    push (@{$array}, sambaHost => "ldap://127.0.0.1"); #FIXME? not working using $samba->ldb()->url()
>>>>>>> 94126e90

    my (undef, undef, undef, $gid) = getpwnam('sogo');
    $self->writeConfFile(SOGO_CONF_FILE,
        'openchange/sogo.conf.mas',
        $array, { uid => 0, gid => $gid, mode => '640' });
}

sub _setAutodiscoverConf
{
    my ($self) = @_;
    my $global  = $self->global();
    my $sysinfo = $global->modInstance('sysinfo');
    my $users   = $global->modInstance('users');
    my $mail    = $global->modInstance('mail');

    my $server    = $sysinfo->hostDomain();
    my $adminMail = $mail->model('SMTPOptions')->value('postmasterAddress');
    if ($adminMail eq 'postmasterRoot') {
        $adminMail = 'postmaster@' . $server;
    }
    my $confFileParams = [
        bindDn    => 'cn=Administrator',
        bindPwd   => $users->administratorPassword(),
        baseDn    => 'CN=Users,' . $users->ldb()->dn(),
        port      => 389,
        adminMail => $adminMail,
    ];

    $self->writeConfFile(OCSMANAGER_CONF_FILE,
                         'openchange/ocsmanager.ini.mas',
                         $confFileParams,
                         { uid => 0, gid => 0, mode => '640' }
                        );


    if ($self->isEnabled()) {
        my $confDir = EBox::Config::conf() . 'openchange';
        EBox::Sudo::root("mkdir -p '$confDir'");
        my $incParams = [
            server => $server
           ];
        $self->writeConfFile(OCSMANAGER_INC_FILE,
                             "openchange/ocsmanager.nginx.mas",
                             $incParams,
                             { uid => 0, gid => 0, mode => '644' }
                        );
    }
}

sub internalVHosts
{
    my ($self) = @_;
    if ($self->_rpcProxyEnabled) {
        return [ $self->_rpcProxyConfFile() ];
    }

    return [];
}

sub _rpcProxyConfFile
{
    my ($self) = @_;
    return EBox::WebServer::SITES_AVAILABLE_DIR() .'zentyaloc-rpcproxy.conf';
}

sub _setRPCProxyConf
{
    my ($self) = @_;

    # remove stock rpcproxy.conf file because it could interfere
    EBox::Sudo::root('rm -rf ' . RPCPROXY_STOCK_CONF_FILE);

    if ($self->_rpcProxyEnabled()) {
        my $rpcProxyConfFile = $self->_rpcProxyConfFile();
        my @params = (
            rpcproxyAuthCacheDir => RPCPROXY_AUTH_CACHE_DIR,
            port   => RPCPROXY_PORT
           );

        $self->writeConfFile(
            $rpcProxyConfFile, 'openchange/apache-rpcproxy.conf.mas',
             \@params);

        my @cmds;
        push (@cmds, 'mkdir -p ' . RPCPROXY_AUTH_CACHE_DIR);
        push (@cmds, 'chown -R www-data:www-data ' . RPCPROXY_AUTH_CACHE_DIR);
        push (@cmds, 'chmod 0750 ' . RPCPROXY_AUTH_CACHE_DIR);
        EBox::Sudo::root(@cmds);
    }
}

sub _rpcProxyCertificate
{
    return EBox::Config::conf() . 'openchange/ssl/ssl.pem';
}

sub _createRPCProxyCertificate
{
    my ($self) = @_;
    my $issuer;
    try {
        $issuer = $self->_rpcProxyHosts()->[0];
    } catch($ex) {
        EBox::error("Error when getting host name for RPC proxy: $ex. \nCertificates for this service will be left untouched");
    };
    if (not $issuer) {
        EBox::error("Not found issuer. Certificate for RPC proxy will left untouched");
        return;
    }

    my $certPath = $self->_rpcProxyCertificate();
    if (EBox::Sudo::fileTest('-r', $certPath) and ($issuer eq EBox::Util::Certificate::getCertIssuer($certPath))) {
        # correct, nothing to do besides updating download version
        $self->_updateDownloadableCert();
        return undef;
    }

    my $certDir = dirname($certPath);
    my $parentCertDir = dirname($certDir);
    EBox::Sudo::root("rm -rf '$certDir'",
                     # create parent dir if it does not exists
                     "mkdir -p -m775 '$parentCertDir'",
                    );
    if ($issuer eq $self->global()->modInstance('sysinfo')->fqdn()) {
        my $webadminCert = $self->global()->modInstance('webadmin')->pathHTTPSSSLCertificate();
        if ($issuer eq EBox::Util::Certificate::getCertIssuer($webadminCert)) {
            # reuse webadmin certificate if issuer == fqdn
            my $webadminCertDir = dirname($webadminCert);
            EBox::Sudo::root("cp -r $webadminCertDir $certDir");
            $self->_updateDownloadableCert();
            return;
        }
    }

    # create certificate
    my $RSA_LENGTH = 1024;
    my ($keyFile, $keyUpdated)  = EBox::Util::Certificate::generateRSAKey($certDir, $RSA_LENGTH);
    my $certFile = EBox::Util::Certificate::generateCert($certDir, $keyFile, $keyUpdated, $issuer);
    my $pemFile = EBox::Util::Certificate::generatePem($certDir, $certFile, $keyFile, $keyUpdated);
    $self->_updateDownloadableCert();
}

sub _clearDownloadableCert
{
    my ($self) = @_;

    my $downloadPath = EBox::Config::downloads() . 'rpcproxy.crt';
    EBox::Sudo::root("rm -f $downloadPath");
}

sub _updateDownloadableCert
{
    my ($self) = @_;
    my $certPath = $self->_rpcProxyCertificate();
    $certPath =~ s/pem$/cert/;
    my $downloadPath = EBox::Config::downloads() . 'rpcproxy.crt';
    EBox::Sudo::root("cp '$certPath' '$downloadPath'",
                     "chown ebox.ebox '$downloadPath'"
                    );
}

sub _writeRewritePolicy
{
    my ($self) = @_;

    if ($self->isProvisioned()) {
        my $sysinfo = $self->global()->modInstance('sysinfo');
        my $defaultDomain = $sysinfo->hostDomain();

        my $rewriteDomain = $self->model('Configuration')->row()->printableValueByName('outgoingDomain');
        if (not $rewriteDomain) {
            $rewriteDomain = $defaultDomain;
        }

        my @rewriteParams;
        push @rewriteParams, ('defaultDomain' => $defaultDomain);
        push @rewriteParams, ('rewriteDomain' => $rewriteDomain);

        $self->writeConfFile(REWRITE_POLICY_FILE,
            'openchange/rewriteDomainPolicy.mas',
            \@rewriteParams, { uid => 0, gid => 0, mode => '644' });

        EBox::Sudo::root('/usr/sbin/postmap ' . REWRITE_POLICY_FILE);
    }
}

# Method: menu
#
#   Add an entry to the menu with this module.
#
sub menu
{
    my ($self, $root) = @_;

    my $separator = 'Communications';
    my $order = 900;

    my $folder = new EBox::Menu::Folder(
        name => 'OpenChange',
        icon => 'openchange',
        text => $self->printableName(),
        separator => $separator,
        order => $order);

    $folder->add(new EBox::Menu::Item(
        url       => 'OpenChange/Composite/General',
        text      => __('Setup'),
        order     => 0));

    if ($self->isProvisioned()) {
        $folder->add(new EBox::Menu::Item(
            url       => 'OpenChange/Migration/Connect',
            text      => __('MailBox Migration'),
            order     => 1));
    }

    $root->add($folder);
}

sub _ldapModImplementation
{
    return new EBox::OpenChange::LdapUser();
}

sub isProvisioned
{
    my ($self) = @_;

    my $state = $self->get_state();
    my $provisioned = $state->{isProvisioned};
    if (defined $provisioned and $provisioned) {
        return 1;
    }
    return 0;
}

sub setProvisioned
{
    my ($self, $provisioned) = @_;

    my $state = $self->get_state();
    $state->{isProvisioned} = $provisioned;
    $self->set_state($state);
}

sub _setupSOGoDatabase
{
    my ($self) = @_;

    my $dbUser = $self->_sogoDbUser();
    my $dbPass = $self->_sogoDbPass();
    my $dbName = $self->_sogoDbName();
    my $dbHost = '127.0.0.1';

    my $db = EBox::DBEngineFactory::DBEngine();
    $db->updateMysqlConf();
    $db->sqlAsSuperuser(sql => "CREATE DATABASE IF NOT EXISTS $dbName");
    $db->sqlAsSuperuser(sql => "GRANT ALL ON $dbName.* TO $dbUser\@$dbHost " .
                               "IDENTIFIED BY \"$dbPass\";");
    $db->sqlAsSuperuser(sql => 'flush privileges;');
}

sub _sogoDbName
{
    my ($self) = @_;

    return 'sogo';
}

sub _sogoDbUser
{
    my ($self) = @_;

    my $dbUser = EBox::Config::configkey('sogo_dbuser');
    return (length $dbUser > 0 ? $dbUser : 'sogo');
}

sub _sogoDbPass
{
    my ($self) = @_;

    # Return value if cached
    if (defined $self->{sogo_db_password}) {
        return $self->{sogo_db_password};
    }

    # Cache and return value if user configured
    my $dbPass = EBox::Config::configkey('sogo_dbpass');
    if (length $dbPass) {
        $self->{sogo_db_password} = $dbPass;
        return $dbPass;
    }

    # Otherwise, read from file
    my $path = EBox::Config::conf() . "sogo_db.passwd";

    # If file does not exists, generate random password and stash to file
    if (not -f $path) {
        my $generator = new String::Random();
        my $pass = $generator->randregex('\w\w\w\w\w\w\w\w');

        my ($login, $password, $uid, $gid) = getpwnam(EBox::Config::user());
        EBox::Module::Base::writeFile($path, $pass,
            { mode => '0600', uid => $uid, gid => $gid });
        $self->{sogo_db_password} = $pass;
        return $pass;
    }

    unless (defined ($self->{sogo_db_password})) {
        open (PASSWD, $path) or
            throw EBox::Exceptions::External('Could not get SOGo DB password');
        my $pwd = <PASSWD>;
        close (PASSWD);

        $pwd =~ s/[\n\r]//g;
        $self->{sogo_db_password} = $pwd;
    }

    return $self->{sogo_db_password};
}

# setup the dns to add autodiscover host
sub _setupDNS
{
    my ($self) = @_;
    my $sysinfo    = $self->global()->modInstance('sysinfo');
    my $hostDomain = $sysinfo->hostDomain();
    my $hostName   = $sysinfo->hostName();
    my $autodiscoverAlias = 'autodiscover';
    if ("$autodiscoverAlias.$hostName"  eq $hostDomain) {
        # strangely the hostname is already the autodiscover name
        return;
    }

    my $dns = $self->global()->modInstance('dns');

    my $domainRow = $dns->model('DomainTable')->find(domain => $hostDomain);
    if (not $domainRow) {
        throw EBox::Exceptions::External(
            __x("The expected domain '{d}' could not be found in the dns module",
                d => $hostDomain
               )
           );
    }

    my $hostRow = $domainRow->subModel('hostnames')->find(hostname => $hostName);
    if (not $hostRow) {
        throw EBox::Exceptions::External(
          __x("The required host record '{h}' could not be found in " .
              "the domain '{d}'.<br/>",
              h => $hostName,
              d => $hostDomain
             )
         );
    }

    my $aliasModel = $hostRow->subModel('alias');
    if ($aliasModel->find(alias => $autodiscoverAlias)) {
        # already added, nothing to do
        return;
    }
    # add the autodiscover alias
    $aliasModel->addRow(alias => $autodiscoverAlias);
}


# Method: configurationContainer
#
#   Return the ExchConfigurationContainer object that models the msExchConfigurationConainer entry for this
#   installation.
#
# Returns:
#
#   EBox::OpenChange::ExchConfigurationContainer object.
#
sub configurationContainer
{
    my ($self) = @_;

    my $usersMod = $self->global->modInstance('users');
    unless ($usersMod->isEnabled() and $usersMod->isProvisioned()) {
        return undef;
    }
    my $defaultNC = $usersMod->ldb()->dn();
    my $dn = "CN=Microsoft Exchange,CN=Services,CN=Configuration,$defaultNC";

    my $object = new EBox::OpenChange::ExchConfigurationContainer(dn => $dn);
    if ($object->exists) {
        return $object;
    } else {
        return undef;
    }
}

# Method: organizations
#
#   Return a list of ExchOrganizationContainer objects that belong to this installation.
#
# Returns:
#
#   An array reference of ExchOrganizationContainer objects.
#
sub organizations
{
    my ($self) = @_;

    my $list = [];
    my $usersMod = $self->global->modInstance('users');
    my $configurationContainer = $self->configurationContainer();

    return $list unless ($configurationContainer);

    my $params = {
        base => $configurationContainer->dn(),
        scope => 'one',
        filter => '(objectclass=msExchOrganizationContainer)',
        attrs => ['*'],
    };
    my $result = $usersMod->ldb()->search($params);
    foreach my $entry ($result->sorted('cn')) {
        my $organization = new EBox::OpenChange::ExchOrganizationContainer(entry => $entry);
        push (@{$list}, $organization);
    }

    return $list;
}
sub _rpcProxyHostForDomain
{
    my ($self, $domain) = @_;
    my $dns = $self->global()->modInstance('dns');
    my $domainExists = grep { $_->{name} eq $domain  } @{  $dns->domains() };
    if (not $domainExists) {
        throw EBox::Exceptions::External(__x('Domain {dom} not configured in {oh}DNS module{ch}',
                                             dom => $domain,
                                             oh => '<a href="/DNS/Composite/Global">',
                                             ch => '</a>'
                                            ));
    }
    my @hosts = @{ $dns->getHostnames($domain)  };

    my @ips;
    my $network = $self->global()->modInstance('network');
    my @extIfaces  = @{ $network->ExternalIfaces() };
    if (not @extIfaces) {
        throw EBox::Exceptions::External (__('System needs at least one external interface'));
    }
    foreach my $iface (@extIfaces) {
        my $addresses = $network->ifaceAddresses($iface);
        push @ips, map { $_->{address} } @{  $addresses };
    }

    my $matchedHost;
    my $matchedHostMatchs = 0;
    foreach my $host (@hosts) {
        my $matchs = 0;
        foreach my $hostIp (@{ $host->{ip} }) {
            foreach my $ip (@ips) {
                if ($hostIp eq $ip) {
                    $matchs += 1;
                    last;
                }
            }
            if ($matchs > $matchedHostMatchs) {
                $matchedHost = $host->{name};
                $matchedHostMatchs = $matchs;
                if (@ips == $matchedHostMatchs) {
                    last;
                }
            }
        }
    }

    if (not $matchedHost) {
        EBox::Exceptions::External->throw(__x('Cannot find any host in {oh}DNS domain {dom}{ch} which corresponds to your external IP addresses',
                                              dom => $domain,
                                              oh => '<a href="/DNS/Composite/Global">',
                                              ch => '</a>'
                                             ));
    }
    return $matchedHost . '.' . $domain;
}

sub _activesyncEnabled
{
    my ($self) = @_;
    return $self->model('Configuration')->value('activesync');
}

sub _rpcProxyDomain
{
    my ($self) = @_;
    return $self->model('Configuration')->row()->printableValueByName('outgoingDomain');
}

sub _rpcProxyHosts
{
    my ($self) = @_;
    my @hosts;
    my $domain = $self->_rpcProxyDomain();
    if (not $domain) {
        throw EBox::Exceptions::External(__('No outgoing mail domain configured'));
    }
    push @hosts, $self->_rpcProxyHostForDomain($domain);
    return \@hosts;
}

sub HAProxyInternalService
{
    my ($self) = @_;
    my $RPCProxyModel = $self->model('RPCProxy');
    if (not $self->_rpcProxyEnabled()) {
        return [];
    }

    my $hosts;
    try {
        $hosts = $self->_rpcProxyHosts();
    } catch ($ex) {
        EBox::error("Error when getting host name for RPC proxy: $ex. \nThis feature will be disabled until the error is fixed");
    };
    if (not $hosts) {
        return [];
    }

    my @services;
    if ($RPCProxyModel->httpsEnabled()) {
        my $rpcpService = {
            name => 'oc_rpcproxy_https',
            port => 443,
            printableName => 'OpenChange RPCProxy',
            targetIP => '127.0.0.1',
            targetPort => RPCPROXY_PORT,
            hosts    => $hosts,
            paths       => ['/rpc/rpcproxy.dll', '/rpcwithcert/rpcproxy.dll'],
            pathSSLCert => $self->_rpcProxyCertificate(),
            isSSL   => 1,
        };
        push @services, $rpcpService;
    }

    if ($RPCProxyModel->httpEnabled()) {
        my $httpRpcpService = {
            name => 'oc_rpcproxy_http',
            port => 80,
            printableName => 'OpenChange RPCProxy',
            targetIP => '127.0.0.1',
            targetPort => RPCPROXY_PORT,
            hosts    => $hosts,
            paths       => ['/rpc/rpcproxy.dll', '/rpcwithcert/rpcproxy.dll'],
            isSSL   => 0,
        };
        push @services, $httpRpcpService;
    }

    return \@services;
}

sub HAProxyPreSetConf
{
    my ($self) = @_;
    if ($self->_rpcProxyEnabled()) {
        # the certificate must be in place before harpoxy restarts
        $self->_createRPCProxyCertificate();
    }
}

sub _vdomainModImplementation
{
    my ($self) = @_;
    return EBox::OpenChange::VDomainsLdap->new($self);
}

# Method: _getPassword
#
#   Read a password file (one line, contents chomped) as root
#
sub _getPassword
{
    my ($self, $path, $target) = @_;

    try {
        my ($pwd) = @{EBox::Sudo::root("cat \"$path\"")};
        $pwd =~ s/[\n\r]//g;
        return $pwd;
    } catch($ex) {
        EBox::error("Error trying to read $path '$ex'");
        throw EBox::Exceptions::Internal("Could not open $path to get $target password.");
    };
}

# Method: getImapMasterPassword
#
#   We can login as any user on imap server with this, the first time
#   this method is called a new password will be generated and put it
#   on a file inside samba private directory (SOGo will look for this
#   password there)
#
# Returns:
#
#   Password to use as master password for imap server. We can login
#   as any user with this.
#
sub getImapMasterPassword
{
    my ($self) = @_;

    unless (EBox::Sudo::fileTest('-e', OPENCHANGE_IMAP_PASSWD_FILE)) {
        # Generate password file
        EBox::debug("Generating imap master password file");
        my $parentDir = dirname(OPENCHANGE_IMAP_PASSWD_FILE);
        EBox::Sudo::root("mkdir -p -m700 '$parentDir'");
        my $generator = new String::Random();
        my $pass = $generator->randregex('\w\w\w\w\w\w\w\w');
        EBox::Module::Base::writeFile(OPENCHANGE_IMAP_PASSWD_FILE,
            "$pass", { mode => '0640', uid => 'root', gid => 'ebox' });
    }

    return $self->_getPassword(OPENCHANGE_IMAP_PASSWD_FILE, "Imap master");
}

# Method: isProvisionedWithMySQL
#
#   Since Zentyal 3.4 MySQL backends are the default ones but on previous
#   versions they didn't exist.
#
# Returns:
#
#   Whether OpenChange module has been provisioned using MySQL backends or not.
#
sub isProvisionedWithMySQL
{
    my ($self) = @_;

    return ($self->isProvisioned() and (-e OPENCHANGE_MYSQL_PASSWD_FILE));
}

# Method: connectionString
#
#   Get a connection string to be used for the different configurable backends of
#   OpenChange: named properties, openchangedb and indexing.
#
#   Currently MySQL is used as backend, the first time this method is called an
#   openchange user will be created
#
# Returns:
#
#   string with the following format schema://user:password@host/table, schema will
#   be, normally, mysql (because is the only one supported right now)
#
sub connectionString
{
    my ($self) = @_;

    unless (-e OPENCHANGE_MYSQL_PASSWD_FILE) {
        EBox::Sudo::root(EBox::Config::scripts('openchange') .
                'generate-database');
    }

    my $pwd = $self->_getPassword(OPENCHANGE_MYSQL_PASSWD_FILE, "Openchange MySQL");

    return "mysql://openchange:$pwd\@localhost/openchange";
}

1;<|MERGE_RESOLUTION|>--- conflicted
+++ resolved
@@ -406,20 +406,10 @@
         $baseDN = "ou=Users,$baseDN";
     }
 
-<<<<<<< HEAD
-    my $adminDn     = $users->administratorDN();
-    my $adminPasswd = $users->administratorPassword();
-
-    push (@{$array}, ldapBaseDN => $baseDN);
-    push (@{$array}, ldapBindDN => $adminDn);
-    push (@{$array}, ldapBindPwd => $adminPasswd);
-    push (@{$array}, ldapHost => $self->ldap->LDAPI());
-=======
-    push (@{$array}, sambaBaseDN => $samba->ldb()->dn());
-    push (@{$array}, sambaBindDN => "CN=Administrator,CN=Users," . $samba->ldb()->dn());
-    push (@{$array}, sambaBindPwd => $samba->administratorPassword());
-    push (@{$array}, sambaHost => "ldap://127.0.0.1"); #FIXME? not working using $samba->ldb()->url()
->>>>>>> 94126e90
+    push (@{$array}, sambaBaseDN => $users->ldb()->dn());
+    push (@{$array}, sambaBindDN => "CN=Administrator,CN=Users," . $users->ldb()->dn());
+    push (@{$array}, sambaBindPwd => $users->administratorPassword());
+    push (@{$array}, sambaHost => "ldap://127.0.0.1"); #FIXME? not working using $users->ldb()->url()
 
     my (undef, undef, undef, $gid) = getpwnam('sogo');
     $self->writeConfFile(SOGO_CONF_FILE,
