# Copyright (C) 2013 Zentyal S. L.
#
# This program is free software; you can redistribute it and/or modify
# it under the terms of the GNU General Public License, version 2, as
# published by the Free Software Foundation.
#
# This program is distributed in the hope that it will be useful,
# but WITHOUT ANY WARRANTY; without even the implied warranty of
# MERCHANTABILITY or FITNESS FOR A PARTICULAR PURPOSE.  See the
# GNU General Public License for more details.
#
# You should have received a copy of the GNU General Public License
# along with this program; if not, write to the Free Software
# Foundation, Inc., 59 Temple Place, Suite 330, Boston, MA  02111-1307  USA

use strict;
use warnings;

package EBox::OpenChange::Model::Provision;

use base 'EBox::Model::DataForm';

use EBox::DBEngineFactory;
use EBox::Exceptions::Sudo::Command;
use EBox::Gettext;
use EBox::MailUserLdap;
use EBox::Samba::User;
use EBox::Types::MultiStateAction;
use EBox::Types::Select;
use EBox::Types::Text;
use EBox::Types::Union;

use TryCatch::Lite;

# Method: new
#
#   Constructor, instantiate new model
#
sub new
{
    my $class = shift;

    my $self = $class->SUPER::new(@_);
    bless ($self, $class);

    $self->{global} = EBox::Global->getInstance();
    $self->{openchangeMod} = $self->{global}->modInstance('openchange');
    $self->{organizations} = $self->{openchangeMod}->organizations();

    return $self;
}

# Method: _table
#
#   Returns model description
#
sub _table
{
    my ($self) = @_;

    my @tableDesc = ();
    if ($self->parentModule->isProvisioned()) {
        push (@tableDesc, new EBox::Types::Text(
            fieldName     => 'provisionedorganizationname',
            printableName => __('Organization Name'),
            acquirer      => \&_acquireOrganizationNameFromState,
            storer        => \&_emptyFunc,
            volatile      => 1,
            editable      => 0)
        );
    } else {
        push (@tableDesc, new EBox::Types::Union(
            fieldName     => 'organizationname',
            printableName => __('Organization Name'),
            editable      => 1,
            subtypes      => [
                new EBox::Types::Text(
                    fieldName     => 'neworganizationname',
                    printableName => __('New One'),
                    defaultValue  => $self->_defaultOrganizationName(),
                    editable      => 1),
                new EBox::Types::Select(
                    fieldName     => 'existingorganizationname',
                    printableName => __('Existing One'),
                    populate      => \&_existingOrganizationNames,
                    editable      => 1),
            ])
        );
        push (@tableDesc, new EBox::Types::Boolean(
            fieldName     => 'enableUsers',
            printableName => __('Enable OpenChange account for all existing users'),
            defaultValue  => 0,
            editable      => 1)
        );
# TODO: Disabled because we need some extra migration work to be done to promote an OpenChange server as the primary server.
#        push (@tableDesc, new EBox::Types::Boolean(
#            fieldName => 'registerAsMain',
#            printableName => __('Set this server as the primary server'),
#            defaultValue => 0,
#            editable      => 1)
#        );
    }

    my $customActions = [
        new EBox::Types::MultiStateAction(
            acquirer => \&_acquireProvisioned,
            model => $self,
            states => {
                provisioned => {
                    name => 'deprovision',
                    printableValue => __('Unconfigure'),
                    handler => \&_doDeprovision,
                    message => __('Database unconfigured'),
                    image => '/data/images/reload-plus.png',
                    enabled => sub { $self->parentModule->isProvisioned() },
                },
                notProvisioned => {
                    name => 'provision',
                    printableValue => __('Setup'),
                    handler => \&_doProvision,
                    message => __('Database configured'),
                    image => '/data/images/reload-plus.png',
                    enabled => sub { not $self->parentModule->isProvisioned() },
                },
            }
        ),
    ];


    my $dataForm = {
        tableName          => 'Provision',
        printableTableName => __('Setup'),
        pageTitle          => __('OpenChange Server Provision'),
        modelDomain        => 'OpenChange',
        #defaultActions     => [ 'editField' ],
        customActions      => $customActions,
        tableDescription   => \@tableDesc,
        help               => __('Setup an OpenChange Groupware server.'),
    };

    return $dataForm;
}

# Method: precondition
#
#   Check samba is configured and provisioned
#
sub precondition
{
    my ($self) = @_;

    my $samba = $self->global->modInstance('samba');
    unless ($samba->configured()) {
        $self->{preconditionFail} = 'notConfigured';
        return undef;
    }
    unless ($samba->isProvisioned()) {
        $self->{preconditionFail} = 'notProvisioned';
        return undef;
    }
    unless ($self->parentModule->isEnabled()) {
        $self->{preconditionFail} = 'notEnabled';
        return undef;
    }

    # Check the samba domain is present in the Mail Virtual Domains model
    my $mailModule = $self->global->modInstance('mail');
    my $VDomainsModel = $mailModule->model('VDomains');
    my $adDomain = $samba->getProvision->getADDomain('localhost');
    my $adDomainFound = 0;
    foreach my $id (@{$VDomainsModel->ids()}) {
        my $row = $VDomainsModel->row($id);
        my $vdomain = $row->valueByName('vdomain');
        if (lc $vdomain eq lc $adDomain) {
            $adDomainFound = 1;
            last;
        }
    }
    unless ($adDomainFound) {
        $self->{preconditionFail} = 'vdomainNotFound';
        return undef;
    }

    # Check there are not unsaved changes
    if ($self->global->unsaved() and (not $self->parentModule->isProvisioned())) {
        $self->{preconditionFail} = 'unsavedChanges';
        return undef;
    }

    return 1;
}

# Method: preconditionFailMsg
#
#   Show the precondition failure message
#
sub preconditionFailMsg
{
    my ($self) = @_;

    if ($self->{preconditionFail} eq 'notConfigured') {
        my $samba = EBox::Global->modInstance('samba');
        return __x('You must enable the {x} module in the module ' .
                  'status section before provisioning {y} module database.',
                  x => $samba->printableName(),
                  y => $self->parentModule->printableName());
    }
    if ($self->{preconditionFail} eq 'notProvisioned') {
        my $samba = $self->global->modInstance('samba');
        return __x('You must provision the {x} module database before ' .
                  'provisioning the {y} module database.',
                  x => $samba->printableName(),
                  y => $self->parentModule->printableName());
    }
    if ($self->{preconditionFail} eq 'notEnabled') {
        return __x('You must enable the {x} module before provision the ' .
                   'database', x => $self->parentModule->printableName());
    }
    if ($self->{preconditionFail} eq 'vdomainNotFound') {
        my $samba = $self->global->modInstance('samba');
        return __x('The virtual domain {x} is not defined. You can add ' .
                   'it in the {ohref}Virtual Domains page{chref}.',
                   x => $samba->getProvision->getADDomain('localhost'),
                   ohref => "<a href='/Mail/View/VDomains'>",
                   chref => '</a>');
    }
    if ($self->{preconditionFail} eq 'unsavedChanges') {
        return __x('There are unsaved changes. Please save them before '.
                   'provision');
    }
}

sub viewCustomizer
{
    my ($self) = @_;

    my $customizer = new EBox::View::Customizer();
    $customizer->setModel($self);

    # FIXME: This code is not working with Union type.
    my $onChange = {
        organizationname => {
            neworganizationname => {
                show => [],
                hide => ['enableUsers'],
            },
            existingorganizationname => {
                show => ['enableUsers'],
                hide => [],
            },
        },
    };
    $customizer->setOnChangeActions($onChange);
    return $customizer;
}

sub _defaultOrganizationName
{
    my ($self) = @_;

    my $default = 'First Organization';

    foreach my $organization (@{$self->{organizations}}) {
        if ($organization->name() eq $default) {
            # The default organization name is already used, return empty string
            return '';
        }
    }
    return $default;
}

sub _existingOrganizationNames
{
    my ($self) = @_;

    my @existingOrganizations = ();
    foreach my $organization (@{$self->{organizations}}) {
        push (@existingOrganizations, {value => $organization->name(), printableValue => $organization->name()});
    }
    return \@existingOrganizations;
}

sub _emptyFunc
{

}

sub _acquireProvisioned
{
    my ($self, $id) = @_;

    my $provisioned = $self->parentModule->isProvisioned();
    return ($provisioned) ? 'provisioned' : 'notProvisioned';
}

sub _acquireOrganizationNameFromState
{
    my ($type) = @_;

    my $model     = $type->model();
    my $module    = $model->parentModule();
    my $state     = $module->get_state();
    my $modelName = $model->name();
    my $keyField  = 'organizationname';
    my $value = $state->{$modelName}->{$keyField};
    if (defined($value) and ($value ne '')) {
        return $value;
    }
    return undef;
}

sub _storeOrganizationNameInState
{
    my ($self, $name) = @_;

    my $model     = $self;
    my $module    = $model->parentModule();
    my $state     = $module->get_state();
    my $modelName = $model->name();
    my $keyField  = 'organizationname';
    if ($name) {
        $state->{$modelName}->{$keyField} = $name;
    } else {
        delete $state->{$modelName}->{$keyField};
    }
    $module->set_state($state)
}

sub _doProvision
{
    my ($self, $action, $id, %params) = @_;

    my $organizationNameSelected = $params{organizationname_selected};
    my $organizationName = $params{$organizationNameSelected};
    my $enableUsers = $params{enableUsers};
#    my $registerAsMain = $params{registerAsMain};
    my $additionalInstallation = 0;

    unless ($organizationName) {
        throw EBox::Exceptions::DataMissing(data => __('Organization Name'));
    }

    foreach my $organization (@{$self->{organizations}}) {
        if ($organization->name() eq $organizationName) {
            # The selected organization already exists.
            $additionalInstallation = 1;
        }
    }

    try {
        my $cmd = "openchange_provision --firstorg='$organizationName' ";

        if ($additionalInstallation) {
            $cmd .= ' --additional ';
#            if ($registerAsMain) {
#                $cmd .= ' --primary-server ';
#            }
        } else {
            $cmd .= ' --standalone ';
        }

        my $output = EBox::Sudo::root($cmd);
        $output = join('', @{$output});
        my $openchangeConnectionString = $self->{openchangeMod}->connectionString();

<<<<<<< HEAD
        $cmd = '/opt/samba4/sbin/openchange_provision ' .
               "--openchangedb " .
               "--openchangedb-uri='$openchangeConnectionString' ".
=======
        $cmd = "openchange_provision --openchangedb " .
>>>>>>> 2dfdd58b
               "--firstorg='$organizationName'";
        my $output2 = EBox::Sudo::root($cmd);
        $output .= "\n" . join('', @{$output2});

        $self->_storeOrganizationNameInState($organizationName);
        $self->parentModule->setProvisioned(1);
        # Force a form definition reload to load the new provisioned content.
        $self->reloadTable();
        EBox::info("Openchange provisioned:\n$output");
        $self->setMessage($action->message(), 'note');
    } catch ($error) {
        $self->parentModule->setProvisioned(0);
        throw EBox::Exceptions::External("Error provisioninig: $error");
    }
    $self->global->modChange('mail');
    $self->global->modChange('samba');
    $self->global->modChange('openchange');

    if ($enableUsers) {
        my $mailUserLdap = new EBox::MailUserLdap();
        my $sambaModule = $self->global->modInstance('samba');
        my $adDomain = $sambaModule->getProvision->getADDomain('localhost');
        my $usersModule = $self->global->modInstance('users');
        my $users = $usersModule->users();
        foreach my $ldapUser (@{$users}) {
            try {
                my $ldbUser = $sambaModule->ldbObjectFromLDAPObject($ldapUser);
                next unless $ldbUser;
                my $samAccountName = $ldbUser->get('samAccountName');

                my $critical = $ldbUser->get('isCriticalSystemObject');
                next if (defined $critical and $critical eq 'TRUE');

                # Skip users with already defined mailbox
                my $mailbox = $ldapUser->get('mailbox');
                unless (defined $mailbox and length $mailbox) {
                    EBox::info("Creating user '$samAccountName' mailbox");
                    # Call API to create mailbox in zentyal
                    $mailUserLdap->setUserAccount($ldapUser,
                                                  $ldapUser->get('uid'),
                                                  $adDomain);
                }

                # Skip already enabled users
                my $ac = $ldbUser->get('msExchUserAccountControl');
                unless (defined $ac and $ac == 0) {
                    my $cmd = 'openchange_newuser ';
                    $cmd .= " --create " if (not defined $ac);
                    $cmd .= " --enable '$samAccountName' ";
                    my $output = EBox::Sudo::root($cmd);
                    $output = join('', @{$output});
                    EBox::info("Enabling user '$samAccountName':\n$output");
                }
            } catch ($error) {
                EBox::error("Error enabling user " . $ldapUser->name() . ": $error");
                # Try next user
            }
        }
    }
}

sub _doDeprovision
{
    my ($self, $action, $id, %params) = @_;

    my $organizationName = $params{organizationname};

    try {
        my $cmd = 'openchange_provision --deprovision ' .
                  "--firstorg='$organizationName' ";
        my $output = EBox::Sudo::root($cmd);
        $output = join('', @{$output});

        # Drop SOGo database and db user. To avoid error if it does not exists,
        # the user is created and granted harmless privileges before drop it
        my $db = EBox::DBEngineFactory::DBEngine();
        my $dbName = $self->parentModule->_sogoDbName();
        my $dbUser = $self->parentModule->_sogoDbUser();
        $db->sqlAsSuperuser(sql => "DROP DATABASE IF EXISTS $dbName");
        $db->sqlAsSuperuser(sql => "GRANT USAGE ON *.* TO $dbUser");
        $db->sqlAsSuperuser(sql => "DROP USER $dbUser");

        $self->parentModule->setProvisioned(0);

        $self->global->modChange('mail');
        $self->global->modChange('samba');
        $self->global->modChange('openchange');

        $self->reloadTable();
        EBox::info("Openchange deprovisioned:\n$output");
        $self->setMessage($action->message(), 'note');
    } catch (EBox::Exceptions::Sudo::Command $e) {
        EBox::debug("Openchange cannot be deprovisioned:\n" . join ('\n', @{ $e->error() }));
        $self->setMessage("Openchange cannot be deprovisioned:<br />" . join ('<br />', @{ $e->error() }), 'error');
    } catch ($error) {
        throw EBox::Exceptions::External("Error deprovisioninig: $error");
        $self->parentModule->setProvisioned(1);
    }
}

1;<|MERGE_RESOLUTION|>--- conflicted
+++ resolved
@@ -363,13 +363,8 @@
         $output = join('', @{$output});
         my $openchangeConnectionString = $self->{openchangeMod}->connectionString();
 
-<<<<<<< HEAD
-        $cmd = '/opt/samba4/sbin/openchange_provision ' .
-               "--openchangedb " .
+        $cmd = "openchange_provision --openchangedb " .
                "--openchangedb-uri='$openchangeConnectionString' ".
-=======
-        $cmd = "openchange_provision --openchangedb " .
->>>>>>> 2dfdd58b
                "--firstorg='$organizationName'";
         my $output2 = EBox::Sudo::root($cmd);
         $output .= "\n" . join('', @{$output2});
