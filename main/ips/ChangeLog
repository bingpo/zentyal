--- conflicted
+++ resolved
@@ -1,9 +1,5 @@
-<<<<<<< HEAD
 HEAD
-=======
-3.0.1
 	+ Explicitly set firewall version dependency in control file
->>>>>>> ef21df84
 	+ Set inline firewall rules position and mode based on
 	  ips_fw_position configuration key
 	+ Configure accept mode to let Suricata accept or drop the traffic
