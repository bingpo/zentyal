--- conflicted
+++ resolved
@@ -1,11 +1,8 @@
 HEAD
-<<<<<<< HEAD
-	+ Fix NFQUEUE clashing with l7filter in trafficshaping module
-=======
 	+ Added ips_rule_updates to manage when IPS rule set is updated
 	+ Change IPS rule management with ASU adding new fields
 	  to Rules model to identify source and autoconfiguration
 	+ Added rule set file management to module API
->>>>>>> ba14efab
+	+ Fix NFQUEUE clashing with l7filter in trafficshaping module
 3.0
 	+ Initial release