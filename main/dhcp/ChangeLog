--- conflicted
+++ resolved
@@ -1,10 +1,7 @@
 HEAD
-<<<<<<< HEAD
 	+ Always write ddns keys file when saving changes
 	+ Do not append trailing dot to key names
-=======
 	+ Adapted to changes in EBox::LogHelper::_convertTimestamp
->>>>>>> f28e9f99
 3.0.1
 	+ Do not run daemon and show message when configuration does not
 	  provide addresses for interfaces
