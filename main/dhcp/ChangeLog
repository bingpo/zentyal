--- conflicted
+++ resolved
@@ -1,4 +1,7 @@
-<<<<<<< HEAD
+HEAD
+	+ Forbid the addition of a fixed addresses object which
+	  collides with a range
+	+ Restored thin client options for VLANs
 3.5.1
 	+ Added ComponentNotExists error when losing parent row
 3.5
@@ -14,14 +17,6 @@
 	+ Set version to 3.4
 3.3
 	+ Switch from Error to TryCatch for exception handling
-=======
-HEAD
-	+ Forbid the addition of a fixed addresses object which
-	  collides with a range
-3.2.3
-	+ Restored thin client options for VLANs
-3.2.2
->>>>>>> 739cc7d9
 	+ Added missing EBox::Exceptions uses
 	+ Delete migration code from old versions
 	+ Fixed regression which broke DHCP next-server options being written
