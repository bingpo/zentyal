<<<<<<< HEAD
3.4
	+ Enabled the chrootUsers option
	+ Set version to 3.4
=======
HEAD
	+ Fix the enabling of the chrootUsers option
>>>>>>> 62f2a2f3
3.3
	+ Disable seccomp sandboxing in the conf to avoid errors
	+ Delete migration code from old versions
	+ Force depend on PPA version of vsftpd with the chroot patch
	+ Added Support for chrooting users
	+ Set version to 3.3
3.2
	+ Set version to 3.2
3.1.4
	+ Fixed redefinition of initialSetup()
3.1.3
	+ Override daemons when migrating from 3.0
3.1.2
	+ Added menu icon
3.1.1
	+ Remove deprecated backup domain methods
3.1
	+ Depend on zentyal-core 3.1
3.0.1
	+ Added incoming directory for anonymous user uploads
	+ Adapted FTP authorization to changes in users authorization
	+ Added and used serviceId field for service certificates
2.3.3
	+ FTP moved from Infrastructure to Office
	+ Fixed bug which always forced SSL when SSL was enabled
	+ Removed user chroot options until vsftpd allows it again
2.3.2
	+ Adapted to new Model management framework
2.3.1
	+ Service name is now translatable
2.3
	+ Remove backup domain excludes which are now incompatible
	  with the new implementation of the RemoteExcludes model
	+ Replaced autotools with zbuildtools
2.2.1
	+ Fixed template bug when writting chroot_local_users option
	+ Welcome banner is now translatable
2.1.1
	+ Update configuration file
	+ Added FTP SSL support
	+ Added option to enable/disable chroot users into their homes
2.1
	+ Add service in initialSetup instead of migration
2.0.1
	+ Added support for backup domain
1.5.2
	+ Zentyal rebrand
1.5.1
	+ Depend on ebox-usersandgroups instead of ebox-samba
1.5
	+ Initial release<|MERGE_RESOLUTION|>--- conflicted
+++ resolved
@@ -1,11 +1,7 @@
-<<<<<<< HEAD
 3.4
 	+ Enabled the chrootUsers option
 	+ Set version to 3.4
-=======
-HEAD
 	+ Fix the enabling of the chrootUsers option
->>>>>>> 62f2a2f3
 3.3
 	+ Disable seccomp sandboxing in the conf to avoid errors
 	+ Delete migration code from old versions
