--- conflicted
+++ resolved
@@ -299,8 +299,6 @@
     $apache->setAsChanged();
 }
 
-<<<<<<< HEAD
-=======
 sub _checkSamba
 {
     my $samba = EBox::Global->modInstance('samba');
@@ -312,5 +310,4 @@
     }
 }
 
->>>>>>> 080510f6
 1;