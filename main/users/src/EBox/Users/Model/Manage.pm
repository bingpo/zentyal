# Copyright (C) 2013 Zentyal S.L.
#
# This program is free software; you can redistribute it and/or modify
# it under the terms of the GNU General Public License, version 2, as
# published by the Free Software Foundation.
#
# This program is distributed in the hope that it will be useful,
# but WITHOUT ANY WARRANTY; without even the implied warranty of
# MERCHANTABILITY or FITNESS FOR A PARTICULAR PURPOSE.  See the
# GNU General Public License for more details.
#
# You should have received a copy of the GNU General Public License
# along with this program; if not, write to the Free Software
# Foundation, Inc., 59 Temple Place, Suite 330, Boston, MA  02111-1307  USA

use strict;
use warnings;

package EBox::Users::Model::Manage;

use base 'EBox::Model::TreeView';

use EBox::Gettext;
use EBox::Users;
use EBox::Types::Action;

sub _tree
{
    my ($self) = @_;

    return {
        treeName => 'Manage',
        modelDomain => 'Users',
        pageTitle => $self->parentModule()->printableName(),
        defaultActions => [ 'add', 'edit', 'delete' ],
        help =>  __('Here you can manage Organizational Units, Users, Groups and Contacts. Also you can see the computers in the domain if using Samba. Please note that multiple OU support is partial, some modules may only work with users and groups in the default Users and Groups OUs.'),
    };
}

sub rootNodes
{
    my ($self) = @_;

    my $usersMod = $self->parentModule();
    my $defaultNamingContext = $usersMod->defaultNamingContext();

<<<<<<< HEAD
    return [ { id => 'root', printableName => $defaultNamingContext->baseName(), type => 'domain' } ];
=======
    return [ {printableName => $defaultNamingContext->baseName(), type => 'domain', metadata => { dn => $defaultNamingContext->dn() } } ];
>>>>>>> 5fe5227e
}

sub childNodes
{
    my ($self, $parentType, $parentMetadata) = @_;

    my $usersMod = $self->parentModule();

    my $parentObject = undef;
    if ($parentType eq 'domain') {
        $parentObject = $usersMod->defaultNamingContext();
    } elsif ($parentType eq 'computer') {
        # dont look for childs in computers
        return [];
    } elsif (($parentMetadata->{dn} =~ /^ou=Computers,/i) and EBox::Global->modExists('samba')) {
        # FIXME: Integrate this better with the rest of the logic.
        return $self->_sambaComputers();
    } else {
        $parentObject = $usersMod->objectFromDN($parentMetadata->{dn});
    }

    my $printableName = undef;
    my $type = undef;
    my @childNodes = ();
    foreach my $child (@{$parentObject->children()}) {
        my $dn = $child->dn();
        if ($child->isa('EBox::Users::OU')) {
            $type = 'ou';
            $printableName = $child->name();
            # Hide Kerberos OU as it's not useful for the user to keep the UI simple
            next if ($printableName eq 'Kerberos');
        } elsif ($child->isa('EBox::Users::User')) {
            $type = 'user';
            $printableName = $child->fullname();
            unless ($printableName) {
                $printableName = $child->name();
            }
        } elsif ($child->isa('EBox::Users::Contact')) {
            $type = 'contact';
            $printableName = $child->fullname();
        } elsif ($child->isa('EBox::Users::Group')) {
            next if ($child->name() eq EBox::Users::DEFAULTGROUP());
            $type = $child->isSecurityGroup() ? 'group' : 'dgroup';
            $printableName = $child->name();
        } elsif ($child->isa('EBox::Users::Container::ExternalAD')) {
            #^ container class only used in ExternalAD mode
            # for now we are only interested in the user containers
            $child->usersContainer() or
                next;
            $type = 'container';
            $printableName = $child->name();
        } else {
            EBox::warn("Unknown object type for DN: " . $child->dn());
            next;
        }
        push (@childNodes, { id => $dn, printableName => $printableName, type => $type, metadata => { dn => $dn } });
    }

    return \@childNodes;
}

sub _sambaComputers
{
    my ($self) = @_;

    my $samba = EBox::Global->modInstance('samba');

    my @computers;

    foreach my $computer (@{$samba->computers()}) {
        my $dn = $computer->dn();
        my $printableName = $computer->name();
        push (@computers, { id => $dn, printableName => $printableName, type => 'computer', metadata => { dn => $dn } });
    }

    return \@computers;
}

sub nodeTypes
{
    my ($self) = @_;
    my $usersMod = $self->parentModule();
    my $rw = $usersMod->mode() eq $usersMod->STANDALONE_MODE;

    return {
        domain => { actions => { filter => 0, add => $rw }, actionObjects => { add => 'OU' } },
        ou => { actions => { filter => 0, add => $rw, delete => $rw }, actionObjects => { delete => 'OU', add => 'Object' }, defaultIcon => 1 },
        container => { actions => { filter => 0, add => $rw, delete => $rw }, actionObjects => { delete => 'OU', add => 'Object' }, defaultIcon => 1 },
        user => { printableName => __('Users'), actions => { filter => 1, edit => $rw, delete => $rw } },
        group => { printableName => __('Security Groups'), actions => { filter => 1, edit => $rw, delete => $rw } },
        dgroup => { printableName => __('Distribution Groups'), actions => { filter => 1, edit => $rw, delete => $rw },
                                                                actionObjects => { edit => 'Group', delete => 'Group' } },
        computer => { printableName => __('Computers'), actions => { filter => 1 } },
        contact => { printableName => __('Contacts'), actions => { filter => 1, edit => $rw, delete => $rw } },
    };
}

sub doubleClickHandlerJS
{
    my ($self, $type) = @_;

    $self->actionHandlerJS('edit', $type);
}

# Method: precondition
#
# Check if the module is configured
#
# Overrides:
#
# <EBox::Model::Base::precondition>
#
sub precondition
{
    my ($self) = @_;

    return $self->parentModule()->configured();
}

# Method: preconditionFailMsg
#
# Check if the module is configured
#
# Overrides:
#
# <EBox::Model::Model::preconditionFailMsg>
#
sub preconditionFailMsg
{
    my ($self) = @_;

    return __('You must enable the module Users in the module status section in order to use it.');
}

1;<|MERGE_RESOLUTION|>--- conflicted
+++ resolved
@@ -44,11 +44,7 @@
     my $usersMod = $self->parentModule();
     my $defaultNamingContext = $usersMod->defaultNamingContext();
 
-<<<<<<< HEAD
-    return [ { id => 'root', printableName => $defaultNamingContext->baseName(), type => 'domain' } ];
-=======
-    return [ {printableName => $defaultNamingContext->baseName(), type => 'domain', metadata => { dn => $defaultNamingContext->dn() } } ];
->>>>>>> 5fe5227e
+    return [ { id => 'root', printableName => $defaultNamingContext->baseName(), type => 'domain', metadata => { dn => $defaultNamingContext->dn() } } ];
 }
 
 sub childNodes
