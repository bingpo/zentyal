--- conflicted
+++ resolved
@@ -638,10 +638,6 @@
     return $ldapMod->relativeDN($self->dn());
 }
 
-<<<<<<< HEAD
-=======
-
->>>>>>> 3bcafe4d
 # Method: printableType
 #
 #   Override in subclasses to return the printable type name.
@@ -652,7 +648,6 @@
     return ref($self);
 }
 
-<<<<<<< HEAD
 # Method: checkCN
 #
 #  Check if the given CN is correct.
@@ -674,8 +669,6 @@
     }
 }
 
-=======
-
 # Method: checkMail
 #
 #   Helper class to check if a mail address is valid and not in use
@@ -689,6 +682,4 @@
     $mod->checkMailNotInUse($address);
 }
 
-
->>>>>>> 3bcafe4d
 1;