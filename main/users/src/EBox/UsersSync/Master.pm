--- conflicted
+++ resolved
@@ -249,18 +249,10 @@
 
         my $client_cert = read_file(SSL_DIR . 'ssl.cert');
         try {
-<<<<<<< HEAD
-            $client->registerSlave($webAdminMod->port(), $client_cert, 1);
+            $client->registerSlave($webAdminMod->usedHAProxySSLPort(), $client_cert, 1);
         } catch ($e) {
             $self->_analyzeException($e);
         }
-=======
-            $client->registerSlave($webAdminMod->usedHAProxySSLPort(), $client_cert, 1);
-        } otherwise {
-            my $ex = shift;
-            $self->_analyzeException($ex);
-        };
->>>>>>> db8b65ba
 
         # Write master certificate
         # (after registering slave, this means everything went well)
