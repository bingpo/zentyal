--- conflicted
+++ resolved
@@ -1,12 +1,9 @@
-<<<<<<< HEAD
-=======
 zentyal-users (3.2.10) precise; urgency=low
 
   * New upstream release
 
  -- José A. Calvo <jacalvo@zentyal.com>  Wed, 12 Mar 2014 23:09:03 +0100
 
->>>>>>> 0ec6048f
 zentyal-users (3.2.9) precise; urgency=low
 
   * New upstream release
