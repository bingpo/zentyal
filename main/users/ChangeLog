HEAD
<<<<<<< HEAD
	+ Added lock to cloud-sync script
=======
	+ Check available IP addresses when enable module
>>>>>>> 96777126
	+ Better integration of edit groups for mail group aliases
	+ Update group icon when type of group changes
	+ Implement _preModifyUser on LdapUserBase
	+ Throw exceptions on EBox::USers::LdapObject::get when entry not exists
	+ Fixed regression in LDAP info page for external AD mode
3.2.7
	+ Print slave-sync output to zentyal.log instead of stdout
	+ Fixed excesive restrictive validation of external AD password in wizard
	+ Fixed 3.0 -> 3.2 migration when there are other modules extending LDAP
3.2.6
	+ Remove useless warning when deleting a user or group with offer 2013
	+ Show system but not internal groups in user edition form
	+ Allow unsafe characters for user and password in external AD mode.
	+ Fixed bug in external AD connection. Reuse already estabished
	  external AD connection.
	+ The "sub ous" return the OUs hierarquically ordered
	+ Check for defined uidNumber and gidNumber creating users and groups
3.2.5
	+ Revert useless chown workaround
	+ Wait for the services before ending the start daemon action to prevent
	  its usage before being ready
	+ Better error handling when the default group is not found
	+ Fixed distribution group edition
3.2.4
	+ Add error, errorText and errorDescription methods to
	  EBox::Exceptions::LDAP
	+ Added missing EBox::Exceptions uses
	+ Better error handling when we get a LdapObject that doesn't exists
3.2.3
	+ Remove undefined warnings on users/group creation
	+ Fix 'Cannot connect to samba LDAP' error in manage model when samba
	  is installed but disabled
3.2.2
	+ Add missing use to EBox::Users::LDAP::ExternalAD
	+ Force DNS restart when users mode changed
	+ Force service principals update on _postServiceHook in external AD mode
	+ Don't use slave cloud sync if not subscribed
	+ Adapted cloud sync to changes in user modules
	+ Added childrenObjectClass parameter to EBox::Users::LdapObject::children
	+ userExists and groupExists discriminates between shown objects and
	  objects hid by SID
3.2.1
	+ Fixed wrong path in ExternalAD::connectWithKerberos
	+ Update names in tree view when either user or contact is edited
	+ Fixed wizard error when setting external AD mode
	+ Fixed EBox::Users::groupDn method
	+ In contact edition do not store full name in cn but use
	  givenname and sn to get fullname.
	+ Use paginated search when getting children nodes in LdapObject
	+ UTF8 decode DN when retrieving it from a LDAP object
	+ Fixed cloud-sync script
3.2
	+ Set version to 3.2
	+ Add objectClass shadowAccount in 3.0 migration to fix disabled accounts
3.1.11
	+ Added migration code to be sure that we have all users added as members
	  of __USERS__ group on OpenLDAP.
	+ Fixed user creation to make all users belong to __USERS__ group
3.1.10
	+ Do not crash when deleting a group if LDB object does not exist
	+ Do not try to migrate from 3.0 if module is not configured
	+ Override daemons when migrating from 3.0
3.1.9
	+ Fix typo in setSecurityGroup when no GID is set yet
	+ Show group in slave as read-only
	+ Show in a slave when the user is not a member of any group
	+ Check email address for a group is done
	+ Add group dialog can now set the e-mail
	+ Master/Slave synchronisation works again
3.1.8
	+ Enable upgrade from 3.0 in initialSetup
	+ Fixed wrong calls to isSystem() in master-slave after API changes
	+ Fix regression trying to join slave after external AD changes
	+ Fix regression in slave host address after nginx integration
	+ Throw DataExists error when adding an OU which already exists
3.1.7
	+ Readded memberUid to the fields to index for SLAPD.
	+ Ignored members that are not valid perl objects to avoid undef entries
	  on EBox::Users::Group::members method.
	+ Rewrites to share more code with samba module.
	+ Added 'mail' field on zentyalDistributionGroup schema.
	+ Added E-Mail field for Users and Groups when managing them from the UI.
	+ Changed E-Mail field to optional for Contacts.
	+ Updated master-slave sync to use the new User and Group fields.
	+ Look for ssl.cert instead of ssl.pem in Slave::soapClient()
	+ Changed description field to be always input text instead of textarea.
	+ Warn instead of throw exception if home directory already exists
	+ Forbid deletion of Domain Admins group
	+ Forbid deletion of Users, Groups and Computers OUs
	+ Filter also internal users and groups in membership comboboxes
	+ Hide Samba objects that should be shown only on Advance view mode
	+ Added support for disabled accounts
3.1.6
	+ Ignored samba module while (re)provisioning on __USERS__ group creation.
	+ Removed deprecated configuration file keys related with external AD
3.1.5
	+ Fixed EBox::Users::LdapObject::canonicalName to propagate the flag to
	  get or ignore the root's namedContext canonical name.
	+ The Administrator user is hidden now using the samba module functionality
	  to hide SIDs instead of hardcoded in the code.
3.1.4
	+ Remove needReload notification for group addons
	+ When a new system user is created with uid 0 we also create its home.
	  This is required by Samba for the Administrator account.
	+ Added Net::LDAPBase::existsDN method
	+ Better error control on reprovision, do not clear the
	  reprovision flg on error
	+ Fixed code typo in slave setup
	+ Added menu icon
	+ Added new userCorner method to password model
	+ Usercorner uses the ldap_ro credentials to retrieve user DNs.
	+ preAdd callbacks get a second argument noting the parent when this
	  new object will be created.
	+ All LdapObject based objects will have the 'entryUUID' field available.
	+ Created an EBox::LDAPBase class to share code with the Samba's EBox::LDB
	  one.
	+ Reimplemented EBox::Users::Group::members to retrieve the members of the
	  group directly instead of searching for the objects that are set as
	  members of the group.
	+ Avoid "cannot return outside of a subroutine" warning in cloud-sync
	+ Added foldable user and group add-ons to dialogs
	+ Replaced package breaks parameter with depends statement
	+ Fixed error in the baseName() method for an Ldap Object
	+ Fixed bug which make delete group dialog to show errors when
	  there was warnings
	+ Added a way to use Net::LDAP mock object for unit testing.
	+ Fixed cloud sync setup when user number is unlimited
	+ Fixed error in server master form when checking if
	  controls are editable
	+ Added a way to retrieve a group by its dn.
	+ New TreeView to manage users, groups and OUs
	+ Configuration key multiple_ous removed as this is now enabled by default
	+ Renamed namespace from UsersAndGroups to Users
	+ Added support for Contacts handling.
	+ Added support for external Active Directory authorization
3.1.3
	+ Renamed namespace from UsersAndGroups to Users
	+ Fixed maximum users check when not using cloud sync
3.1.2
	+ Remove deprecated backup domain methods
	+ Fixed password change in user corner when using samba
	+ Changed reload action to force-reload for nscd init.d daemon
3.1.1
	+ Fixed error message when trying to add a user above the edition maximum
	+ Migrated SOAP services to use Nginx for SSL.
3.1
	+ Updated to reflect the Apache -> WebAdmin rename.
	+ Removed 3.0.X migration code
	+ Added Pre-Depends on slapd to avoid problems with upgrades
	+ Depend on zentyal-core 3.1
3.0.18
	+ Check for already existent service principals before create them.
	  Required because squid and zarafa share the HTTP SPN
3.0.17
	+ Migration to remove leftover need_reprovision key in redis ro
	+ Retrieve global instance correctly in UsersSync
3.0.16
	+ Assure that we don't have a phantom need_reprovision key in
	  read-only tree
	+ Check for maximum number of users depending on the edition
	+ More frequent polling in EBox::Ldap::safeConnect() and
	  more explicit error when it fails
3.0.15
	+ Always mark as changed if it needs LDAP reprovision
	+ Fixed member removal operation for groups
3.0.14
	+ Tentative workaround against home directory chown bug
	+ Slave setup refactored to reuse common code with reprovision
	+ Reprovision LDAP for all LDAP based modules
	+ Don't try to update samba password in user corner when samba is
	  not configured
	+ Add operation arguments on LDAP error whenever is possible
	+ EBox::Users::User::create() allows now an internal attribute
	+ Users marked as internal are not displayed on the interface
	+ New realUsers() method to filter only non-internal ones
3.0.13
	+ Search in user table now is standard instead of filter only for uid
	+ A bit more explicit text for EBox::Exceptions::LDAP
	+ Reload nscd also when creating new groups
3.0.12
	+ Fixed typo in exception class name in EBox::Ldap
	+ Added missing use statement in EBox::Users and
	  EBox::Users::LDAPObject classes
3.0.11
	+ Dont loop through the group members when adding/removing members
	+ Added EBox::Exceptions::LDAP
	+ Allow unsafe characters in commentary field
	+ Better check for the incompatibility of Samba with master/slave
	+ Fix modules extending LdapUserBase not notified modifying groups
	+ Allow domain name change in System -> General reprovisioning LDAP db
	+ Depend on dns module to fix save changes order during reprovision
3.0.10
	+ Use less costly LDAP operations when adding or removing members
	  from a group
	+ Added EBox:Users::LdapObject::deleteValues method
	+ Faster custom row id filter for Users model
	+ Forbid user synchronization with other zentyals if samba is provisioned
	+ Display users groups in slave mode
	+ Avoided hang when the local host is wrongly used as master slave
	+ Ldap modules should do a slaveSetup when slave mode enabled
3.0.9
	+ Stop heimdal daemons on enableActions
	+ Fixed alphabetical order in listing of users and groups
3.0.8
	+ Filter in users table no longer matches LDAP dn
	+ Recover better of no-usercorner journal error in slave-sync
	+ Added read-only rootDn and password to LDAP settings screen
	+ Don't allow empty first name in CGIs for user
	  creation/modification. Otherwise you can get LDAP errors.
	+ Operator typo fix in EBox::UsersAndGroup::User::_checkQuota
3.0.7
	+ Fixed LdapObject::get() for list context
	+ Decode utf8 attributes from LDAP at LdapObject::get()
	+ Removed unused method _utf8Attrs
	+ Integration with Disaster Recovery service
	+ Include /home as disk usage facility
	+ Fix enable quotas without rebooting when module is enabled.
	+ Users and groups cannot longer share names because it is incompatible
	  with AD accounts
	+ Use upstart to manage heimdal daemons
	+ Increase the maximum UID number to avoid problems with samba integration
	+ Fixed bug in group creation which on error could call a method
	  in a undefined value
	+ Do not stop openldap daemon when dumping database
	+ Generate kerberos AES keys to be compatible with active directory in
	  W2k8 or higher functional levels
	+ Fixed user quota edition in slave server
	+ Update user password also in samba ldap when changed from user corner
	+ Update 'cn' attribute in cloud-sync
3.0.6
	+ Set userPassword attribute when setting kerberos keys for user
	+ Fixed delGroup operation on cloud slave
	+ Include exception message when there is an error notifying a slave
	+ Fix enable quotas without rebooting when module is enabled
	+ Delete syncjournal files when slave is removed
3.0.5
	+ Fixed reinstall script to stop samba module, otherwise new slapd
	  cannot start because the port is taken
	+ Sync password changes made from cloud to any slave
	+ When syncing, do not update ldap of unchanged entries
3.0.4
	+ Added missing use of UnwillingToPerform exception
	+ New methods on LdapUserBase (preAddUser, preAddUserFailed, preAddGroup
	  and preAddGroupFailed) to notify observers
3.0.3
	+ Setup Cloud slave on first save changes
	+ Synchronize uidNumber in master-slave
	+ Check master's REALM when adding a new slave
	+ Fixed some errors on RESTClient after API change
	+ Updated REST journaling behavior
	+ Do not show unavailable options in master select
	+ Added new EBox::Users::newUserUidNumber() function
	+ Added check to assure that a no-ldap user has the same uid than
	  a new user
	+ Implement SysInfo::Observer to disallow host domain changes after the
	  kerberos realm has been initialized, and to update the LDAP base DN
	  if module is not yet configured
	+ Added LDAP index for ou attribute
	+ Always write slave-sync script
	+ Increase default quota value to 500MB
3.0.2
	+ Added clearCache() to LdapObject and force reload of krb5Keys
	+ Do not allow user corner password change on slaves
3.0.1
	+ Do not notify samba about users created while restoring backup. Samba
	  will restore its users from its own LDB backup.
3.0
	+ Write NSS config on enableService, modules depending on users may require
	  uid/gid numbers from LDAP
	+ Filter special kerberos and samba users out from the users list
	+ Added dns as restore depend
	+ Reviewed registration strings
2.3.17
	+ Do not translate the service principal names to upper case
	+ Set LDAP service as denined by default for internal networks
	+ Set the managed domain as read only as well as records
2.3.16
	+ Fixed PAM when kerberos is enabled
	+ Fixed addUser operation on slaves
	+ Catch exceptions thrown by notified modules adding LDAP users and groups
	  to rollback the operation and delete the object added prior to notification.
2.3.15
	+ Fixed password change at user corner
	+ Change KDC port to 8880 to preserve the classic default for user corner
2.3.14
	+ Ignore the LDAP error 'no attributes to update' on save
	+ Instantiate users by uid and groups by gid
	+ Change kerberos ports from 88/464 to 8888/8464. This avoid conflicts
	  and management logic of the heimdal daemons. Kerberos records are added
	  with lower priority over samba ones.
	+ Respect the optionality of the 'salt' field inside the kerberos keys
	  in the 'setKerberosKeys' funcion of the User class.
	+ Do not remove service principals when samba is enabled/disabled. Samba
	  will import the keys
	+ Add method to set the user kerberos keys
	+ Stop samba daemon if module is disabled to ensure that port 88 is free
	+ Initialize kerberos realm in lowercase to match the host domain
	+ User template account default options not longer shown in slave servers
	+ Added users filter by OU
2.3.13
	+ Better password policies for LDAP backend
	+ Added user synchronization with Zentyal Cloud
	+ Removed deprecated conf keys (password hashes selection)
	+ Sync kerberos hashes on master-slave
	+ Resolve slave hostname during registering
	+ Fixed framework changes related regression getting redis keys directly
2.3.12
	+ Ask for the host domain in the wizard instead of the old mode selector
	+ Fixed user name validation
2.3.11
	+ Remove deprecated reference to AD Sync in wizard
	+ Check to make sure that quota has been really assigned logs an error
	  instead of raising an exeception, because some file systems does not
	  support quotas
	+ Adapt lastUid and lastGid to the new API and make them compatible
	  with multiple OUs
2.3.10
	+ Use DataForm::ReadOnly::_content instead of acquirers in LdapInfo
	+ Delete obsolete daemons and attributes regarding old replication
	+ Better error control in _loadACLDirectory
	+ Adapted to new Model management framework
	+ Adapted Password type to new framework
	+ Added NTP as enable dependency
2.3.9
	+ Heimdal Kerberos integration for SSO features
	+ Better validation of user names and groups names. Better message
	  when this validation fails
	+ Added user() and group methods() to EBox::Users
	+ Added quota limit check
	+ Added backup domain for /home
	+ Adapted ldapvi to changes in port
	+ Setup master method can now take a custom password
2.3.8
	+ Restart apache after changing master configuration
	+ Removed all files + code cleaning
	+ Disable user editing in slaves
2.3.7
	+ New modifications() method to allow retrieving modifications made to
	  the LDAP object in the last call to 'save'
	+ Create users without password and set it after that, needed for samba4
	+ Removed auth_type warnings
2.3.6
	+ Use the new unified tableBody.mas instead of tableBodyWithoutActions.mas
2.3.5
	+ Packaging fixes for precise
2.3.4
	+ Updated Standard-Versions to 3.9.2
2.3.3
	+ New master-slave architecture
	+ Image in initial configuration wizard is shown again
2.3.2
	+ Added printableName to service and modified description
	+ Fixed executable permissions in src/scripts
	+ Added checks for small business subscription
	+ Bugfix: lastGid method was calling MINUID and SYSMINUID
	+ Reload nscd before trying to init users and groups
2.3.1
	+ Use Digest::SHA instead of Digest::SHA1 and remove libdigest-sha1-perl
	  dependency which no longer exists on precise
2.3
	+ Commented unused code in cleanUser method
	+ Replaced autotools with zbuildtools
2.2.5
	+ Bugfix: ad-sync can now populate groups with more than 1500 users
	+ Bugfix: do not allow adsync passwords longer than 16 chars to avoid
	  crash in pwdsync-server that keeps respawning
	+ Bugfix: mark apache as changed in enableActions to avoid problems adding
	  users before the new nsswitch conf is available for apache, also do not
	  allow to add users if module is not really enabled after save changes
	+ Make sure the default DN does not contains invalid characters
	+ Do not allow malformed LDAP DNs in Mode
2.2.4
	+ Make LDAP ready after enableActions restarting the service to
	  avoid problems when adding users or groups
	+ Fixed corruption when adding ldap attributes
	+ Also disable apparmor in ad-sync mode
	+ Renamed default adsync username from eboxadsync to adsyncuser
2.2.3
	+ Adapt pwdsync user and password offsets to the new hook implementation
	+ Always ignore ForeignSecurityPrincipals accounts in ad-sync
	+ Added more debug messages and improved existing ones in ad-sync
	+ Avoid warnings trying to get userPrincipalName in ad-sync
	+ Skip machine accounts in ad-sync
	+ Use paged queries in ad-sync
	+ Allow to specify custom DN to bind to Windows Server in ad-sync
	+ Ingore empty users in ad-sync
2.2.2
	+ Fixed validation of secret key length in ADSync Options model
	+ Removed useless validation of AD username in ADSync Options model
	+ Show different error when adding users from Windows with invalid chars
	+ Fixed bug managing slapd on ad-sync
2.2.1
	+ Do not enable ADSync to avoid launching daemon before configuration
	+ Also manage slapd daemon on ad-sync setups
	+ Avoid slave connection to incompatible masters
	+ Added quota change form on slaves
	+ Allowed '\' character in ad-sync username
2.1.14
	+ Fixed regression in usercorner link
2.1.13
	+ Moved apache soap configuration from setConf to enableActions
	+ Init slave users on enable (now home directories are created)
	+ Create LDAP indexes during slave enable
2.1.12
	+ Users::lastUid() now takes also into account non-ldap users
	+ Stop old ldap daemons in reinstall script, needed before changing mode
2.1.11
	+ Use a safer mode() implementation to avoid recursions with ModelManager
2.1.10
	+ Start slapd daemon when a module fails to connect
	+ Help in wizard is show again if no custom_prefix defined
2.1.9
	+ Hide help with link in wizard if custom_prefix defined
	+ Removed /zentyal prefix from URLs
	+ Disable autocompletion in user form
	+ Avoid duplicated restart during postinst
2.1.8
	+ Include quota schema in slaves LDAP (fixes replication)
	+ Do not stop slapd daemons after slave enable
	+ Fixed users and groups retrieval if module is disabled
	+ Manage slapd daemon in master mode
	+ Make the optional 'comment' field to also appear as optional on the UI
	+ Ignore users also in pwdsync-server, not only in the ad-sync script
2.1.7
	+ Set submenu items order for integration with the User Corner menu
	+ Avoid undefined dn warning
2.1.6
	+ Fix adsync mode check for zentyal-users cronjob
	+ Removed bad default value for adsync_dn option
	+ Update wizard pages with new order option
	+ Use Unix socket for LDAP connections on standalone and slave without PAM
2.1.5
	+ Manage zentyal-users cronjob with configuration keys for sync times
	  instead of debian/lucid/zentyal-users.cron.d and src/scripts/ad-sync.cron
	+ Configuration key to not to create homes (usefull on LDAP master servers)
	+ New ad-sync-info to show info of ADsync configuration
	+ Allow multiple BDC for ADsync mode with adsync_bdc confkey
	+ Add ADsync service by default and move port value to a confkey
	+ userInfo() tolerates missing quota LDAP attribute
	+ Added captiveportal to the list of modules in the reinstall script
2.1.4
	+ Moved redis_port_usercorner key to usercorner.conf in zentyal-usercorner
	+ Move users/conf/user-eboxlog.conf to usercorner/conf/usercorner-log.conf
2.1.3
	+ Fixed issues with html html attributes quotation
	+ Allow to specify a base DN to bind to AD
	+ Add locking to slave-sync to avoid spawn multiple instances in the
	  event of not being able to connect to a slave
	+ Do not modify users and groups in AD sync if attributes are not changed
	+ Wipe ignored users in AD sync
	+ Allow contacts synchronization in AD sync
	+ New checks in AD sync to avoid warnings
	+ Added update package list command to reinstall script
2.1.2
	+ Non-editable user fields in slaves no longer appear as editable inputs
	+ Numeric 0 is accepted as value for LDAP users attributes
	+ Minor fixes in default quota from user template
	+ Fixed error when writing ad-sync cron file
	+ Do not allow to create users if their home directory already exists
2.1.1
	+ Quotas are now included in users module
	+ System users don't require password
	+ Fixed bug that allowed to create LDAP users whith the same name
	  than users with UID 0 (like root)
2.1
	+ Separate usercorner module to the new zentyal-usercorner package
	+ Remove zentyal- prefix from rejoin-slave and ldapvi scripts
	+ Move /usr/share/ebox-usersandgroups/ebox-usersandgroups/reinstall
	  to /usr/share/zentyal-users/reinstall
	+ Show enableActions for master also in ad-slave mode
	+ Deleted obsolete migrations and use new initialSetup method
	+ Added locks to prevent overlapping in ad-sync script
	+ Fix slave failed operation string on slave hostname
	+ Replace /etc/ebox/80users.conf with /etc/zentyal/users.conf
	+ Added indexes for common LDAP attributes
	+ Replace /var/log/ebox-usercorner with /var/log/zentyal-usercorner
2.0.10
	+ Now the AD synchronization can be disabled at any moment and a
	  server with AD-slave mode can be master for other Zentyal slaves
	+ New /etc/ebox/ad-sync_ignore.users and ad-sync_ignore.groups files
	  to ignore users and groups in the AD synchronization process
	+ Improved zentyal-ldapvi script that works on slave servers
	+ Creates the default group if not exists during restore
	+ Added restore backup precheck to assure there are not conflicts between
	  system users and Zentyal LDAP users (currently only works for masters)
2.0.9
	+ Make sure to create the base directory for user homes before create them
	+ Reconnect to LDAP on backup restore
	+ Better log messages
	+ Save configuration files during restore
	+ Catch possible SIGPIPE on LDAP reconnect
2.0.8
	+ Fix Samba PDC on slaves
	+ Check for incompatibility between Samba PDC and PAM on slaves
	+ Optimize slave-sync script if there are no pending operations
	+ Remove useless call to mode() on slave-sync script (faster now)
	+ Replica LDAP listens in all interfaces
2.0.7
	+ Added index add mechanism to LdapModule
	+ Fixed NSS DN config in masters
2.0.6
	+ Added zentyal-rejoin-slave to rejoin a slave to its master
	+ Fixed NSS/PAM in slave machines
2.0.5
	+ Removed wrong hooks implementation
2.0.4
	+ Fixed infinite recursion when setting up some models on slave servers
	+ Added support for addUser/delUser hooks
2.0.3
	+ Allow LDAP users and groups up to 128 characters
	+ Show precondition message for user corner on slave servers
	+ Unconfigure ftp and zarafa in reinstall script
	+ Do not show adsync debug messages if debug is disabled in config
	+ Allow more than one dot in usernames
2.0.2
	+ Fixed master/slave synchronization issues
	+ Remove userjournal dir when removing a slave
	+ Added lock during module enable to avoid initialization problems
	+ Fixed AD slave synchronization task
2.0.1
	+ Fixed incorrect LDAP binding in some cases
2.0
	+ Fixed user journal dir creation on master
	+ Fixed failed login error on user corner
	+ Default login_shell under PAM Settings UI instead of 80users.conf
	+ Replaced /bin/false with /usr/sbin/nologin as default shell
1.5.10
	+ Some refactorizations centered in safer LDAP connections and defensive
	  code
1.5.9
	+ More info link added in wizard
1.5.8
	+ Zentyal rebrand
1.5.7
	+ Removed NSS in slave configurations
	+ Nasty bug page replaced by the new eBox error page
1.5.6
	+ Fixed user corner access problems with redis server
1.5.5
	+ LDAP master creation optimized and less error-prone
1.5.4
	+ Bug fix: adding a user name with spaces no longer fails
1.5.3
	+ Move NSS from ebox-samba to ebox-usersandgroups
	+ Home directories are under /home now
	+ New options to configure shell and home directory umask
	+ New setup wizard
1.5.2
	+ Bug fix: fixed dbus init for usercorner
1.5.1
	+ Bug fix: fixed nasty bug with the last version of openldap in lucid
	+ Bug fix: do not call processDir if there are no slaves in slave-sync
	+ Bug fix: ebox-usersandgroups-reinstall now unconfigures all ldap modules
	+ Bug fix: updateSchema() returns unless the schema to update is
	  available
	+ Bug fix: Set proper owner and permissions when updating a schema
	+ Bug fix: some problems with the AD synchronization solved
	+ Bug fix: userscorner title icon
	+ Bug fix: addUser() now checks if the user already exists as a
	  system user
	+ Removed deprecated executable 'import-from-ldif'
	+ Bug fix: addUser() now checks for password argument
	+ Bug fix: when restoring we use the new users DN to init users
1.5
	+ Bug fix: don't try to contact slaves from within a slave when groups
	  are updated
	+ Use built-in EBox::ThirdParty::Apache2::AuthCookie
1.4.2
	+ Bug fix: fix wrong migration number
1.4.1
	+ Bug fix: surround LDAP migration with a try/catch to make sure the rest
	  it is run
	+ Bug fix: do not allow \w with localized characters as LDAP schema does not
	  allow them for home directory attribute. (Closes #1713)
1.4
	+ Allow the master to pass extra parameters in SOAP calls to slaves
1.3.17
	+ Bug fix: Set style for login page in user corner
1.3.16
	+ Bug fix: keep menu open on LDAP Info
1.3.15
	+ Add support for ldaps
	+ Add support for slaves running Apache in ports different than 443
	+ Allow to remove slaves from slave list
	+ Added ebox-usersandgroups-reinstall to easily reset the LDAP mode
	+ Bug fix: issue with user deletion in French (Closes #1651)
	+ Bug fix: anonymous connection for getting DN is retried several
	  times, this fixes a bug when restoring configuration backup
1.3.14
	+ Synchronize all the users from the AD and not only from CN=Users
	+ Add operation name and username on updateGroup
	+ Add slave notification for group modify and delete
	+ Change button order to "Add" and "Add and Edit" in Add User
	  template. If users press return in the form it adds a new user
	  and stays on the same page.
1.3.13
	+ Usability enhancements: (Closes #1649)
		* Create a unique Users And Group Folder
		* Unify Add User/Edit User in a single page
		* Unify Add Group/Edit Group in a single page
		* Two buttons: "Add and Edit" and "Add"
		* Add breadcrumbs
	+ Add UserTemplate composite to configure default options that are used when
	  a new user is created
	+ Add defaultUserModel to LdapUserBase.pm
	+ Specify folder for SlaveInfo
	+ Add menu entry with information about LDAP including password
	+ Change enableActions to use the new LDAP default structure from Karmic
1.3.12
	+ Add EBox::Ldap::lastModificationTime to know when the master LDAP
	  database was modified for the last time
	+ Index uid and memberUid to avoid some warnings and improve performance,
	  plus remove some old code and fix some broken one in that part of the code
	+ Bugfix: disable edition of users and groups in ad-slave mode
	+ Don't allow modification of ldap password in Mode model if
	  it has been autogenerated by the eBox installer
	+ Add page title
	+ Separate the Windows AD options in a different model
	+ Fixed the warning of "Edit User" when there are no users in a slave
	+ Remove 'optional' from remote in Mode and also useless validateRow
1.3.10
	+ Use disableApparmorProfile from EBox::Module::Service twice.
	  First in enableActions. And also in setConf to avoid issues
	  if apparmor is installed after users is enabled.
1.3.9
	+ Bugfix: return empty array in usedFiles if it's not master mode
1.3.8
	+ Bugfix: fixed wrong disable of fields in selecting ad-slave in Mode model
1.3.7
	+ Synchronization with Windows Active Directory (#1443)
1.3.6
	+ Use anonymous bind to fetch dn
1.3.5
	+ Disable slapd apparmor profile in enableActions
	+ Reload nscd when adding users and groups
	+ Bugfix: backup bug report now works again
	+ Bugfix: slave-sync does not try to real journal dir when not
	  configured or in slave mode. Journal dir created on
	  master's setup.
1.3.0
	+ eBox LDAP architecture now supports a master-slave configuration
	+ bugfix: Update usercorner service when there is a change on the port number
1.1.30
	+ Added widget to manage group belonging from Edit User page
	+ Fixed backup/restore problem with paswords and given/last names
	+ Changed the way users are stored in LDAP, added givenName in addition
	  to sn, now cn=givenName+sn instead of cn=uid, this fixes a
	  incompatibility bug with eGroupware
	+ In the Edit User interface now Name and Last name are separate
	fields
	+ Usercorner web server certificate can be changed via the CA module
1.1.20
	+ New release
1.1.10
	+ Make slapd listen only on 127.0.0.1
1.1
	+ Added bind v2 compability needed by squid auth, slapd conf
	  regenerated and daemon restarted in postinst to commit possibles
	  changes in configuration
	+ Added group model
	+ Use the new ids() and row() API to optimize the management of hundreds of
	users
	+ Allow dashes in user and group names
	+ Initial release of UserCorner which allow users to change their password
	+ Store multiple password hashes and scrap clear text passwords
0.12.100
	+ Restore backup is more robust: inexistent users in a group are
	  ignored
	+ Make and restore backup more robust: removed slapd.conf
	  parameters in both slapadd and slapcat invokations, so we can use
	  the module with sldap with configuration in the directory itself
0.12.99
	+ New release
0.12.1
	+ Bugfix: Remove eBox system users when restoring backup. This solves
	  an issue restoring backups from 0.12
0.12
	+ Use the new EBox::Model::Row api
	+ Check if there is any added user and show a message
	  in case there isn't any.
	+ Restore users reading from ldiff and adding them through
	  eBox API
	+ Set password-hash in slapd.conf to make password changes from samba sync
	  the user password
0.11.101
	+ New release
0.11.100
	+ onInstall() functionality moved to migration script
	+ Fixed several typos
0.11.99
	+ Remove use of Apache::Singleton
0.11.3
	+ Check used uid's on every posixAccount object under dc=ebox,
	  instead of only under ou=Users,dc=ebox. This solves nasty issues
	  with Samba PDC when adding machines and creating users with
	  repeated uid
0.11.2
	+ Do not generate a new LDAP password if it already exists
0.11.1
	+ Fix issue with module naming which prevented backups from being
	restored
0.11
	+ Initial Ubuntu packaging
	+ bugfix. fix issue with module naming which prevented backups from being
	  restored
0.10.99
	+ Create pseudo-model to use the users table with Ajax
0.10
	+ Allow dots in user names
0.9.100
	+ New release
0.9.99
	+ Bugfix in EBox::Ldap
0.9.3
	+ New release
0.9.2
	+ New release
0.9.1
	+ Make OpenLDAP listen on internal interfaces
0.9
	+ Added Polish translation
	+ Added Aragonese translation
	+ Added Dutch translation
	+ Added German translation
0.8.99
	+ New release
0.8.1
	+ Minor workaround. Create slapd run directory in case it does not
	  exist
0.8
	+ Fix message
0.7.99
	+ Add extended backup support for LDAP
	+ Performance tuning to slapd
	+ Some minor code improvements
	+ Quota now allows unlimited space and i-nodes number
0.7.1
	+ Add delObjectclass (useful for ldap clean actions)
	+ Detect and recover when ldap connection is broken (#25)
	+ Make EBox::Ldap a singleton class
	+ Initial factoring
	+ Use of ebox-sudoers-friendly
0.7
	+ New public release
0.6
	+ Move to client
	+ API documented using naturaldocs
	+ Update install
	+ Update debian scripts
	+ Use new syntax to define ACLs for ldap
	+ Add function to create system users
	+ Move ldap db under ebox directory
0.5.2
	+ Fix some packaging issues
0.5.1
	+ Convert module to new menu system
0.5
	+ Initial release<|MERGE_RESOLUTION|>--- conflicted
+++ resolved
@@ -1,9 +1,6 @@
 HEAD
-<<<<<<< HEAD
+	+ Check available IP addresses when enable module
 	+ Added lock to cloud-sync script
-=======
-	+ Check available IP addresses when enable module
->>>>>>> 96777126
 	+ Better integration of edit groups for mail group aliases
 	+ Update group icon when type of group changes
 	+ Implement _preModifyUser on LdapUserBase
