<<<<<<< HEAD
3.4
	+ Stop changing users and contacts' cn field on object edition, allowed to
	  edit the displayName field, just as Windows does
	+ Disable OpenLDAP users sync in favor of Samba AD replication
	+ Avoid warning when checking whether we are in the usercorner
	+ Updated to use Plack / PSGI instead of mod_perl
	+ Updated to use the new haproxy API
	+ Use service instead of deprecated invoke-rc.d for init.d scripts
	+ Fixed soap.conf for apache 2.4
	+ Depend on apache2-utils, required to run htpasswd
	+ Set version to 3.4
=======
HEAD
	+ Updated cloud sync to ignore any change done in cloud to internal users
	  or groups
	+ Fixed EBox::CloudSync::Slave to sync uid and gid numbers on user update
	  and added unit tests for it
	+ Added EBox::Users::Group::setInternal method
	+ Allow to use lazy flag with EBox::Users::User::setInternal
	+ Added unit tests for cloud sync code
>>>>>>> e739e14b
	+ Check available IP addresses when enable module
	+ Added lock to cloud-sync script
	+ Better integration of edit groups for mail group aliases
	+ Update group icon when type of group changes
	+ Implement _preModifyUser on LdapUserBase
	+ Throw exceptions on EBox::USers::LdapObject::get when entry not exists
	+ Fixed regression in LDAP info page for external AD mode
	+ Print slave-sync output to zentyal.log instead of stdout
	+ Fixed excesive restrictive validation of external AD password in wizard
3.3
	+ Forbid to create OUs inside Users, Groups or Computer OUs
	  because we not support them when Samba is enabled
	+ Forbid and print specific  error message when trying to put two
	  objects with the same CN in the same container
	+ Switch from Error to TryCatch for exception handling
	+ Remove useless warning when deleting a user or group with offer 2013
	+ Show system but not internal groups in user edition form
	+ Allow unsafe characters for user and password in external AD mode.
	+ Fixed bug in external AD connection. Reuse already estabished
	  external AD connection.
	+ The "sub ous" return the OUs hierarquically ordered
	+ Check for defined uidNumber and gidNumber creating users and groups
	+ Revert useless chown workaround
	+ Wait for the services before ending the start daemon action to prevent
	  its usage before being ready
	+ Better error handling when the default group is not found
	+ Fixed distribution group edition
	+ Add error, errorText and errorDescription methods to
	  EBox::Exceptions::LDAP
	+ Added missing EBox::Exceptions uses
	+ Better error handling when we get a LdapObject that doesn't exists
	+ Remove undefined warnings on users/group creation
	+ Fix 'Cannot connect to samba LDAP' error in manage model when samba
	  is installed but disabled
	+ Add missing use to EBox::Users::LDAP::ExternalAD
	+ Force DNS restart when users mode changed
	+ Force service principals update on _postServiceHook in external AD mode
	+ Don't use slave cloud sync if not subscribed
	+ Adapted cloud sync to changes in user modules
	+ Added childrenObjectClass parameter to EBox::Users::LdapObject::children
	+ userExists and groupExists discriminates between shown objects and
	  objects hid by SID
	+ Fixed wrong path in ExternalAD::connectWithKerberos
	+ Update names in tree view when either user or contact is edited
	+ Fixed wizard error when setting external AD mode
	+ Fixed EBox::Users::groupDn method
	+ In contact edition do not store full name in cn but use
	  givenname and sn to get fullname.
	+ Use paginated search when getting children nodes in LdapObject
	+ UTF8 decode DN when retrieving it from a LDAP object
	+ Removed old migration code from 3.0 to 3.2
	+ Set version to 3.3
	+ Fixed cloud-sync script
3.2
	+ Set version to 3.2
	+ Add objectClass shadowAccount in 3.0 migration to fix disabled accounts
3.1.11
	+ Added migration code to be sure that we have all users added as members
	  of __USERS__ group on OpenLDAP.
	+ Fixed user creation to make all users belong to __USERS__ group
3.1.10
	+ Do not crash when deleting a group if LDB object does not exist
	+ Do not try to migrate from 3.0 if module is not configured
	+ Override daemons when migrating from 3.0
3.1.9
	+ Fix typo in setSecurityGroup when no GID is set yet
	+ Show group in slave as read-only
	+ Show in a slave when the user is not a member of any group
	+ Check email address for a group is done
	+ Add group dialog can now set the e-mail
	+ Master/Slave synchronisation works again
3.1.8
	+ Enable upgrade from 3.0 in initialSetup
	+ Fixed wrong calls to isSystem() in master-slave after API changes
	+ Fix regression trying to join slave after external AD changes
	+ Fix regression in slave host address after nginx integration
	+ Throw DataExists error when adding an OU which already exists
3.1.7
	+ Readded memberUid to the fields to index for SLAPD.
	+ Ignored members that are not valid perl objects to avoid undef entries
	  on EBox::Users::Group::members method.
	+ Rewrites to share more code with samba module.
	+ Added 'mail' field on zentyalDistributionGroup schema.
	+ Added E-Mail field for Users and Groups when managing them from the UI.
	+ Changed E-Mail field to optional for Contacts.
	+ Updated master-slave sync to use the new User and Group fields.
	+ Look for ssl.cert instead of ssl.pem in Slave::soapClient()
	+ Changed description field to be always input text instead of textarea.
	+ Warn instead of throw exception if home directory already exists
	+ Forbid deletion of Domain Admins group
	+ Forbid deletion of Users, Groups and Computers OUs
	+ Filter also internal users and groups in membership comboboxes
	+ Hide Samba objects that should be shown only on Advance view mode
	+ Added support for disabled accounts
3.1.6
	+ Ignored samba module while (re)provisioning on __USERS__ group creation.
	+ Removed deprecated configuration file keys related with external AD
3.1.5
	+ Fixed EBox::Users::LdapObject::canonicalName to propagate the flag to
	  get or ignore the root's namedContext canonical name.
	+ The Administrator user is hidden now using the samba module functionality
	  to hide SIDs instead of hardcoded in the code.
3.1.4
	+ Remove needReload notification for group addons
	+ When a new system user is created with uid 0 we also create its home.
	  This is required by Samba for the Administrator account.
	+ Added Net::LDAPBase::existsDN method
	+ Better error control on reprovision, do not clear the
	  reprovision flg on error
	+ Fixed code typo in slave setup
	+ Added menu icon
	+ Added new userCorner method to password model
	+ Usercorner uses the ldap_ro credentials to retrieve user DNs.
	+ preAdd callbacks get a second argument noting the parent when this
	  new object will be created.
	+ All LdapObject based objects will have the 'entryUUID' field available.
	+ Created an EBox::LDAPBase class to share code with the Samba's EBox::LDB
	  one.
	+ Reimplemented EBox::Users::Group::members to retrieve the members of the
	  group directly instead of searching for the objects that are set as
	  members of the group.
	+ Avoid "cannot return outside of a subroutine" warning in cloud-sync
	+ Added foldable user and group add-ons to dialogs
	+ Replaced package breaks parameter with depends statement
	+ Fixed error in the baseName() method for an Ldap Object
	+ Fixed bug which make delete group dialog to show errors when
	  there was warnings
	+ Added a way to use Net::LDAP mock object for unit testing.
	+ Fixed cloud sync setup when user number is unlimited
	+ Fixed error in server master form when checking if
	  controls are editable
	+ Added a way to retrieve a group by its dn.
	+ New TreeView to manage users, groups and OUs
	+ Configuration key multiple_ous removed as this is now enabled by default
	+ Renamed namespace from UsersAndGroups to Users
	+ Added support for Contacts handling.
	+ Added support for external Active Directory authorization
3.1.3
	+ Renamed namespace from UsersAndGroups to Users
	+ Fixed maximum users check when not using cloud sync
3.1.2
	+ Remove deprecated backup domain methods
	+ Fixed password change in user corner when using samba
	+ Changed reload action to force-reload for nscd init.d daemon
3.1.1
	+ Fixed error message when trying to add a user above the edition maximum
	+ Migrated SOAP services to use Nginx for SSL.
3.1
	+ Updated to reflect the Apache -> WebAdmin rename.
	+ Removed 3.0.X migration code
	+ Added Pre-Depends on slapd to avoid problems with upgrades
	+ Depend on zentyal-core 3.1
3.0.18
	+ Check for already existent service principals before create them.
	  Required because squid and zarafa share the HTTP SPN
3.0.17
	+ Migration to remove leftover need_reprovision key in redis ro
	+ Retrieve global instance correctly in UsersSync
3.0.16
	+ Assure that we don't have a phantom need_reprovision key in
	  read-only tree
	+ Check for maximum number of users depending on the edition
	+ More frequent polling in EBox::Ldap::safeConnect() and
	  more explicit error when it fails
3.0.15
	+ Always mark as changed if it needs LDAP reprovision
	+ Fixed member removal operation for groups
3.0.14
	+ Tentative workaround against home directory chown bug
	+ Slave setup refactored to reuse common code with reprovision
	+ Reprovision LDAP for all LDAP based modules
	+ Don't try to update samba password in user corner when samba is
	  not configured
	+ Add operation arguments on LDAP error whenever is possible
	+ EBox::Users::User::create() allows now an internal attribute
	+ Users marked as internal are not displayed on the interface
	+ New realUsers() method to filter only non-internal ones
3.0.13
	+ Search in user table now is standard instead of filter only for uid
	+ A bit more explicit text for EBox::Exceptions::LDAP
	+ Reload nscd also when creating new groups
3.0.12
	+ Fixed typo in exception class name in EBox::Ldap
	+ Added missing use statement in EBox::Users and
	  EBox::Users::LDAPObject classes
3.0.11
	+ Dont loop through the group members when adding/removing members
	+ Added EBox::Exceptions::LDAP
	+ Allow unsafe characters in commentary field
	+ Better check for the incompatibility of Samba with master/slave
	+ Fix modules extending LdapUserBase not notified modifying groups
	+ Allow domain name change in System -> General reprovisioning LDAP db
	+ Depend on dns module to fix save changes order during reprovision
3.0.10
	+ Use less costly LDAP operations when adding or removing members
	  from a group
	+ Added EBox:Users::LdapObject::deleteValues method
	+ Faster custom row id filter for Users model
	+ Forbid user synchronization with other zentyals if samba is provisioned
	+ Display users groups in slave mode
	+ Avoided hang when the local host is wrongly used as master slave
	+ Ldap modules should do a slaveSetup when slave mode enabled
3.0.9
	+ Stop heimdal daemons on enableActions
	+ Fixed alphabetical order in listing of users and groups
3.0.8
	+ Filter in users table no longer matches LDAP dn
	+ Recover better of no-usercorner journal error in slave-sync
	+ Added read-only rootDn and password to LDAP settings screen
	+ Don't allow empty first name in CGIs for user
	  creation/modification. Otherwise you can get LDAP errors.
	+ Operator typo fix in EBox::UsersAndGroup::User::_checkQuota
3.0.7
	+ Fixed LdapObject::get() for list context
	+ Decode utf8 attributes from LDAP at LdapObject::get()
	+ Removed unused method _utf8Attrs
	+ Integration with Disaster Recovery service
	+ Include /home as disk usage facility
	+ Fix enable quotas without rebooting when module is enabled.
	+ Users and groups cannot longer share names because it is incompatible
	  with AD accounts
	+ Use upstart to manage heimdal daemons
	+ Increase the maximum UID number to avoid problems with samba integration
	+ Fixed bug in group creation which on error could call a method
	  in a undefined value
	+ Do not stop openldap daemon when dumping database
	+ Generate kerberos AES keys to be compatible with active directory in
	  W2k8 or higher functional levels
	+ Fixed user quota edition in slave server
	+ Update user password also in samba ldap when changed from user corner
	+ Update 'cn' attribute in cloud-sync
3.0.6
	+ Set userPassword attribute when setting kerberos keys for user
	+ Fixed delGroup operation on cloud slave
	+ Include exception message when there is an error notifying a slave
	+ Fix enable quotas without rebooting when module is enabled
	+ Delete syncjournal files when slave is removed
3.0.5
	+ Fixed reinstall script to stop samba module, otherwise new slapd
	  cannot start because the port is taken
	+ Sync password changes made from cloud to any slave
	+ When syncing, do not update ldap of unchanged entries
3.0.4
	+ Added missing use of UnwillingToPerform exception
	+ New methods on LdapUserBase (preAddUser, preAddUserFailed, preAddGroup
	  and preAddGroupFailed) to notify observers
3.0.3
	+ Setup Cloud slave on first save changes
	+ Synchronize uidNumber in master-slave
	+ Check master's REALM when adding a new slave
	+ Fixed some errors on RESTClient after API change
	+ Updated REST journaling behavior
	+ Do not show unavailable options in master select
	+ Added new EBox::Users::newUserUidNumber() function
	+ Added check to assure that a no-ldap user has the same uid than
	  a new user
	+ Implement SysInfo::Observer to disallow host domain changes after the
	  kerberos realm has been initialized, and to update the LDAP base DN
	  if module is not yet configured
	+ Added LDAP index for ou attribute
	+ Always write slave-sync script
	+ Increase default quota value to 500MB
3.0.2
	+ Added clearCache() to LdapObject and force reload of krb5Keys
	+ Do not allow user corner password change on slaves
3.0.1
	+ Do not notify samba about users created while restoring backup. Samba
	  will restore its users from its own LDB backup.
3.0
	+ Write NSS config on enableService, modules depending on users may require
	  uid/gid numbers from LDAP
	+ Filter special kerberos and samba users out from the users list
	+ Added dns as restore depend
	+ Reviewed registration strings
2.3.17
	+ Do not translate the service principal names to upper case
	+ Set LDAP service as denined by default for internal networks
	+ Set the managed domain as read only as well as records
2.3.16
	+ Fixed PAM when kerberos is enabled
	+ Fixed addUser operation on slaves
	+ Catch exceptions thrown by notified modules adding LDAP users and groups
	  to rollback the operation and delete the object added prior to notification.
2.3.15
	+ Fixed password change at user corner
	+ Change KDC port to 8880 to preserve the classic default for user corner
2.3.14
	+ Ignore the LDAP error 'no attributes to update' on save
	+ Instantiate users by uid and groups by gid
	+ Change kerberos ports from 88/464 to 8888/8464. This avoid conflicts
	  and management logic of the heimdal daemons. Kerberos records are added
	  with lower priority over samba ones.
	+ Respect the optionality of the 'salt' field inside the kerberos keys
	  in the 'setKerberosKeys' funcion of the User class.
	+ Do not remove service principals when samba is enabled/disabled. Samba
	  will import the keys
	+ Add method to set the user kerberos keys
	+ Stop samba daemon if module is disabled to ensure that port 88 is free
	+ Initialize kerberos realm in lowercase to match the host domain
	+ User template account default options not longer shown in slave servers
	+ Added users filter by OU
2.3.13
	+ Better password policies for LDAP backend
	+ Added user synchronization with Zentyal Cloud
	+ Removed deprecated conf keys (password hashes selection)
	+ Sync kerberos hashes on master-slave
	+ Resolve slave hostname during registering
	+ Fixed framework changes related regression getting redis keys directly
2.3.12
	+ Ask for the host domain in the wizard instead of the old mode selector
	+ Fixed user name validation
2.3.11
	+ Remove deprecated reference to AD Sync in wizard
	+ Check to make sure that quota has been really assigned logs an error
	  instead of raising an exeception, because some file systems does not
	  support quotas
	+ Adapt lastUid and lastGid to the new API and make them compatible
	  with multiple OUs
2.3.10
	+ Use DataForm::ReadOnly::_content instead of acquirers in LdapInfo
	+ Delete obsolete daemons and attributes regarding old replication
	+ Better error control in _loadACLDirectory
	+ Adapted to new Model management framework
	+ Adapted Password type to new framework
	+ Added NTP as enable dependency
2.3.9
	+ Heimdal Kerberos integration for SSO features
	+ Better validation of user names and groups names. Better message
	  when this validation fails
	+ Added user() and group methods() to EBox::Users
	+ Added quota limit check
	+ Added backup domain for /home
	+ Adapted ldapvi to changes in port
	+ Setup master method can now take a custom password
2.3.8
	+ Restart apache after changing master configuration
	+ Removed all files + code cleaning
	+ Disable user editing in slaves
2.3.7
	+ New modifications() method to allow retrieving modifications made to
	  the LDAP object in the last call to 'save'
	+ Create users without password and set it after that, needed for samba4
	+ Removed auth_type warnings
2.3.6
	+ Use the new unified tableBody.mas instead of tableBodyWithoutActions.mas
2.3.5
	+ Packaging fixes for precise
2.3.4
	+ Updated Standard-Versions to 3.9.2
2.3.3
	+ New master-slave architecture
	+ Image in initial configuration wizard is shown again
2.3.2
	+ Added printableName to service and modified description
	+ Fixed executable permissions in src/scripts
	+ Added checks for small business subscription
	+ Bugfix: lastGid method was calling MINUID and SYSMINUID
	+ Reload nscd before trying to init users and groups
2.3.1
	+ Use Digest::SHA instead of Digest::SHA1 and remove libdigest-sha1-perl
	  dependency which no longer exists on precise
2.3
	+ Commented unused code in cleanUser method
	+ Replaced autotools with zbuildtools
2.2.5
	+ Bugfix: ad-sync can now populate groups with more than 1500 users
	+ Bugfix: do not allow adsync passwords longer than 16 chars to avoid
	  crash in pwdsync-server that keeps respawning
	+ Bugfix: mark apache as changed in enableActions to avoid problems adding
	  users before the new nsswitch conf is available for apache, also do not
	  allow to add users if module is not really enabled after save changes
	+ Make sure the default DN does not contains invalid characters
	+ Do not allow malformed LDAP DNs in Mode
2.2.4
	+ Make LDAP ready after enableActions restarting the service to
	  avoid problems when adding users or groups
	+ Fixed corruption when adding ldap attributes
	+ Also disable apparmor in ad-sync mode
	+ Renamed default adsync username from eboxadsync to adsyncuser
2.2.3
	+ Adapt pwdsync user and password offsets to the new hook implementation
	+ Always ignore ForeignSecurityPrincipals accounts in ad-sync
	+ Added more debug messages and improved existing ones in ad-sync
	+ Avoid warnings trying to get userPrincipalName in ad-sync
	+ Skip machine accounts in ad-sync
	+ Use paged queries in ad-sync
	+ Allow to specify custom DN to bind to Windows Server in ad-sync
	+ Ingore empty users in ad-sync
2.2.2
	+ Fixed validation of secret key length in ADSync Options model
	+ Removed useless validation of AD username in ADSync Options model
	+ Show different error when adding users from Windows with invalid chars
	+ Fixed bug managing slapd on ad-sync
2.2.1
	+ Do not enable ADSync to avoid launching daemon before configuration
	+ Also manage slapd daemon on ad-sync setups
	+ Avoid slave connection to incompatible masters
	+ Added quota change form on slaves
	+ Allowed '\' character in ad-sync username
2.1.14
	+ Fixed regression in usercorner link
2.1.13
	+ Moved apache soap configuration from setConf to enableActions
	+ Init slave users on enable (now home directories are created)
	+ Create LDAP indexes during slave enable
2.1.12
	+ Users::lastUid() now takes also into account non-ldap users
	+ Stop old ldap daemons in reinstall script, needed before changing mode
2.1.11
	+ Use a safer mode() implementation to avoid recursions with ModelManager
2.1.10
	+ Start slapd daemon when a module fails to connect
	+ Help in wizard is show again if no custom_prefix defined
2.1.9
	+ Hide help with link in wizard if custom_prefix defined
	+ Removed /zentyal prefix from URLs
	+ Disable autocompletion in user form
	+ Avoid duplicated restart during postinst
2.1.8
	+ Include quota schema in slaves LDAP (fixes replication)
	+ Do not stop slapd daemons after slave enable
	+ Fixed users and groups retrieval if module is disabled
	+ Manage slapd daemon in master mode
	+ Make the optional 'comment' field to also appear as optional on the UI
	+ Ignore users also in pwdsync-server, not only in the ad-sync script
2.1.7
	+ Set submenu items order for integration with the User Corner menu
	+ Avoid undefined dn warning
2.1.6
	+ Fix adsync mode check for zentyal-users cronjob
	+ Removed bad default value for adsync_dn option
	+ Update wizard pages with new order option
	+ Use Unix socket for LDAP connections on standalone and slave without PAM
2.1.5
	+ Manage zentyal-users cronjob with configuration keys for sync times
	  instead of debian/lucid/zentyal-users.cron.d and src/scripts/ad-sync.cron
	+ Configuration key to not to create homes (usefull on LDAP master servers)
	+ New ad-sync-info to show info of ADsync configuration
	+ Allow multiple BDC for ADsync mode with adsync_bdc confkey
	+ Add ADsync service by default and move port value to a confkey
	+ userInfo() tolerates missing quota LDAP attribute
	+ Added captiveportal to the list of modules in the reinstall script
2.1.4
	+ Moved redis_port_usercorner key to usercorner.conf in zentyal-usercorner
	+ Move users/conf/user-eboxlog.conf to usercorner/conf/usercorner-log.conf
2.1.3
	+ Fixed issues with html html attributes quotation
	+ Allow to specify a base DN to bind to AD
	+ Add locking to slave-sync to avoid spawn multiple instances in the
	  event of not being able to connect to a slave
	+ Do not modify users and groups in AD sync if attributes are not changed
	+ Wipe ignored users in AD sync
	+ Allow contacts synchronization in AD sync
	+ New checks in AD sync to avoid warnings
	+ Added update package list command to reinstall script
2.1.2
	+ Non-editable user fields in slaves no longer appear as editable inputs
	+ Numeric 0 is accepted as value for LDAP users attributes
	+ Minor fixes in default quota from user template
	+ Fixed error when writing ad-sync cron file
	+ Do not allow to create users if their home directory already exists
2.1.1
	+ Quotas are now included in users module
	+ System users don't require password
	+ Fixed bug that allowed to create LDAP users whith the same name
	  than users with UID 0 (like root)
2.1
	+ Separate usercorner module to the new zentyal-usercorner package
	+ Remove zentyal- prefix from rejoin-slave and ldapvi scripts
	+ Move /usr/share/ebox-usersandgroups/ebox-usersandgroups/reinstall
	  to /usr/share/zentyal-users/reinstall
	+ Show enableActions for master also in ad-slave mode
	+ Deleted obsolete migrations and use new initialSetup method
	+ Added locks to prevent overlapping in ad-sync script
	+ Fix slave failed operation string on slave hostname
	+ Replace /etc/ebox/80users.conf with /etc/zentyal/users.conf
	+ Added indexes for common LDAP attributes
	+ Replace /var/log/ebox-usercorner with /var/log/zentyal-usercorner
2.0.10
	+ Now the AD synchronization can be disabled at any moment and a
	  server with AD-slave mode can be master for other Zentyal slaves
	+ New /etc/ebox/ad-sync_ignore.users and ad-sync_ignore.groups files
	  to ignore users and groups in the AD synchronization process
	+ Improved zentyal-ldapvi script that works on slave servers
	+ Creates the default group if not exists during restore
	+ Added restore backup precheck to assure there are not conflicts between
	  system users and Zentyal LDAP users (currently only works for masters)
2.0.9
	+ Make sure to create the base directory for user homes before create them
	+ Reconnect to LDAP on backup restore
	+ Better log messages
	+ Save configuration files during restore
	+ Catch possible SIGPIPE on LDAP reconnect
2.0.8
	+ Fix Samba PDC on slaves
	+ Check for incompatibility between Samba PDC and PAM on slaves
	+ Optimize slave-sync script if there are no pending operations
	+ Remove useless call to mode() on slave-sync script (faster now)
	+ Replica LDAP listens in all interfaces
2.0.7
	+ Added index add mechanism to LdapModule
	+ Fixed NSS DN config in masters
2.0.6
	+ Added zentyal-rejoin-slave to rejoin a slave to its master
	+ Fixed NSS/PAM in slave machines
2.0.5
	+ Removed wrong hooks implementation
2.0.4
	+ Fixed infinite recursion when setting up some models on slave servers
	+ Added support for addUser/delUser hooks
2.0.3
	+ Allow LDAP users and groups up to 128 characters
	+ Show precondition message for user corner on slave servers
	+ Unconfigure ftp and zarafa in reinstall script
	+ Do not show adsync debug messages if debug is disabled in config
	+ Allow more than one dot in usernames
2.0.2
	+ Fixed master/slave synchronization issues
	+ Remove userjournal dir when removing a slave
	+ Added lock during module enable to avoid initialization problems
	+ Fixed AD slave synchronization task
2.0.1
	+ Fixed incorrect LDAP binding in some cases
2.0
	+ Fixed user journal dir creation on master
	+ Fixed failed login error on user corner
	+ Default login_shell under PAM Settings UI instead of 80users.conf
	+ Replaced /bin/false with /usr/sbin/nologin as default shell
1.5.10
	+ Some refactorizations centered in safer LDAP connections and defensive
	  code
1.5.9
	+ More info link added in wizard
1.5.8
	+ Zentyal rebrand
1.5.7
	+ Removed NSS in slave configurations
	+ Nasty bug page replaced by the new eBox error page
1.5.6
	+ Fixed user corner access problems with redis server
1.5.5
	+ LDAP master creation optimized and less error-prone
1.5.4
	+ Bug fix: adding a user name with spaces no longer fails
1.5.3
	+ Move NSS from ebox-samba to ebox-usersandgroups
	+ Home directories are under /home now
	+ New options to configure shell and home directory umask
	+ New setup wizard
1.5.2
	+ Bug fix: fixed dbus init for usercorner
1.5.1
	+ Bug fix: fixed nasty bug with the last version of openldap in lucid
	+ Bug fix: do not call processDir if there are no slaves in slave-sync
	+ Bug fix: ebox-usersandgroups-reinstall now unconfigures all ldap modules
	+ Bug fix: updateSchema() returns unless the schema to update is
	  available
	+ Bug fix: Set proper owner and permissions when updating a schema
	+ Bug fix: some problems with the AD synchronization solved
	+ Bug fix: userscorner title icon
	+ Bug fix: addUser() now checks if the user already exists as a
	  system user
	+ Removed deprecated executable 'import-from-ldif'
	+ Bug fix: addUser() now checks for password argument
	+ Bug fix: when restoring we use the new users DN to init users
1.5
	+ Bug fix: don't try to contact slaves from within a slave when groups
	  are updated
	+ Use built-in EBox::ThirdParty::Apache2::AuthCookie
1.4.2
	+ Bug fix: fix wrong migration number
1.4.1
	+ Bug fix: surround LDAP migration with a try/catch to make sure the rest
	  it is run
	+ Bug fix: do not allow \w with localized characters as LDAP schema does not
	  allow them for home directory attribute. (Closes #1713)
1.4
	+ Allow the master to pass extra parameters in SOAP calls to slaves
1.3.17
	+ Bug fix: Set style for login page in user corner
1.3.16
	+ Bug fix: keep menu open on LDAP Info
1.3.15
	+ Add support for ldaps
	+ Add support for slaves running Apache in ports different than 443
	+ Allow to remove slaves from slave list
	+ Added ebox-usersandgroups-reinstall to easily reset the LDAP mode
	+ Bug fix: issue with user deletion in French (Closes #1651)
	+ Bug fix: anonymous connection for getting DN is retried several
	  times, this fixes a bug when restoring configuration backup
1.3.14
	+ Synchronize all the users from the AD and not only from CN=Users
	+ Add operation name and username on updateGroup
	+ Add slave notification for group modify and delete
	+ Change button order to "Add" and "Add and Edit" in Add User
	  template. If users press return in the form it adds a new user
	  and stays on the same page.
1.3.13
	+ Usability enhancements: (Closes #1649)
		* Create a unique Users And Group Folder
		* Unify Add User/Edit User in a single page
		* Unify Add Group/Edit Group in a single page
		* Two buttons: "Add and Edit" and "Add"
		* Add breadcrumbs
	+ Add UserTemplate composite to configure default options that are used when
	  a new user is created
	+ Add defaultUserModel to LdapUserBase.pm
	+ Specify folder for SlaveInfo
	+ Add menu entry with information about LDAP including password
	+ Change enableActions to use the new LDAP default structure from Karmic
1.3.12
	+ Add EBox::Ldap::lastModificationTime to know when the master LDAP
	  database was modified for the last time
	+ Index uid and memberUid to avoid some warnings and improve performance,
	  plus remove some old code and fix some broken one in that part of the code
	+ Bugfix: disable edition of users and groups in ad-slave mode
	+ Don't allow modification of ldap password in Mode model if
	  it has been autogenerated by the eBox installer
	+ Add page title
	+ Separate the Windows AD options in a different model
	+ Fixed the warning of "Edit User" when there are no users in a slave
	+ Remove 'optional' from remote in Mode and also useless validateRow
1.3.10
	+ Use disableApparmorProfile from EBox::Module::Service twice.
	  First in enableActions. And also in setConf to avoid issues
	  if apparmor is installed after users is enabled.
1.3.9
	+ Bugfix: return empty array in usedFiles if it's not master mode
1.3.8
	+ Bugfix: fixed wrong disable of fields in selecting ad-slave in Mode model
1.3.7
	+ Synchronization with Windows Active Directory (#1443)
1.3.6
	+ Use anonymous bind to fetch dn
1.3.5
	+ Disable slapd apparmor profile in enableActions
	+ Reload nscd when adding users and groups
	+ Bugfix: backup bug report now works again
	+ Bugfix: slave-sync does not try to real journal dir when not
	  configured or in slave mode. Journal dir created on
	  master's setup.
1.3.0
	+ eBox LDAP architecture now supports a master-slave configuration
	+ bugfix: Update usercorner service when there is a change on the port number
1.1.30
	+ Added widget to manage group belonging from Edit User page
	+ Fixed backup/restore problem with paswords and given/last names
	+ Changed the way users are stored in LDAP, added givenName in addition
	  to sn, now cn=givenName+sn instead of cn=uid, this fixes a
	  incompatibility bug with eGroupware
	+ In the Edit User interface now Name and Last name are separate
	fields
	+ Usercorner web server certificate can be changed via the CA module
1.1.20
	+ New release
1.1.10
	+ Make slapd listen only on 127.0.0.1
1.1
	+ Added bind v2 compability needed by squid auth, slapd conf
	  regenerated and daemon restarted in postinst to commit possibles
	  changes in configuration
	+ Added group model
	+ Use the new ids() and row() API to optimize the management of hundreds of
	users
	+ Allow dashes in user and group names
	+ Initial release of UserCorner which allow users to change their password
	+ Store multiple password hashes and scrap clear text passwords
0.12.100
	+ Restore backup is more robust: inexistent users in a group are
	  ignored
	+ Make and restore backup more robust: removed slapd.conf
	  parameters in both slapadd and slapcat invokations, so we can use
	  the module with sldap with configuration in the directory itself
0.12.99
	+ New release
0.12.1
	+ Bugfix: Remove eBox system users when restoring backup. This solves
	  an issue restoring backups from 0.12
0.12
	+ Use the new EBox::Model::Row api
	+ Check if there is any added user and show a message
	  in case there isn't any.
	+ Restore users reading from ldiff and adding them through
	  eBox API
	+ Set password-hash in slapd.conf to make password changes from samba sync
	  the user password
0.11.101
	+ New release
0.11.100
	+ onInstall() functionality moved to migration script
	+ Fixed several typos
0.11.99
	+ Remove use of Apache::Singleton
0.11.3
	+ Check used uid's on every posixAccount object under dc=ebox,
	  instead of only under ou=Users,dc=ebox. This solves nasty issues
	  with Samba PDC when adding machines and creating users with
	  repeated uid
0.11.2
	+ Do not generate a new LDAP password if it already exists
0.11.1
	+ Fix issue with module naming which prevented backups from being
	restored
0.11
	+ Initial Ubuntu packaging
	+ bugfix. fix issue with module naming which prevented backups from being
	  restored
0.10.99
	+ Create pseudo-model to use the users table with Ajax
0.10
	+ Allow dots in user names
0.9.100
	+ New release
0.9.99
	+ Bugfix in EBox::Ldap
0.9.3
	+ New release
0.9.2
	+ New release
0.9.1
	+ Make OpenLDAP listen on internal interfaces
0.9
	+ Added Polish translation
	+ Added Aragonese translation
	+ Added Dutch translation
	+ Added German translation
0.8.99
	+ New release
0.8.1
	+ Minor workaround. Create slapd run directory in case it does not
	  exist
0.8
	+ Fix message
0.7.99
	+ Add extended backup support for LDAP
	+ Performance tuning to slapd
	+ Some minor code improvements
	+ Quota now allows unlimited space and i-nodes number
0.7.1
	+ Add delObjectclass (useful for ldap clean actions)
	+ Detect and recover when ldap connection is broken (#25)
	+ Make EBox::Ldap a singleton class
	+ Initial factoring
	+ Use of ebox-sudoers-friendly
0.7
	+ New public release
0.6
	+ Move to client
	+ API documented using naturaldocs
	+ Update install
	+ Update debian scripts
	+ Use new syntax to define ACLs for ldap
	+ Add function to create system users
	+ Move ldap db under ebox directory
0.5.2
	+ Fix some packaging issues
0.5.1
	+ Convert module to new menu system
0.5
	+ Initial release<|MERGE_RESOLUTION|>--- conflicted
+++ resolved
@@ -1,4 +1,3 @@
-<<<<<<< HEAD
 3.4
 	+ Stop changing users and contacts' cn field on object edition, allowed to
 	  edit the displayName field, just as Windows does
@@ -10,8 +9,6 @@
 	+ Fixed soap.conf for apache 2.4
 	+ Depend on apache2-utils, required to run htpasswd
 	+ Set version to 3.4
-=======
-HEAD
 	+ Updated cloud sync to ignore any change done in cloud to internal users
 	  or groups
 	+ Fixed EBox::CloudSync::Slave to sync uid and gid numbers on user update
@@ -19,7 +16,6 @@
 	+ Added EBox::Users::Group::setInternal method
 	+ Allow to use lazy flag with EBox::Users::User::setInternal
 	+ Added unit tests for cloud sync code
->>>>>>> e739e14b
 	+ Check available IP addresses when enable module
 	+ Added lock to cloud-sync script
 	+ Better integration of edit groups for mail group aliases
