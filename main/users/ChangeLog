--- conflicted
+++ resolved
@@ -1,10 +1,7 @@
 HEAD
-<<<<<<< HEAD
 	+ Updated to use the new haproxy API
-=======
 	+ Throw exceptions on EBox::USers::LdapObject::get when entry not exists
 	+ Fixed regression in LDAP info page for external AD mode
->>>>>>> 2879be25
 3.2.7
 	+ Print slave-sync output to zentyal.log instead of stdout
 	+ Fixed excesive restrictive validation of external AD password in wizard
