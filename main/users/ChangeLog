--- conflicted
+++ resolved
@@ -1,16 +1,11 @@
-<<<<<<< HEAD
 3.4
 	+ Updated to use the new haproxy API
 	+ Use service instead of deprecated invoke-rc.d for init.d scripts
 	+ Fixed soap.conf for apache 2.4
 	+ Depend on apache2-utils, required to run htpasswd
 	+ Set version to 3.4
-=======
-HEAD
 	+ Better integration of edit groups for mail group aliases
 	+ Update group icon when type of group changes
-3.3.2
->>>>>>> 61b5a0fc
 	+ Implement _preModifyUser on LdapUserBase
 	+ Throw exceptions on EBox::USers::LdapObject::get when entry not exists
 	+ Fixed regression in LDAP info page for external AD mode
