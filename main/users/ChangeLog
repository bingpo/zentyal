HEAD
<<<<<<< HEAD
	+ Reimplemented EBox::Users::Group::members to retrieve the members of the
	  group directly instead of searching for the objects that are set as
	  members of the group.
=======
	+ Avoid "cannot return outside of a subroutine" warning in cloud-sync
	+ Added foldable user and group add-ons to dialogs
	+ Replaced package breaks parameter with depends statement
>>>>>>> dc9b2b68
	+ Fixed error in the baseName() method for an Ldap Object
	+ Fixed bug which make delete group dialog to show errors when
	  there was warnings
	+ Added a way to use Net::LDAP mock object for unit testing.
	+ Fixed cloud sync setup when user number is unlimited
	+ Fixed error in server master form when checking if
	  controls are editable
	+ Added a way to retrieve a group by its dn.
	+ New TreeView to manage users, groups and OUs
	+ Configuration key multiple_ous removed as this is now enabled by default
	+ Renamed namespace from UsersAndGroups to Users
	+ Added support for Contacts handling.
	+ Added support for external Active Directory authorization
3.1.3
	+ Renamed namespace from UsersAndGroups to Users
	+ Fixed maximum users check when not using cloud sync
3.1.2
	+ Remove deprecated backup domain methods
	+ Fixed password change in user corner when using samba
	+ Changed reload action to force-reload for nscd init.d daemon
3.1.1
	+ Fixed error message when trying to add a user above the edition maximum
	+ Migrated SOAP services to use Nginx for SSL.
3.1
	+ Updated to reflect the Apache -> WebAdmin rename.
	+ Removed 3.0.X migration code
	+ Added Pre-Depends on slapd to avoid problems with upgrades
	+ Depend on zentyal-core 3.1
3.0.18
	+ Check for already existent service principals before create them.
	  Required because squid and zarafa share the HTTP SPN
3.0.17
	+ Migration to remove leftover need_reprovision key in redis ro
	+ Retrieve global instance correctly in UsersSync
3.0.16
	+ Assure that we don't have a phantom need_reprovision key in
	  read-only tree
	+ Check for maximum number of users depending on the edition
	+ More frequent polling in EBox::Ldap::safeConnect() and
	  more explicit error when it fails
3.0.15
	+ Always mark as changed if it needs LDAP reprovision
	+ Fixed member removal operation for groups
3.0.14
	+ Tentative workaround against home directory chown bug
	+ Slave setup refactored to reuse common code with reprovision
	+ Reprovision LDAP for all LDAP based modules
	+ Don't try to update samba password in user corner when samba is
	  not configured
	+ Add operation arguments on LDAP error whenever is possible
	+ EBox::Users::User::create() allows now an internal attribute
	+ Users marked as internal are not displayed on the interface
	+ New realUsers() method to filter only non-internal ones
3.0.13
	+ Search in user table now is standard instead of filter only for uid
	+ A bit more explicit text for EBox::Exceptions::LDAP
	+ Reload nscd also when creating new groups
3.0.12
	+ Fixed typo in exception class name in EBox::Ldap
	+ Added missing use statement in EBox::Users and
	  EBox::Users::LDAPObject classes
3.0.11
	+ Dont loop through the group members when adding/removing members
	+ Added EBox::Exceptions::LDAP
	+ Allow unsafe characters in commentary field
	+ Better check for the incompatibility of Samba with master/slave
	+ Fix modules extending LdapUserBase not notified modifying groups
	+ Allow domain name change in System -> General reprovisioning LDAP db
	+ Depend on dns module to fix save changes order during reprovision
3.0.10
	+ Use less costly LDAP operations when adding or removing members
	  from a group
	+ Added EBox:Users::LdapObject::deleteValues method
	+ Faster custom row id filter for Users model
	+ Forbid user synchronization with other zentyals if samba is provisioned
	+ Display users groups in slave mode
	+ Avoided hang when the local host is wrongly used as master slave
	+ Ldap modules should do a slaveSetup when slave mode enabled
3.0.9
	+ Stop heimdal daemons on enableActions
	+ Fixed alphabetical order in listing of users and groups
3.0.8
	+ Filter in users table no longer matches LDAP dn
	+ Recover better of no-usercorner journal error in slave-sync
	+ Added read-only rootDn and password to LDAP settings screen
	+ Don't allow empty first name in CGIs for user
	  creation/modification. Otherwise you can get LDAP errors.
	+ Operator typo fix in EBox::UsersAndGroup::User::_checkQuota
3.0.7
	+ Fixed LdapObject::get() for list context
	+ Decode utf8 attributes from LDAP at LdapObject::get()
	+ Removed unused method _utf8Attrs
	+ Integration with Disaster Recovery service
	+ Include /home as disk usage facility
	+ Fix enable quotas without rebooting when module is enabled.
	+ Users and groups cannot longer share names because it is incompatible
	  with AD accounts
	+ Use upstart to manage heimdal daemons
	+ Increase the maximum UID number to avoid problems with samba integration
	+ Fixed bug in group creation which on error could call a method
	  in a undefined value
	+ Do not stop openldap daemon when dumping database
	+ Generate kerberos AES keys to be compatible with active directory in
	  W2k8 or higher functional levels
	+ Fixed user quota edition in slave server
	+ Update user password also in samba ldap when changed from user corner
	+ Update 'cn' attribute in cloud-sync
3.0.6
	+ Set userPassword attribute when setting kerberos keys for user
	+ Fixed delGroup operation on cloud slave
	+ Include exception message when there is an error notifying a slave
	+ Fix enable quotas without rebooting when module is enabled
	+ Delete syncjournal files when slave is removed
3.0.5
	+ Fixed reinstall script to stop samba module, otherwise new slapd
	  cannot start because the port is taken
	+ Sync password changes made from cloud to any slave
	+ When syncing, do not update ldap of unchanged entries
3.0.4
	+ Added missing use of UnwillingToPerform exception
	+ New methods on LdapUserBase (preAddUser, preAddUserFailed, preAddGroup
	  and preAddGroupFailed) to notify observers
3.0.3
	+ Setup Cloud slave on first save changes
	+ Synchronize uidNumber in master-slave
	+ Check master's REALM when adding a new slave
	+ Fixed some errors on RESTClient after API change
	+ Updated REST journaling behavior
	+ Do not show unavailable options in master select
	+ Added new EBox::Users::newUserUidNumber() function
	+ Added check to assure that a no-ldap user has the same uid than
	  a new user
	+ Implement SysInfo::Observer to disallow host domain changes after the
	  kerberos realm has been initialized, and to update the LDAP base DN
	  if module is not yet configured
	+ Added LDAP index for ou attribute
	+ Always write slave-sync script
	+ Increase default quota value to 500MB
3.0.2
	+ Added clearCache() to LdapObject and force reload of krb5Keys
	+ Do not allow user corner password change on slaves
3.0.1
	+ Do not notify samba about users created while restoring backup. Samba
	  will restore its users from its own LDB backup.
3.0
	+ Write NSS config on enableService, modules depending on users may require
	  uid/gid numbers from LDAP
	+ Filter special kerberos and samba users out from the users list
	+ Added dns as restore depend
	+ Reviewed registration strings
2.3.17
	+ Do not translate the service principal names to upper case
	+ Set LDAP service as denined by default for internal networks
	+ Set the managed domain as read only as well as records
2.3.16
	+ Fixed PAM when kerberos is enabled
	+ Fixed addUser operation on slaves
	+ Catch exceptions thrown by notified modules adding LDAP users and groups
	  to rollback the operation and delete the object added prior to notification.
2.3.15
	+ Fixed password change at user corner
	+ Change KDC port to 8880 to preserve the classic default for user corner
2.3.14
	+ Ignore the LDAP error 'no attributes to update' on save
	+ Instantiate users by uid and groups by gid
	+ Change kerberos ports from 88/464 to 8888/8464. This avoid conflicts
	  and management logic of the heimdal daemons. Kerberos records are added
	  with lower priority over samba ones.
	+ Respect the optionality of the 'salt' field inside the kerberos keys
	  in the 'setKerberosKeys' funcion of the User class.
	+ Do not remove service principals when samba is enabled/disabled. Samba
	  will import the keys
	+ Add method to set the user kerberos keys
	+ Stop samba daemon if module is disabled to ensure that port 88 is free
	+ Initialize kerberos realm in lowercase to match the host domain
	+ User template account default options not longer shown in slave servers
	+ Added users filter by OU
2.3.13
	+ Better password policies for LDAP backend
	+ Added user synchronization with Zentyal Cloud
	+ Removed deprecated conf keys (password hashes selection)
	+ Sync kerberos hashes on master-slave
	+ Resolve slave hostname during registering
	+ Fixed framework changes related regression getting redis keys directly
2.3.12
	+ Ask for the host domain in the wizard instead of the old mode selector
	+ Fixed user name validation
2.3.11
	+ Remove deprecated reference to AD Sync in wizard
	+ Check to make sure that quota has been really assigned logs an error
	  instead of raising an exeception, because some file systems does not
	  support quotas
	+ Adapt lastUid and lastGid to the new API and make them compatible
	  with multiple OUs
2.3.10
	+ Use DataForm::ReadOnly::_content instead of acquirers in LdapInfo
	+ Delete obsolete daemons and attributes regarding old replication
	+ Better error control in _loadACLDirectory
	+ Adapted to new Model management framework
	+ Adapted Password type to new framework
	+ Added NTP as enable dependency
2.3.9
	+ Heimdal Kerberos integration for SSO features
	+ Better validation of user names and groups names. Better message
	  when this validation fails
	+ Added user() and group methods() to EBox::Users
	+ Added quota limit check
	+ Added backup domain for /home
	+ Adapted ldapvi to changes in port
	+ Setup master method can now take a custom password
2.3.8
	+ Restart apache after changing master configuration
	+ Removed all files + code cleaning
	+ Disable user editing in slaves
2.3.7
	+ New modifications() method to allow retrieving modifications made to
	  the LDAP object in the last call to 'save'
	+ Create users without password and set it after that, needed for samba4
	+ Removed auth_type warnings
2.3.6
	+ Use the new unified tableBody.mas instead of tableBodyWithoutActions.mas
2.3.5
	+ Packaging fixes for precise
2.3.4
	+ Updated Standard-Versions to 3.9.2
2.3.3
	+ New master-slave architecture
	+ Image in initial configuration wizard is shown again
2.3.2
	+ Added printableName to service and modified description
	+ Fixed executable permissions in src/scripts
	+ Added checks for small business subscription
	+ Bugfix: lastGid method was calling MINUID and SYSMINUID
	+ Reload nscd before trying to init users and groups
2.3.1
	+ Use Digest::SHA instead of Digest::SHA1 and remove libdigest-sha1-perl
	  dependency which no longer exists on precise
2.3
	+ Commented unused code in cleanUser method
	+ Replaced autotools with zbuildtools
2.2.5
	+ Bugfix: ad-sync can now populate groups with more than 1500 users
	+ Bugfix: do not allow adsync passwords longer than 16 chars to avoid
	  crash in pwdsync-server that keeps respawning
	+ Bugfix: mark apache as changed in enableActions to avoid problems adding
	  users before the new nsswitch conf is available for apache, also do not
	  allow to add users if module is not really enabled after save changes
	+ Make sure the default DN does not contains invalid characters
	+ Do not allow malformed LDAP DNs in Mode
2.2.4
	+ Make LDAP ready after enableActions restarting the service to
	  avoid problems when adding users or groups
	+ Fixed corruption when adding ldap attributes
	+ Also disable apparmor in ad-sync mode
	+ Renamed default adsync username from eboxadsync to adsyncuser
2.2.3
	+ Adapt pwdsync user and password offsets to the new hook implementation
	+ Always ignore ForeignSecurityPrincipals accounts in ad-sync
	+ Added more debug messages and improved existing ones in ad-sync
	+ Avoid warnings trying to get userPrincipalName in ad-sync
	+ Skip machine accounts in ad-sync
	+ Use paged queries in ad-sync
	+ Allow to specify custom DN to bind to Windows Server in ad-sync
	+ Ingore empty users in ad-sync
2.2.2
	+ Fixed validation of secret key length in ADSync Options model
	+ Removed useless validation of AD username in ADSync Options model
	+ Show different error when adding users from Windows with invalid chars
	+ Fixed bug managing slapd on ad-sync
2.2.1
	+ Do not enable ADSync to avoid launching daemon before configuration
	+ Also manage slapd daemon on ad-sync setups
	+ Avoid slave connection to incompatible masters
	+ Added quota change form on slaves
	+ Allowed '\' character in ad-sync username
2.1.14
	+ Fixed regression in usercorner link
2.1.13
	+ Moved apache soap configuration from setConf to enableActions
	+ Init slave users on enable (now home directories are created)
	+ Create LDAP indexes during slave enable
2.1.12
	+ Users::lastUid() now takes also into account non-ldap users
	+ Stop old ldap daemons in reinstall script, needed before changing mode
2.1.11
	+ Use a safer mode() implementation to avoid recursions with ModelManager
2.1.10
	+ Start slapd daemon when a module fails to connect
	+ Help in wizard is show again if no custom_prefix defined
2.1.9
	+ Hide help with link in wizard if custom_prefix defined
	+ Removed /zentyal prefix from URLs
	+ Disable autocompletion in user form
	+ Avoid duplicated restart during postinst
2.1.8
	+ Include quota schema in slaves LDAP (fixes replication)
	+ Do not stop slapd daemons after slave enable
	+ Fixed users and groups retrieval if module is disabled
	+ Manage slapd daemon in master mode
	+ Make the optional 'comment' field to also appear as optional on the UI
	+ Ignore users also in pwdsync-server, not only in the ad-sync script
2.1.7
	+ Set submenu items order for integration with the User Corner menu
	+ Avoid undefined dn warning
2.1.6
	+ Fix adsync mode check for zentyal-users cronjob
	+ Removed bad default value for adsync_dn option
	+ Update wizard pages with new order option
	+ Use Unix socket for LDAP connections on standalone and slave without PAM
2.1.5
	+ Manage zentyal-users cronjob with configuration keys for sync times
	  instead of debian/lucid/zentyal-users.cron.d and src/scripts/ad-sync.cron
	+ Configuration key to not to create homes (usefull on LDAP master servers)
	+ New ad-sync-info to show info of ADsync configuration
	+ Allow multiple BDC for ADsync mode with adsync_bdc confkey
	+ Add ADsync service by default and move port value to a confkey
	+ userInfo() tolerates missing quota LDAP attribute
	+ Added captiveportal to the list of modules in the reinstall script
2.1.4
	+ Moved redis_port_usercorner key to usercorner.conf in zentyal-usercorner
	+ Move users/conf/user-eboxlog.conf to usercorner/conf/usercorner-log.conf
2.1.3
	+ Fixed issues with html html attributes quotation
	+ Allow to specify a base DN to bind to AD
	+ Add locking to slave-sync to avoid spawn multiple instances in the
	  event of not being able to connect to a slave
	+ Do not modify users and groups in AD sync if attributes are not changed
	+ Wipe ignored users in AD sync
	+ Allow contacts synchronization in AD sync
	+ New checks in AD sync to avoid warnings
	+ Added update package list command to reinstall script
2.1.2
	+ Non-editable user fields in slaves no longer appear as editable inputs
	+ Numeric 0 is accepted as value for LDAP users attributes
	+ Minor fixes in default quota from user template
	+ Fixed error when writing ad-sync cron file
	+ Do not allow to create users if their home directory already exists
2.1.1
	+ Quotas are now included in users module
	+ System users don't require password
	+ Fixed bug that allowed to create LDAP users whith the same name
	  than users with UID 0 (like root)
2.1
	+ Separate usercorner module to the new zentyal-usercorner package
	+ Remove zentyal- prefix from rejoin-slave and ldapvi scripts
	+ Move /usr/share/ebox-usersandgroups/ebox-usersandgroups/reinstall
	  to /usr/share/zentyal-users/reinstall
	+ Show enableActions for master also in ad-slave mode
	+ Deleted obsolete migrations and use new initialSetup method
	+ Added locks to prevent overlapping in ad-sync script
	+ Fix slave failed operation string on slave hostname
	+ Replace /etc/ebox/80users.conf with /etc/zentyal/users.conf
	+ Added indexes for common LDAP attributes
	+ Replace /var/log/ebox-usercorner with /var/log/zentyal-usercorner
2.0.10
	+ Now the AD synchronization can be disabled at any moment and a
	  server with AD-slave mode can be master for other Zentyal slaves
	+ New /etc/ebox/ad-sync_ignore.users and ad-sync_ignore.groups files
	  to ignore users and groups in the AD synchronization process
	+ Improved zentyal-ldapvi script that works on slave servers
	+ Creates the default group if not exists during restore
	+ Added restore backup precheck to assure there are not conflicts between
	  system users and Zentyal LDAP users (currently only works for masters)
2.0.9
	+ Make sure to create the base directory for user homes before create them
	+ Reconnect to LDAP on backup restore
	+ Better log messages
	+ Save configuration files during restore
	+ Catch possible SIGPIPE on LDAP reconnect
2.0.8
	+ Fix Samba PDC on slaves
	+ Check for incompatibility between Samba PDC and PAM on slaves
	+ Optimize slave-sync script if there are no pending operations
	+ Remove useless call to mode() on slave-sync script (faster now)
	+ Replica LDAP listens in all interfaces
2.0.7
	+ Added index add mechanism to LdapModule
	+ Fixed NSS DN config in masters
2.0.6
	+ Added zentyal-rejoin-slave to rejoin a slave to its master
	+ Fixed NSS/PAM in slave machines
2.0.5
	+ Removed wrong hooks implementation
2.0.4
	+ Fixed infinite recursion when setting up some models on slave servers
	+ Added support for addUser/delUser hooks
2.0.3
	+ Allow LDAP users and groups up to 128 characters
	+ Show precondition message for user corner on slave servers
	+ Unconfigure ftp and zarafa in reinstall script
	+ Do not show adsync debug messages if debug is disabled in config
	+ Allow more than one dot in usernames
2.0.2
	+ Fixed master/slave synchronization issues
	+ Remove userjournal dir when removing a slave
	+ Added lock during module enable to avoid initialization problems
	+ Fixed AD slave synchronization task
2.0.1
	+ Fixed incorrect LDAP binding in some cases
2.0
	+ Fixed user journal dir creation on master
	+ Fixed failed login error on user corner
	+ Default login_shell under PAM Settings UI instead of 80users.conf
	+ Replaced /bin/false with /usr/sbin/nologin as default shell
1.5.10
	+ Some refactorizations centered in safer LDAP connections and defensive
	  code
1.5.9
	+ More info link added in wizard
1.5.8
	+ Zentyal rebrand
1.5.7
	+ Removed NSS in slave configurations
	+ Nasty bug page replaced by the new eBox error page
1.5.6
	+ Fixed user corner access problems with redis server
1.5.5
	+ LDAP master creation optimized and less error-prone
1.5.4
	+ Bug fix: adding a user name with spaces no longer fails
1.5.3
	+ Move NSS from ebox-samba to ebox-usersandgroups
	+ Home directories are under /home now
	+ New options to configure shell and home directory umask
	+ New setup wizard
1.5.2
	+ Bug fix: fixed dbus init for usercorner
1.5.1
	+ Bug fix: fixed nasty bug with the last version of openldap in lucid
	+ Bug fix: do not call processDir if there are no slaves in slave-sync
	+ Bug fix: ebox-usersandgroups-reinstall now unconfigures all ldap modules
	+ Bug fix: updateSchema() returns unless the schema to update is
	  available
	+ Bug fix: Set proper owner and permissions when updating a schema
	+ Bug fix: some problems with the AD synchronization solved
	+ Bug fix: userscorner title icon
	+ Bug fix: addUser() now checks if the user already exists as a
	  system user
	+ Removed deprecated executable 'import-from-ldif'
	+ Bug fix: addUser() now checks for password argument
	+ Bug fix: when restoring we use the new users DN to init users
1.5
	+ Bug fix: don't try to contact slaves from within a slave when groups
	  are updated
	+ Use built-in EBox::ThirdParty::Apache2::AuthCookie
1.4.2
	+ Bug fix: fix wrong migration number
1.4.1
	+ Bug fix: surround LDAP migration with a try/catch to make sure the rest
	  it is run
	+ Bug fix: do not allow \w with localized characters as LDAP schema does not
	  allow them for home directory attribute. (Closes #1713)
1.4
	+ Allow the master to pass extra parameters in SOAP calls to slaves
1.3.17
	+ Bug fix: Set style for login page in user corner
1.3.16
	+ Bug fix: keep menu open on LDAP Info
1.3.15
	+ Add support for ldaps
	+ Add support for slaves running Apache in ports different than 443
	+ Allow to remove slaves from slave list
	+ Added ebox-usersandgroups-reinstall to easily reset the LDAP mode
	+ Bug fix: issue with user deletion in French (Closes #1651)
	+ Bug fix: anonymous connection for getting DN is retried several
	  times, this fixes a bug when restoring configuration backup
1.3.14
	+ Synchronize all the users from the AD and not only from CN=Users
	+ Add operation name and username on updateGroup
	+ Add slave notification for group modify and delete
	+ Change button order to "Add" and "Add and Edit" in Add User
	  template. If users press return in the form it adds a new user
	  and stays on the same page.
1.3.13
	+ Usability enhancements: (Closes #1649)
		* Create a unique Users And Group Folder
		* Unify Add User/Edit User in a single page
		* Unify Add Group/Edit Group in a single page
		* Two buttons: "Add and Edit" and "Add"
		* Add breadcrumbs
	+ Add UserTemplate composite to configure default options that are used when
	  a new user is created
	+ Add defaultUserModel to LdapUserBase.pm
	+ Specify folder for SlaveInfo
	+ Add menu entry with information about LDAP including password
	+ Change enableActions to use the new LDAP default structure from Karmic
1.3.12
	+ Add EBox::Ldap::lastModificationTime to know when the master LDAP
	  database was modified for the last time
	+ Index uid and memberUid to avoid some warnings and improve performance,
	  plus remove some old code and fix some broken one in that part of the code
	+ Bugfix: disable edition of users and groups in ad-slave mode
	+ Don't allow modification of ldap password in Mode model if
	  it has been autogenerated by the eBox installer
	+ Add page title
	+ Separate the Windows AD options in a different model
	+ Fixed the warning of "Edit User" when there are no users in a slave
	+ Remove 'optional' from remote in Mode and also useless validateRow
1.3.10
	+ Use disableApparmorProfile from EBox::Module::Service twice.
	  First in enableActions. And also in setConf to avoid issues
	  if apparmor is installed after users is enabled.
1.3.9
	+ Bugfix: return empty array in usedFiles if it's not master mode
1.3.8
	+ Bugfix: fixed wrong disable of fields in selecting ad-slave in Mode model
1.3.7
	+ Synchronization with Windows Active Directory (#1443)
1.3.6
	+ Use anonymous bind to fetch dn
1.3.5
	+ Disable slapd apparmor profile in enableActions
	+ Reload nscd when adding users and groups
	+ Bugfix: backup bug report now works again
	+ Bugfix: slave-sync does not try to real journal dir when not
	  configured or in slave mode. Journal dir created on
	  master's setup.
1.3.0
	+ eBox LDAP architecture now supports a master-slave configuration
	+ bugfix: Update usercorner service when there is a change on the port number
1.1.30
	+ Added widget to manage group belonging from Edit User page
	+ Fixed backup/restore problem with paswords and given/last names
	+ Changed the way users are stored in LDAP, added givenName in addition
	  to sn, now cn=givenName+sn instead of cn=uid, this fixes a
	  incompatibility bug with eGroupware
	+ In the Edit User interface now Name and Last name are separate
	fields
	+ Usercorner web server certificate can be changed via the CA module
1.1.20
	+ New release
1.1.10
	+ Make slapd listen only on 127.0.0.1
1.1
	+ Added bind v2 compability needed by squid auth, slapd conf
	  regenerated and daemon restarted in postinst to commit possibles
	  changes in configuration
	+ Added group model
	+ Use the new ids() and row() API to optimize the management of hundreds of
	users
	+ Allow dashes in user and group names
	+ Initial release of UserCorner which allow users to change their password
	+ Store multiple password hashes and scrap clear text passwords
0.12.100
	+ Restore backup is more robust: inexistent users in a group are
	  ignored
	+ Make and restore backup more robust: removed slapd.conf
	  parameters in both slapadd and slapcat invokations, so we can use
	  the module with sldap with configuration in the directory itself
0.12.99
	+ New release
0.12.1
	+ Bugfix: Remove eBox system users when restoring backup. This solves
	  an issue restoring backups from 0.12
0.12
	+ Use the new EBox::Model::Row api
	+ Check if there is any added user and show a message
	  in case there isn't any.
	+ Restore users reading from ldiff and adding them through
	  eBox API
	+ Set password-hash in slapd.conf to make password changes from samba sync
	  the user password
0.11.101
	+ New release
0.11.100
	+ onInstall() functionality moved to migration script
	+ Fixed several typos
0.11.99
	+ Remove use of Apache::Singleton
0.11.3
	+ Check used uid's on every posixAccount object under dc=ebox,
	  instead of only under ou=Users,dc=ebox. This solves nasty issues
	  with Samba PDC when adding machines and creating users with
	  repeated uid
0.11.2
	+ Do not generate a new LDAP password if it already exists
0.11.1
	+ Fix issue with module naming which prevented backups from being
	restored
0.11
	+ Initial Ubuntu packaging
	+ bugfix. fix issue with module naming which prevented backups from being
	  restored
0.10.99
	+ Create pseudo-model to use the users table with Ajax
0.10
	+ Allow dots in user names
0.9.100
	+ New release
0.9.99
	+ Bugfix in EBox::Ldap
0.9.3
	+ New release
0.9.2
	+ New release
0.9.1
	+ Make OpenLDAP listen on internal interfaces
0.9
	+ Added Polish translation
	+ Added Aragonese translation
	+ Added Dutch translation
	+ Added German translation
0.8.99
	+ New release
0.8.1
	+ Minor workaround. Create slapd run directory in case it does not
	  exist
0.8
	+ Fix message
0.7.99
	+ Add extended backup support for LDAP
	+ Performance tuning to slapd
	+ Some minor code improvements
	+ Quota now allows unlimited space and i-nodes number
0.7.1
	+ Add delObjectclass (useful for ldap clean actions)
	+ Detect and recover when ldap connection is broken (#25)
	+ Make EBox::Ldap a singleton class
	+ Initial factoring
	+ Use of ebox-sudoers-friendly
0.7
	+ New public release
0.6
	+ Move to client
	+ API documented using naturaldocs
	+ Update install
	+ Update debian scripts
	+ Use new syntax to define ACLs for ldap
	+ Add function to create system users
	+ Move ldap db under ebox directory
0.5.2
	+ Fix some packaging issues
0.5.1
	+ Convert module to new menu system
0.5
	+ Initial release<|MERGE_RESOLUTION|>--- conflicted
+++ resolved
@@ -1,13 +1,10 @@
 HEAD
-<<<<<<< HEAD
 	+ Reimplemented EBox::Users::Group::members to retrieve the members of the
 	  group directly instead of searching for the objects that are set as
 	  members of the group.
-=======
 	+ Avoid "cannot return outside of a subroutine" warning in cloud-sync
 	+ Added foldable user and group add-ons to dialogs
 	+ Replaced package breaks parameter with depends statement
->>>>>>> dc9b2b68
 	+ Fixed error in the baseName() method for an Ldap Object
 	+ Fixed bug which make delete group dialog to show errors when
 	  there was warnings
