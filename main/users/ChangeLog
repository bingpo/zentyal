<<<<<<< HEAD
HEAD
	+ Fixed distribution group edition.
=======
3.2.4
>>>>>>> a1d17d0a
	+ Add error, errorText and errorDescription methods to
	  EBox::Exceptions::LDAP
	+ Added missing EBox::Exceptions uses
	+ Better error handling when we get a LdapObject that doesn't exists
3.2.3
	+ Remove undefined warnings on users/group creation
	+ Fix 'Cannot connect to samba LDAP' error in manage model when samba
	  is installed but disabled
3.2.2
	+ Add missing use to EBox::Users::LDAP::ExternalAD
	+ Force DNS restart when users mode changed
	+ Force service principals update on _postServiceHook in external AD mode
	+ Don't use slave cloud sync if not subscribed
	+ Adapted cloud sync to changes in user modules
	+ Added childrenObjectClass parameter to EBox::Users::LdapObject::children
	+ userExists and groupExists discriminates between shown objects and
	  objects hid by SID
3.2.1
	+ Fixed wrong path in ExternalAD::connectWithKerberos
	+ Update names in tree view when either user or contact is edited
	+ Fixed wizard error when setting external AD mode
	+ Fixed EBox::Users::groupDn method
	+ In contact edition do not store full name in cn but use
	  givenname and sn to get fullname.
	+ Use paginated search when getting children nodes in LdapObject
	+ UTF8 decode DN when retrieving it from a LDAP object
	+ Fixed cloud-sync script
3.2
	+ Set version to 3.2
	+ Add objectClass shadowAccount in 3.0 migration to fix disabled accounts
3.1.11
	+ Added migration code to be sure that we have all users added as members
	  of __USERS__ group on OpenLDAP.
	+ Fixed user creation to make all users belong to __USERS__ group
3.1.10
	+ Do not crash when deleting a group if LDB object does not exist
	+ Do not try to migrate from 3.0 if module is not configured
	+ Override daemons when migrating from 3.0
3.1.9
	+ Fix typo in setSecurityGroup when no GID is set yet
	+ Show group in slave as read-only
	+ Show in a slave when the user is not a member of any group
	+ Check email address for a group is done
	+ Add group dialog can now set the e-mail
	+ Master/Slave synchronisation works again
3.1.8
	+ Enable upgrade from 3.0 in initialSetup
	+ Fixed wrong calls to isSystem() in master-slave after API changes
	+ Fix regression trying to join slave after external AD changes
	+ Fix regression in slave host address after nginx integration
	+ Throw DataExists error when adding an OU which already exists
3.1.7
	+ Readded memberUid to the fields to index for SLAPD.
	+ Ignored members that are not valid perl objects to avoid undef entries
	  on EBox::Users::Group::members method.
	+ Rewrites to share more code with samba module.
	+ Added 'mail' field on zentyalDistributionGroup schema.
	+ Added E-Mail field for Users and Groups when managing them from the UI.
	+ Changed E-Mail field to optional for Contacts.
	+ Updated master-slave sync to use the new User and Group fields.
	+ Look for ssl.cert instead of ssl.pem in Slave::soapClient()
	+ Changed description field to be always input text instead of textarea.
	+ Warn instead of throw exception if home directory already exists
	+ Forbid deletion of Domain Admins group
	+ Forbid deletion of Users, Groups and Computers OUs
	+ Filter also internal users and groups in membership comboboxes
	+ Hide Samba objects that should be shown only on Advance view mode
	+ Added support for disabled accounts
3.1.6
	+ Ignored samba module while (re)provisioning on __USERS__ group creation.
	+ Removed deprecated configuration file keys related with external AD
3.1.5
	+ Fixed EBox::Users::LdapObject::canonicalName to propagate the flag to
	  get or ignore the root's namedContext canonical name.
	+ The Administrator user is hidden now using the samba module functionality
	  to hide SIDs instead of hardcoded in the code.
3.1.4
	+ Remove needReload notification for group addons
	+ When a new system user is created with uid 0 we also create its home.
	  This is required by Samba for the Administrator account.
	+ Added Net::LDAPBase::existsDN method
	+ Better error control on reprovision, do not clear the
	  reprovision flg on error
	+ Fixed code typo in slave setup
	+ Added menu icon
	+ Added new userCorner method to password model
	+ Usercorner uses the ldap_ro credentials to retrieve user DNs.
	+ preAdd callbacks get a second argument noting the parent when this
	  new object will be created.
	+ All LdapObject based objects will have the 'entryUUID' field available.
	+ Created an EBox::LDAPBase class to share code with the Samba's EBox::LDB
	  one.
	+ Reimplemented EBox::Users::Group::members to retrieve the members of the
	  group directly instead of searching for the objects that are set as
	  members of the group.
	+ Avoid "cannot return outside of a subroutine" warning in cloud-sync
	+ Added foldable user and group add-ons to dialogs
	+ Replaced package breaks parameter with depends statement
	+ Fixed error in the baseName() method for an Ldap Object
	+ Fixed bug which make delete group dialog to show errors when
	  there was warnings
	+ Added a way to use Net::LDAP mock object for unit testing.
	+ Fixed cloud sync setup when user number is unlimited
	+ Fixed error in server master form when checking if
	  controls are editable
	+ Added a way to retrieve a group by its dn.
	+ New TreeView to manage users, groups and OUs
	+ Configuration key multiple_ous removed as this is now enabled by default
	+ Renamed namespace from UsersAndGroups to Users
	+ Added support for Contacts handling.
	+ Added support for external Active Directory authorization
3.1.3
	+ Renamed namespace from UsersAndGroups to Users
	+ Fixed maximum users check when not using cloud sync
3.1.2
	+ Remove deprecated backup domain methods
	+ Fixed password change in user corner when using samba
	+ Changed reload action to force-reload for nscd init.d daemon
3.1.1
	+ Fixed error message when trying to add a user above the edition maximum
	+ Migrated SOAP services to use Nginx for SSL.
3.1
	+ Updated to reflect the Apache -> WebAdmin rename.
	+ Removed 3.0.X migration code
	+ Added Pre-Depends on slapd to avoid problems with upgrades
	+ Depend on zentyal-core 3.1
3.0.18
	+ Check for already existent service principals before create them.
	  Required because squid and zarafa share the HTTP SPN
3.0.17
	+ Migration to remove leftover need_reprovision key in redis ro
	+ Retrieve global instance correctly in UsersSync
3.0.16
	+ Assure that we don't have a phantom need_reprovision key in
	  read-only tree
	+ Check for maximum number of users depending on the edition
	+ More frequent polling in EBox::Ldap::safeConnect() and
	  more explicit error when it fails
3.0.15
	+ Always mark as changed if it needs LDAP reprovision
	+ Fixed member removal operation for groups
3.0.14
	+ Tentative workaround against home directory chown bug
	+ Slave setup refactored to reuse common code with reprovision
	+ Reprovision LDAP for all LDAP based modules
	+ Don't try to update samba password in user corner when samba is
	  not configured
	+ Add operation arguments on LDAP error whenever is possible
	+ EBox::Users::User::create() allows now an internal attribute
	+ Users marked as internal are not displayed on the interface
	+ New realUsers() method to filter only non-internal ones
3.0.13
	+ Search in user table now is standard instead of filter only for uid
	+ A bit more explicit text for EBox::Exceptions::LDAP
	+ Reload nscd also when creating new groups
3.0.12
	+ Fixed typo in exception class name in EBox::Ldap
	+ Added missing use statement in EBox::Users and
	  EBox::Users::LDAPObject classes
3.0.11
	+ Dont loop through the group members when adding/removing members
	+ Added EBox::Exceptions::LDAP
	+ Allow unsafe characters in commentary field
	+ Better check for the incompatibility of Samba with master/slave
	+ Fix modules extending LdapUserBase not notified modifying groups
	+ Allow domain name change in System -> General reprovisioning LDAP db
	+ Depend on dns module to fix save changes order during reprovision
3.0.10
	+ Use less costly LDAP operations when adding or removing members
	  from a group
	+ Added EBox:Users::LdapObject::deleteValues method
	+ Faster custom row id filter for Users model
	+ Forbid user synchronization with other zentyals if samba is provisioned
	+ Display users groups in slave mode
	+ Avoided hang when the local host is wrongly used as master slave
	+ Ldap modules should do a slaveSetup when slave mode enabled
3.0.9
	+ Stop heimdal daemons on enableActions
	+ Fixed alphabetical order in listing of users and groups
3.0.8
	+ Filter in users table no longer matches LDAP dn
	+ Recover better of no-usercorner journal error in slave-sync
	+ Added read-only rootDn and password to LDAP settings screen
	+ Don't allow empty first name in CGIs for user
	  creation/modification. Otherwise you can get LDAP errors.
	+ Operator typo fix in EBox::UsersAndGroup::User::_checkQuota
3.0.7
	+ Fixed LdapObject::get() for list context
	+ Decode utf8 attributes from LDAP at LdapObject::get()
	+ Removed unused method _utf8Attrs
	+ Integration with Disaster Recovery service
	+ Include /home as disk usage facility
	+ Fix enable quotas without rebooting when module is enabled.
	+ Users and groups cannot longer share names because it is incompatible
	  with AD accounts
	+ Use upstart to manage heimdal daemons
	+ Increase the maximum UID number to avoid problems with samba integration
	+ Fixed bug in group creation which on error could call a method
	  in a undefined value
	+ Do not stop openldap daemon when dumping database
	+ Generate kerberos AES keys to be compatible with active directory in
	  W2k8 or higher functional levels
	+ Fixed user quota edition in slave server
	+ Update user password also in samba ldap when changed from user corner
	+ Update 'cn' attribute in cloud-sync
3.0.6
	+ Set userPassword attribute when setting kerberos keys for user
	+ Fixed delGroup operation on cloud slave
	+ Include exception message when there is an error notifying a slave
	+ Fix enable quotas without rebooting when module is enabled
	+ Delete syncjournal files when slave is removed
3.0.5
	+ Fixed reinstall script to stop samba module, otherwise new slapd
	  cannot start because the port is taken
	+ Sync password changes made from cloud to any slave
	+ When syncing, do not update ldap of unchanged entries
3.0.4
	+ Added missing use of UnwillingToPerform exception
	+ New methods on LdapUserBase (preAddUser, preAddUserFailed, preAddGroup
	  and preAddGroupFailed) to notify observers
3.0.3
	+ Setup Cloud slave on first save changes
	+ Synchronize uidNumber in master-slave
	+ Check master's REALM when adding a new slave
	+ Fixed some errors on RESTClient after API change
	+ Updated REST journaling behavior
	+ Do not show unavailable options in master select
	+ Added new EBox::Users::newUserUidNumber() function
	+ Added check to assure that a no-ldap user has the same uid than
	  a new user
	+ Implement SysInfo::Observer to disallow host domain changes after the
	  kerberos realm has been initialized, and to update the LDAP base DN
	  if module is not yet configured
	+ Added LDAP index for ou attribute
	+ Always write slave-sync script
	+ Increase default quota value to 500MB
3.0.2
	+ Added clearCache() to LdapObject and force reload of krb5Keys
	+ Do not allow user corner password change on slaves
3.0.1
	+ Do not notify samba about users created while restoring backup. Samba
	  will restore its users from its own LDB backup.
3.0
	+ Write NSS config on enableService, modules depending on users may require
	  uid/gid numbers from LDAP
	+ Filter special kerberos and samba users out from the users list
	+ Added dns as restore depend
	+ Reviewed registration strings
2.3.17
	+ Do not translate the service principal names to upper case
	+ Set LDAP service as denined by default for internal networks
	+ Set the managed domain as read only as well as records
2.3.16
	+ Fixed PAM when kerberos is enabled
	+ Fixed addUser operation on slaves
	+ Catch exceptions thrown by notified modules adding LDAP users and groups
	  to rollback the operation and delete the object added prior to notification.
2.3.15
	+ Fixed password change at user corner
	+ Change KDC port to 8880 to preserve the classic default for user corner
2.3.14
	+ Ignore the LDAP error 'no attributes to update' on save
	+ Instantiate users by uid and groups by gid
	+ Change kerberos ports from 88/464 to 8888/8464. This avoid conflicts
	  and management logic of the heimdal daemons. Kerberos records are added
	  with lower priority over samba ones.
	+ Respect the optionality of the 'salt' field inside the kerberos keys
	  in the 'setKerberosKeys' funcion of the User class.
	+ Do not remove service principals when samba is enabled/disabled. Samba
	  will import the keys
	+ Add method to set the user kerberos keys
	+ Stop samba daemon if module is disabled to ensure that port 88 is free
	+ Initialize kerberos realm in lowercase to match the host domain
	+ User template account default options not longer shown in slave servers
	+ Added users filter by OU
2.3.13
	+ Better password policies for LDAP backend
	+ Added user synchronization with Zentyal Cloud
	+ Removed deprecated conf keys (password hashes selection)
	+ Sync kerberos hashes on master-slave
	+ Resolve slave hostname during registering
	+ Fixed framework changes related regression getting redis keys directly
2.3.12
	+ Ask for the host domain in the wizard instead of the old mode selector
	+ Fixed user name validation
2.3.11
	+ Remove deprecated reference to AD Sync in wizard
	+ Check to make sure that quota has been really assigned logs an error
	  instead of raising an exeception, because some file systems does not
	  support quotas
	+ Adapt lastUid and lastGid to the new API and make them compatible
	  with multiple OUs
2.3.10
	+ Use DataForm::ReadOnly::_content instead of acquirers in LdapInfo
	+ Delete obsolete daemons and attributes regarding old replication
	+ Better error control in _loadACLDirectory
	+ Adapted to new Model management framework
	+ Adapted Password type to new framework
	+ Added NTP as enable dependency
2.3.9
	+ Heimdal Kerberos integration for SSO features
	+ Better validation of user names and groups names. Better message
	  when this validation fails
	+ Added user() and group methods() to EBox::Users
	+ Added quota limit check
	+ Added backup domain for /home
	+ Adapted ldapvi to changes in port
	+ Setup master method can now take a custom password
2.3.8
	+ Restart apache after changing master configuration
	+ Removed all files + code cleaning
	+ Disable user editing in slaves
2.3.7
	+ New modifications() method to allow retrieving modifications made to
	  the LDAP object in the last call to 'save'
	+ Create users without password and set it after that, needed for samba4
	+ Removed auth_type warnings
2.3.6
	+ Use the new unified tableBody.mas instead of tableBodyWithoutActions.mas
2.3.5
	+ Packaging fixes for precise
2.3.4
	+ Updated Standard-Versions to 3.9.2
2.3.3
	+ New master-slave architecture
	+ Image in initial configuration wizard is shown again
2.3.2
	+ Added printableName to service and modified description
	+ Fixed executable permissions in src/scripts
	+ Added checks for small business subscription
	+ Bugfix: lastGid method was calling MINUID and SYSMINUID
	+ Reload nscd before trying to init users and groups
2.3.1
	+ Use Digest::SHA instead of Digest::SHA1 and remove libdigest-sha1-perl
	  dependency which no longer exists on precise
2.3
	+ Commented unused code in cleanUser method
	+ Replaced autotools with zbuildtools
2.2.5
	+ Bugfix: ad-sync can now populate groups with more than 1500 users
	+ Bugfix: do not allow adsync passwords longer than 16 chars to avoid
	  crash in pwdsync-server that keeps respawning
	+ Bugfix: mark apache as changed in enableActions to avoid problems adding
	  users before the new nsswitch conf is available for apache, also do not
	  allow to add users if module is not really enabled after save changes
	+ Make sure the default DN does not contains invalid characters
	+ Do not allow malformed LDAP DNs in Mode
2.2.4
	+ Make LDAP ready after enableActions restarting the service to
	  avoid problems when adding users or groups
	+ Fixed corruption when adding ldap attributes
	+ Also disable apparmor in ad-sync mode
	+ Renamed default adsync username from eboxadsync to adsyncuser
2.2.3
	+ Adapt pwdsync user and password offsets to the new hook implementation
	+ Always ignore ForeignSecurityPrincipals accounts in ad-sync
	+ Added more debug messages and improved existing ones in ad-sync
	+ Avoid warnings trying to get userPrincipalName in ad-sync
	+ Skip machine accounts in ad-sync
	+ Use paged queries in ad-sync
	+ Allow to specify custom DN to bind to Windows Server in ad-sync
	+ Ingore empty users in ad-sync
2.2.2
	+ Fixed validation of secret key length in ADSync Options model
	+ Removed useless validation of AD username in ADSync Options model
	+ Show different error when adding users from Windows with invalid chars
	+ Fixed bug managing slapd on ad-sync
2.2.1
	+ Do not enable ADSync to avoid launching daemon before configuration
	+ Also manage slapd daemon on ad-sync setups
	+ Avoid slave connection to incompatible masters
	+ Added quota change form on slaves
	+ Allowed '\' character in ad-sync username
2.1.14
	+ Fixed regression in usercorner link
2.1.13
	+ Moved apache soap configuration from setConf to enableActions
	+ Init slave users on enable (now home directories are created)
	+ Create LDAP indexes during slave enable
2.1.12
	+ Users::lastUid() now takes also into account non-ldap users
	+ Stop old ldap daemons in reinstall script, needed before changing mode
2.1.11
	+ Use a safer mode() implementation to avoid recursions with ModelManager
2.1.10
	+ Start slapd daemon when a module fails to connect
	+ Help in wizard is show again if no custom_prefix defined
2.1.9
	+ Hide help with link in wizard if custom_prefix defined
	+ Removed /zentyal prefix from URLs
	+ Disable autocompletion in user form
	+ Avoid duplicated restart during postinst
2.1.8
	+ Include quota schema in slaves LDAP (fixes replication)
	+ Do not stop slapd daemons after slave enable
	+ Fixed users and groups retrieval if module is disabled
	+ Manage slapd daemon in master mode
	+ Make the optional 'comment' field to also appear as optional on the UI
	+ Ignore users also in pwdsync-server, not only in the ad-sync script
2.1.7
	+ Set submenu items order for integration with the User Corner menu
	+ Avoid undefined dn warning
2.1.6
	+ Fix adsync mode check for zentyal-users cronjob
	+ Removed bad default value for adsync_dn option
	+ Update wizard pages with new order option
	+ Use Unix socket for LDAP connections on standalone and slave without PAM
2.1.5
	+ Manage zentyal-users cronjob with configuration keys for sync times
	  instead of debian/lucid/zentyal-users.cron.d and src/scripts/ad-sync.cron
	+ Configuration key to not to create homes (usefull on LDAP master servers)
	+ New ad-sync-info to show info of ADsync configuration
	+ Allow multiple BDC for ADsync mode with adsync_bdc confkey
	+ Add ADsync service by default and move port value to a confkey
	+ userInfo() tolerates missing quota LDAP attribute
	+ Added captiveportal to the list of modules in the reinstall script
2.1.4
	+ Moved redis_port_usercorner key to usercorner.conf in zentyal-usercorner
	+ Move users/conf/user-eboxlog.conf to usercorner/conf/usercorner-log.conf
2.1.3
	+ Fixed issues with html html attributes quotation
	+ Allow to specify a base DN to bind to AD
	+ Add locking to slave-sync to avoid spawn multiple instances in the
	  event of not being able to connect to a slave
	+ Do not modify users and groups in AD sync if attributes are not changed
	+ Wipe ignored users in AD sync
	+ Allow contacts synchronization in AD sync
	+ New checks in AD sync to avoid warnings
	+ Added update package list command to reinstall script
2.1.2
	+ Non-editable user fields in slaves no longer appear as editable inputs
	+ Numeric 0 is accepted as value for LDAP users attributes
	+ Minor fixes in default quota from user template
	+ Fixed error when writing ad-sync cron file
	+ Do not allow to create users if their home directory already exists
2.1.1
	+ Quotas are now included in users module
	+ System users don't require password
	+ Fixed bug that allowed to create LDAP users whith the same name
	  than users with UID 0 (like root)
2.1
	+ Separate usercorner module to the new zentyal-usercorner package
	+ Remove zentyal- prefix from rejoin-slave and ldapvi scripts
	+ Move /usr/share/ebox-usersandgroups/ebox-usersandgroups/reinstall
	  to /usr/share/zentyal-users/reinstall
	+ Show enableActions for master also in ad-slave mode
	+ Deleted obsolete migrations and use new initialSetup method
	+ Added locks to prevent overlapping in ad-sync script
	+ Fix slave failed operation string on slave hostname
	+ Replace /etc/ebox/80users.conf with /etc/zentyal/users.conf
	+ Added indexes for common LDAP attributes
	+ Replace /var/log/ebox-usercorner with /var/log/zentyal-usercorner
2.0.10
	+ Now the AD synchronization can be disabled at any moment and a
	  server with AD-slave mode can be master for other Zentyal slaves
	+ New /etc/ebox/ad-sync_ignore.users and ad-sync_ignore.groups files
	  to ignore users and groups in the AD synchronization process
	+ Improved zentyal-ldapvi script that works on slave servers
	+ Creates the default group if not exists during restore
	+ Added restore backup precheck to assure there are not conflicts between
	  system users and Zentyal LDAP users (currently only works for masters)
2.0.9
	+ Make sure to create the base directory for user homes before create them
	+ Reconnect to LDAP on backup restore
	+ Better log messages
	+ Save configuration files during restore
	+ Catch possible SIGPIPE on LDAP reconnect
2.0.8
	+ Fix Samba PDC on slaves
	+ Check for incompatibility between Samba PDC and PAM on slaves
	+ Optimize slave-sync script if there are no pending operations
	+ Remove useless call to mode() on slave-sync script (faster now)
	+ Replica LDAP listens in all interfaces
2.0.7
	+ Added index add mechanism to LdapModule
	+ Fixed NSS DN config in masters
2.0.6
	+ Added zentyal-rejoin-slave to rejoin a slave to its master
	+ Fixed NSS/PAM in slave machines
2.0.5
	+ Removed wrong hooks implementation
2.0.4
	+ Fixed infinite recursion when setting up some models on slave servers
	+ Added support for addUser/delUser hooks
2.0.3
	+ Allow LDAP users and groups up to 128 characters
	+ Show precondition message for user corner on slave servers
	+ Unconfigure ftp and zarafa in reinstall script
	+ Do not show adsync debug messages if debug is disabled in config
	+ Allow more than one dot in usernames
2.0.2
	+ Fixed master/slave synchronization issues
	+ Remove userjournal dir when removing a slave
	+ Added lock during module enable to avoid initialization problems
	+ Fixed AD slave synchronization task
2.0.1
	+ Fixed incorrect LDAP binding in some cases
2.0
	+ Fixed user journal dir creation on master
	+ Fixed failed login error on user corner
	+ Default login_shell under PAM Settings UI instead of 80users.conf
	+ Replaced /bin/false with /usr/sbin/nologin as default shell
1.5.10
	+ Some refactorizations centered in safer LDAP connections and defensive
	  code
1.5.9
	+ More info link added in wizard
1.5.8
	+ Zentyal rebrand
1.5.7
	+ Removed NSS in slave configurations
	+ Nasty bug page replaced by the new eBox error page
1.5.6
	+ Fixed user corner access problems with redis server
1.5.5
	+ LDAP master creation optimized and less error-prone
1.5.4
	+ Bug fix: adding a user name with spaces no longer fails
1.5.3
	+ Move NSS from ebox-samba to ebox-usersandgroups
	+ Home directories are under /home now
	+ New options to configure shell and home directory umask
	+ New setup wizard
1.5.2
	+ Bug fix: fixed dbus init for usercorner
1.5.1
	+ Bug fix: fixed nasty bug with the last version of openldap in lucid
	+ Bug fix: do not call processDir if there are no slaves in slave-sync
	+ Bug fix: ebox-usersandgroups-reinstall now unconfigures all ldap modules
	+ Bug fix: updateSchema() returns unless the schema to update is
	  available
	+ Bug fix: Set proper owner and permissions when updating a schema
	+ Bug fix: some problems with the AD synchronization solved
	+ Bug fix: userscorner title icon
	+ Bug fix: addUser() now checks if the user already exists as a
	  system user
	+ Removed deprecated executable 'import-from-ldif'
	+ Bug fix: addUser() now checks for password argument
	+ Bug fix: when restoring we use the new users DN to init users
1.5
	+ Bug fix: don't try to contact slaves from within a slave when groups
	  are updated
	+ Use built-in EBox::ThirdParty::Apache2::AuthCookie
1.4.2
	+ Bug fix: fix wrong migration number
1.4.1
	+ Bug fix: surround LDAP migration with a try/catch to make sure the rest
	  it is run
	+ Bug fix: do not allow \w with localized characters as LDAP schema does not
	  allow them for home directory attribute. (Closes #1713)
1.4
	+ Allow the master to pass extra parameters in SOAP calls to slaves
1.3.17
	+ Bug fix: Set style for login page in user corner
1.3.16
	+ Bug fix: keep menu open on LDAP Info
1.3.15
	+ Add support for ldaps
	+ Add support for slaves running Apache in ports different than 443
	+ Allow to remove slaves from slave list
	+ Added ebox-usersandgroups-reinstall to easily reset the LDAP mode
	+ Bug fix: issue with user deletion in French (Closes #1651)
	+ Bug fix: anonymous connection for getting DN is retried several
	  times, this fixes a bug when restoring configuration backup
1.3.14
	+ Synchronize all the users from the AD and not only from CN=Users
	+ Add operation name and username on updateGroup
	+ Add slave notification for group modify and delete
	+ Change button order to "Add" and "Add and Edit" in Add User
	  template. If users press return in the form it adds a new user
	  and stays on the same page.
1.3.13
	+ Usability enhancements: (Closes #1649)
		* Create a unique Users And Group Folder
		* Unify Add User/Edit User in a single page
		* Unify Add Group/Edit Group in a single page
		* Two buttons: "Add and Edit" and "Add"
		* Add breadcrumbs
	+ Add UserTemplate composite to configure default options that are used when
	  a new user is created
	+ Add defaultUserModel to LdapUserBase.pm
	+ Specify folder for SlaveInfo
	+ Add menu entry with information about LDAP including password
	+ Change enableActions to use the new LDAP default structure from Karmic
1.3.12
	+ Add EBox::Ldap::lastModificationTime to know when the master LDAP
	  database was modified for the last time
	+ Index uid and memberUid to avoid some warnings and improve performance,
	  plus remove some old code and fix some broken one in that part of the code
	+ Bugfix: disable edition of users and groups in ad-slave mode
	+ Don't allow modification of ldap password in Mode model if
	  it has been autogenerated by the eBox installer
	+ Add page title
	+ Separate the Windows AD options in a different model
	+ Fixed the warning of "Edit User" when there are no users in a slave
	+ Remove 'optional' from remote in Mode and also useless validateRow
1.3.10
	+ Use disableApparmorProfile from EBox::Module::Service twice.
	  First in enableActions. And also in setConf to avoid issues
	  if apparmor is installed after users is enabled.
1.3.9
	+ Bugfix: return empty array in usedFiles if it's not master mode
1.3.8
	+ Bugfix: fixed wrong disable of fields in selecting ad-slave in Mode model
1.3.7
	+ Synchronization with Windows Active Directory (#1443)
1.3.6
	+ Use anonymous bind to fetch dn
1.3.5
	+ Disable slapd apparmor profile in enableActions
	+ Reload nscd when adding users and groups
	+ Bugfix: backup bug report now works again
	+ Bugfix: slave-sync does not try to real journal dir when not
	  configured or in slave mode. Journal dir created on
	  master's setup.
1.3.0
	+ eBox LDAP architecture now supports a master-slave configuration
	+ bugfix: Update usercorner service when there is a change on the port number
1.1.30
	+ Added widget to manage group belonging from Edit User page
	+ Fixed backup/restore problem with paswords and given/last names
	+ Changed the way users are stored in LDAP, added givenName in addition
	  to sn, now cn=givenName+sn instead of cn=uid, this fixes a
	  incompatibility bug with eGroupware
	+ In the Edit User interface now Name and Last name are separate
	fields
	+ Usercorner web server certificate can be changed via the CA module
1.1.20
	+ New release
1.1.10
	+ Make slapd listen only on 127.0.0.1
1.1
	+ Added bind v2 compability needed by squid auth, slapd conf
	  regenerated and daemon restarted in postinst to commit possibles
	  changes in configuration
	+ Added group model
	+ Use the new ids() and row() API to optimize the management of hundreds of
	users
	+ Allow dashes in user and group names
	+ Initial release of UserCorner which allow users to change their password
	+ Store multiple password hashes and scrap clear text passwords
0.12.100
	+ Restore backup is more robust: inexistent users in a group are
	  ignored
	+ Make and restore backup more robust: removed slapd.conf
	  parameters in both slapadd and slapcat invokations, so we can use
	  the module with sldap with configuration in the directory itself
0.12.99
	+ New release
0.12.1
	+ Bugfix: Remove eBox system users when restoring backup. This solves
	  an issue restoring backups from 0.12
0.12
	+ Use the new EBox::Model::Row api
	+ Check if there is any added user and show a message
	  in case there isn't any.
	+ Restore users reading from ldiff and adding them through
	  eBox API
	+ Set password-hash in slapd.conf to make password changes from samba sync
	  the user password
0.11.101
	+ New release
0.11.100
	+ onInstall() functionality moved to migration script
	+ Fixed several typos
0.11.99
	+ Remove use of Apache::Singleton
0.11.3
	+ Check used uid's on every posixAccount object under dc=ebox,
	  instead of only under ou=Users,dc=ebox. This solves nasty issues
	  with Samba PDC when adding machines and creating users with
	  repeated uid
0.11.2
	+ Do not generate a new LDAP password if it already exists
0.11.1
	+ Fix issue with module naming which prevented backups from being
	restored
0.11
	+ Initial Ubuntu packaging
	+ bugfix. fix issue with module naming which prevented backups from being
	  restored
0.10.99
	+ Create pseudo-model to use the users table with Ajax
0.10
	+ Allow dots in user names
0.9.100
	+ New release
0.9.99
	+ Bugfix in EBox::Ldap
0.9.3
	+ New release
0.9.2
	+ New release
0.9.1
	+ Make OpenLDAP listen on internal interfaces
0.9
	+ Added Polish translation
	+ Added Aragonese translation
	+ Added Dutch translation
	+ Added German translation
0.8.99
	+ New release
0.8.1
	+ Minor workaround. Create slapd run directory in case it does not
	  exist
0.8
	+ Fix message
0.7.99
	+ Add extended backup support for LDAP
	+ Performance tuning to slapd
	+ Some minor code improvements
	+ Quota now allows unlimited space and i-nodes number
0.7.1
	+ Add delObjectclass (useful for ldap clean actions)
	+ Detect and recover when ldap connection is broken (#25)
	+ Make EBox::Ldap a singleton class
	+ Initial factoring
	+ Use of ebox-sudoers-friendly
0.7
	+ New public release
0.6
	+ Move to client
	+ API documented using naturaldocs
	+ Update install
	+ Update debian scripts
	+ Use new syntax to define ACLs for ldap
	+ Add function to create system users
	+ Move ldap db under ebox directory
0.5.2
	+ Fix some packaging issues
0.5.1
	+ Convert module to new menu system
0.5
	+ Initial release<|MERGE_RESOLUTION|>--- conflicted
+++ resolved
@@ -1,9 +1,6 @@
-<<<<<<< HEAD
 HEAD
 	+ Fixed distribution group edition.
-=======
 3.2.4
->>>>>>> a1d17d0a
 	+ Add error, errorText and errorDescription methods to
 	  EBox::Exceptions::LDAP
 	+ Added missing EBox::Exceptions uses
