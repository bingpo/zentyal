<<<<<<< HEAD
3.5
	+ Avoid apparmor errors in trusty
	+ Set version to 3.5
=======
3.4.1
	+ Fixed bug when altering mail address through the edit user form
	+ Better integration between mail addon and mail field
	+ Remove method canonicalName and use object DNs for greater performance
>>>>>>> e58519ac
	+ Migrate previous configuration from 3.3 when upgrading
3.4
	+ Updated EBox::Users::Model::Password to use
	  EBox::Usercorner::updateSessionPassword method and the new samba
	  location
	+ Stop changing users and contacts' cn field on object edition, allowed to
	  edit the displayName field, just as Windows does
	+ Disable OpenLDAP users sync in favor of Samba AD replication
	+ Avoid warning when checking whether we are in the usercorner
	+ Updated to use Plack / PSGI instead of mod_perl
	+ Updated to use the new haproxy API
	+ Use service instead of deprecated invoke-rc.d for init.d scripts
	+ Fixed soap.conf for apache 2.4
	+ Depend on apache2-utils, required to run htpasswd
	+ Set version to 3.4
	+ Add script to update the credentials when mode is external AD
	+ Added and used checkMailNotInUse method
	+ Updated cloud sync to ignore any change done in cloud to internal users
	  or groups
	+ Fixed EBox::CloudSync::Slave to sync uid and gid numbers on user update
	  and added unit tests for it
	+ Added EBox::Users::Group::setInternal method
	+ Allow to use lazy flag with EBox::Users::User::setInternal
	+ Added unit tests for cloud sync code
	+ Check available IP addresses when enable module
	+ Added lock to cloud-sync script
	+ Better integration of edit groups for mail group aliases
	+ Update group icon when type of group changes
	+ Implement _preModifyUser on LdapUserBase
	+ Throw exceptions on EBox::USers::LdapObject::get when entry not exists
	+ Fixed regression in LDAP info page for external AD mode
	+ Print slave-sync output to zentyal.log instead of stdout
	+ Fixed excesive restrictive validation of external AD password in wizard
3.3
	+ Forbid to create OUs inside Users, Groups or Computer OUs
	  because we not support them when Samba is enabled
	+ Forbid and print specific  error message when trying to put two
	  objects with the same CN in the same container
	+ Switch from Error to TryCatch for exception handling
	+ Remove useless warning when deleting a user or group with offer 2013
	+ Show system but not internal groups in user edition form
	+ Allow unsafe characters for user and password in external AD mode.
	+ Fixed bug in external AD connection. Reuse already estabished
	  external AD connection.
	+ The "sub ous" return the OUs hierarquically ordered
	+ Check for defined uidNumber and gidNumber creating users and groups
	+ Revert useless chown workaround
	+ Wait for the services before ending the start daemon action to prevent
	  its usage before being ready
	+ Better error handling when the default group is not found
	+ Fixed distribution group edition
	+ Add error, errorText and errorDescription methods to
	  EBox::Exceptions::LDAP
	+ Added missing EBox::Exceptions uses
	+ Better error handling when we get a LdapObject that doesn't exists
	+ Remove undefined warnings on users/group creation
	+ Fix 'Cannot connect to samba LDAP' error in manage model when samba
	  is installed but disabled
	+ Add missing use to EBox::Users::LDAP::ExternalAD
	+ Force DNS restart when users mode changed
	+ Force service principals update on _postServiceHook in external AD mode
	+ Don't use slave cloud sync if not subscribed
	+ Adapted cloud sync to changes in user modules
	+ Added childrenObjectClass parameter to EBox::Users::LdapObject::children
	+ userExists and groupExists discriminates between shown objects and
	  objects hid by SID
	+ Fixed wrong path in ExternalAD::connectWithKerberos
	+ Update names in tree view when either user or contact is edited
	+ Fixed wizard error when setting external AD mode
	+ Fixed EBox::Users::groupDn method
	+ In contact edition do not store full name in cn but use
	  givenname and sn to get fullname.
	+ Use paginated search when getting children nodes in LdapObject
	+ UTF8 decode DN when retrieving it from a LDAP object
	+ Removed old migration code from 3.0 to 3.2
	+ Set version to 3.3
	+ Fixed cloud-sync script
3.2
	+ Set version to 3.2
	+ Add objectClass shadowAccount in 3.0 migration to fix disabled accounts
3.1.11
	+ Added migration code to be sure that we have all users added as members
	  of __USERS__ group on OpenLDAP.
	+ Fixed user creation to make all users belong to __USERS__ group
3.1.10
	+ Do not crash when deleting a group if LDB object does not exist
	+ Do not try to migrate from 3.0 if module is not configured
	+ Override daemons when migrating from 3.0
3.1.9
	+ Fix typo in setSecurityGroup when no GID is set yet
	+ Show group in slave as read-only
	+ Show in a slave when the user is not a member of any group
	+ Check email address for a group is done
	+ Add group dialog can now set the e-mail
	+ Master/Slave synchronisation works again
3.1.8
	+ Enable upgrade from 3.0 in initialSetup
	+ Fixed wrong calls to isSystem() in master-slave after API changes
	+ Fix regression trying to join slave after external AD changes
	+ Fix regression in slave host address after nginx integration
	+ Throw DataExists error when adding an OU which already exists
3.1.7
	+ Readded memberUid to the fields to index for SLAPD.
	+ Ignored members that are not valid perl objects to avoid undef entries
	  on EBox::Users::Group::members method.
	+ Rewrites to share more code with samba module.
	+ Added 'mail' field on zentyalDistributionGroup schema.
	+ Added E-Mail field for Users and Groups when managing them from the UI.
	+ Changed E-Mail field to optional for Contacts.
	+ Updated master-slave sync to use the new User and Group fields.
	+ Look for ssl.cert instead of ssl.pem in Slave::soapClient()
	+ Changed description field to be always input text instead of textarea.
	+ Warn instead of throw exception if home directory already exists
	+ Forbid deletion of Domain Admins group
	+ Forbid deletion of Users, Groups and Computers OUs
	+ Filter also internal users and groups in membership comboboxes
	+ Hide Samba objects that should be shown only on Advance view mode
	+ Added support for disabled accounts
3.1.6
	+ Ignored samba module while (re)provisioning on __USERS__ group creation.
	+ Removed deprecated configuration file keys related with external AD
3.1.5
	+ Fixed EBox::Users::LdapObject::canonicalName to propagate the flag to
	  get or ignore the root's namedContext canonical name.
	+ The Administrator user is hidden now using the samba module functionality
	  to hide SIDs instead of hardcoded in the code.
3.1.4
	+ Remove needReload notification for group addons
	+ When a new system user is created with uid 0 we also create its home.
	  This is required by Samba for the Administrator account.
	+ Added Net::LDAPBase::existsDN method
	+ Better error control on reprovision, do not clear the
	  reprovision flg on error
	+ Fixed code typo in slave setup
	+ Added menu icon
	+ Added new userCorner method to password model
	+ Usercorner uses the ldap_ro credentials to retrieve user DNs.
	+ preAdd callbacks get a second argument noting the parent when this
	  new object will be created.
	+ All LdapObject based objects will have the 'entryUUID' field available.
	+ Created an EBox::LDAPBase class to share code with the Samba's EBox::LDB
	  one.
	+ Reimplemented EBox::Users::Group::members to retrieve the members of the
	  group directly instead of searching for the objects that are set as
	  members of the group.
	+ Avoid "cannot return outside of a subroutine" warning in cloud-sync
	+ Added foldable user and group add-ons to dialogs
	+ Replaced package breaks parameter with depends statement
	+ Fixed error in the baseName() method for an Ldap Object
	+ Fixed bug which make delete group dialog to show errors when
	  there was warnings
	+ Added a way to use Net::LDAP mock object for unit testing.
	+ Fixed cloud sync setup when user number is unlimited
	+ Fixed error in server master form when checking if
	  controls are editable
	+ Added a way to retrieve a group by its dn.
	+ New TreeView to manage users, groups and OUs
	+ Configuration key multiple_ous removed as this is now enabled by default
	+ Renamed namespace from UsersAndGroups to Users
	+ Added support for Contacts handling.
	+ Added support for external Active Directory authorization
3.1.3
	+ Renamed namespace from UsersAndGroups to Users
	+ Fixed maximum users check when not using cloud sync
3.1.2
	+ Remove deprecated backup domain methods
	+ Fixed password change in user corner when using samba
	+ Changed reload action to force-reload for nscd init.d daemon
3.1.1
	+ Fixed error message when trying to add a user above the edition maximum
	+ Migrated SOAP services to use Nginx for SSL.
3.1
	+ Updated to reflect the Apache -> WebAdmin rename.
	+ Removed 3.0.X migration code
	+ Added Pre-Depends on slapd to avoid problems with upgrades
	+ Depend on zentyal-core 3.1
3.0.18
	+ Check for already existent service principals before create them.
	  Required because squid and zarafa share the HTTP SPN
3.0.17
	+ Migration to remove leftover need_reprovision key in redis ro
	+ Retrieve global instance correctly in UsersSync
3.0.16
	+ Assure that we don't have a phantom need_reprovision key in
	  read-only tree
	+ Check for maximum number of users depending on the edition
	+ More frequent polling in EBox::Ldap::safeConnect() and
	  more explicit error when it fails
3.0.15
	+ Always mark as changed if it needs LDAP reprovision
	+ Fixed member removal operation for groups
3.0.14
	+ Tentative workaround against home directory chown bug
	+ Slave setup refactored to reuse common code with reprovision
	+ Reprovision LDAP for all LDAP based modules
	+ Don't try to update samba password in user corner when samba is
	  not configured
	+ Add operation arguments on LDAP error whenever is possible
	+ EBox::Users::User::create() allows now an internal attribute
	+ Users marked as internal are not displayed on the interface
	+ New realUsers() method to filter only non-internal ones
3.0.13
	+ Search in user table now is standard instead of filter only for uid
	+ A bit more explicit text for EBox::Exceptions::LDAP
	+ Reload nscd also when creating new groups
3.0.12
	+ Fixed typo in exception class name in EBox::Ldap
	+ Added missing use statement in EBox::Users and
	  EBox::Users::LDAPObject classes
3.0.11
	+ Dont loop through the group members when adding/removing members
	+ Added EBox::Exceptions::LDAP
	+ Allow unsafe characters in commentary field
	+ Better check for the incompatibility of Samba with master/slave
	+ Fix modules extending LdapUserBase not notified modifying groups
	+ Allow domain name change in System -> General reprovisioning LDAP db
	+ Depend on dns module to fix save changes order during reprovision
3.0.10
	+ Use less costly LDAP operations when adding or removing members
	  from a group
	+ Added EBox:Users::LdapObject::deleteValues method
	+ Faster custom row id filter for Users model
	+ Forbid user synchronization with other zentyals if samba is provisioned
	+ Display users groups in slave mode
	+ Avoided hang when the local host is wrongly used as master slave
	+ Ldap modules should do a slaveSetup when slave mode enabled
3.0.9
	+ Stop heimdal daemons on enableActions
	+ Fixed alphabetical order in listing of users and groups
3.0.8
	+ Filter in users table no longer matches LDAP dn
	+ Recover better of no-usercorner journal error in slave-sync
	+ Added read-only rootDn and password to LDAP settings screen
	+ Don't allow empty first name in CGIs for user
	  creation/modification. Otherwise you can get LDAP errors.
	+ Operator typo fix in EBox::UsersAndGroup::User::_checkQuota
3.0.7
	+ Fixed LdapObject::get() for list context
	+ Decode utf8 attributes from LDAP at LdapObject::get()
	+ Removed unused method _utf8Attrs
	+ Integration with Disaster Recovery service
	+ Include /home as disk usage facility
	+ Fix enable quotas without rebooting when module is enabled.
	+ Users and groups cannot longer share names because it is incompatible
	  with AD accounts
	+ Use upstart to manage heimdal daemons
	+ Increase the maximum UID number to avoid problems with samba integration
	+ Fixed bug in group creation which on error could call a method
	  in a undefined value
	+ Do not stop openldap daemon when dumping database
	+ Generate kerberos AES keys to be compatible with active directory in
	  W2k8 or higher functional levels
	+ Fixed user quota edition in slave server
	+ Update user password also in samba ldap when changed from user corner
	+ Update 'cn' attribute in cloud-sync
3.0.6
	+ Set userPassword attribute when setting kerberos keys for user
	+ Fixed delGroup operation on cloud slave
	+ Include exception message when there is an error notifying a slave
	+ Fix enable quotas without rebooting when module is enabled
	+ Delete syncjournal files when slave is removed
3.0.5
	+ Fixed reinstall script to stop samba module, otherwise new slapd
	  cannot start because the port is taken
	+ Sync password changes made from cloud to any slave
	+ When syncing, do not update ldap of unchanged entries
3.0.4
	+ Added missing use of UnwillingToPerform exception
	+ New methods on LdapUserBase (preAddUser, preAddUserFailed, preAddGroup
	  and preAddGroupFailed) to notify observers
3.0.3
	+ Setup Cloud slave on first save changes
	+ Synchronize uidNumber in master-slave
	+ Check master's REALM when adding a new slave
	+ Fixed some errors on RESTClient after API change
	+ Updated REST journaling behavior
	+ Do not show unavailable options in master select
	+ Added new EBox::Users::newUserUidNumber() function
	+ Added check to assure that a no-ldap user has the same uid than
	  a new user
	+ Implement SysInfo::Observer to disallow host domain changes after the
	  kerberos realm has been initialized, and to update the LDAP base DN
	  if module is not yet configured
	+ Added LDAP index for ou attribute
	+ Always write slave-sync script
	+ Increase default quota value to 500MB
3.0.2
	+ Added clearCache() to LdapObject and force reload of krb5Keys
	+ Do not allow user corner password change on slaves
3.0.1
	+ Do not notify samba about users created while restoring backup. Samba
	  will restore its users from its own LDB backup.
3.0
	+ Write NSS config on enableService, modules depending on users may require
	  uid/gid numbers from LDAP
	+ Filter special kerberos and samba users out from the users list
	+ Added dns as restore depend
	+ Reviewed registration strings
2.3.17
	+ Do not translate the service principal names to upper case
	+ Set LDAP service as denined by default for internal networks
	+ Set the managed domain as read only as well as records
2.3.16
	+ Fixed PAM when kerberos is enabled
	+ Fixed addUser operation on slaves
	+ Catch exceptions thrown by notified modules adding LDAP users and groups
	  to rollback the operation and delete the object added prior to notification.
2.3.15
	+ Fixed password change at user corner
	+ Change KDC port to 8880 to preserve the classic default for user corner
2.3.14
	+ Ignore the LDAP error 'no attributes to update' on save
	+ Instantiate users by uid and groups by gid
	+ Change kerberos ports from 88/464 to 8888/8464. This avoid conflicts
	  and management logic of the heimdal daemons. Kerberos records are added
	  with lower priority over samba ones.
	+ Respect the optionality of the 'salt' field inside the kerberos keys
	  in the 'setKerberosKeys' funcion of the User class.
	+ Do not remove service principals when samba is enabled/disabled. Samba
	  will import the keys
	+ Add method to set the user kerberos keys
	+ Stop samba daemon if module is disabled to ensure that port 88 is free
	+ Initialize kerberos realm in lowercase to match the host domain
	+ User template account default options not longer shown in slave servers
	+ Added users filter by OU
2.3.13
	+ Better password policies for LDAP backend
	+ Added user synchronization with Zentyal Cloud
	+ Removed deprecated conf keys (password hashes selection)
	+ Sync kerberos hashes on master-slave
	+ Resolve slave hostname during registering
	+ Fixed framework changes related regression getting redis keys directly
2.3.12
	+ Ask for the host domain in the wizard instead of the old mode selector
	+ Fixed user name validation
2.3.11
	+ Remove deprecated reference to AD Sync in wizard
	+ Check to make sure that quota has been really assigned logs an error
	  instead of raising an exeception, because some file systems does not
	  support quotas
	+ Adapt lastUid and lastGid to the new API and make them compatible
	  with multiple OUs
2.3.10
	+ Use DataForm::ReadOnly::_content instead of acquirers in LdapInfo
	+ Delete obsolete daemons and attributes regarding old replication
	+ Better error control in _loadACLDirectory
	+ Adapted to new Model management framework
	+ Adapted Password type to new framework
	+ Added NTP as enable dependency
2.3.9
	+ Heimdal Kerberos integration for SSO features
	+ Better validation of user names and groups names. Better message
	  when this validation fails
	+ Added user() and group methods() to EBox::Users
	+ Added quota limit check
	+ Added backup domain for /home
	+ Adapted ldapvi to changes in port
	+ Setup master method can now take a custom password
2.3.8
	+ Restart apache after changing master configuration
	+ Removed all files + code cleaning
	+ Disable user editing in slaves
2.3.7
	+ New modifications() method to allow retrieving modifications made to
	  the LDAP object in the last call to 'save'
	+ Create users without password and set it after that, needed for samba4
	+ Removed auth_type warnings
2.3.6
	+ Use the new unified tableBody.mas instead of tableBodyWithoutActions.mas
2.3.5
	+ Packaging fixes for precise
2.3.4
	+ Updated Standard-Versions to 3.9.2
2.3.3
	+ New master-slave architecture
	+ Image in initial configuration wizard is shown again
2.3.2
	+ Added printableName to service and modified description
	+ Fixed executable permissions in src/scripts
	+ Added checks for small business subscription
	+ Bugfix: lastGid method was calling MINUID and SYSMINUID
	+ Reload nscd before trying to init users and groups
2.3.1
	+ Use Digest::SHA instead of Digest::SHA1 and remove libdigest-sha1-perl
	  dependency which no longer exists on precise
2.3
	+ Commented unused code in cleanUser method
	+ Replaced autotools with zbuildtools
2.2.5
	+ Bugfix: ad-sync can now populate groups with more than 1500 users
	+ Bugfix: do not allow adsync passwords longer than 16 chars to avoid
	  crash in pwdsync-server that keeps respawning
	+ Bugfix: mark apache as changed in enableActions to avoid problems adding
	  users before the new nsswitch conf is available for apache, also do not
	  allow to add users if module is not really enabled after save changes
	+ Make sure the default DN does not contains invalid characters
	+ Do not allow malformed LDAP DNs in Mode
2.2.4
	+ Make LDAP ready after enableActions restarting the service to
	  avoid problems when adding users or groups
	+ Fixed corruption when adding ldap attributes
	+ Also disable apparmor in ad-sync mode
	+ Renamed default adsync username from eboxadsync to adsyncuser
2.2.3
	+ Adapt pwdsync user and password offsets to the new hook implementation
	+ Always ignore ForeignSecurityPrincipals accounts in ad-sync
	+ Added more debug messages and improved existing ones in ad-sync
	+ Avoid warnings trying to get userPrincipalName in ad-sync
	+ Skip machine accounts in ad-sync
	+ Use paged queries in ad-sync
	+ Allow to specify custom DN to bind to Windows Server in ad-sync
	+ Ingore empty users in ad-sync
2.2.2
	+ Fixed validation of secret key length in ADSync Options model
	+ Removed useless validation of AD username in ADSync Options model
	+ Show different error when adding users from Windows with invalid chars
	+ Fixed bug managing slapd on ad-sync
2.2.1
	+ Do not enable ADSync to avoid launching daemon before configuration
	+ Also manage slapd daemon on ad-sync setups
	+ Avoid slave connection to incompatible masters
	+ Added quota change form on slaves
	+ Allowed '\' character in ad-sync username
2.1.14
	+ Fixed regression in usercorner link
2.1.13
	+ Moved apache soap configuration from setConf to enableActions
	+ Init slave users on enable (now home directories are created)
	+ Create LDAP indexes during slave enable
2.1.12
	+ Users::lastUid() now takes also into account non-ldap users
	+ Stop old ldap daemons in reinstall script, needed before changing mode
2.1.11
	+ Use a safer mode() implementation to avoid recursions with ModelManager
2.1.10
	+ Start slapd daemon when a module fails to connect
	+ Help in wizard is show again if no custom_prefix defined
2.1.9
	+ Hide help with link in wizard if custom_prefix defined
	+ Removed /zentyal prefix from URLs
	+ Disable autocompletion in user form
	+ Avoid duplicated restart during postinst
2.1.8
	+ Include quota schema in slaves LDAP (fixes replication)
	+ Do not stop slapd daemons after slave enable
	+ Fixed users and groups retrieval if module is disabled
	+ Manage slapd daemon in master mode
	+ Make the optional 'comment' field to also appear as optional on the UI
	+ Ignore users also in pwdsync-server, not only in the ad-sync script
2.1.7
	+ Set submenu items order for integration with the User Corner menu
	+ Avoid undefined dn warning
2.1.6
	+ Fix adsync mode check for zentyal-users cronjob
	+ Removed bad default value for adsync_dn option
	+ Update wizard pages with new order option
	+ Use Unix socket for LDAP connections on standalone and slave without PAM
2.1.5
	+ Manage zentyal-users cronjob with configuration keys for sync times
	  instead of debian/lucid/zentyal-users.cron.d and src/scripts/ad-sync.cron
	+ Configuration key to not to create homes (usefull on LDAP master servers)
	+ New ad-sync-info to show info of ADsync configuration
	+ Allow multiple BDC for ADsync mode with adsync_bdc confkey
	+ Add ADsync service by default and move port value to a confkey
	+ userInfo() tolerates missing quota LDAP attribute
	+ Added captiveportal to the list of modules in the reinstall script
2.1.4
	+ Moved redis_port_usercorner key to usercorner.conf in zentyal-usercorner
	+ Move users/conf/user-eboxlog.conf to usercorner/conf/usercorner-log.conf
2.1.3
	+ Fixed issues with html html attributes quotation
	+ Allow to specify a base DN to bind to AD
	+ Add locking to slave-sync to avoid spawn multiple instances in the
	  event of not being able to connect to a slave
	+ Do not modify users and groups in AD sync if attributes are not changed
	+ Wipe ignored users in AD sync
	+ Allow contacts synchronization in AD sync
	+ New checks in AD sync to avoid warnings
	+ Added update package list command to reinstall script
2.1.2
	+ Non-editable user fields in slaves no longer appear as editable inputs
	+ Numeric 0 is accepted as value for LDAP users attributes
	+ Minor fixes in default quota from user template
	+ Fixed error when writing ad-sync cron file
	+ Do not allow to create users if their home directory already exists
2.1.1
	+ Quotas are now included in users module
	+ System users don't require password
	+ Fixed bug that allowed to create LDAP users whith the same name
	  than users with UID 0 (like root)
2.1
	+ Separate usercorner module to the new zentyal-usercorner package
	+ Remove zentyal- prefix from rejoin-slave and ldapvi scripts
	+ Move /usr/share/ebox-usersandgroups/ebox-usersandgroups/reinstall
	  to /usr/share/zentyal-users/reinstall
	+ Show enableActions for master also in ad-slave mode
	+ Deleted obsolete migrations and use new initialSetup method
	+ Added locks to prevent overlapping in ad-sync script
	+ Fix slave failed operation string on slave hostname
	+ Replace /etc/ebox/80users.conf with /etc/zentyal/users.conf
	+ Added indexes for common LDAP attributes
	+ Replace /var/log/ebox-usercorner with /var/log/zentyal-usercorner
2.0.10
	+ Now the AD synchronization can be disabled at any moment and a
	  server with AD-slave mode can be master for other Zentyal slaves
	+ New /etc/ebox/ad-sync_ignore.users and ad-sync_ignore.groups files
	  to ignore users and groups in the AD synchronization process
	+ Improved zentyal-ldapvi script that works on slave servers
	+ Creates the default group if not exists during restore
	+ Added restore backup precheck to assure there are not conflicts between
	  system users and Zentyal LDAP users (currently only works for masters)
2.0.9
	+ Make sure to create the base directory for user homes before create them
	+ Reconnect to LDAP on backup restore
	+ Better log messages
	+ Save configuration files during restore
	+ Catch possible SIGPIPE on LDAP reconnect
2.0.8
	+ Fix Samba PDC on slaves
	+ Check for incompatibility between Samba PDC and PAM on slaves
	+ Optimize slave-sync script if there are no pending operations
	+ Remove useless call to mode() on slave-sync script (faster now)
	+ Replica LDAP listens in all interfaces
2.0.7
	+ Added index add mechanism to LdapModule
	+ Fixed NSS DN config in masters
2.0.6
	+ Added zentyal-rejoin-slave to rejoin a slave to its master
	+ Fixed NSS/PAM in slave machines
2.0.5
	+ Removed wrong hooks implementation
2.0.4
	+ Fixed infinite recursion when setting up some models on slave servers
	+ Added support for addUser/delUser hooks
2.0.3
	+ Allow LDAP users and groups up to 128 characters
	+ Show precondition message for user corner on slave servers
	+ Unconfigure ftp and zarafa in reinstall script
	+ Do not show adsync debug messages if debug is disabled in config
	+ Allow more than one dot in usernames
2.0.2
	+ Fixed master/slave synchronization issues
	+ Remove userjournal dir when removing a slave
	+ Added lock during module enable to avoid initialization problems
	+ Fixed AD slave synchronization task
2.0.1
	+ Fixed incorrect LDAP binding in some cases
2.0
	+ Fixed user journal dir creation on master
	+ Fixed failed login error on user corner
	+ Default login_shell under PAM Settings UI instead of 80users.conf
	+ Replaced /bin/false with /usr/sbin/nologin as default shell
1.5.10
	+ Some refactorizations centered in safer LDAP connections and defensive
	  code
1.5.9
	+ More info link added in wizard
1.5.8
	+ Zentyal rebrand
1.5.7
	+ Removed NSS in slave configurations
	+ Nasty bug page replaced by the new eBox error page
1.5.6
	+ Fixed user corner access problems with redis server
1.5.5
	+ LDAP master creation optimized and less error-prone
1.5.4
	+ Bug fix: adding a user name with spaces no longer fails
1.5.3
	+ Move NSS from ebox-samba to ebox-usersandgroups
	+ Home directories are under /home now
	+ New options to configure shell and home directory umask
	+ New setup wizard
1.5.2
	+ Bug fix: fixed dbus init for usercorner
1.5.1
	+ Bug fix: fixed nasty bug with the last version of openldap in lucid
	+ Bug fix: do not call processDir if there are no slaves in slave-sync
	+ Bug fix: ebox-usersandgroups-reinstall now unconfigures all ldap modules
	+ Bug fix: updateSchema() returns unless the schema to update is
	  available
	+ Bug fix: Set proper owner and permissions when updating a schema
	+ Bug fix: some problems with the AD synchronization solved
	+ Bug fix: userscorner title icon
	+ Bug fix: addUser() now checks if the user already exists as a
	  system user
	+ Removed deprecated executable 'import-from-ldif'
	+ Bug fix: addUser() now checks for password argument
	+ Bug fix: when restoring we use the new users DN to init users
1.5
	+ Bug fix: don't try to contact slaves from within a slave when groups
	  are updated
	+ Use built-in EBox::ThirdParty::Apache2::AuthCookie
1.4.2
	+ Bug fix: fix wrong migration number
1.4.1
	+ Bug fix: surround LDAP migration with a try/catch to make sure the rest
	  it is run
	+ Bug fix: do not allow \w with localized characters as LDAP schema does not
	  allow them for home directory attribute. (Closes #1713)
1.4
	+ Allow the master to pass extra parameters in SOAP calls to slaves
1.3.17
	+ Bug fix: Set style for login page in user corner
1.3.16
	+ Bug fix: keep menu open on LDAP Info
1.3.15
	+ Add support for ldaps
	+ Add support for slaves running Apache in ports different than 443
	+ Allow to remove slaves from slave list
	+ Added ebox-usersandgroups-reinstall to easily reset the LDAP mode
	+ Bug fix: issue with user deletion in French (Closes #1651)
	+ Bug fix: anonymous connection for getting DN is retried several
	  times, this fixes a bug when restoring configuration backup
1.3.14
	+ Synchronize all the users from the AD and not only from CN=Users
	+ Add operation name and username on updateGroup
	+ Add slave notification for group modify and delete
	+ Change button order to "Add" and "Add and Edit" in Add User
	  template. If users press return in the form it adds a new user
	  and stays on the same page.
1.3.13
	+ Usability enhancements: (Closes #1649)
		* Create a unique Users And Group Folder
		* Unify Add User/Edit User in a single page
		* Unify Add Group/Edit Group in a single page
		* Two buttons: "Add and Edit" and "Add"
		* Add breadcrumbs
	+ Add UserTemplate composite to configure default options that are used when
	  a new user is created
	+ Add defaultUserModel to LdapUserBase.pm
	+ Specify folder for SlaveInfo
	+ Add menu entry with information about LDAP including password
	+ Change enableActions to use the new LDAP default structure from Karmic
1.3.12
	+ Add EBox::Ldap::lastModificationTime to know when the master LDAP
	  database was modified for the last time
	+ Index uid and memberUid to avoid some warnings and improve performance,
	  plus remove some old code and fix some broken one in that part of the code
	+ Bugfix: disable edition of users and groups in ad-slave mode
	+ Don't allow modification of ldap password in Mode model if
	  it has been autogenerated by the eBox installer
	+ Add page title
	+ Separate the Windows AD options in a different model
	+ Fixed the warning of "Edit User" when there are no users in a slave
	+ Remove 'optional' from remote in Mode and also useless validateRow
1.3.10
	+ Use disableApparmorProfile from EBox::Module::Service twice.
	  First in enableActions. And also in setConf to avoid issues
	  if apparmor is installed after users is enabled.
1.3.9
	+ Bugfix: return empty array in usedFiles if it's not master mode
1.3.8
	+ Bugfix: fixed wrong disable of fields in selecting ad-slave in Mode model
1.3.7
	+ Synchronization with Windows Active Directory (#1443)
1.3.6
	+ Use anonymous bind to fetch dn
1.3.5
	+ Disable slapd apparmor profile in enableActions
	+ Reload nscd when adding users and groups
	+ Bugfix: backup bug report now works again
	+ Bugfix: slave-sync does not try to real journal dir when not
	  configured or in slave mode. Journal dir created on
	  master's setup.
1.3.0
	+ eBox LDAP architecture now supports a master-slave configuration
	+ bugfix: Update usercorner service when there is a change on the port number
1.1.30
	+ Added widget to manage group belonging from Edit User page
	+ Fixed backup/restore problem with paswords and given/last names
	+ Changed the way users are stored in LDAP, added givenName in addition
	  to sn, now cn=givenName+sn instead of cn=uid, this fixes a
	  incompatibility bug with eGroupware
	+ In the Edit User interface now Name and Last name are separate
	fields
	+ Usercorner web server certificate can be changed via the CA module
1.1.20
	+ New release
1.1.10
	+ Make slapd listen only on 127.0.0.1
1.1
	+ Added bind v2 compability needed by squid auth, slapd conf
	  regenerated and daemon restarted in postinst to commit possibles
	  changes in configuration
	+ Added group model
	+ Use the new ids() and row() API to optimize the management of hundreds of
	users
	+ Allow dashes in user and group names
	+ Initial release of UserCorner which allow users to change their password
	+ Store multiple password hashes and scrap clear text passwords
0.12.100
	+ Restore backup is more robust: inexistent users in a group are
	  ignored
	+ Make and restore backup more robust: removed slapd.conf
	  parameters in both slapadd and slapcat invokations, so we can use
	  the module with sldap with configuration in the directory itself
0.12.99
	+ New release
0.12.1
	+ Bugfix: Remove eBox system users when restoring backup. This solves
	  an issue restoring backups from 0.12
0.12
	+ Use the new EBox::Model::Row api
	+ Check if there is any added user and show a message
	  in case there isn't any.
	+ Restore users reading from ldiff and adding them through
	  eBox API
	+ Set password-hash in slapd.conf to make password changes from samba sync
	  the user password
0.11.101
	+ New release
0.11.100
	+ onInstall() functionality moved to migration script
	+ Fixed several typos
0.11.99
	+ Remove use of Apache::Singleton
0.11.3
	+ Check used uid's on every posixAccount object under dc=ebox,
	  instead of only under ou=Users,dc=ebox. This solves nasty issues
	  with Samba PDC when adding machines and creating users with
	  repeated uid
0.11.2
	+ Do not generate a new LDAP password if it already exists
0.11.1
	+ Fix issue with module naming which prevented backups from being
	restored
0.11
	+ Initial Ubuntu packaging
	+ bugfix. fix issue with module naming which prevented backups from being
	  restored
0.10.99
	+ Create pseudo-model to use the users table with Ajax
0.10
	+ Allow dots in user names
0.9.100
	+ New release
0.9.99
	+ Bugfix in EBox::Ldap
0.9.3
	+ New release
0.9.2
	+ New release
0.9.1
	+ Make OpenLDAP listen on internal interfaces
0.9
	+ Added Polish translation
	+ Added Aragonese translation
	+ Added Dutch translation
	+ Added German translation
0.8.99
	+ New release
0.8.1
	+ Minor workaround. Create slapd run directory in case it does not
	  exist
0.8
	+ Fix message
0.7.99
	+ Add extended backup support for LDAP
	+ Performance tuning to slapd
	+ Some minor code improvements
	+ Quota now allows unlimited space and i-nodes number
0.7.1
	+ Add delObjectclass (useful for ldap clean actions)
	+ Detect and recover when ldap connection is broken (#25)
	+ Make EBox::Ldap a singleton class
	+ Initial factoring
	+ Use of ebox-sudoers-friendly
0.7
	+ New public release
0.6
	+ Move to client
	+ API documented using naturaldocs
	+ Update install
	+ Update debian scripts
	+ Use new syntax to define ACLs for ldap
	+ Add function to create system users
	+ Move ldap db under ebox directory
0.5.2
	+ Fix some packaging issues
0.5.1
	+ Convert module to new menu system
0.5
	+ Initial release<|MERGE_RESOLUTION|>--- conflicted
+++ resolved
@@ -1,13 +1,9 @@
-<<<<<<< HEAD
 3.5
 	+ Avoid apparmor errors in trusty
 	+ Set version to 3.5
-=======
-3.4.1
 	+ Fixed bug when altering mail address through the edit user form
 	+ Better integration between mail addon and mail field
 	+ Remove method canonicalName and use object DNs for greater performance
->>>>>>> e58519ac
 	+ Migrate previous configuration from 3.3 when upgrading
 3.4
 	+ Updated EBox::Users::Model::Password to use
