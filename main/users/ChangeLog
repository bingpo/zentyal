HEAD
<<<<<<< HEAD
	+ Fixed error in server master form when checking if
	  controls are editable
	+ Added a way to retrieve a group by its dn.
	+ New TreeView to manage users, groups and OUs
	+ Configuration key multiple_ous removed as this is now enabled by default
	+ Renamed namespace from UsersAndGroups to Users
	+ Added support for Contacts handling.
	+ Added support for external Active Directory authorization
3.1.3
	+ Renamed namespace from UsersAndGroups to Users
=======
	+ Fixed cloud sync setup when user number is unlimited
3.0.21
>>>>>>> 4cc1df6f
	+ Fixed maximum users check when not using cloud sync
3.1.2
	+ Remove deprecated backup domain methods
	+ Fixed password change in user corner when using samba
	+ Changed reload action to force-reload for nscd init.d daemon
3.1.1
	+ Fixed error message when trying to add a user above the edition maximum
	+ Migrated SOAP services to use Nginx for SSL.
3.1
	+ Updated to reflect the Apache -> WebAdmin rename.
	+ Removed 3.0.X migration code
	+ Added Pre-Depends on slapd to avoid problems with upgrades
	+ Depend on zentyal-core 3.1
3.0.18
	+ Check for already existent service principals before create them.
	  Required because squid and zarafa share the HTTP SPN
3.0.17
	+ Migration to remove leftover need_reprovision key in redis ro
	+ Retrieve global instance correctly in UsersSync
3.0.16
	+ Assure that we don't have a phantom need_reprovision key in
	  read-only tree
	+ Check for maximum number of users depending on the edition
	+ More frequent polling in EBox::Ldap::safeConnect() and
	  more explicit error when it fails
3.0.15
	+ Always mark as changed if it needs LDAP reprovision
	+ Fixed member removal operation for groups
3.0.14
	+ Tentative workaround against home directory chown bug
	+ Slave setup refactored to reuse common code with reprovision
	+ Reprovision LDAP for all LDAP based modules
	+ Don't try to update samba password in user corner when samba is
	  not configured
	+ Add operation arguments on LDAP error whenever is possible
	+ EBox::Users::User::create() allows now an internal attribute
	+ Users marked as internal are not displayed on the interface
	+ New realUsers() method to filter only non-internal ones
3.0.13
	+ Search in user table now is standard instead of filter only for uid
	+ A bit more explicit text for EBox::Exceptions::LDAP
	+ Reload nscd also when creating new groups
3.0.12
	+ Fixed typo in exception class name in EBox::Ldap
	+ Added missing use statement in EBox::Users and
	  EBox::Users::LDAPObject classes
3.0.11
	+ Dont loop through the group members when adding/removing members
	+ Added EBox::Exceptions::LDAP
	+ Allow unsafe characters in commentary field
	+ Better check for the incompatibility of Samba with master/slave
	+ Fix modules extending LdapUserBase not notified modifying groups
	+ Allow domain name change in System -> General reprovisioning LDAP db
	+ Depend on dns module to fix save changes order during reprovision
3.0.10
	+ Use less costly LDAP operations when adding or removing members
	  from a group
	+ Added EBox:Users::LdapObject::deleteValues method
	+ Faster custom row id filter for Users model
	+ Forbid user synchronization with other zentyals if samba is provisioned
	+ Display users groups in slave mode
	+ Avoided hang when the local host is wrongly used as master slave
	+ Ldap modules should do a slaveSetup when slave mode enabled
3.0.9
	+ Stop heimdal daemons on enableActions
	+ Fixed alphabetical order in listing of users and groups
3.0.8
	+ Filter in users table no longer matches LDAP dn
	+ Recover better of no-usercorner journal error in slave-sync
	+ Added read-only rootDn and password to LDAP settings screen
	+ Don't allow empty first name in CGIs for user
	  creation/modification. Otherwise you can get LDAP errors.
	+ Operator typo fix in EBox::UsersAndGroup::User::_checkQuota
3.0.7
	+ Fixed LdapObject::get() for list context
	+ Decode utf8 attributes from LDAP at LdapObject::get()
	+ Removed unused method _utf8Attrs
	+ Integration with Disaster Recovery service
	+ Include /home as disk usage facility
	+ Fix enable quotas without rebooting when module is enabled.
	+ Users and groups cannot longer share names because it is incompatible
	  with AD accounts
	+ Use upstart to manage heimdal daemons
	+ Increase the maximum UID number to avoid problems with samba integration
	+ Fixed bug in group creation which on error could call a method
	  in a undefined value
	+ Do not stop openldap daemon when dumping database
	+ Generate kerberos AES keys to be compatible with active directory in
	  W2k8 or higher functional levels
	+ Fixed user quota edition in slave server
	+ Update user password also in samba ldap when changed from user corner
	+ Update 'cn' attribute in cloud-sync
3.0.6
	+ Set userPassword attribute when setting kerberos keys for user
	+ Fixed delGroup operation on cloud slave
	+ Include exception message when there is an error notifying a slave
	+ Fix enable quotas without rebooting when module is enabled
	+ Delete syncjournal files when slave is removed
3.0.5
	+ Fixed reinstall script to stop samba module, otherwise new slapd
	  cannot start because the port is taken
	+ Sync password changes made from cloud to any slave
	+ When syncing, do not update ldap of unchanged entries
3.0.4
	+ Added missing use of UnwillingToPerform exception
	+ New methods on LdapUserBase (preAddUser, preAddUserFailed, preAddGroup
	  and preAddGroupFailed) to notify observers
3.0.3
	+ Setup Cloud slave on first save changes
	+ Synchronize uidNumber in master-slave
	+ Check master's REALM when adding a new slave
	+ Fixed some errors on RESTClient after API change
	+ Updated REST journaling behavior
	+ Do not show unavailable options in master select
	+ Added new EBox::Users::newUserUidNumber() function
	+ Added check to assure that a no-ldap user has the same uid than
	  a new user
	+ Implement SysInfo::Observer to disallow host domain changes after the
	  kerberos realm has been initialized, and to update the LDAP base DN
	  if module is not yet configured
	+ Added LDAP index for ou attribute
	+ Always write slave-sync script
	+ Increase default quota value to 500MB
3.0.2
	+ Added clearCache() to LdapObject and force reload of krb5Keys
	+ Do not allow user corner password change on slaves
3.0.1
	+ Do not notify samba about users created while restoring backup. Samba
	  will restore its users from its own LDB backup.
3.0
	+ Write NSS config on enableService, modules depending on users may require
	  uid/gid numbers from LDAP
	+ Filter special kerberos and samba users out from the users list
	+ Added dns as restore depend
	+ Reviewed registration strings
2.3.17
	+ Do not translate the service principal names to upper case
	+ Set LDAP service as denined by default for internal networks
	+ Set the managed domain as read only as well as records
2.3.16
	+ Fixed PAM when kerberos is enabled
	+ Fixed addUser operation on slaves
	+ Catch exceptions thrown by notified modules adding LDAP users and groups
	  to rollback the operation and delete the object added prior to notification.
2.3.15
	+ Fixed password change at user corner
	+ Change KDC port to 8880 to preserve the classic default for user corner
2.3.14
	+ Ignore the LDAP error 'no attributes to update' on save
	+ Instantiate users by uid and groups by gid
	+ Change kerberos ports from 88/464 to 8888/8464. This avoid conflicts
	  and management logic of the heimdal daemons. Kerberos records are added
	  with lower priority over samba ones.
	+ Respect the optionality of the 'salt' field inside the kerberos keys
	  in the 'setKerberosKeys' funcion of the User class.
	+ Do not remove service principals when samba is enabled/disabled. Samba
	  will import the keys
	+ Add method to set the user kerberos keys
	+ Stop samba daemon if module is disabled to ensure that port 88 is free
	+ Initialize kerberos realm in lowercase to match the host domain
	+ User template account default options not longer shown in slave servers
	+ Added users filter by OU
2.3.13
	+ Better password policies for LDAP backend
	+ Added user synchronization with Zentyal Cloud
	+ Removed deprecated conf keys (password hashes selection)
	+ Sync kerberos hashes on master-slave
	+ Resolve slave hostname during registering
	+ Fixed framework changes related regression getting redis keys directly
2.3.12
	+ Ask for the host domain in the wizard instead of the old mode selector
	+ Fixed user name validation
2.3.11
	+ Remove deprecated reference to AD Sync in wizard
	+ Check to make sure that quota has been really assigned logs an error
	  instead of raising an exeception, because some file systems does not
	  support quotas
	+ Adapt lastUid and lastGid to the new API and make them compatible
	  with multiple OUs
2.3.10
	+ Use DataForm::ReadOnly::_content instead of acquirers in LdapInfo
	+ Delete obsolete daemons and attributes regarding old replication
	+ Better error control in _loadACLDirectory
	+ Adapted to new Model management framework
	+ Adapted Password type to new framework
	+ Added NTP as enable dependency
2.3.9
	+ Heimdal Kerberos integration for SSO features
	+ Better validation of user names and groups names. Better message
	  when this validation fails
	+ Added user() and group methods() to EBox::Users
	+ Added quota limit check
	+ Added backup domain for /home
	+ Adapted ldapvi to changes in port
	+ Setup master method can now take a custom password
2.3.8
	+ Restart apache after changing master configuration
	+ Removed all files + code cleaning
	+ Disable user editing in slaves
2.3.7
	+ New modifications() method to allow retrieving modifications made to
	  the LDAP object in the last call to 'save'
	+ Create users without password and set it after that, needed for samba4
	+ Removed auth_type warnings
2.3.6
	+ Use the new unified tableBody.mas instead of tableBodyWithoutActions.mas
2.3.5
	+ Packaging fixes for precise
2.3.4
	+ Updated Standard-Versions to 3.9.2
2.3.3
	+ New master-slave architecture
	+ Image in initial configuration wizard is shown again
2.3.2
	+ Added printableName to service and modified description
	+ Fixed executable permissions in src/scripts
	+ Added checks for small business subscription
	+ Bugfix: lastGid method was calling MINUID and SYSMINUID
	+ Reload nscd before trying to init users and groups
2.3.1
	+ Use Digest::SHA instead of Digest::SHA1 and remove libdigest-sha1-perl
	  dependency which no longer exists on precise
2.3
	+ Commented unused code in cleanUser method
	+ Replaced autotools with zbuildtools
2.2.5
	+ Bugfix: ad-sync can now populate groups with more than 1500 users
	+ Bugfix: do not allow adsync passwords longer than 16 chars to avoid
	  crash in pwdsync-server that keeps respawning
	+ Bugfix: mark apache as changed in enableActions to avoid problems adding
	  users before the new nsswitch conf is available for apache, also do not
	  allow to add users if module is not really enabled after save changes
	+ Make sure the default DN does not contains invalid characters
	+ Do not allow malformed LDAP DNs in Mode
2.2.4
	+ Make LDAP ready after enableActions restarting the service to
	  avoid problems when adding users or groups
	+ Fixed corruption when adding ldap attributes
	+ Also disable apparmor in ad-sync mode
	+ Renamed default adsync username from eboxadsync to adsyncuser
2.2.3
	+ Adapt pwdsync user and password offsets to the new hook implementation
	+ Always ignore ForeignSecurityPrincipals accounts in ad-sync
	+ Added more debug messages and improved existing ones in ad-sync
	+ Avoid warnings trying to get userPrincipalName in ad-sync
	+ Skip machine accounts in ad-sync
	+ Use paged queries in ad-sync
	+ Allow to specify custom DN to bind to Windows Server in ad-sync
	+ Ingore empty users in ad-sync
2.2.2
	+ Fixed validation of secret key length in ADSync Options model
	+ Removed useless validation of AD username in ADSync Options model
	+ Show different error when adding users from Windows with invalid chars
	+ Fixed bug managing slapd on ad-sync
2.2.1
	+ Do not enable ADSync to avoid launching daemon before configuration
	+ Also manage slapd daemon on ad-sync setups
	+ Avoid slave connection to incompatible masters
	+ Added quota change form on slaves
	+ Allowed '\' character in ad-sync username
2.1.14
	+ Fixed regression in usercorner link
2.1.13
	+ Moved apache soap configuration from setConf to enableActions
	+ Init slave users on enable (now home directories are created)
	+ Create LDAP indexes during slave enable
2.1.12
	+ Users::lastUid() now takes also into account non-ldap users
	+ Stop old ldap daemons in reinstall script, needed before changing mode
2.1.11
	+ Use a safer mode() implementation to avoid recursions with ModelManager
2.1.10
	+ Start slapd daemon when a module fails to connect
	+ Help in wizard is show again if no custom_prefix defined
2.1.9
	+ Hide help with link in wizard if custom_prefix defined
	+ Removed /zentyal prefix from URLs
	+ Disable autocompletion in user form
	+ Avoid duplicated restart during postinst
2.1.8
	+ Include quota schema in slaves LDAP (fixes replication)
	+ Do not stop slapd daemons after slave enable
	+ Fixed users and groups retrieval if module is disabled
	+ Manage slapd daemon in master mode
	+ Make the optional 'comment' field to also appear as optional on the UI
	+ Ignore users also in pwdsync-server, not only in the ad-sync script
2.1.7
	+ Set submenu items order for integration with the User Corner menu
	+ Avoid undefined dn warning
2.1.6
	+ Fix adsync mode check for zentyal-users cronjob
	+ Removed bad default value for adsync_dn option
	+ Update wizard pages with new order option
	+ Use Unix socket for LDAP connections on standalone and slave without PAM
2.1.5
	+ Manage zentyal-users cronjob with configuration keys for sync times
	  instead of debian/lucid/zentyal-users.cron.d and src/scripts/ad-sync.cron
	+ Configuration key to not to create homes (usefull on LDAP master servers)
	+ New ad-sync-info to show info of ADsync configuration
	+ Allow multiple BDC for ADsync mode with adsync_bdc confkey
	+ Add ADsync service by default and move port value to a confkey
	+ userInfo() tolerates missing quota LDAP attribute
	+ Added captiveportal to the list of modules in the reinstall script
2.1.4
	+ Moved redis_port_usercorner key to usercorner.conf in zentyal-usercorner
	+ Move users/conf/user-eboxlog.conf to usercorner/conf/usercorner-log.conf
2.1.3
	+ Fixed issues with html html attributes quotation
	+ Allow to specify a base DN to bind to AD
	+ Add locking to slave-sync to avoid spawn multiple instances in the
	  event of not being able to connect to a slave
	+ Do not modify users and groups in AD sync if attributes are not changed
	+ Wipe ignored users in AD sync
	+ Allow contacts synchronization in AD sync
	+ New checks in AD sync to avoid warnings
	+ Added update package list command to reinstall script
2.1.2
	+ Non-editable user fields in slaves no longer appear as editable inputs
	+ Numeric 0 is accepted as value for LDAP users attributes
	+ Minor fixes in default quota from user template
	+ Fixed error when writing ad-sync cron file
	+ Do not allow to create users if their home directory already exists
2.1.1
	+ Quotas are now included in users module
	+ System users don't require password
	+ Fixed bug that allowed to create LDAP users whith the same name
	  than users with UID 0 (like root)
2.1
	+ Separate usercorner module to the new zentyal-usercorner package
	+ Remove zentyal- prefix from rejoin-slave and ldapvi scripts
	+ Move /usr/share/ebox-usersandgroups/ebox-usersandgroups/reinstall
	  to /usr/share/zentyal-users/reinstall
	+ Show enableActions for master also in ad-slave mode
	+ Deleted obsolete migrations and use new initialSetup method
	+ Added locks to prevent overlapping in ad-sync script
	+ Fix slave failed operation string on slave hostname
	+ Replace /etc/ebox/80users.conf with /etc/zentyal/users.conf
	+ Added indexes for common LDAP attributes
	+ Replace /var/log/ebox-usercorner with /var/log/zentyal-usercorner
2.0.10
	+ Now the AD synchronization can be disabled at any moment and a
	  server with AD-slave mode can be master for other Zentyal slaves
	+ New /etc/ebox/ad-sync_ignore.users and ad-sync_ignore.groups files
	  to ignore users and groups in the AD synchronization process
	+ Improved zentyal-ldapvi script that works on slave servers
	+ Creates the default group if not exists during restore
	+ Added restore backup precheck to assure there are not conflicts between
	  system users and Zentyal LDAP users (currently only works for masters)
2.0.9
	+ Make sure to create the base directory for user homes before create them
	+ Reconnect to LDAP on backup restore
	+ Better log messages
	+ Save configuration files during restore
	+ Catch possible SIGPIPE on LDAP reconnect
2.0.8
	+ Fix Samba PDC on slaves
	+ Check for incompatibility between Samba PDC and PAM on slaves
	+ Optimize slave-sync script if there are no pending operations
	+ Remove useless call to mode() on slave-sync script (faster now)
	+ Replica LDAP listens in all interfaces
2.0.7
	+ Added index add mechanism to LdapModule
	+ Fixed NSS DN config in masters
2.0.6
	+ Added zentyal-rejoin-slave to rejoin a slave to its master
	+ Fixed NSS/PAM in slave machines
2.0.5
	+ Removed wrong hooks implementation
2.0.4
	+ Fixed infinite recursion when setting up some models on slave servers
	+ Added support for addUser/delUser hooks
2.0.3
	+ Allow LDAP users and groups up to 128 characters
	+ Show precondition message for user corner on slave servers
	+ Unconfigure ftp and zarafa in reinstall script
	+ Do not show adsync debug messages if debug is disabled in config
	+ Allow more than one dot in usernames
2.0.2
	+ Fixed master/slave synchronization issues
	+ Remove userjournal dir when removing a slave
	+ Added lock during module enable to avoid initialization problems
	+ Fixed AD slave synchronization task
2.0.1
	+ Fixed incorrect LDAP binding in some cases
2.0
	+ Fixed user journal dir creation on master
	+ Fixed failed login error on user corner
	+ Default login_shell under PAM Settings UI instead of 80users.conf
	+ Replaced /bin/false with /usr/sbin/nologin as default shell
1.5.10
	+ Some refactorizations centered in safer LDAP connections and defensive
	  code
1.5.9
	+ More info link added in wizard
1.5.8
	+ Zentyal rebrand
1.5.7
	+ Removed NSS in slave configurations
	+ Nasty bug page replaced by the new eBox error page
1.5.6
	+ Fixed user corner access problems with redis server
1.5.5
	+ LDAP master creation optimized and less error-prone
1.5.4
	+ Bug fix: adding a user name with spaces no longer fails
1.5.3
	+ Move NSS from ebox-samba to ebox-usersandgroups
	+ Home directories are under /home now
	+ New options to configure shell and home directory umask
	+ New setup wizard
1.5.2
	+ Bug fix: fixed dbus init for usercorner
1.5.1
	+ Bug fix: fixed nasty bug with the last version of openldap in lucid
	+ Bug fix: do not call processDir if there are no slaves in slave-sync
	+ Bug fix: ebox-usersandgroups-reinstall now unconfigures all ldap modules
	+ Bug fix: updateSchema() returns unless the schema to update is
	  available
	+ Bug fix: Set proper owner and permissions when updating a schema
	+ Bug fix: some problems with the AD synchronization solved
	+ Bug fix: userscorner title icon
	+ Bug fix: addUser() now checks if the user already exists as a
	  system user
	+ Removed deprecated executable 'import-from-ldif'
	+ Bug fix: addUser() now checks for password argument
	+ Bug fix: when restoring we use the new users DN to init users
1.5
	+ Bug fix: don't try to contact slaves from within a slave when groups
	  are updated
	+ Use built-in EBox::ThirdParty::Apache2::AuthCookie
1.4.2
	+ Bug fix: fix wrong migration number
1.4.1
	+ Bug fix: surround LDAP migration with a try/catch to make sure the rest
	  it is run
	+ Bug fix: do not allow \w with localized characters as LDAP schema does not
	  allow them for home directory attribute. (Closes #1713)
1.4
	+ Allow the master to pass extra parameters in SOAP calls to slaves
1.3.17
	+ Bug fix: Set style for login page in user corner
1.3.16
	+ Bug fix: keep menu open on LDAP Info
1.3.15
	+ Add support for ldaps
	+ Add support for slaves running Apache in ports different than 443
	+ Allow to remove slaves from slave list
	+ Added ebox-usersandgroups-reinstall to easily reset the LDAP mode
	+ Bug fix: issue with user deletion in French (Closes #1651)
	+ Bug fix: anonymous connection for getting DN is retried several
	  times, this fixes a bug when restoring configuration backup
1.3.14
	+ Synchronize all the users from the AD and not only from CN=Users
	+ Add operation name and username on updateGroup
	+ Add slave notification for group modify and delete
	+ Change button order to "Add" and "Add and Edit" in Add User
	  template. If users press return in the form it adds a new user
	  and stays on the same page.
1.3.13
	+ Usability enhancements: (Closes #1649)
		* Create a unique Users And Group Folder
		* Unify Add User/Edit User in a single page
		* Unify Add Group/Edit Group in a single page
		* Two buttons: "Add and Edit" and "Add"
		* Add breadcrumbs
	+ Add UserTemplate composite to configure default options that are used when
	  a new user is created
	+ Add defaultUserModel to LdapUserBase.pm
	+ Specify folder for SlaveInfo
	+ Add menu entry with information about LDAP including password
	+ Change enableActions to use the new LDAP default structure from Karmic
1.3.12
	+ Add EBox::Ldap::lastModificationTime to know when the master LDAP
	  database was modified for the last time
	+ Index uid and memberUid to avoid some warnings and improve performance,
	  plus remove some old code and fix some broken one in that part of the code
	+ Bugfix: disable edition of users and groups in ad-slave mode
	+ Don't allow modification of ldap password in Mode model if
	  it has been autogenerated by the eBox installer
	+ Add page title
	+ Separate the Windows AD options in a different model
	+ Fixed the warning of "Edit User" when there are no users in a slave
	+ Remove 'optional' from remote in Mode and also useless validateRow
1.3.10
	+ Use disableApparmorProfile from EBox::Module::Service twice.
	  First in enableActions. And also in setConf to avoid issues
	  if apparmor is installed after users is enabled.
1.3.9
	+ Bugfix: return empty array in usedFiles if it's not master mode
1.3.8
	+ Bugfix: fixed wrong disable of fields in selecting ad-slave in Mode model
1.3.7
	+ Synchronization with Windows Active Directory (#1443)
1.3.6
	+ Use anonymous bind to fetch dn
1.3.5
	+ Disable slapd apparmor profile in enableActions
	+ Reload nscd when adding users and groups
	+ Bugfix: backup bug report now works again
	+ Bugfix: slave-sync does not try to real journal dir when not
	  configured or in slave mode. Journal dir created on
	  master's setup.
1.3.0
	+ eBox LDAP architecture now supports a master-slave configuration
	+ bugfix: Update usercorner service when there is a change on the port number
1.1.30
	+ Added widget to manage group belonging from Edit User page
	+ Fixed backup/restore problem with paswords and given/last names
	+ Changed the way users are stored in LDAP, added givenName in addition
	  to sn, now cn=givenName+sn instead of cn=uid, this fixes a
	  incompatibility bug with eGroupware
	+ In the Edit User interface now Name and Last name are separate
	fields
	+ Usercorner web server certificate can be changed via the CA module
1.1.20
	+ New release
1.1.10
	+ Make slapd listen only on 127.0.0.1
1.1
	+ Added bind v2 compability needed by squid auth, slapd conf
	  regenerated and daemon restarted in postinst to commit possibles
	  changes in configuration
	+ Added group model
	+ Use the new ids() and row() API to optimize the management of hundreds of
	users
	+ Allow dashes in user and group names
	+ Initial release of UserCorner which allow users to change their password
	+ Store multiple password hashes and scrap clear text passwords
0.12.100
	+ Restore backup is more robust: inexistent users in a group are
	  ignored
	+ Make and restore backup more robust: removed slapd.conf
	  parameters in both slapadd and slapcat invokations, so we can use
	  the module with sldap with configuration in the directory itself
0.12.99
	+ New release
0.12.1
	+ Bugfix: Remove eBox system users when restoring backup. This solves
	  an issue restoring backups from 0.12
0.12
	+ Use the new EBox::Model::Row api
	+ Check if there is any added user and show a message
	  in case there isn't any.
	+ Restore users reading from ldiff and adding them through
	  eBox API
	+ Set password-hash in slapd.conf to make password changes from samba sync
	  the user password
0.11.101
	+ New release
0.11.100
	+ onInstall() functionality moved to migration script
	+ Fixed several typos
0.11.99
	+ Remove use of Apache::Singleton
0.11.3
	+ Check used uid's on every posixAccount object under dc=ebox,
	  instead of only under ou=Users,dc=ebox. This solves nasty issues
	  with Samba PDC when adding machines and creating users with
	  repeated uid
0.11.2
	+ Do not generate a new LDAP password if it already exists
0.11.1
	+ Fix issue with module naming which prevented backups from being
	restored
0.11
	+ Initial Ubuntu packaging
	+ bugfix. fix issue with module naming which prevented backups from being
	  restored
0.10.99
	+ Create pseudo-model to use the users table with Ajax
0.10
	+ Allow dots in user names
0.9.100
	+ New release
0.9.99
	+ Bugfix in EBox::Ldap
0.9.3
	+ New release
0.9.2
	+ New release
0.9.1
	+ Make OpenLDAP listen on internal interfaces
0.9
	+ Added Polish translation
	+ Added Aragonese translation
	+ Added Dutch translation
	+ Added German translation
0.8.99
	+ New release
0.8.1
	+ Minor workaround. Create slapd run directory in case it does not
	  exist
0.8
	+ Fix message
0.7.99
	+ Add extended backup support for LDAP
	+ Performance tuning to slapd
	+ Some minor code improvements
	+ Quota now allows unlimited space and i-nodes number
0.7.1
	+ Add delObjectclass (useful for ldap clean actions)
	+ Detect and recover when ldap connection is broken (#25)
	+ Make EBox::Ldap a singleton class
	+ Initial factoring
	+ Use of ebox-sudoers-friendly
0.7
	+ New public release
0.6
	+ Move to client
	+ API documented using naturaldocs
	+ Update install
	+ Update debian scripts
	+ Use new syntax to define ACLs for ldap
	+ Add function to create system users
	+ Move ldap db under ebox directory
0.5.2
	+ Fix some packaging issues
0.5.1
	+ Convert module to new menu system
0.5
	+ Initial release<|MERGE_RESOLUTION|>--- conflicted
+++ resolved
@@ -1,5 +1,5 @@
 HEAD
-<<<<<<< HEAD
+	+ Fixed cloud sync setup when user number is unlimited
 	+ Fixed error in server master form when checking if
 	  controls are editable
 	+ Added a way to retrieve a group by its dn.
@@ -10,10 +10,6 @@
 	+ Added support for external Active Directory authorization
 3.1.3
 	+ Renamed namespace from UsersAndGroups to Users
-=======
-	+ Fixed cloud sync setup when user number is unlimited
-3.0.21
->>>>>>> 4cc1df6f
 	+ Fixed maximum users check when not using cloud sync
 3.1.2
 	+ Remove deprecated backup domain methods
