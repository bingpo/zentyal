--- conflicted
+++ resolved
@@ -1,9 +1,6 @@
 HEAD
-<<<<<<< HEAD
 	+ Fixed user creation to make all users belong to __USERS__ group
-=======
 	+ Do not crash when deleting a group if LDB object does not exist
->>>>>>> 9124c42e
 	+ Do not try to migrate from 3.0 if module is not configured
 	+ Override daemons when migrating from 3.0
 3.1.9
