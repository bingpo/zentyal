HEAD
<<<<<<< HEAD
	+ Replaced package breaks parameter with dependencie statement
=======
	+ Added foldable user and group add-ons to dialogs
>>>>>>> db7ca70b
	+ Fixed error in the baseName() method for an Ldap Object
	+ Fixed bug which make delete group dialog to show errors when
	  there was warnings
	+ Added a way to use Net::LDAP mock object for unit testing.
	+ Fixed cloud sync setup when user number is unlimited
	+ Fixed error in server master form when checking if
	  controls are editable
	+ Added a way to retrieve a group by its dn.
	+ New TreeView to manage users, groups and OUs
	+ Configuration key multiple_ous removed as this is now enabled by default
	+ Renamed namespace from UsersAndGroups to Users
	+ Added support for Contacts handling.
	+ Added support for external Active Directory authorization
3.1.3
	+ Renamed namespace from UsersAndGroups to Users
	+ Fixed maximum users check when not using cloud sync
3.1.2
	+ Remove deprecated backup domain methods
	+ Fixed password change in user corner when using samba
	+ Changed reload action to force-reload for nscd init.d daemon
3.1.1
	+ Fixed error message when trying to add a user above the edition maximum
	+ Migrated SOAP services to use Nginx for SSL.
3.1
	+ Updated to reflect the Apache -> WebAdmin rename.
	+ Removed 3.0.X migration code
	+ Added Pre-Depends on slapd to avoid problems with upgrades
	+ Depend on zentyal-core 3.1
3.0.18
	+ Check for already existent service principals before create them.
	  Required because squid and zarafa share the HTTP SPN
3.0.17
	+ Migration to remove leftover need_reprovision key in redis ro
	+ Retrieve global instance correctly in UsersSync
3.0.16
	+ Assure that we don't have a phantom need_reprovision key in
	  read-only tree
	+ Check for maximum number of users depending on the edition
	+ More frequent polling in EBox::Ldap::safeConnect() and
	  more explicit error when it fails
3.0.15
	+ Always mark as changed if it needs LDAP reprovision
	+ Fixed member removal operation for groups
3.0.14
	+ Tentative workaround against home directory chown bug
	+ Slave setup refactored to reuse common code with reprovision
	+ Reprovision LDAP for all LDAP based modules
	+ Don't try to update samba password in user corner when samba is
	  not configured
	+ Add operation arguments on LDAP error whenever is possible
	+ EBox::Users::User::create() allows now an internal attribute
	+ Users marked as internal are not displayed on the interface
	+ New realUsers() method to filter only non-internal ones
3.0.13
	+ Search in user table now is standard instead of filter only for uid
	+ A bit more explicit text for EBox::Exceptions::LDAP
	+ Reload nscd also when creating new groups
3.0.12
	+ Fixed typo in exception class name in EBox::Ldap
	+ Added missing use statement in EBox::Users and
	  EBox::Users::LDAPObject classes
3.0.11
	+ Dont loop through the group members when adding/removing members
	+ Added EBox::Exceptions::LDAP
	+ Allow unsafe characters in commentary field
	+ Better check for the incompatibility of Samba with master/slave
	+ Fix modules extending LdapUserBase not notified modifying groups
	+ Allow domain name change in System -> General reprovisioning LDAP db
	+ Depend on dns module to fix save changes order during reprovision
3.0.10
	+ Use less costly LDAP operations when adding or removing members
	  from a group
	+ Added EBox:Users::LdapObject::deleteValues method
	+ Faster custom row id filter for Users model
	+ Forbid user synchronization with other zentyals if samba is provisioned
	+ Display users groups in slave mode
	+ Avoided hang when the local host is wrongly used as master slave
	+ Ldap modules should do a slaveSetup when slave mode enabled
3.0.9
	+ Stop heimdal daemons on enableActions
	+ Fixed alphabetical order in listing of users and groups
3.0.8
	+ Filter in users table no longer matches LDAP dn
	+ Recover better of no-usercorner journal error in slave-sync
	+ Added read-only rootDn and password to LDAP settings screen
	+ Don't allow empty first name in CGIs for user
	  creation/modification. Otherwise you can get LDAP errors.
	+ Operator typo fix in EBox::UsersAndGroup::User::_checkQuota
3.0.7
	+ Fixed LdapObject::get() for list context
	+ Decode utf8 attributes from LDAP at LdapObject::get()
	+ Removed unused method _utf8Attrs
	+ Integration with Disaster Recovery service
	+ Include /home as disk usage facility
	+ Fix enable quotas without rebooting when module is enabled.
	+ Users and groups cannot longer share names because it is incompatible
	  with AD accounts
	+ Use upstart to manage heimdal daemons
	+ Increase the maximum UID number to avoid problems with samba integration
	+ Fixed bug in group creation which on error could call a method
	  in a undefined value
	+ Do not stop openldap daemon when dumping database
	+ Generate kerberos AES keys to be compatible with active directory in
	  W2k8 or higher functional levels
	+ Fixed user quota edition in slave server
	+ Update user password also in samba ldap when changed from user corner
	+ Update 'cn' attribute in cloud-sync
3.0.6
	+ Set userPassword attribute when setting kerberos keys for user
	+ Fixed delGroup operation on cloud slave
	+ Include exception message when there is an error notifying a slave
	+ Fix enable quotas without rebooting when module is enabled
	+ Delete syncjournal files when slave is removed
3.0.5
	+ Fixed reinstall script to stop samba module, otherwise new slapd
	  cannot start because the port is taken
	+ Sync password changes made from cloud to any slave
	+ When syncing, do not update ldap of unchanged entries
3.0.4
	+ Added missing use of UnwillingToPerform exception
	+ New methods on LdapUserBase (preAddUser, preAddUserFailed, preAddGroup
	  and preAddGroupFailed) to notify observers
3.0.3
	+ Setup Cloud slave on first save changes
	+ Synchronize uidNumber in master-slave
	+ Check master's REALM when adding a new slave
	+ Fixed some errors on RESTClient after API change
	+ Updated REST journaling behavior
	+ Do not show unavailable options in master select
	+ Added new EBox::Users::newUserUidNumber() function
	+ Added check to assure that a no-ldap user has the same uid than
	  a new user
	+ Implement SysInfo::Observer to disallow host domain changes after the
	  kerberos realm has been initialized, and to update the LDAP base DN
	  if module is not yet configured
	+ Added LDAP index for ou attribute
	+ Always write slave-sync script
	+ Increase default quota value to 500MB
3.0.2
	+ Added clearCache() to LdapObject and force reload of krb5Keys
	+ Do not allow user corner password change on slaves
3.0.1
	+ Do not notify samba about users created while restoring backup. Samba
	  will restore its users from its own LDB backup.
3.0
	+ Write NSS config on enableService, modules depending on users may require
	  uid/gid numbers from LDAP
	+ Filter special kerberos and samba users out from the users list
	+ Added dns as restore depend
	+ Reviewed registration strings
2.3.17
	+ Do not translate the service principal names to upper case
	+ Set LDAP service as denined by default for internal networks
	+ Set the managed domain as read only as well as records
2.3.16
	+ Fixed PAM when kerberos is enabled
	+ Fixed addUser operation on slaves
	+ Catch exceptions thrown by notified modules adding LDAP users and groups
	  to rollback the operation and delete the object added prior to notification.
2.3.15
	+ Fixed password change at user corner
	+ Change KDC port to 8880 to preserve the classic default for user corner
2.3.14
	+ Ignore the LDAP error 'no attributes to update' on save
	+ Instantiate users by uid and groups by gid
	+ Change kerberos ports from 88/464 to 8888/8464. This avoid conflicts
	  and management logic of the heimdal daemons. Kerberos records are added
	  with lower priority over samba ones.
	+ Respect the optionality of the 'salt' field inside the kerberos keys
	  in the 'setKerberosKeys' funcion of the User class.
	+ Do not remove service principals when samba is enabled/disabled. Samba
	  will import the keys
	+ Add method to set the user kerberos keys
	+ Stop samba daemon if module is disabled to ensure that port 88 is free
	+ Initialize kerberos realm in lowercase to match the host domain
	+ User template account default options not longer shown in slave servers
	+ Added users filter by OU
2.3.13
	+ Better password policies for LDAP backend
	+ Added user synchronization with Zentyal Cloud
	+ Removed deprecated conf keys (password hashes selection)
	+ Sync kerberos hashes on master-slave
	+ Resolve slave hostname during registering
	+ Fixed framework changes related regression getting redis keys directly
2.3.12
	+ Ask for the host domain in the wizard instead of the old mode selector
	+ Fixed user name validation
2.3.11
	+ Remove deprecated reference to AD Sync in wizard
	+ Check to make sure that quota has been really assigned logs an error
	  instead of raising an exeception, because some file systems does not
	  support quotas
	+ Adapt lastUid and lastGid to the new API and make them compatible
	  with multiple OUs
2.3.10
	+ Use DataForm::ReadOnly::_content instead of acquirers in LdapInfo
	+ Delete obsolete daemons and attributes regarding old replication
	+ Better error control in _loadACLDirectory
	+ Adapted to new Model management framework
	+ Adapted Password type to new framework
	+ Added NTP as enable dependency
2.3.9
	+ Heimdal Kerberos integration for SSO features
	+ Better validation of user names and groups names. Better message
	  when this validation fails
	+ Added user() and group methods() to EBox::Users
	+ Added quota limit check
	+ Added backup domain for /home
	+ Adapted ldapvi to changes in port
	+ Setup master method can now take a custom password
2.3.8
	+ Restart apache after changing master configuration
	+ Removed all files + code cleaning
	+ Disable user editing in slaves
2.3.7
	+ New modifications() method to allow retrieving modifications made to
	  the LDAP object in the last call to 'save'
	+ Create users without password and set it after that, needed for samba4
	+ Removed auth_type warnings
2.3.6
	+ Use the new unified tableBody.mas instead of tableBodyWithoutActions.mas
2.3.5
	+ Packaging fixes for precise
2.3.4
	+ Updated Standard-Versions to 3.9.2
2.3.3
	+ New master-slave architecture
	+ Image in initial configuration wizard is shown again
2.3.2
	+ Added printableName to service and modified description
	+ Fixed executable permissions in src/scripts
	+ Added checks for small business subscription
	+ Bugfix: lastGid method was calling MINUID and SYSMINUID
	+ Reload nscd before trying to init users and groups
2.3.1
	+ Use Digest::SHA instead of Digest::SHA1 and remove libdigest-sha1-perl
	  dependency which no longer exists on precise
2.3
	+ Commented unused code in cleanUser method
	+ Replaced autotools with zbuildtools
2.2.5
	+ Bugfix: ad-sync can now populate groups with more than 1500 users
	+ Bugfix: do not allow adsync passwords longer than 16 chars to avoid
	  crash in pwdsync-server that keeps respawning
	+ Bugfix: mark apache as changed in enableActions to avoid problems adding
	  users before the new nsswitch conf is available for apache, also do not
	  allow to add users if module is not really enabled after save changes
	+ Make sure the default DN does not contains invalid characters
	+ Do not allow malformed LDAP DNs in Mode
2.2.4
	+ Make LDAP ready after enableActions restarting the service to
	  avoid problems when adding users or groups
	+ Fixed corruption when adding ldap attributes
	+ Also disable apparmor in ad-sync mode
	+ Renamed default adsync username from eboxadsync to adsyncuser
2.2.3
	+ Adapt pwdsync user and password offsets to the new hook implementation
	+ Always ignore ForeignSecurityPrincipals accounts in ad-sync
	+ Added more debug messages and improved existing ones in ad-sync
	+ Avoid warnings trying to get userPrincipalName in ad-sync
	+ Skip machine accounts in ad-sync
	+ Use paged queries in ad-sync
	+ Allow to specify custom DN to bind to Windows Server in ad-sync
	+ Ingore empty users in ad-sync
2.2.2
	+ Fixed validation of secret key length in ADSync Options model
	+ Removed useless validation of AD username in ADSync Options model
	+ Show different error when adding users from Windows with invalid chars
	+ Fixed bug managing slapd on ad-sync
2.2.1
	+ Do not enable ADSync to avoid launching daemon before configuration
	+ Also manage slapd daemon on ad-sync setups
	+ Avoid slave connection to incompatible masters
	+ Added quota change form on slaves
	+ Allowed '\' character in ad-sync username
2.1.14
	+ Fixed regression in usercorner link
2.1.13
	+ Moved apache soap configuration from setConf to enableActions
	+ Init slave users on enable (now home directories are created)
	+ Create LDAP indexes during slave enable
2.1.12
	+ Users::lastUid() now takes also into account non-ldap users
	+ Stop old ldap daemons in reinstall script, needed before changing mode
2.1.11
	+ Use a safer mode() implementation to avoid recursions with ModelManager
2.1.10
	+ Start slapd daemon when a module fails to connect
	+ Help in wizard is show again if no custom_prefix defined
2.1.9
	+ Hide help with link in wizard if custom_prefix defined
	+ Removed /zentyal prefix from URLs
	+ Disable autocompletion in user form
	+ Avoid duplicated restart during postinst
2.1.8
	+ Include quota schema in slaves LDAP (fixes replication)
	+ Do not stop slapd daemons after slave enable
	+ Fixed users and groups retrieval if module is disabled
	+ Manage slapd daemon in master mode
	+ Make the optional 'comment' field to also appear as optional on the UI
	+ Ignore users also in pwdsync-server, not only in the ad-sync script
2.1.7
	+ Set submenu items order for integration with the User Corner menu
	+ Avoid undefined dn warning
2.1.6
	+ Fix adsync mode check for zentyal-users cronjob
	+ Removed bad default value for adsync_dn option
	+ Update wizard pages with new order option
	+ Use Unix socket for LDAP connections on standalone and slave without PAM
2.1.5
	+ Manage zentyal-users cronjob with configuration keys for sync times
	  instead of debian/lucid/zentyal-users.cron.d and src/scripts/ad-sync.cron
	+ Configuration key to not to create homes (usefull on LDAP master servers)
	+ New ad-sync-info to show info of ADsync configuration
	+ Allow multiple BDC for ADsync mode with adsync_bdc confkey
	+ Add ADsync service by default and move port value to a confkey
	+ userInfo() tolerates missing quota LDAP attribute
	+ Added captiveportal to the list of modules in the reinstall script
2.1.4
	+ Moved redis_port_usercorner key to usercorner.conf in zentyal-usercorner
	+ Move users/conf/user-eboxlog.conf to usercorner/conf/usercorner-log.conf
2.1.3
	+ Fixed issues with html html attributes quotation
	+ Allow to specify a base DN to bind to AD
	+ Add locking to slave-sync to avoid spawn multiple instances in the
	  event of not being able to connect to a slave
	+ Do not modify users and groups in AD sync if attributes are not changed
	+ Wipe ignored users in AD sync
	+ Allow contacts synchronization in AD sync
	+ New checks in AD sync to avoid warnings
	+ Added update package list command to reinstall script
2.1.2
	+ Non-editable user fields in slaves no longer appear as editable inputs
	+ Numeric 0 is accepted as value for LDAP users attributes
	+ Minor fixes in default quota from user template
	+ Fixed error when writing ad-sync cron file
	+ Do not allow to create users if their home directory already exists
2.1.1
	+ Quotas are now included in users module
	+ System users don't require password
	+ Fixed bug that allowed to create LDAP users whith the same name
	  than users with UID 0 (like root)
2.1
	+ Separate usercorner module to the new zentyal-usercorner package
	+ Remove zentyal- prefix from rejoin-slave and ldapvi scripts
	+ Move /usr/share/ebox-usersandgroups/ebox-usersandgroups/reinstall
	  to /usr/share/zentyal-users/reinstall
	+ Show enableActions for master also in ad-slave mode
	+ Deleted obsolete migrations and use new initialSetup method
	+ Added locks to prevent overlapping in ad-sync script
	+ Fix slave failed operation string on slave hostname
	+ Replace /etc/ebox/80users.conf with /etc/zentyal/users.conf
	+ Added indexes for common LDAP attributes
	+ Replace /var/log/ebox-usercorner with /var/log/zentyal-usercorner
2.0.10
	+ Now the AD synchronization can be disabled at any moment and a
	  server with AD-slave mode can be master for other Zentyal slaves
	+ New /etc/ebox/ad-sync_ignore.users and ad-sync_ignore.groups files
	  to ignore users and groups in the AD synchronization process
	+ Improved zentyal-ldapvi script that works on slave servers
	+ Creates the default group if not exists during restore
	+ Added restore backup precheck to assure there are not conflicts between
	  system users and Zentyal LDAP users (currently only works for masters)
2.0.9
	+ Make sure to create the base directory for user homes before create them
	+ Reconnect to LDAP on backup restore
	+ Better log messages
	+ Save configuration files during restore
	+ Catch possible SIGPIPE on LDAP reconnect
2.0.8
	+ Fix Samba PDC on slaves
	+ Check for incompatibility between Samba PDC and PAM on slaves
	+ Optimize slave-sync script if there are no pending operations
	+ Remove useless call to mode() on slave-sync script (faster now)
	+ Replica LDAP listens in all interfaces
2.0.7
	+ Added index add mechanism to LdapModule
	+ Fixed NSS DN config in masters
2.0.6
	+ Added zentyal-rejoin-slave to rejoin a slave to its master
	+ Fixed NSS/PAM in slave machines
2.0.5
	+ Removed wrong hooks implementation
2.0.4
	+ Fixed infinite recursion when setting up some models on slave servers
	+ Added support for addUser/delUser hooks
2.0.3
	+ Allow LDAP users and groups up to 128 characters
	+ Show precondition message for user corner on slave servers
	+ Unconfigure ftp and zarafa in reinstall script
	+ Do not show adsync debug messages if debug is disabled in config
	+ Allow more than one dot in usernames
2.0.2
	+ Fixed master/slave synchronization issues
	+ Remove userjournal dir when removing a slave
	+ Added lock during module enable to avoid initialization problems
	+ Fixed AD slave synchronization task
2.0.1
	+ Fixed incorrect LDAP binding in some cases
2.0
	+ Fixed user journal dir creation on master
	+ Fixed failed login error on user corner
	+ Default login_shell under PAM Settings UI instead of 80users.conf
	+ Replaced /bin/false with /usr/sbin/nologin as default shell
1.5.10
	+ Some refactorizations centered in safer LDAP connections and defensive
	  code
1.5.9
	+ More info link added in wizard
1.5.8
	+ Zentyal rebrand
1.5.7
	+ Removed NSS in slave configurations
	+ Nasty bug page replaced by the new eBox error page
1.5.6
	+ Fixed user corner access problems with redis server
1.5.5
	+ LDAP master creation optimized and less error-prone
1.5.4
	+ Bug fix: adding a user name with spaces no longer fails
1.5.3
	+ Move NSS from ebox-samba to ebox-usersandgroups
	+ Home directories are under /home now
	+ New options to configure shell and home directory umask
	+ New setup wizard
1.5.2
	+ Bug fix: fixed dbus init for usercorner
1.5.1
	+ Bug fix: fixed nasty bug with the last version of openldap in lucid
	+ Bug fix: do not call processDir if there are no slaves in slave-sync
	+ Bug fix: ebox-usersandgroups-reinstall now unconfigures all ldap modules
	+ Bug fix: updateSchema() returns unless the schema to update is
	  available
	+ Bug fix: Set proper owner and permissions when updating a schema
	+ Bug fix: some problems with the AD synchronization solved
	+ Bug fix: userscorner title icon
	+ Bug fix: addUser() now checks if the user already exists as a
	  system user
	+ Removed deprecated executable 'import-from-ldif'
	+ Bug fix: addUser() now checks for password argument
	+ Bug fix: when restoring we use the new users DN to init users
1.5
	+ Bug fix: don't try to contact slaves from within a slave when groups
	  are updated
	+ Use built-in EBox::ThirdParty::Apache2::AuthCookie
1.4.2
	+ Bug fix: fix wrong migration number
1.4.1
	+ Bug fix: surround LDAP migration with a try/catch to make sure the rest
	  it is run
	+ Bug fix: do not allow \w with localized characters as LDAP schema does not
	  allow them for home directory attribute. (Closes #1713)
1.4
	+ Allow the master to pass extra parameters in SOAP calls to slaves
1.3.17
	+ Bug fix: Set style for login page in user corner
1.3.16
	+ Bug fix: keep menu open on LDAP Info
1.3.15
	+ Add support for ldaps
	+ Add support for slaves running Apache in ports different than 443
	+ Allow to remove slaves from slave list
	+ Added ebox-usersandgroups-reinstall to easily reset the LDAP mode
	+ Bug fix: issue with user deletion in French (Closes #1651)
	+ Bug fix: anonymous connection for getting DN is retried several
	  times, this fixes a bug when restoring configuration backup
1.3.14
	+ Synchronize all the users from the AD and not only from CN=Users
	+ Add operation name and username on updateGroup
	+ Add slave notification for group modify and delete
	+ Change button order to "Add" and "Add and Edit" in Add User
	  template. If users press return in the form it adds a new user
	  and stays on the same page.
1.3.13
	+ Usability enhancements: (Closes #1649)
		* Create a unique Users And Group Folder
		* Unify Add User/Edit User in a single page
		* Unify Add Group/Edit Group in a single page
		* Two buttons: "Add and Edit" and "Add"
		* Add breadcrumbs
	+ Add UserTemplate composite to configure default options that are used when
	  a new user is created
	+ Add defaultUserModel to LdapUserBase.pm
	+ Specify folder for SlaveInfo
	+ Add menu entry with information about LDAP including password
	+ Change enableActions to use the new LDAP default structure from Karmic
1.3.12
	+ Add EBox::Ldap::lastModificationTime to know when the master LDAP
	  database was modified for the last time
	+ Index uid and memberUid to avoid some warnings and improve performance,
	  plus remove some old code and fix some broken one in that part of the code
	+ Bugfix: disable edition of users and groups in ad-slave mode
	+ Don't allow modification of ldap password in Mode model if
	  it has been autogenerated by the eBox installer
	+ Add page title
	+ Separate the Windows AD options in a different model
	+ Fixed the warning of "Edit User" when there are no users in a slave
	+ Remove 'optional' from remote in Mode and also useless validateRow
1.3.10
	+ Use disableApparmorProfile from EBox::Module::Service twice.
	  First in enableActions. And also in setConf to avoid issues
	  if apparmor is installed after users is enabled.
1.3.9
	+ Bugfix: return empty array in usedFiles if it's not master mode
1.3.8
	+ Bugfix: fixed wrong disable of fields in selecting ad-slave in Mode model
1.3.7
	+ Synchronization with Windows Active Directory (#1443)
1.3.6
	+ Use anonymous bind to fetch dn
1.3.5
	+ Disable slapd apparmor profile in enableActions
	+ Reload nscd when adding users and groups
	+ Bugfix: backup bug report now works again
	+ Bugfix: slave-sync does not try to real journal dir when not
	  configured or in slave mode. Journal dir created on
	  master's setup.
1.3.0
	+ eBox LDAP architecture now supports a master-slave configuration
	+ bugfix: Update usercorner service when there is a change on the port number
1.1.30
	+ Added widget to manage group belonging from Edit User page
	+ Fixed backup/restore problem with paswords and given/last names
	+ Changed the way users are stored in LDAP, added givenName in addition
	  to sn, now cn=givenName+sn instead of cn=uid, this fixes a
	  incompatibility bug with eGroupware
	+ In the Edit User interface now Name and Last name are separate
	fields
	+ Usercorner web server certificate can be changed via the CA module
1.1.20
	+ New release
1.1.10
	+ Make slapd listen only on 127.0.0.1
1.1
	+ Added bind v2 compability needed by squid auth, slapd conf
	  regenerated and daemon restarted in postinst to commit possibles
	  changes in configuration
	+ Added group model
	+ Use the new ids() and row() API to optimize the management of hundreds of
	users
	+ Allow dashes in user and group names
	+ Initial release of UserCorner which allow users to change their password
	+ Store multiple password hashes and scrap clear text passwords
0.12.100
	+ Restore backup is more robust: inexistent users in a group are
	  ignored
	+ Make and restore backup more robust: removed slapd.conf
	  parameters in both slapadd and slapcat invokations, so we can use
	  the module with sldap with configuration in the directory itself
0.12.99
	+ New release
0.12.1
	+ Bugfix: Remove eBox system users when restoring backup. This solves
	  an issue restoring backups from 0.12
0.12
	+ Use the new EBox::Model::Row api
	+ Check if there is any added user and show a message
	  in case there isn't any.
	+ Restore users reading from ldiff and adding them through
	  eBox API
	+ Set password-hash in slapd.conf to make password changes from samba sync
	  the user password
0.11.101
	+ New release
0.11.100
	+ onInstall() functionality moved to migration script
	+ Fixed several typos
0.11.99
	+ Remove use of Apache::Singleton
0.11.3
	+ Check used uid's on every posixAccount object under dc=ebox,
	  instead of only under ou=Users,dc=ebox. This solves nasty issues
	  with Samba PDC when adding machines and creating users with
	  repeated uid
0.11.2
	+ Do not generate a new LDAP password if it already exists
0.11.1
	+ Fix issue with module naming which prevented backups from being
	restored
0.11
	+ Initial Ubuntu packaging
	+ bugfix. fix issue with module naming which prevented backups from being
	  restored
0.10.99
	+ Create pseudo-model to use the users table with Ajax
0.10
	+ Allow dots in user names
0.9.100
	+ New release
0.9.99
	+ Bugfix in EBox::Ldap
0.9.3
	+ New release
0.9.2
	+ New release
0.9.1
	+ Make OpenLDAP listen on internal interfaces
0.9
	+ Added Polish translation
	+ Added Aragonese translation
	+ Added Dutch translation
	+ Added German translation
0.8.99
	+ New release
0.8.1
	+ Minor workaround. Create slapd run directory in case it does not
	  exist
0.8
	+ Fix message
0.7.99
	+ Add extended backup support for LDAP
	+ Performance tuning to slapd
	+ Some minor code improvements
	+ Quota now allows unlimited space and i-nodes number
0.7.1
	+ Add delObjectclass (useful for ldap clean actions)
	+ Detect and recover when ldap connection is broken (#25)
	+ Make EBox::Ldap a singleton class
	+ Initial factoring
	+ Use of ebox-sudoers-friendly
0.7
	+ New public release
0.6
	+ Move to client
	+ API documented using naturaldocs
	+ Update install
	+ Update debian scripts
	+ Use new syntax to define ACLs for ldap
	+ Add function to create system users
	+ Move ldap db under ebox directory
0.5.2
	+ Fix some packaging issues
0.5.1
	+ Convert module to new menu system
0.5
	+ Initial release<|MERGE_RESOLUTION|>--- conflicted
+++ resolved
@@ -1,9 +1,6 @@
 HEAD
-<<<<<<< HEAD
-	+ Replaced package breaks parameter with dependencie statement
-=======
 	+ Added foldable user and group add-ons to dialogs
->>>>>>> db7ca70b
+	+ Replaced package breaks parameter with depends statement
 	+ Fixed error in the baseName() method for an Ldap Object
 	+ Fixed bug which make delete group dialog to show errors when
 	  there was warnings
