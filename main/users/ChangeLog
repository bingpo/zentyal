HEAD
<<<<<<< HEAD
	+ Better control for edit user quota
=======
	+ Fixed bug when altering mail address through the edit user form
	+ Better integration between mail addon and mail field
3.2.11
	+ Remove method canonicalName and use object DNs for greater performance
>>>>>>> 602b4ded
3.2.10
	+ Added and used checkMailNotInUse method
3.2.9
	+ Updated cloud sync to ignore any change done in cloud to internal users
	  or groups
	+ Fixed EBox::CloudSync::Slave to sync uid and gid numbers on user update
	  and added unit tests for it
	+ Added EBox::Users::Group::setInternal method
	+ Allow to use lazy flag with EBox::Users::User::setInternal
	+ Added unit tests for cloud sync code
3.2.8
	+ Check available IP addresses when enable module
	+ Added lock to cloud-sync script
	+ Better integration of edit groups for mail group aliases
	+ Update group icon when type of group changes
	+ Implement _preModifyUser on LdapUserBase
	+ Throw exceptions on EBox::USers::LdapObject::get when entry not exists
	+ Fixed regression in LDAP info page for external AD mode
3.2.7
	+ Print slave-sync output to zentyal.log instead of stdout
	+ Fixed excesive restrictive validation of external AD password in wizard
	+ Fixed 3.0 -> 3.2 migration when there are other modules extending LDAP
3.2.6
	+ Remove useless warning when deleting a user or group with offer 2013
	+ Show system but not internal groups in user edition form
	+ Allow unsafe characters for user and password in external AD mode.
	+ Fixed bug in external AD connection. Reuse already estabished
	  external AD connection.
	+ The "sub ous" return the OUs hierarquically ordered
	+ Check for defined uidNumber and gidNumber creating users and groups
3.2.5
	+ Revert useless chown workaround
	+ Wait for the services before ending the start daemon action to prevent
	  its usage before being ready
	+ Better error handling when the default group is not found
	+ Fixed distribution group edition
3.2.4
	+ Add error, errorText and errorDescription methods to
	  EBox::Exceptions::LDAP
	+ Added missing EBox::Exceptions uses
	+ Better error handling when we get a LdapObject that doesn't exists
3.2.3
	+ Remove undefined warnings on users/group creation
	+ Fix 'Cannot connect to samba LDAP' error in manage model when samba
	  is installed but disabled
3.2.2
	+ Add missing use to EBox::Users::LDAP::ExternalAD
	+ Force DNS restart when users mode changed
	+ Force service principals update on _postServiceHook in external AD mode
	+ Don't use slave cloud sync if not subscribed
	+ Adapted cloud sync to changes in user modules
	+ Added childrenObjectClass parameter to EBox::Users::LdapObject::children
	+ userExists and groupExists discriminates between shown objects and
	  objects hid by SID
3.2.1
	+ Fixed wrong path in ExternalAD::connectWithKerberos
	+ Update names in tree view when either user or contact is edited
	+ Fixed wizard error when setting external AD mode
	+ Fixed EBox::Users::groupDn method
	+ In contact edition do not store full name in cn but use
	  givenname and sn to get fullname.
	+ Use paginated search when getting children nodes in LdapObject
	+ UTF8 decode DN when retrieving it from a LDAP object
	+ Fixed cloud-sync script
3.2
	+ Set version to 3.2
	+ Add objectClass shadowAccount in 3.0 migration to fix disabled accounts
3.1.11
	+ Added migration code to be sure that we have all users added as members
	  of __USERS__ group on OpenLDAP.
	+ Fixed user creation to make all users belong to __USERS__ group
3.1.10
	+ Do not crash when deleting a group if LDB object does not exist
	+ Do not try to migrate from 3.0 if module is not configured
	+ Override daemons when migrating from 3.0
3.1.9
	+ Fix typo in setSecurityGroup when no GID is set yet
	+ Show group in slave as read-only
	+ Show in a slave when the user is not a member of any group
	+ Check email address for a group is done
	+ Add group dialog can now set the e-mail
	+ Master/Slave synchronisation works again
3.1.8
	+ Enable upgrade from 3.0 in initialSetup
	+ Fixed wrong calls to isSystem() in master-slave after API changes
	+ Fix regression trying to join slave after external AD changes
	+ Fix regression in slave host address after nginx integration
	+ Throw DataExists error when adding an OU which already exists
3.1.7
	+ Readded memberUid to the fields to index for SLAPD.
	+ Ignored members that are not valid perl objects to avoid undef entries
	  on EBox::Users::Group::members method.
	+ Rewrites to share more code with samba module.
	+ Added 'mail' field on zentyalDistributionGroup schema.
	+ Added E-Mail field for Users and Groups when managing them from the UI.
	+ Changed E-Mail field to optional for Contacts.
	+ Updated master-slave sync to use the new User and Group fields.
	+ Look for ssl.cert instead of ssl.pem in Slave::soapClient()
	+ Changed description field to be always input text instead of textarea.
	+ Warn instead of throw exception if home directory already exists
	+ Forbid deletion of Domain Admins group
	+ Forbid deletion of Users, Groups and Computers OUs
	+ Filter also internal users and groups in membership comboboxes
	+ Hide Samba objects that should be shown only on Advance view mode
	+ Added support for disabled accounts
3.1.6
	+ Ignored samba module while (re)provisioning on __USERS__ group creation.
	+ Removed deprecated configuration file keys related with external AD
3.1.5
	+ Fixed EBox::Users::LdapObject::canonicalName to propagate the flag to
	  get or ignore the root's namedContext canonical name.
	+ The Administrator user is hidden now using the samba module functionality
	  to hide SIDs instead of hardcoded in the code.
3.1.4
	+ Remove needReload notification for group addons
	+ When a new system user is created with uid 0 we also create its home.
	  This is required by Samba for the Administrator account.
	+ Added Net::LDAPBase::existsDN method
	+ Better error control on reprovision, do not clear the
	  reprovision flg on error
	+ Fixed code typo in slave setup
	+ Added menu icon
	+ Added new userCorner method to password model
	+ Usercorner uses the ldap_ro credentials to retrieve user DNs.
	+ preAdd callbacks get a second argument noting the parent when this
	  new object will be created.
	+ All LdapObject based objects will have the 'entryUUID' field available.
	+ Created an EBox::LDAPBase class to share code with the Samba's EBox::LDB
	  one.
	+ Reimplemented EBox::Users::Group::members to retrieve the members of the
	  group directly instead of searching for the objects that are set as
	  members of the group.
	+ Avoid "cannot return outside of a subroutine" warning in cloud-sync
	+ Added foldable user and group add-ons to dialogs
	+ Replaced package breaks parameter with depends statement
	+ Fixed error in the baseName() method for an Ldap Object
	+ Fixed bug which make delete group dialog to show errors when
	  there was warnings
	+ Added a way to use Net::LDAP mock object for unit testing.
	+ Fixed cloud sync setup when user number is unlimited
	+ Fixed error in server master form when checking if
	  controls are editable
	+ Added a way to retrieve a group by its dn.
	+ New TreeView to manage users, groups and OUs
	+ Configuration key multiple_ous removed as this is now enabled by default
	+ Renamed namespace from UsersAndGroups to Users
	+ Added support for Contacts handling.
	+ Added support for external Active Directory authorization
3.1.3
	+ Renamed namespace from UsersAndGroups to Users
	+ Fixed maximum users check when not using cloud sync
3.1.2
	+ Remove deprecated backup domain methods
	+ Fixed password change in user corner when using samba
	+ Changed reload action to force-reload for nscd init.d daemon
3.1.1
	+ Fixed error message when trying to add a user above the edition maximum
	+ Migrated SOAP services to use Nginx for SSL.
3.1
	+ Updated to reflect the Apache -> WebAdmin rename.
	+ Removed 3.0.X migration code
	+ Added Pre-Depends on slapd to avoid problems with upgrades
	+ Depend on zentyal-core 3.1
3.0.18
	+ Check for already existent service principals before create them.
	  Required because squid and zarafa share the HTTP SPN
3.0.17
	+ Migration to remove leftover need_reprovision key in redis ro
	+ Retrieve global instance correctly in UsersSync
3.0.16
	+ Assure that we don't have a phantom need_reprovision key in
	  read-only tree
	+ Check for maximum number of users depending on the edition
	+ More frequent polling in EBox::Ldap::safeConnect() and
	  more explicit error when it fails
3.0.15
	+ Always mark as changed if it needs LDAP reprovision
	+ Fixed member removal operation for groups
3.0.14
	+ Tentative workaround against home directory chown bug
	+ Slave setup refactored to reuse common code with reprovision
	+ Reprovision LDAP for all LDAP based modules
	+ Don't try to update samba password in user corner when samba is
	  not configured
	+ Add operation arguments on LDAP error whenever is possible
	+ EBox::Users::User::create() allows now an internal attribute
	+ Users marked as internal are not displayed on the interface
	+ New realUsers() method to filter only non-internal ones
3.0.13
	+ Search in user table now is standard instead of filter only for uid
	+ A bit more explicit text for EBox::Exceptions::LDAP
	+ Reload nscd also when creating new groups
3.0.12
	+ Fixed typo in exception class name in EBox::Ldap
	+ Added missing use statement in EBox::Users and
	  EBox::Users::LDAPObject classes
3.0.11
	+ Dont loop through the group members when adding/removing members
	+ Added EBox::Exceptions::LDAP
	+ Allow unsafe characters in commentary field
	+ Better check for the incompatibility of Samba with master/slave
	+ Fix modules extending LdapUserBase not notified modifying groups
	+ Allow domain name change in System -> General reprovisioning LDAP db
	+ Depend on dns module to fix save changes order during reprovision
3.0.10
	+ Use less costly LDAP operations when adding or removing members
	  from a group
	+ Added EBox:Users::LdapObject::deleteValues method
	+ Faster custom row id filter for Users model
	+ Forbid user synchronization with other zentyals if samba is provisioned
	+ Display users groups in slave mode
	+ Avoided hang when the local host is wrongly used as master slave
	+ Ldap modules should do a slaveSetup when slave mode enabled
3.0.9
	+ Stop heimdal daemons on enableActions
	+ Fixed alphabetical order in listing of users and groups
3.0.8
	+ Filter in users table no longer matches LDAP dn
	+ Recover better of no-usercorner journal error in slave-sync
	+ Added read-only rootDn and password to LDAP settings screen
	+ Don't allow empty first name in CGIs for user
	  creation/modification. Otherwise you can get LDAP errors.
	+ Operator typo fix in EBox::UsersAndGroup::User::_checkQuota
3.0.7
	+ Fixed LdapObject::get() for list context
	+ Decode utf8 attributes from LDAP at LdapObject::get()
	+ Removed unused method _utf8Attrs
	+ Integration with Disaster Recovery service
	+ Include /home as disk usage facility
	+ Fix enable quotas without rebooting when module is enabled.
	+ Users and groups cannot longer share names because it is incompatible
	  with AD accounts
	+ Use upstart to manage heimdal daemons
	+ Increase the maximum UID number to avoid problems with samba integration
	+ Fixed bug in group creation which on error could call a method
	  in a undefined value
	+ Do not stop openldap daemon when dumping database
	+ Generate kerberos AES keys to be compatible with active directory in
	  W2k8 or higher functional levels
	+ Fixed user quota edition in slave server
	+ Update user password also in samba ldap when changed from user corner
	+ Update 'cn' attribute in cloud-sync
3.0.6
	+ Set userPassword attribute when setting kerberos keys for user
	+ Fixed delGroup operation on cloud slave
	+ Include exception message when there is an error notifying a slave
	+ Fix enable quotas without rebooting when module is enabled
	+ Delete syncjournal files when slave is removed
3.0.5
	+ Fixed reinstall script to stop samba module, otherwise new slapd
	  cannot start because the port is taken
	+ Sync password changes made from cloud to any slave
	+ When syncing, do not update ldap of unchanged entries
3.0.4
	+ Added missing use of UnwillingToPerform exception
	+ New methods on LdapUserBase (preAddUser, preAddUserFailed, preAddGroup
	  and preAddGroupFailed) to notify observers
3.0.3
	+ Setup Cloud slave on first save changes
	+ Synchronize uidNumber in master-slave
	+ Check master's REALM when adding a new slave
	+ Fixed some errors on RESTClient after API change
	+ Updated REST journaling behavior
	+ Do not show unavailable options in master select
	+ Added new EBox::Users::newUserUidNumber() function
	+ Added check to assure that a no-ldap user has the same uid than
	  a new user
	+ Implement SysInfo::Observer to disallow host domain changes after the
	  kerberos realm has been initialized, and to update the LDAP base DN
	  if module is not yet configured
	+ Added LDAP index for ou attribute
	+ Always write slave-sync script
	+ Increase default quota value to 500MB
3.0.2
	+ Added clearCache() to LdapObject and force reload of krb5Keys
	+ Do not allow user corner password change on slaves
3.0.1
	+ Do not notify samba about users created while restoring backup. Samba
	  will restore its users from its own LDB backup.
3.0
	+ Write NSS config on enableService, modules depending on users may require
	  uid/gid numbers from LDAP
	+ Filter special kerberos and samba users out from the users list
	+ Added dns as restore depend
	+ Reviewed registration strings
2.3.17
	+ Do not translate the service principal names to upper case
	+ Set LDAP service as denined by default for internal networks
	+ Set the managed domain as read only as well as records
2.3.16
	+ Fixed PAM when kerberos is enabled
	+ Fixed addUser operation on slaves
	+ Catch exceptions thrown by notified modules adding LDAP users and groups
	  to rollback the operation and delete the object added prior to notification.
2.3.15
	+ Fixed password change at user corner
	+ Change KDC port to 8880 to preserve the classic default for user corner
2.3.14
	+ Ignore the LDAP error 'no attributes to update' on save
	+ Instantiate users by uid and groups by gid
	+ Change kerberos ports from 88/464 to 8888/8464. This avoid conflicts
	  and management logic of the heimdal daemons. Kerberos records are added
	  with lower priority over samba ones.
	+ Respect the optionality of the 'salt' field inside the kerberos keys
	  in the 'setKerberosKeys' funcion of the User class.
	+ Do not remove service principals when samba is enabled/disabled. Samba
	  will import the keys
	+ Add method to set the user kerberos keys
	+ Stop samba daemon if module is disabled to ensure that port 88 is free
	+ Initialize kerberos realm in lowercase to match the host domain
	+ User template account default options not longer shown in slave servers
	+ Added users filter by OU
2.3.13
	+ Better password policies for LDAP backend
	+ Added user synchronization with Zentyal Cloud
	+ Removed deprecated conf keys (password hashes selection)
	+ Sync kerberos hashes on master-slave
	+ Resolve slave hostname during registering
	+ Fixed framework changes related regression getting redis keys directly
2.3.12
	+ Ask for the host domain in the wizard instead of the old mode selector
	+ Fixed user name validation
2.3.11
	+ Remove deprecated reference to AD Sync in wizard
	+ Check to make sure that quota has been really assigned logs an error
	  instead of raising an exeception, because some file systems does not
	  support quotas
	+ Adapt lastUid and lastGid to the new API and make them compatible
	  with multiple OUs
2.3.10
	+ Use DataForm::ReadOnly::_content instead of acquirers in LdapInfo
	+ Delete obsolete daemons and attributes regarding old replication
	+ Better error control in _loadACLDirectory
	+ Adapted to new Model management framework
	+ Adapted Password type to new framework
	+ Added NTP as enable dependency
2.3.9
	+ Heimdal Kerberos integration for SSO features
	+ Better validation of user names and groups names. Better message
	  when this validation fails
	+ Added user() and group methods() to EBox::Users
	+ Added quota limit check
	+ Added backup domain for /home
	+ Adapted ldapvi to changes in port
	+ Setup master method can now take a custom password
2.3.8
	+ Restart apache after changing master configuration
	+ Removed all files + code cleaning
	+ Disable user editing in slaves
2.3.7
	+ New modifications() method to allow retrieving modifications made to
	  the LDAP object in the last call to 'save'
	+ Create users without password and set it after that, needed for samba4
	+ Removed auth_type warnings
2.3.6
	+ Use the new unified tableBody.mas instead of tableBodyWithoutActions.mas
2.3.5
	+ Packaging fixes for precise
2.3.4
	+ Updated Standard-Versions to 3.9.2
2.3.3
	+ New master-slave architecture
	+ Image in initial configuration wizard is shown again
2.3.2
	+ Added printableName to service and modified description
	+ Fixed executable permissions in src/scripts
	+ Added checks for small business subscription
	+ Bugfix: lastGid method was calling MINUID and SYSMINUID
	+ Reload nscd before trying to init users and groups
2.3.1
	+ Use Digest::SHA instead of Digest::SHA1 and remove libdigest-sha1-perl
	  dependency which no longer exists on precise
2.3
	+ Commented unused code in cleanUser method
	+ Replaced autotools with zbuildtools
2.2.5
	+ Bugfix: ad-sync can now populate groups with more than 1500 users
	+ Bugfix: do not allow adsync passwords longer than 16 chars to avoid
	  crash in pwdsync-server that keeps respawning
	+ Bugfix: mark apache as changed in enableActions to avoid problems adding
	  users before the new nsswitch conf is available for apache, also do not
	  allow to add users if module is not really enabled after save changes
	+ Make sure the default DN does not contains invalid characters
	+ Do not allow malformed LDAP DNs in Mode
2.2.4
	+ Make LDAP ready after enableActions restarting the service to
	  avoid problems when adding users or groups
	+ Fixed corruption when adding ldap attributes
	+ Also disable apparmor in ad-sync mode
	+ Renamed default adsync username from eboxadsync to adsyncuser
2.2.3
	+ Adapt pwdsync user and password offsets to the new hook implementation
	+ Always ignore ForeignSecurityPrincipals accounts in ad-sync
	+ Added more debug messages and improved existing ones in ad-sync
	+ Avoid warnings trying to get userPrincipalName in ad-sync
	+ Skip machine accounts in ad-sync
	+ Use paged queries in ad-sync
	+ Allow to specify custom DN to bind to Windows Server in ad-sync
	+ Ingore empty users in ad-sync
2.2.2
	+ Fixed validation of secret key length in ADSync Options model
	+ Removed useless validation of AD username in ADSync Options model
	+ Show different error when adding users from Windows with invalid chars
	+ Fixed bug managing slapd on ad-sync
2.2.1
	+ Do not enable ADSync to avoid launching daemon before configuration
	+ Also manage slapd daemon on ad-sync setups
	+ Avoid slave connection to incompatible masters
	+ Added quota change form on slaves
	+ Allowed '\' character in ad-sync username
2.1.14
	+ Fixed regression in usercorner link
2.1.13
	+ Moved apache soap configuration from setConf to enableActions
	+ Init slave users on enable (now home directories are created)
	+ Create LDAP indexes during slave enable
2.1.12
	+ Users::lastUid() now takes also into account non-ldap users
	+ Stop old ldap daemons in reinstall script, needed before changing mode
2.1.11
	+ Use a safer mode() implementation to avoid recursions with ModelManager
2.1.10
	+ Start slapd daemon when a module fails to connect
	+ Help in wizard is show again if no custom_prefix defined
2.1.9
	+ Hide help with link in wizard if custom_prefix defined
	+ Removed /zentyal prefix from URLs
	+ Disable autocompletion in user form
	+ Avoid duplicated restart during postinst
2.1.8
	+ Include quota schema in slaves LDAP (fixes replication)
	+ Do not stop slapd daemons after slave enable
	+ Fixed users and groups retrieval if module is disabled
	+ Manage slapd daemon in master mode
	+ Make the optional 'comment' field to also appear as optional on the UI
	+ Ignore users also in pwdsync-server, not only in the ad-sync script
2.1.7
	+ Set submenu items order for integration with the User Corner menu
	+ Avoid undefined dn warning
2.1.6
	+ Fix adsync mode check for zentyal-users cronjob
	+ Removed bad default value for adsync_dn option
	+ Update wizard pages with new order option
	+ Use Unix socket for LDAP connections on standalone and slave without PAM
2.1.5
	+ Manage zentyal-users cronjob with configuration keys for sync times
	  instead of debian/lucid/zentyal-users.cron.d and src/scripts/ad-sync.cron
	+ Configuration key to not to create homes (usefull on LDAP master servers)
	+ New ad-sync-info to show info of ADsync configuration
	+ Allow multiple BDC for ADsync mode with adsync_bdc confkey
	+ Add ADsync service by default and move port value to a confkey
	+ userInfo() tolerates missing quota LDAP attribute
	+ Added captiveportal to the list of modules in the reinstall script
2.1.4
	+ Moved redis_port_usercorner key to usercorner.conf in zentyal-usercorner
	+ Move users/conf/user-eboxlog.conf to usercorner/conf/usercorner-log.conf
2.1.3
	+ Fixed issues with html html attributes quotation
	+ Allow to specify a base DN to bind to AD
	+ Add locking to slave-sync to avoid spawn multiple instances in the
	  event of not being able to connect to a slave
	+ Do not modify users and groups in AD sync if attributes are not changed
	+ Wipe ignored users in AD sync
	+ Allow contacts synchronization in AD sync
	+ New checks in AD sync to avoid warnings
	+ Added update package list command to reinstall script
2.1.2
	+ Non-editable user fields in slaves no longer appear as editable inputs
	+ Numeric 0 is accepted as value for LDAP users attributes
	+ Minor fixes in default quota from user template
	+ Fixed error when writing ad-sync cron file
	+ Do not allow to create users if their home directory already exists
2.1.1
	+ Quotas are now included in users module
	+ System users don't require password
	+ Fixed bug that allowed to create LDAP users whith the same name
	  than users with UID 0 (like root)
2.1
	+ Separate usercorner module to the new zentyal-usercorner package
	+ Remove zentyal- prefix from rejoin-slave and ldapvi scripts
	+ Move /usr/share/ebox-usersandgroups/ebox-usersandgroups/reinstall
	  to /usr/share/zentyal-users/reinstall
	+ Show enableActions for master also in ad-slave mode
	+ Deleted obsolete migrations and use new initialSetup method
	+ Added locks to prevent overlapping in ad-sync script
	+ Fix slave failed operation string on slave hostname
	+ Replace /etc/ebox/80users.conf with /etc/zentyal/users.conf
	+ Added indexes for common LDAP attributes
	+ Replace /var/log/ebox-usercorner with /var/log/zentyal-usercorner
2.0.10
	+ Now the AD synchronization can be disabled at any moment and a
	  server with AD-slave mode can be master for other Zentyal slaves
	+ New /etc/ebox/ad-sync_ignore.users and ad-sync_ignore.groups files
	  to ignore users and groups in the AD synchronization process
	+ Improved zentyal-ldapvi script that works on slave servers
	+ Creates the default group if not exists during restore
	+ Added restore backup precheck to assure there are not conflicts between
	  system users and Zentyal LDAP users (currently only works for masters)
2.0.9
	+ Make sure to create the base directory for user homes before create them
	+ Reconnect to LDAP on backup restore
	+ Better log messages
	+ Save configuration files during restore
	+ Catch possible SIGPIPE on LDAP reconnect
2.0.8
	+ Fix Samba PDC on slaves
	+ Check for incompatibility between Samba PDC and PAM on slaves
	+ Optimize slave-sync script if there are no pending operations
	+ Remove useless call to mode() on slave-sync script (faster now)
	+ Replica LDAP listens in all interfaces
2.0.7
	+ Added index add mechanism to LdapModule
	+ Fixed NSS DN config in masters
2.0.6
	+ Added zentyal-rejoin-slave to rejoin a slave to its master
	+ Fixed NSS/PAM in slave machines
2.0.5
	+ Removed wrong hooks implementation
2.0.4
	+ Fixed infinite recursion when setting up some models on slave servers
	+ Added support for addUser/delUser hooks
2.0.3
	+ Allow LDAP users and groups up to 128 characters
	+ Show precondition message for user corner on slave servers
	+ Unconfigure ftp and zarafa in reinstall script
	+ Do not show adsync debug messages if debug is disabled in config
	+ Allow more than one dot in usernames
2.0.2
	+ Fixed master/slave synchronization issues
	+ Remove userjournal dir when removing a slave
	+ Added lock during module enable to avoid initialization problems
	+ Fixed AD slave synchronization task
2.0.1
	+ Fixed incorrect LDAP binding in some cases
2.0
	+ Fixed user journal dir creation on master
	+ Fixed failed login error on user corner
	+ Default login_shell under PAM Settings UI instead of 80users.conf
	+ Replaced /bin/false with /usr/sbin/nologin as default shell
1.5.10
	+ Some refactorizations centered in safer LDAP connections and defensive
	  code
1.5.9
	+ More info link added in wizard
1.5.8
	+ Zentyal rebrand
1.5.7
	+ Removed NSS in slave configurations
	+ Nasty bug page replaced by the new eBox error page
1.5.6
	+ Fixed user corner access problems with redis server
1.5.5
	+ LDAP master creation optimized and less error-prone
1.5.4
	+ Bug fix: adding a user name with spaces no longer fails
1.5.3
	+ Move NSS from ebox-samba to ebox-usersandgroups
	+ Home directories are under /home now
	+ New options to configure shell and home directory umask
	+ New setup wizard
1.5.2
	+ Bug fix: fixed dbus init for usercorner
1.5.1
	+ Bug fix: fixed nasty bug with the last version of openldap in lucid
	+ Bug fix: do not call processDir if there are no slaves in slave-sync
	+ Bug fix: ebox-usersandgroups-reinstall now unconfigures all ldap modules
	+ Bug fix: updateSchema() returns unless the schema to update is
	  available
	+ Bug fix: Set proper owner and permissions when updating a schema
	+ Bug fix: some problems with the AD synchronization solved
	+ Bug fix: userscorner title icon
	+ Bug fix: addUser() now checks if the user already exists as a
	  system user
	+ Removed deprecated executable 'import-from-ldif'
	+ Bug fix: addUser() now checks for password argument
	+ Bug fix: when restoring we use the new users DN to init users
1.5
	+ Bug fix: don't try to contact slaves from within a slave when groups
	  are updated
	+ Use built-in EBox::ThirdParty::Apache2::AuthCookie
1.4.2
	+ Bug fix: fix wrong migration number
1.4.1
	+ Bug fix: surround LDAP migration with a try/catch to make sure the rest
	  it is run
	+ Bug fix: do not allow \w with localized characters as LDAP schema does not
	  allow them for home directory attribute. (Closes #1713)
1.4
	+ Allow the master to pass extra parameters in SOAP calls to slaves
1.3.17
	+ Bug fix: Set style for login page in user corner
1.3.16
	+ Bug fix: keep menu open on LDAP Info
1.3.15
	+ Add support for ldaps
	+ Add support for slaves running Apache in ports different than 443
	+ Allow to remove slaves from slave list
	+ Added ebox-usersandgroups-reinstall to easily reset the LDAP mode
	+ Bug fix: issue with user deletion in French (Closes #1651)
	+ Bug fix: anonymous connection for getting DN is retried several
	  times, this fixes a bug when restoring configuration backup
1.3.14
	+ Synchronize all the users from the AD and not only from CN=Users
	+ Add operation name and username on updateGroup
	+ Add slave notification for group modify and delete
	+ Change button order to "Add" and "Add and Edit" in Add User
	  template. If users press return in the form it adds a new user
	  and stays on the same page.
1.3.13
	+ Usability enhancements: (Closes #1649)
		* Create a unique Users And Group Folder
		* Unify Add User/Edit User in a single page
		* Unify Add Group/Edit Group in a single page
		* Two buttons: "Add and Edit" and "Add"
		* Add breadcrumbs
	+ Add UserTemplate composite to configure default options that are used when
	  a new user is created
	+ Add defaultUserModel to LdapUserBase.pm
	+ Specify folder for SlaveInfo
	+ Add menu entry with information about LDAP including password
	+ Change enableActions to use the new LDAP default structure from Karmic
1.3.12
	+ Add EBox::Ldap::lastModificationTime to know when the master LDAP
	  database was modified for the last time
	+ Index uid and memberUid to avoid some warnings and improve performance,
	  plus remove some old code and fix some broken one in that part of the code
	+ Bugfix: disable edition of users and groups in ad-slave mode
	+ Don't allow modification of ldap password in Mode model if
	  it has been autogenerated by the eBox installer
	+ Add page title
	+ Separate the Windows AD options in a different model
	+ Fixed the warning of "Edit User" when there are no users in a slave
	+ Remove 'optional' from remote in Mode and also useless validateRow
1.3.10
	+ Use disableApparmorProfile from EBox::Module::Service twice.
	  First in enableActions. And also in setConf to avoid issues
	  if apparmor is installed after users is enabled.
1.3.9
	+ Bugfix: return empty array in usedFiles if it's not master mode
1.3.8
	+ Bugfix: fixed wrong disable of fields in selecting ad-slave in Mode model
1.3.7
	+ Synchronization with Windows Active Directory (#1443)
1.3.6
	+ Use anonymous bind to fetch dn
1.3.5
	+ Disable slapd apparmor profile in enableActions
	+ Reload nscd when adding users and groups
	+ Bugfix: backup bug report now works again
	+ Bugfix: slave-sync does not try to real journal dir when not
	  configured or in slave mode. Journal dir created on
	  master's setup.
1.3.0
	+ eBox LDAP architecture now supports a master-slave configuration
	+ bugfix: Update usercorner service when there is a change on the port number
1.1.30
	+ Added widget to manage group belonging from Edit User page
	+ Fixed backup/restore problem with paswords and given/last names
	+ Changed the way users are stored in LDAP, added givenName in addition
	  to sn, now cn=givenName+sn instead of cn=uid, this fixes a
	  incompatibility bug with eGroupware
	+ In the Edit User interface now Name and Last name are separate
	fields
	+ Usercorner web server certificate can be changed via the CA module
1.1.20
	+ New release
1.1.10
	+ Make slapd listen only on 127.0.0.1
1.1
	+ Added bind v2 compability needed by squid auth, slapd conf
	  regenerated and daemon restarted in postinst to commit possibles
	  changes in configuration
	+ Added group model
	+ Use the new ids() and row() API to optimize the management of hundreds of
	users
	+ Allow dashes in user and group names
	+ Initial release of UserCorner which allow users to change their password
	+ Store multiple password hashes and scrap clear text passwords
0.12.100
	+ Restore backup is more robust: inexistent users in a group are
	  ignored
	+ Make and restore backup more robust: removed slapd.conf
	  parameters in both slapadd and slapcat invokations, so we can use
	  the module with sldap with configuration in the directory itself
0.12.99
	+ New release
0.12.1
	+ Bugfix: Remove eBox system users when restoring backup. This solves
	  an issue restoring backups from 0.12
0.12
	+ Use the new EBox::Model::Row api
	+ Check if there is any added user and show a message
	  in case there isn't any.
	+ Restore users reading from ldiff and adding them through
	  eBox API
	+ Set password-hash in slapd.conf to make password changes from samba sync
	  the user password
0.11.101
	+ New release
0.11.100
	+ onInstall() functionality moved to migration script
	+ Fixed several typos
0.11.99
	+ Remove use of Apache::Singleton
0.11.3
	+ Check used uid's on every posixAccount object under dc=ebox,
	  instead of only under ou=Users,dc=ebox. This solves nasty issues
	  with Samba PDC when adding machines and creating users with
	  repeated uid
0.11.2
	+ Do not generate a new LDAP password if it already exists
0.11.1
	+ Fix issue with module naming which prevented backups from being
	restored
0.11
	+ Initial Ubuntu packaging
	+ bugfix. fix issue with module naming which prevented backups from being
	  restored
0.10.99
	+ Create pseudo-model to use the users table with Ajax
0.10
	+ Allow dots in user names
0.9.100
	+ New release
0.9.99
	+ Bugfix in EBox::Ldap
0.9.3
	+ New release
0.9.2
	+ New release
0.9.1
	+ Make OpenLDAP listen on internal interfaces
0.9
	+ Added Polish translation
	+ Added Aragonese translation
	+ Added Dutch translation
	+ Added German translation
0.8.99
	+ New release
0.8.1
	+ Minor workaround. Create slapd run directory in case it does not
	  exist
0.8
	+ Fix message
0.7.99
	+ Add extended backup support for LDAP
	+ Performance tuning to slapd
	+ Some minor code improvements
	+ Quota now allows unlimited space and i-nodes number
0.7.1
	+ Add delObjectclass (useful for ldap clean actions)
	+ Detect and recover when ldap connection is broken (#25)
	+ Make EBox::Ldap a singleton class
	+ Initial factoring
	+ Use of ebox-sudoers-friendly
0.7
	+ New public release
0.6
	+ Move to client
	+ API documented using naturaldocs
	+ Update install
	+ Update debian scripts
	+ Use new syntax to define ACLs for ldap
	+ Add function to create system users
	+ Move ldap db under ebox directory
0.5.2
	+ Fix some packaging issues
0.5.1
	+ Convert module to new menu system
0.5
	+ Initial release<|MERGE_RESOLUTION|>--- conflicted
+++ resolved
@@ -1,12 +1,8 @@
 HEAD
-<<<<<<< HEAD
 	+ Better control for edit user quota
-=======
 	+ Fixed bug when altering mail address through the edit user form
 	+ Better integration between mail addon and mail field
-3.2.11
 	+ Remove method canonicalName and use object DNs for greater performance
->>>>>>> 602b4ded
 3.2.10
 	+ Added and used checkMailNotInUse method
 3.2.9
