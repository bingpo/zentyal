--- conflicted
+++ resolved
@@ -1,15 +1,12 @@
 HEAD
-<<<<<<< HEAD
+	+ Using paged serch in EBox::Users::users() method
+	+ Added EBox::LDAPBase::pagedSearch method
 	+ Added support for addon components when user is in a
 	  non-standard OU
 	+ Better control for edit user quota
 3.2.12
 	+ Fixed bug when altering mail address through the edit user form
 	+ Better integration between mail addon and mail field
-=======
-	+ Using paged serch in EBox::Users::users() method
-	+ Added EBox::LDAPBase::pagedSearch method
->>>>>>> e40d9add
 3.2.11
 	+ Remove method canonicalName and use object DNs for greater performance
 3.2.10
