--- conflicted
+++ resolved
@@ -1,10 +1,6 @@
-<<<<<<< HEAD
-3.3.3
-=======
 HEAD
 	+ Added and used checkMailNotInUse method
-3.2.9
->>>>>>> 3bcafe4d
+3.3.3
 	+ Updated cloud sync to ignore any change done in cloud to internal users
 	  or groups
 	+ Fixed EBox::CloudSync::Slave to sync uid and gid numbers on user update
