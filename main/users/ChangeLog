HEAD
<<<<<<< HEAD
	+ Fix domain controllers shown on the computers OU in Manage model
=======
	+ Using paged serch in EBox::Users::users() method
	+ Added EBox::LDAPBase::pagedSearch method
	+ Added support for addon components when user is in a
	  non-standard OU
	+ Better control for edit user quota
	+ Sent zentyal-usercorner trigger on install / upgrade to restart it if
	  it's installed
3.4.1
>>>>>>> a4152507
	+ Fixed bug when altering mail address through the edit user form
	+ Better integration between mail addon and mail field
	+ Remove method canonicalName and use object DNs for greater performance
	+ Migrate previous configuration from 3.3 when upgrading
3.4
	+ Updated EBox::Users::Model::Password to use
	  EBox::Usercorner::updateSessionPassword method and the new samba
	  location
	+ Stop changing users and contacts' cn field on object edition, allowed to
	  edit the displayName field, just as Windows does
	+ Disable OpenLDAP users sync in favor of Samba AD replication
	+ Avoid warning when checking whether we are in the usercorner
	+ Updated to use Plack / PSGI instead of mod_perl
	+ Updated to use the new haproxy API
	+ Use service instead of deprecated invoke-rc.d for init.d scripts
	+ Fixed soap.conf for apache 2.4
	+ Depend on apache2-utils, required to run htpasswd
	+ Set version to 3.4
	+ Add script to update the credentials when mode is external AD
	+ Added and used checkMailNotInUse method
	+ Updated cloud sync to ignore any change done in cloud to internal users
	  or groups
	+ Fixed EBox::CloudSync::Slave to sync uid and gid numbers on user update
	  and added unit tests for it
	+ Added EBox::Users::Group::setInternal method
	+ Allow to use lazy flag with EBox::Users::User::setInternal
	+ Added unit tests for cloud sync code
	+ Check available IP addresses when enable module
	+ Added lock to cloud-sync script
	+ Better integration of edit groups for mail group aliases
	+ Update group icon when type of group changes
	+ Implement _preModifyUser on LdapUserBase
	+ Throw exceptions on EBox::USers::LdapObject::get when entry not exists
	+ Fixed regression in LDAP info page for external AD mode
	+ Print slave-sync output to zentyal.log instead of stdout
	+ Fixed excesive restrictive validation of external AD password in wizard
3.3
	+ Forbid to create OUs inside Users, Groups or Computer OUs
	  because we not support them when Samba is enabled
	+ Forbid and print specific  error message when trying to put two
	  objects with the same CN in the same container
	+ Switch from Error to TryCatch for exception handling
	+ Remove useless warning when deleting a user or group with offer 2013
	+ Show system but not internal groups in user edition form
	+ Allow unsafe characters for user and password in external AD mode.
	+ Fixed bug in external AD connection. Reuse already estabished
	  external AD connection.
	+ The "sub ous" return the OUs hierarquically ordered
	+ Check for defined uidNumber and gidNumber creating users and groups
	+ Revert useless chown workaround
	+ Wait for the services before ending the start daemon action to prevent
	  its usage before being ready
	+ Better error handling when the default group is not found
	+ Fixed distribution group edition
	+ Add error, errorText and errorDescription methods to
	  EBox::Exceptions::LDAP
	+ Added missing EBox::Exceptions uses
	+ Better error handling when we get a LdapObject that doesn't exists
	+ Remove undefined warnings on users/group creation
	+ Fix 'Cannot connect to samba LDAP' error in manage model when samba
	  is installed but disabled
	+ Add missing use to EBox::Users::LDAP::ExternalAD
	+ Force DNS restart when users mode changed
	+ Force service principals update on _postServiceHook in external AD mode
	+ Don't use slave cloud sync if not subscribed
	+ Adapted cloud sync to changes in user modules
	+ Added childrenObjectClass parameter to EBox::Users::LdapObject::children
	+ userExists and groupExists discriminates between shown objects and
	  objects hid by SID
	+ Fixed wrong path in ExternalAD::connectWithKerberos
	+ Update names in tree view when either user or contact is edited
	+ Fixed wizard error when setting external AD mode
	+ Fixed EBox::Users::groupDn method
	+ In contact edition do not store full name in cn but use
	  givenname and sn to get fullname.
	+ Use paginated search when getting children nodes in LdapObject
	+ UTF8 decode DN when retrieving it from a LDAP object
	+ Removed old migration code from 3.0 to 3.2
	+ Set version to 3.3
	+ Fixed cloud-sync script
3.2
	+ Set version to 3.2
	+ Add objectClass shadowAccount in 3.0 migration to fix disabled accounts
3.1.11
	+ Added migration code to be sure that we have all users added as members
	  of __USERS__ group on OpenLDAP.
	+ Fixed user creation to make all users belong to __USERS__ group
3.1.10
	+ Do not crash when deleting a group if LDB object does not exist
	+ Do not try to migrate from 3.0 if module is not configured
	+ Override daemons when migrating from 3.0
3.1.9
	+ Fix typo in setSecurityGroup when no GID is set yet
	+ Show group in slave as read-only
	+ Show in a slave when the user is not a member of any group
	+ Check email address for a group is done
	+ Add group dialog can now set the e-mail
	+ Master/Slave synchronisation works again
3.1.8
	+ Enable upgrade from 3.0 in initialSetup
	+ Fixed wrong calls to isSystem() in master-slave after API changes
	+ Fix regression trying to join slave after external AD changes
	+ Fix regression in slave host address after nginx integration
	+ Throw DataExists error when adding an OU which already exists
3.1.7
	+ Readded memberUid to the fields to index for SLAPD.
	+ Ignored members that are not valid perl objects to avoid undef entries
	  on EBox::Users::Group::members method.
	+ Rewrites to share more code with samba module.
	+ Added 'mail' field on zentyalDistributionGroup schema.
	+ Added E-Mail field for Users and Groups when managing them from the UI.
	+ Changed E-Mail field to optional for Contacts.
	+ Updated master-slave sync to use the new User and Group fields.
	+ Look for ssl.cert instead of ssl.pem in Slave::soapClient()
	+ Changed description field to be always input text instead of textarea.
	+ Warn instead of throw exception if home directory already exists
	+ Forbid deletion of Domain Admins group
	+ Forbid deletion of Users, Groups and Computers OUs
	+ Filter also internal users and groups in membership comboboxes
	+ Hide Samba objects that should be shown only on Advance view mode
	+ Added support for disabled accounts
3.1.6
	+ Ignored samba module while (re)provisioning on __USERS__ group creation.
	+ Removed deprecated configuration file keys related with external AD
3.1.5
	+ Fixed EBox::Users::LdapObject::canonicalName to propagate the flag to
	  get or ignore the root's namedContext canonical name.
	+ The Administrator user is hidden now using the samba module functionality
	  to hide SIDs instead of hardcoded in the code.
3.1.4
	+ Remove needReload notification for group addons
	+ When a new system user is created with uid 0 we also create its home.
	  This is required by Samba for the Administrator account.
	+ Added Net::LDAPBase::existsDN method
	+ Better error control on reprovision, do not clear the
	  reprovision flg on error
	+ Fixed code typo in slave setup
	+ Added menu icon
	+ Added new userCorner method to password model
	+ Usercorner uses the ldap_ro credentials to retrieve user DNs.
	+ preAdd callbacks get a second argument noting the parent when this
	  new object will be created.
	+ All LdapObject based objects will have the 'entryUUID' field available.
	+ Created an EBox::LDAPBase class to share code with the Samba's EBox::LDB
	  one.
	+ Reimplemented EBox::Users::Group::members to retrieve the members of the
	  group directly instead of searching for the objects that are set as
	  members of the group.
	+ Avoid "cannot return outside of a subroutine" warning in cloud-sync
	+ Added foldable user and group add-ons to dialogs
	+ Replaced package breaks parameter with depends statement
	+ Fixed error in the baseName() method for an Ldap Object
	+ Fixed bug which make delete group dialog to show errors when
	  there was warnings
	+ Added a way to use Net::LDAP mock object for unit testing.
	+ Fixed cloud sync setup when user number is unlimited
	+ Fixed error in server master form when checking if
	  controls are editable
	+ Added a way to retrieve a group by its dn.
	+ New TreeView to manage users, groups and OUs
	+ Configuration key multiple_ous removed as this is now enabled by default
	+ Renamed namespace from UsersAndGroups to Users
	+ Added support for Contacts handling.
	+ Added support for external Active Directory authorization
3.1.3
	+ Renamed namespace from UsersAndGroups to Users
	+ Fixed maximum users check when not using cloud sync
3.1.2
	+ Remove deprecated backup domain methods
	+ Fixed password change in user corner when using samba
	+ Changed reload action to force-reload for nscd init.d daemon
3.1.1
	+ Fixed error message when trying to add a user above the edition maximum
	+ Migrated SOAP services to use Nginx for SSL.
3.1
	+ Updated to reflect the Apache -> WebAdmin rename.
	+ Removed 3.0.X migration code
	+ Added Pre-Depends on slapd to avoid problems with upgrades
	+ Depend on zentyal-core 3.1
3.0.18
	+ Check for already existent service principals before create them.
	  Required because squid and zarafa share the HTTP SPN
3.0.17
	+ Migration to remove leftover need_reprovision key in redis ro
	+ Retrieve global instance correctly in UsersSync
3.0.16
	+ Assure that we don't have a phantom need_reprovision key in
	  read-only tree
	+ Check for maximum number of users depending on the edition
	+ More frequent polling in EBox::Ldap::safeConnect() and
	  more explicit error when it fails
3.0.15
	+ Always mark as changed if it needs LDAP reprovision
	+ Fixed member removal operation for groups
3.0.14
	+ Tentative workaround against home directory chown bug
	+ Slave setup refactored to reuse common code with reprovision
	+ Reprovision LDAP for all LDAP based modules
	+ Don't try to update samba password in user corner when samba is
	  not configured
	+ Add operation arguments on LDAP error whenever is possible
	+ EBox::Users::User::create() allows now an internal attribute
	+ Users marked as internal are not displayed on the interface
	+ New realUsers() method to filter only non-internal ones
3.0.13
	+ Search in user table now is standard instead of filter only for uid
	+ A bit more explicit text for EBox::Exceptions::LDAP
	+ Reload nscd also when creating new groups
3.0.12
	+ Fixed typo in exception class name in EBox::Ldap
	+ Added missing use statement in EBox::Users and
	  EBox::Users::LDAPObject classes
3.0.11
	+ Dont loop through the group members when adding/removing members
	+ Added EBox::Exceptions::LDAP
	+ Allow unsafe characters in commentary field
	+ Better check for the incompatibility of Samba with master/slave
	+ Fix modules extending LdapUserBase not notified modifying groups
	+ Allow domain name change in System -> General reprovisioning LDAP db
	+ Depend on dns module to fix save changes order during reprovision
3.0.10
	+ Use less costly LDAP operations when adding or removing members
	  from a group
	+ Added EBox:Users::LdapObject::deleteValues method
	+ Faster custom row id filter for Users model
	+ Forbid user synchronization with other zentyals if samba is provisioned
	+ Display users groups in slave mode
	+ Avoided hang when the local host is wrongly used as master slave
	+ Ldap modules should do a slaveSetup when slave mode enabled
3.0.9
	+ Stop heimdal daemons on enableActions
	+ Fixed alphabetical order in listing of users and groups
3.0.8
	+ Filter in users table no longer matches LDAP dn
	+ Recover better of no-usercorner journal error in slave-sync
	+ Added read-only rootDn and password to LDAP settings screen
	+ Don't allow empty first name in CGIs for user
	  creation/modification. Otherwise you can get LDAP errors.
	+ Operator typo fix in EBox::UsersAndGroup::User::_checkQuota
3.0.7
	+ Fixed LdapObject::get() for list context
	+ Decode utf8 attributes from LDAP at LdapObject::get()
	+ Removed unused method _utf8Attrs
	+ Integration with Disaster Recovery service
	+ Include /home as disk usage facility
	+ Fix enable quotas without rebooting when module is enabled.
	+ Users and groups cannot longer share names because it is incompatible
	  with AD accounts
	+ Use upstart to manage heimdal daemons
	+ Increase the maximum UID number to avoid problems with samba integration
	+ Fixed bug in group creation which on error could call a method
	  in a undefined value
	+ Do not stop openldap daemon when dumping database
	+ Generate kerberos AES keys to be compatible with active directory in
	  W2k8 or higher functional levels
	+ Fixed user quota edition in slave server
	+ Update user password also in samba ldap when changed from user corner
	+ Update 'cn' attribute in cloud-sync
3.0.6
	+ Set userPassword attribute when setting kerberos keys for user
	+ Fixed delGroup operation on cloud slave
	+ Include exception message when there is an error notifying a slave
	+ Fix enable quotas without rebooting when module is enabled
	+ Delete syncjournal files when slave is removed
3.0.5
	+ Fixed reinstall script to stop samba module, otherwise new slapd
	  cannot start because the port is taken
	+ Sync password changes made from cloud to any slave
	+ When syncing, do not update ldap of unchanged entries
3.0.4
	+ Added missing use of UnwillingToPerform exception
	+ New methods on LdapUserBase (preAddUser, preAddUserFailed, preAddGroup
	  and preAddGroupFailed) to notify observers
3.0.3
	+ Setup Cloud slave on first save changes
	+ Synchronize uidNumber in master-slave
	+ Check master's REALM when adding a new slave
	+ Fixed some errors on RESTClient after API change
	+ Updated REST journaling behavior
	+ Do not show unavailable options in master select
	+ Added new EBox::Users::newUserUidNumber() function
	+ Added check to assure that a no-ldap user has the same uid than
	  a new user
	+ Implement SysInfo::Observer to disallow host domain changes after the
	  kerberos realm has been initialized, and to update the LDAP base DN
	  if module is not yet configured
	+ Added LDAP index for ou attribute
	+ Always write slave-sync script
	+ Increase default quota value to 500MB
3.0.2
	+ Added clearCache() to LdapObject and force reload of krb5Keys
	+ Do not allow user corner password change on slaves
3.0.1
	+ Do not notify samba about users created while restoring backup. Samba
	  will restore its users from its own LDB backup.
3.0
	+ Write NSS config on enableService, modules depending on users may require
	  uid/gid numbers from LDAP
	+ Filter special kerberos and samba users out from the users list
	+ Added dns as restore depend
	+ Reviewed registration strings
2.3.17
	+ Do not translate the service principal names to upper case
	+ Set LDAP service as denined by default for internal networks
	+ Set the managed domain as read only as well as records
2.3.16
	+ Fixed PAM when kerberos is enabled
	+ Fixed addUser operation on slaves
	+ Catch exceptions thrown by notified modules adding LDAP users and groups
	  to rollback the operation and delete the object added prior to notification.
2.3.15
	+ Fixed password change at user corner
	+ Change KDC port to 8880 to preserve the classic default for user corner
2.3.14
	+ Ignore the LDAP error 'no attributes to update' on save
	+ Instantiate users by uid and groups by gid
	+ Change kerberos ports from 88/464 to 8888/8464. This avoid conflicts
	  and management logic of the heimdal daemons. Kerberos records are added
	  with lower priority over samba ones.
	+ Respect the optionality of the 'salt' field inside the kerberos keys
	  in the 'setKerberosKeys' funcion of the User class.
	+ Do not remove service principals when samba is enabled/disabled. Samba
	  will import the keys
	+ Add method to set the user kerberos keys
	+ Stop samba daemon if module is disabled to ensure that port 88 is free
	+ Initialize kerberos realm in lowercase to match the host domain
	+ User template account default options not longer shown in slave servers
	+ Added users filter by OU
2.3.13
	+ Better password policies for LDAP backend
	+ Added user synchronization with Zentyal Cloud
	+ Removed deprecated conf keys (password hashes selection)
	+ Sync kerberos hashes on master-slave
	+ Resolve slave hostname during registering
	+ Fixed framework changes related regression getting redis keys directly
2.3.12
	+ Ask for the host domain in the wizard instead of the old mode selector
	+ Fixed user name validation
2.3.11
	+ Remove deprecated reference to AD Sync in wizard
	+ Check to make sure that quota has been really assigned logs an error
	  instead of raising an exeception, because some file systems does not
	  support quotas
	+ Adapt lastUid and lastGid to the new API and make them compatible
	  with multiple OUs
2.3.10
	+ Use DataForm::ReadOnly::_content instead of acquirers in LdapInfo
	+ Delete obsolete daemons and attributes regarding old replication
	+ Better error control in _loadACLDirectory
	+ Adapted to new Model management framework
	+ Adapted Password type to new framework
	+ Added NTP as enable dependency
2.3.9
	+ Heimdal Kerberos integration for SSO features
	+ Better validation of user names and groups names. Better message
	  when this validation fails
	+ Added user() and group methods() to EBox::Users
	+ Added quota limit check
	+ Added backup domain for /home
	+ Adapted ldapvi to changes in port
	+ Setup master method can now take a custom password
2.3.8
	+ Restart apache after changing master configuration
	+ Removed all files + code cleaning
	+ Disable user editing in slaves
2.3.7
	+ New modifications() method to allow retrieving modifications made to
	  the LDAP object in the last call to 'save'
	+ Create users without password and set it after that, needed for samba4
	+ Removed auth_type warnings
2.3.6
	+ Use the new unified tableBody.mas instead of tableBodyWithoutActions.mas
2.3.5
	+ Packaging fixes for precise
2.3.4
	+ Updated Standard-Versions to 3.9.2
2.3.3
	+ New master-slave architecture
	+ Image in initial configuration wizard is shown again
2.3.2
	+ Added printableName to service and modified description
	+ Fixed executable permissions in src/scripts
	+ Added checks for small business subscription
	+ Bugfix: lastGid method was calling MINUID and SYSMINUID
	+ Reload nscd before trying to init users and groups
2.3.1
	+ Use Digest::SHA instead of Digest::SHA1 and remove libdigest-sha1-perl
	  dependency which no longer exists on precise
2.3
	+ Commented unused code in cleanUser method
	+ Replaced autotools with zbuildtools
2.2.5
	+ Bugfix: ad-sync can now populate groups with more than 1500 users
	+ Bugfix: do not allow adsync passwords longer than 16 chars to avoid
	  crash in pwdsync-server that keeps respawning
	+ Bugfix: mark apache as changed in enableActions to avoid problems adding
	  users before the new nsswitch conf is available for apache, also do not
	  allow to add users if module is not really enabled after save changes
	+ Make sure the default DN does not contains invalid characters
	+ Do not allow malformed LDAP DNs in Mode
2.2.4
	+ Make LDAP ready after enableActions restarting the service to
	  avoid problems when adding users or groups
	+ Fixed corruption when adding ldap attributes
	+ Also disable apparmor in ad-sync mode
	+ Renamed default adsync username from eboxadsync to adsyncuser
2.2.3
	+ Adapt pwdsync user and password offsets to the new hook implementation
	+ Always ignore ForeignSecurityPrincipals accounts in ad-sync
	+ Added more debug messages and improved existing ones in ad-sync
	+ Avoid warnings trying to get userPrincipalName in ad-sync
	+ Skip machine accounts in ad-sync
	+ Use paged queries in ad-sync
	+ Allow to specify custom DN to bind to Windows Server in ad-sync
	+ Ingore empty users in ad-sync
2.2.2
	+ Fixed validation of secret key length in ADSync Options model
	+ Removed useless validation of AD username in ADSync Options model
	+ Show different error when adding users from Windows with invalid chars
	+ Fixed bug managing slapd on ad-sync
2.2.1
	+ Do not enable ADSync to avoid launching daemon before configuration
	+ Also manage slapd daemon on ad-sync setups
	+ Avoid slave connection to incompatible masters
	+ Added quota change form on slaves
	+ Allowed '\' character in ad-sync username
2.1.14
	+ Fixed regression in usercorner link
2.1.13
	+ Moved apache soap configuration from setConf to enableActions
	+ Init slave users on enable (now home directories are created)
	+ Create LDAP indexes during slave enable
2.1.12
	+ Users::lastUid() now takes also into account non-ldap users
	+ Stop old ldap daemons in reinstall script, needed before changing mode
2.1.11
	+ Use a safer mode() implementation to avoid recursions with ModelManager
2.1.10
	+ Start slapd daemon when a module fails to connect
	+ Help in wizard is show again if no custom_prefix defined
2.1.9
	+ Hide help with link in wizard if custom_prefix defined
	+ Removed /zentyal prefix from URLs
	+ Disable autocompletion in user form
	+ Avoid duplicated restart during postinst
2.1.8
	+ Include quota schema in slaves LDAP (fixes replication)
	+ Do not stop slapd daemons after slave enable
	+ Fixed users and groups retrieval if module is disabled
	+ Manage slapd daemon in master mode
	+ Make the optional 'comment' field to also appear as optional on the UI
	+ Ignore users also in pwdsync-server, not only in the ad-sync script
2.1.7
	+ Set submenu items order for integration with the User Corner menu
	+ Avoid undefined dn warning
2.1.6
	+ Fix adsync mode check for zentyal-users cronjob
	+ Removed bad default value for adsync_dn option
	+ Update wizard pages with new order option
	+ Use Unix socket for LDAP connections on standalone and slave without PAM
2.1.5
	+ Manage zentyal-users cronjob with configuration keys for sync times
	  instead of debian/lucid/zentyal-users.cron.d and src/scripts/ad-sync.cron
	+ Configuration key to not to create homes (usefull on LDAP master servers)
	+ New ad-sync-info to show info of ADsync configuration
	+ Allow multiple BDC for ADsync mode with adsync_bdc confkey
	+ Add ADsync service by default and move port value to a confkey
	+ userInfo() tolerates missing quota LDAP attribute
	+ Added captiveportal to the list of modules in the reinstall script
2.1.4
	+ Moved redis_port_usercorner key to usercorner.conf in zentyal-usercorner
	+ Move users/conf/user-eboxlog.conf to usercorner/conf/usercorner-log.conf
2.1.3
	+ Fixed issues with html html attributes quotation
	+ Allow to specify a base DN to bind to AD
	+ Add locking to slave-sync to avoid spawn multiple instances in the
	  event of not being able to connect to a slave
	+ Do not modify users and groups in AD sync if attributes are not changed
	+ Wipe ignored users in AD sync
	+ Allow contacts synchronization in AD sync
	+ New checks in AD sync to avoid warnings
	+ Added update package list command to reinstall script
2.1.2
	+ Non-editable user fields in slaves no longer appear as editable inputs
	+ Numeric 0 is accepted as value for LDAP users attributes
	+ Minor fixes in default quota from user template
	+ Fixed error when writing ad-sync cron file
	+ Do not allow to create users if their home directory already exists
2.1.1
	+ Quotas are now included in users module
	+ System users don't require password
	+ Fixed bug that allowed to create LDAP users whith the same name
	  than users with UID 0 (like root)
2.1
	+ Separate usercorner module to the new zentyal-usercorner package
	+ Remove zentyal- prefix from rejoin-slave and ldapvi scripts
	+ Move /usr/share/ebox-usersandgroups/ebox-usersandgroups/reinstall
	  to /usr/share/zentyal-users/reinstall
	+ Show enableActions for master also in ad-slave mode
	+ Deleted obsolete migrations and use new initialSetup method
	+ Added locks to prevent overlapping in ad-sync script
	+ Fix slave failed operation string on slave hostname
	+ Replace /etc/ebox/80users.conf with /etc/zentyal/users.conf
	+ Added indexes for common LDAP attributes
	+ Replace /var/log/ebox-usercorner with /var/log/zentyal-usercorner
2.0.10
	+ Now the AD synchronization can be disabled at any moment and a
	  server with AD-slave mode can be master for other Zentyal slaves
	+ New /etc/ebox/ad-sync_ignore.users and ad-sync_ignore.groups files
	  to ignore users and groups in the AD synchronization process
	+ Improved zentyal-ldapvi script that works on slave servers
	+ Creates the default group if not exists during restore
	+ Added restore backup precheck to assure there are not conflicts between
	  system users and Zentyal LDAP users (currently only works for masters)
2.0.9
	+ Make sure to create the base directory for user homes before create them
	+ Reconnect to LDAP on backup restore
	+ Better log messages
	+ Save configuration files during restore
	+ Catch possible SIGPIPE on LDAP reconnect
2.0.8
	+ Fix Samba PDC on slaves
	+ Check for incompatibility between Samba PDC and PAM on slaves
	+ Optimize slave-sync script if there are no pending operations
	+ Remove useless call to mode() on slave-sync script (faster now)
	+ Replica LDAP listens in all interfaces
2.0.7
	+ Added index add mechanism to LdapModule
	+ Fixed NSS DN config in masters
2.0.6
	+ Added zentyal-rejoin-slave to rejoin a slave to its master
	+ Fixed NSS/PAM in slave machines
2.0.5
	+ Removed wrong hooks implementation
2.0.4
	+ Fixed infinite recursion when setting up some models on slave servers
	+ Added support for addUser/delUser hooks
2.0.3
	+ Allow LDAP users and groups up to 128 characters
	+ Show precondition message for user corner on slave servers
	+ Unconfigure ftp and zarafa in reinstall script
	+ Do not show adsync debug messages if debug is disabled in config
	+ Allow more than one dot in usernames
2.0.2
	+ Fixed master/slave synchronization issues
	+ Remove userjournal dir when removing a slave
	+ Added lock during module enable to avoid initialization problems
	+ Fixed AD slave synchronization task
2.0.1
	+ Fixed incorrect LDAP binding in some cases
2.0
	+ Fixed user journal dir creation on master
	+ Fixed failed login error on user corner
	+ Default login_shell under PAM Settings UI instead of 80users.conf
	+ Replaced /bin/false with /usr/sbin/nologin as default shell
1.5.10
	+ Some refactorizations centered in safer LDAP connections and defensive
	  code
1.5.9
	+ More info link added in wizard
1.5.8
	+ Zentyal rebrand
1.5.7
	+ Removed NSS in slave configurations
	+ Nasty bug page replaced by the new eBox error page
1.5.6
	+ Fixed user corner access problems with redis server
1.5.5
	+ LDAP master creation optimized and less error-prone
1.5.4
	+ Bug fix: adding a user name with spaces no longer fails
1.5.3
	+ Move NSS from ebox-samba to ebox-usersandgroups
	+ Home directories are under /home now
	+ New options to configure shell and home directory umask
	+ New setup wizard
1.5.2
	+ Bug fix: fixed dbus init for usercorner
1.5.1
	+ Bug fix: fixed nasty bug with the last version of openldap in lucid
	+ Bug fix: do not call processDir if there are no slaves in slave-sync
	+ Bug fix: ebox-usersandgroups-reinstall now unconfigures all ldap modules
	+ Bug fix: updateSchema() returns unless the schema to update is
	  available
	+ Bug fix: Set proper owner and permissions when updating a schema
	+ Bug fix: some problems with the AD synchronization solved
	+ Bug fix: userscorner title icon
	+ Bug fix: addUser() now checks if the user already exists as a
	  system user
	+ Removed deprecated executable 'import-from-ldif'
	+ Bug fix: addUser() now checks for password argument
	+ Bug fix: when restoring we use the new users DN to init users
1.5
	+ Bug fix: don't try to contact slaves from within a slave when groups
	  are updated
	+ Use built-in EBox::ThirdParty::Apache2::AuthCookie
1.4.2
	+ Bug fix: fix wrong migration number
1.4.1
	+ Bug fix: surround LDAP migration with a try/catch to make sure the rest
	  it is run
	+ Bug fix: do not allow \w with localized characters as LDAP schema does not
	  allow them for home directory attribute. (Closes #1713)
1.4
	+ Allow the master to pass extra parameters in SOAP calls to slaves
1.3.17
	+ Bug fix: Set style for login page in user corner
1.3.16
	+ Bug fix: keep menu open on LDAP Info
1.3.15
	+ Add support for ldaps
	+ Add support for slaves running Apache in ports different than 443
	+ Allow to remove slaves from slave list
	+ Added ebox-usersandgroups-reinstall to easily reset the LDAP mode
	+ Bug fix: issue with user deletion in French (Closes #1651)
	+ Bug fix: anonymous connection for getting DN is retried several
	  times, this fixes a bug when restoring configuration backup
1.3.14
	+ Synchronize all the users from the AD and not only from CN=Users
	+ Add operation name and username on updateGroup
	+ Add slave notification for group modify and delete
	+ Change button order to "Add" and "Add and Edit" in Add User
	  template. If users press return in the form it adds a new user
	  and stays on the same page.
1.3.13
	+ Usability enhancements: (Closes #1649)
		* Create a unique Users And Group Folder
		* Unify Add User/Edit User in a single page
		* Unify Add Group/Edit Group in a single page
		* Two buttons: "Add and Edit" and "Add"
		* Add breadcrumbs
	+ Add UserTemplate composite to configure default options that are used when
	  a new user is created
	+ Add defaultUserModel to LdapUserBase.pm
	+ Specify folder for SlaveInfo
	+ Add menu entry with information about LDAP including password
	+ Change enableActions to use the new LDAP default structure from Karmic
1.3.12
	+ Add EBox::Ldap::lastModificationTime to know when the master LDAP
	  database was modified for the last time
	+ Index uid and memberUid to avoid some warnings and improve performance,
	  plus remove some old code and fix some broken one in that part of the code
	+ Bugfix: disable edition of users and groups in ad-slave mode
	+ Don't allow modification of ldap password in Mode model if
	  it has been autogenerated by the eBox installer
	+ Add page title
	+ Separate the Windows AD options in a different model
	+ Fixed the warning of "Edit User" when there are no users in a slave
	+ Remove 'optional' from remote in Mode and also useless validateRow
1.3.10
	+ Use disableApparmorProfile from EBox::Module::Service twice.
	  First in enableActions. And also in setConf to avoid issues
	  if apparmor is installed after users is enabled.
1.3.9
	+ Bugfix: return empty array in usedFiles if it's not master mode
1.3.8
	+ Bugfix: fixed wrong disable of fields in selecting ad-slave in Mode model
1.3.7
	+ Synchronization with Windows Active Directory (#1443)
1.3.6
	+ Use anonymous bind to fetch dn
1.3.5
	+ Disable slapd apparmor profile in enableActions
	+ Reload nscd when adding users and groups
	+ Bugfix: backup bug report now works again
	+ Bugfix: slave-sync does not try to real journal dir when not
	  configured or in slave mode. Journal dir created on
	  master's setup.
1.3.0
	+ eBox LDAP architecture now supports a master-slave configuration
	+ bugfix: Update usercorner service when there is a change on the port number
1.1.30
	+ Added widget to manage group belonging from Edit User page
	+ Fixed backup/restore problem with paswords and given/last names
	+ Changed the way users are stored in LDAP, added givenName in addition
	  to sn, now cn=givenName+sn instead of cn=uid, this fixes a
	  incompatibility bug with eGroupware
	+ In the Edit User interface now Name and Last name are separate
	fields
	+ Usercorner web server certificate can be changed via the CA module
1.1.20
	+ New release
1.1.10
	+ Make slapd listen only on 127.0.0.1
1.1
	+ Added bind v2 compability needed by squid auth, slapd conf
	  regenerated and daemon restarted in postinst to commit possibles
	  changes in configuration
	+ Added group model
	+ Use the new ids() and row() API to optimize the management of hundreds of
	users
	+ Allow dashes in user and group names
	+ Initial release of UserCorner which allow users to change their password
	+ Store multiple password hashes and scrap clear text passwords
0.12.100
	+ Restore backup is more robust: inexistent users in a group are
	  ignored
	+ Make and restore backup more robust: removed slapd.conf
	  parameters in both slapadd and slapcat invokations, so we can use
	  the module with sldap with configuration in the directory itself
0.12.99
	+ New release
0.12.1
	+ Bugfix: Remove eBox system users when restoring backup. This solves
	  an issue restoring backups from 0.12
0.12
	+ Use the new EBox::Model::Row api
	+ Check if there is any added user and show a message
	  in case there isn't any.
	+ Restore users reading from ldiff and adding them through
	  eBox API
	+ Set password-hash in slapd.conf to make password changes from samba sync
	  the user password
0.11.101
	+ New release
0.11.100
	+ onInstall() functionality moved to migration script
	+ Fixed several typos
0.11.99
	+ Remove use of Apache::Singleton
0.11.3
	+ Check used uid's on every posixAccount object under dc=ebox,
	  instead of only under ou=Users,dc=ebox. This solves nasty issues
	  with Samba PDC when adding machines and creating users with
	  repeated uid
0.11.2
	+ Do not generate a new LDAP password if it already exists
0.11.1
	+ Fix issue with module naming which prevented backups from being
	restored
0.11
	+ Initial Ubuntu packaging
	+ bugfix. fix issue with module naming which prevented backups from being
	  restored
0.10.99
	+ Create pseudo-model to use the users table with Ajax
0.10
	+ Allow dots in user names
0.9.100
	+ New release
0.9.99
	+ Bugfix in EBox::Ldap
0.9.3
	+ New release
0.9.2
	+ New release
0.9.1
	+ Make OpenLDAP listen on internal interfaces
0.9
	+ Added Polish translation
	+ Added Aragonese translation
	+ Added Dutch translation
	+ Added German translation
0.8.99
	+ New release
0.8.1
	+ Minor workaround. Create slapd run directory in case it does not
	  exist
0.8
	+ Fix message
0.7.99
	+ Add extended backup support for LDAP
	+ Performance tuning to slapd
	+ Some minor code improvements
	+ Quota now allows unlimited space and i-nodes number
0.7.1
	+ Add delObjectclass (useful for ldap clean actions)
	+ Detect and recover when ldap connection is broken (#25)
	+ Make EBox::Ldap a singleton class
	+ Initial factoring
	+ Use of ebox-sudoers-friendly
0.7
	+ New public release
0.6
	+ Move to client
	+ API documented using naturaldocs
	+ Update install
	+ Update debian scripts
	+ Use new syntax to define ACLs for ldap
	+ Add function to create system users
	+ Move ldap db under ebox directory
0.5.2
	+ Fix some packaging issues
0.5.1
	+ Convert module to new menu system
0.5
	+ Initial release<|MERGE_RESOLUTION|>--- conflicted
+++ resolved
@@ -1,7 +1,5 @@
 HEAD
-<<<<<<< HEAD
 	+ Fix domain controllers shown on the computers OU in Manage model
-=======
 	+ Using paged serch in EBox::Users::users() method
 	+ Added EBox::LDAPBase::pagedSearch method
 	+ Added support for addon components when user is in a
@@ -10,7 +8,6 @@
 	+ Sent zentyal-usercorner trigger on install / upgrade to restart it if
 	  it's installed
 3.4.1
->>>>>>> a4152507
 	+ Fixed bug when altering mail address through the edit user form
 	+ Better integration between mail addon and mail field
 	+ Remove method canonicalName and use object DNs for greater performance
