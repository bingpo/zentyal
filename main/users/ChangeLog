--- conflicted
+++ resolved
@@ -1,16 +1,11 @@
-<<<<<<< HEAD
+HEAD
+	+ Fixed excesive restrictive validation of external AD password in wizard
 3.3
 	+ Forbid to create OUs inside Users, Groups or Computer OUs
 	  because we not support them when Samba is enabled
 	+ Forbid and print specific  error message when trying to put two
 	  objects with the same CN in the same container
 	+ Switch from Error to TryCatch for exception handling
-=======
-HEAD
-	+ Fixed excesive restrictive validation of external AD password in wizard
-	+ Fixed 3.0 -> 3.2 migration when there are other modules extending LDAP
-3.2.6
->>>>>>> c6274c16
 	+ Remove useless warning when deleting a user or group with offer 2013
 	+ Show system but not internal groups in user edition form
 	+ Allow unsafe characters for user and password in external AD mode.
