--- conflicted
+++ resolved
@@ -1,15 +1,11 @@
 HEAD
-<<<<<<< HEAD
+	+ Users and groups cannot longer share names because it is incompatible
+	  with AD accounts
 	+ Use upstart to manage heimdal daemons
 	+ Increase the maximum UID number to avoid problems with samba integration
 	+ Fixed bug in group creation which on error could call a method
 	  in a undefined value
 	+ Do not stop openldap daemon when dumping database
-=======
-	+ Users and groups cannot longer share names because is incompatible
-	  with AD accounts
-	+ Dont stop openldap daemon when dumping database
->>>>>>> c961c311
 	+ Generate kerberos AES keys to be compatible with active directory in
 	  W2k8 or higher functional levels
 	+ Fixed user quota edition in slave server
