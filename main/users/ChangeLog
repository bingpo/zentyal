--- conflicted
+++ resolved
@@ -1,9 +1,4 @@
-<<<<<<< HEAD
 3.3
-	+ Removed old migration code from 3.0 to 3.2
-	+ Set version to 3.3
-=======
-HEAD
 	+ Update names in tree view when either user or contact is edited
 	+ Fixed wizard error when setting external AD mode
 	+ Fixed EBox::Users::groupDn method
@@ -11,7 +6,8 @@
 	  givenname and sn to get fullname.
 	+ Use paginated search when getting children nodes in LdapObject
 	+ UTF8 decode DN when retrieving it from a LDAP object
->>>>>>> 01ebd44c
+	+ Removed old migration code from 3.0 to 3.2
+	+ Set version to 3.3
 	+ Fixed cloud-sync script
 3.2
 	+ Set version to 3.2
