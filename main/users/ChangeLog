--- conflicted
+++ resolved
@@ -1,10 +1,7 @@
 HEAD
-<<<<<<< HEAD
+	+ Display users groups in slave mode
 	+ Avoided hang when the local host is wrongly used as master slave
 	+ Ldap modules should do a slaveSetup when slave mode enabled
-=======
-	+ Display users groups in slave mode
->>>>>>> a990b7cc
 3.0.9
 	+ Stop heimdal daemons on enableActions
 	+ Fixed alphabetical order in listing of users and groups
