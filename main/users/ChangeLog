HEAD
<<<<<<< HEAD
	+ Adapt checking of existent mail to mailboxRelatedObject needs
=======
	+ Do not duplicate cloud ops when REST call fails
>>>>>>> b7e5cd96
	+ Display message when creating a user which username has more
	  than 20 characters
3.2.13
	+ Fixed error when editing user email address when mail module is
	  not installed
	+ Using paged serch in EBox::Users::users() method
	+ Added EBox::LDAPBase::pagedSearch method
	+ Added support for addon components when user is in a
	  non-standard OU
	+ Better control for edit user quota
3.2.12
	+ Fixed bug when altering mail address through the edit user form
	+ Better integration between mail addon and mail field
3.2.11
	+ Remove method canonicalName and use object DNs for greater performance
3.2.10
	+ Added and used checkMailNotInUse method
3.2.9
	+ Updated cloud sync to ignore any change done in cloud to internal users
	  or groups
	+ Fixed EBox::CloudSync::Slave to sync uid and gid numbers on user update
	  and added unit tests for it
	+ Added EBox::Users::Group::setInternal method
	+ Allow to use lazy flag with EBox::Users::User::setInternal
	+ Added unit tests for cloud sync code
3.2.8
	+ Check available IP addresses when enable module
	+ Added lock to cloud-sync script
	+ Better integration of edit groups for mail group aliases
	+ Update group icon when type of group changes
	+ Implement _preModifyUser on LdapUserBase
	+ Throw exceptions on EBox::USers::LdapObject::get when entry not exists
	+ Fixed regression in LDAP info page for external AD mode
3.2.7
	+ Print slave-sync output to zentyal.log instead of stdout
	+ Fixed excesive restrictive validation of external AD password in wizard
	+ Fixed 3.0 -> 3.2 migration when there are other modules extending LDAP
3.2.6
	+ Remove useless warning when deleting a user or group with offer 2013
	+ Show system but not internal groups in user edition form
	+ Allow unsafe characters for user and password in external AD mode.
	+ Fixed bug in external AD connection. Reuse already estabished
	  external AD connection.
	+ The "sub ous" return the OUs hierarquically ordered
	+ Check for defined uidNumber and gidNumber creating users and groups
3.2.5
	+ Revert useless chown workaround
	+ Wait for the services before ending the start daemon action to prevent
	  its usage before being ready
	+ Better error handling when the default group is not found
	+ Fixed distribution group edition
3.2.4
	+ Add error, errorText and errorDescription methods to
	  EBox::Exceptions::LDAP
	+ Added missing EBox::Exceptions uses
	+ Better error handling when we get a LdapObject that doesn't exists
3.2.3
	+ Remove undefined warnings on users/group creation
	+ Fix 'Cannot connect to samba LDAP' error in manage model when samba
	  is installed but disabled
3.2.2
	+ Add missing use to EBox::Users::LDAP::ExternalAD
	+ Force DNS restart when users mode changed
	+ Force service principals update on _postServiceHook in external AD mode
	+ Don't use slave cloud sync if not subscribed
	+ Adapted cloud sync to changes in user modules
	+ Added childrenObjectClass parameter to EBox::Users::LdapObject::children
	+ userExists and groupExists discriminates between shown objects and
	  objects hid by SID
3.2.1
	+ Fixed wrong path in ExternalAD::connectWithKerberos
	+ Update names in tree view when either user or contact is edited
	+ Fixed wizard error when setting external AD mode
	+ Fixed EBox::Users::groupDn method
	+ In contact edition do not store full name in cn but use
	  givenname and sn to get fullname.
	+ Use paginated search when getting children nodes in LdapObject
	+ UTF8 decode DN when retrieving it from a LDAP object
	+ Fixed cloud-sync script
3.2
	+ Set version to 3.2
	+ Add objectClass shadowAccount in 3.0 migration to fix disabled accounts
3.1.11
	+ Added migration code to be sure that we have all users added as members
	  of __USERS__ group on OpenLDAP.
	+ Fixed user creation to make all users belong to __USERS__ group
3.1.10
	+ Do not crash when deleting a group if LDB object does not exist
	+ Do not try to migrate from 3.0 if module is not configured
	+ Override daemons when migrating from 3.0
3.1.9
	+ Fix typo in setSecurityGroup when no GID is set yet
	+ Show group in slave as read-only
	+ Show in a slave when the user is not a member of any group
	+ Check email address for a group is done
	+ Add group dialog can now set the e-mail
	+ Master/Slave synchronisation works again
3.1.8
	+ Enable upgrade from 3.0 in initialSetup
	+ Fixed wrong calls to isSystem() in master-slave after API changes
	+ Fix regression trying to join slave after external AD changes
	+ Fix regression in slave host address after nginx integration
	+ Throw DataExists error when adding an OU which already exists
3.1.7
	+ Readded memberUid to the fields to index for SLAPD.
	+ Ignored members that are not valid perl objects to avoid undef entries
	  on EBox::Users::Group::members method.
	+ Rewrites to share more code with samba module.
	+ Added 'mail' field on zentyalDistributionGroup schema.
	+ Added E-Mail field for Users and Groups when managing them from the UI.
	+ Changed E-Mail field to optional for Contacts.
	+ Updated master-slave sync to use the new User and Group fields.
	+ Look for ssl.cert instead of ssl.pem in Slave::soapClient()
	+ Changed description field to be always input text instead of textarea.
	+ Warn instead of throw exception if home directory already exists
	+ Forbid deletion of Domain Admins group
	+ Forbid deletion of Users, Groups and Computers OUs
	+ Filter also internal users and groups in membership comboboxes
	+ Hide Samba objects that should be shown only on Advance view mode
	+ Added support for disabled accounts
3.1.6
	+ Ignored samba module while (re)provisioning on __USERS__ group creation.
	+ Removed deprecated configuration file keys related with external AD
3.1.5
	+ Fixed EBox::Users::LdapObject::canonicalName to propagate the flag to
	  get or ignore the root's namedContext canonical name.
	+ The Administrator user is hidden now using the samba module functionality
	  to hide SIDs instead of hardcoded in the code.
3.1.4
	+ Remove needReload notification for group addons
	+ When a new system user is created with uid 0 we also create its home.
	  This is required by Samba for the Administrator account.
	+ Added Net::LDAPBase::existsDN method
	+ Better error control on reprovision, do not clear the
	  reprovision flg on error
	+ Fixed code typo in slave setup
	+ Added menu icon
	+ Added new userCorner method to password model
	+ Usercorner uses the ldap_ro credentials to retrieve user DNs.
	+ preAdd callbacks get a second argument noting the parent when this
	  new object will be created.
	+ All LdapObject based objects will have the 'entryUUID' field available.
	+ Created an EBox::LDAPBase class to share code with the Samba's EBox::LDB
	  one.
	+ Reimplemented EBox::Users::Group::members to retrieve the members of the
	  group directly instead of searching for the objects that are set as
	  members of the group.
	+ Avoid "cannot return outside of a subroutine" warning in cloud-sync
	+ Added foldable user and group add-ons to dialogs
	+ Replaced package breaks parameter with depends statement
	+ Fixed error in the baseName() method for an Ldap Object
	+ Fixed bug which make delete group dialog to show errors when
	  there was warnings
	+ Added a way to use Net::LDAP mock object for unit testing.
	+ Fixed cloud sync setup when user number is unlimited
	+ Fixed error in server master form when checking if
	  controls are editable
	+ Added a way to retrieve a group by its dn.
	+ New TreeView to manage users, groups and OUs
	+ Configuration key multiple_ous removed as this is now enabled by default
	+ Renamed namespace from UsersAndGroups to Users
	+ Added support for Contacts handling.
	+ Added support for external Active Directory authorization
3.1.3
	+ Renamed namespace from UsersAndGroups to Users
	+ Fixed maximum users check when not using cloud sync
3.1.2
	+ Remove deprecated backup domain methods
	+ Fixed password change in user corner when using samba
	+ Changed reload action to force-reload for nscd init.d daemon
3.1.1
	+ Fixed error message when trying to add a user above the edition maximum
	+ Migrated SOAP services to use Nginx for SSL.
3.1
	+ Updated to reflect the Apache -> WebAdmin rename.
	+ Removed 3.0.X migration code
	+ Added Pre-Depends on slapd to avoid problems with upgrades
	+ Depend on zentyal-core 3.1
3.0.18
	+ Check for already existent service principals before create them.
	  Required because squid and zarafa share the HTTP SPN
3.0.17
	+ Migration to remove leftover need_reprovision key in redis ro
	+ Retrieve global instance correctly in UsersSync
3.0.16
	+ Assure that we don't have a phantom need_reprovision key in
	  read-only tree
	+ Check for maximum number of users depending on the edition
	+ More frequent polling in EBox::Ldap::safeConnect() and
	  more explicit error when it fails
3.0.15
	+ Always mark as changed if it needs LDAP reprovision
	+ Fixed member removal operation for groups
3.0.14
	+ Tentative workaround against home directory chown bug
	+ Slave setup refactored to reuse common code with reprovision
	+ Reprovision LDAP for all LDAP based modules
	+ Don't try to update samba password in user corner when samba is
	  not configured
	+ Add operation arguments on LDAP error whenever is possible
	+ EBox::Users::User::create() allows now an internal attribute
	+ Users marked as internal are not displayed on the interface
	+ New realUsers() method to filter only non-internal ones
3.0.13
	+ Search in user table now is standard instead of filter only for uid
	+ A bit more explicit text for EBox::Exceptions::LDAP
	+ Reload nscd also when creating new groups
3.0.12
	+ Fixed typo in exception class name in EBox::Ldap
	+ Added missing use statement in EBox::Users and
	  EBox::Users::LDAPObject classes
3.0.11
	+ Dont loop through the group members when adding/removing members
	+ Added EBox::Exceptions::LDAP
	+ Allow unsafe characters in commentary field
	+ Better check for the incompatibility of Samba with master/slave
	+ Fix modules extending LdapUserBase not notified modifying groups
	+ Allow domain name change in System -> General reprovisioning LDAP db
	+ Depend on dns module to fix save changes order during reprovision
3.0.10
	+ Use less costly LDAP operations when adding or removing members
	  from a group
	+ Added EBox:Users::LdapObject::deleteValues method
	+ Faster custom row id filter for Users model
	+ Forbid user synchronization with other zentyals if samba is provisioned
	+ Display users groups in slave mode
	+ Avoided hang when the local host is wrongly used as master slave
	+ Ldap modules should do a slaveSetup when slave mode enabled
3.0.9
	+ Stop heimdal daemons on enableActions
	+ Fixed alphabetical order in listing of users and groups
3.0.8
	+ Filter in users table no longer matches LDAP dn
	+ Recover better of no-usercorner journal error in slave-sync
	+ Added read-only rootDn and password to LDAP settings screen
	+ Don't allow empty first name in CGIs for user
	  creation/modification. Otherwise you can get LDAP errors.
	+ Operator typo fix in EBox::UsersAndGroup::User::_checkQuota
3.0.7
	+ Fixed LdapObject::get() for list context
	+ Decode utf8 attributes from LDAP at LdapObject::get()
	+ Removed unused method _utf8Attrs
	+ Integration with Disaster Recovery service
	+ Include /home as disk usage facility
	+ Fix enable quotas without rebooting when module is enabled.
	+ Users and groups cannot longer share names because it is incompatible
	  with AD accounts
	+ Use upstart to manage heimdal daemons
	+ Increase the maximum UID number to avoid problems with samba integration
	+ Fixed bug in group creation which on error could call a method
	  in a undefined value
	+ Do not stop openldap daemon when dumping database
	+ Generate kerberos AES keys to be compatible with active directory in
	  W2k8 or higher functional levels
	+ Fixed user quota edition in slave server
	+ Update user password also in samba ldap when changed from user corner
	+ Update 'cn' attribute in cloud-sync
3.0.6
	+ Set userPassword attribute when setting kerberos keys for user
	+ Fixed delGroup operation on cloud slave
	+ Include exception message when there is an error notifying a slave
	+ Fix enable quotas without rebooting when module is enabled
	+ Delete syncjournal files when slave is removed
3.0.5
	+ Fixed reinstall script to stop samba module, otherwise new slapd
	  cannot start because the port is taken
	+ Sync password changes made from cloud to any slave
	+ When syncing, do not update ldap of unchanged entries
3.0.4
	+ Added missing use of UnwillingToPerform exception
	+ New methods on LdapUserBase (preAddUser, preAddUserFailed, preAddGroup
	  and preAddGroupFailed) to notify observers
3.0.3
	+ Setup Cloud slave on first save changes
	+ Synchronize uidNumber in master-slave
	+ Check master's REALM when adding a new slave
	+ Fixed some errors on RESTClient after API change
	+ Updated REST journaling behavior
	+ Do not show unavailable options in master select
	+ Added new EBox::Users::newUserUidNumber() function
	+ Added check to assure that a no-ldap user has the same uid than
	  a new user
	+ Implement SysInfo::Observer to disallow host domain changes after the
	  kerberos realm has been initialized, and to update the LDAP base DN
	  if module is not yet configured
	+ Added LDAP index for ou attribute
	+ Always write slave-sync script
	+ Increase default quota value to 500MB
3.0.2
	+ Added clearCache() to LdapObject and force reload of krb5Keys
	+ Do not allow user corner password change on slaves
3.0.1
	+ Do not notify samba about users created while restoring backup. Samba
	  will restore its users from its own LDB backup.
3.0
	+ Write NSS config on enableService, modules depending on users may require
	  uid/gid numbers from LDAP
	+ Filter special kerberos and samba users out from the users list
	+ Added dns as restore depend
	+ Reviewed registration strings
2.3.17
	+ Do not translate the service principal names to upper case
	+ Set LDAP service as denined by default for internal networks
	+ Set the managed domain as read only as well as records
2.3.16
	+ Fixed PAM when kerberos is enabled
	+ Fixed addUser operation on slaves
	+ Catch exceptions thrown by notified modules adding LDAP users and groups
	  to rollback the operation and delete the object added prior to notification.
2.3.15
	+ Fixed password change at user corner
	+ Change KDC port to 8880 to preserve the classic default for user corner
2.3.14
	+ Ignore the LDAP error 'no attributes to update' on save
	+ Instantiate users by uid and groups by gid
	+ Change kerberos ports from 88/464 to 8888/8464. This avoid conflicts
	  and management logic of the heimdal daemons. Kerberos records are added
	  with lower priority over samba ones.
	+ Respect the optionality of the 'salt' field inside the kerberos keys
	  in the 'setKerberosKeys' funcion of the User class.
	+ Do not remove service principals when samba is enabled/disabled. Samba
	  will import the keys
	+ Add method to set the user kerberos keys
	+ Stop samba daemon if module is disabled to ensure that port 88 is free
	+ Initialize kerberos realm in lowercase to match the host domain
	+ User template account default options not longer shown in slave servers
	+ Added users filter by OU
2.3.13
	+ Better password policies for LDAP backend
	+ Added user synchronization with Zentyal Cloud
	+ Removed deprecated conf keys (password hashes selection)
	+ Sync kerberos hashes on master-slave
	+ Resolve slave hostname during registering
	+ Fixed framework changes related regression getting redis keys directly
2.3.12
	+ Ask for the host domain in the wizard instead of the old mode selector
	+ Fixed user name validation
2.3.11
	+ Remove deprecated reference to AD Sync in wizard
	+ Check to make sure that quota has been really assigned logs an error
	  instead of raising an exeception, because some file systems does not
	  support quotas
	+ Adapt lastUid and lastGid to the new API and make them compatible
	  with multiple OUs
2.3.10
	+ Use DataForm::ReadOnly::_content instead of acquirers in LdapInfo
	+ Delete obsolete daemons and attributes regarding old replication
	+ Better error control in _loadACLDirectory
	+ Adapted to new Model management framework
	+ Adapted Password type to new framework
	+ Added NTP as enable dependency
2.3.9
	+ Heimdal Kerberos integration for SSO features
	+ Better validation of user names and groups names. Better message
	  when this validation fails
	+ Added user() and group methods() to EBox::Users
	+ Added quota limit check
	+ Added backup domain for /home
	+ Adapted ldapvi to changes in port
	+ Setup master method can now take a custom password
2.3.8
	+ Restart apache after changing master configuration
	+ Removed all files + code cleaning
	+ Disable user editing in slaves
2.3.7
	+ New modifications() method to allow retrieving modifications made to
	  the LDAP object in the last call to 'save'
	+ Create users without password and set it after that, needed for samba4
	+ Removed auth_type warnings
2.3.6
	+ Use the new unified tableBody.mas instead of tableBodyWithoutActions.mas
2.3.5
	+ Packaging fixes for precise
2.3.4
	+ Updated Standard-Versions to 3.9.2
2.3.3
	+ New master-slave architecture
	+ Image in initial configuration wizard is shown again
2.3.2
	+ Added printableName to service and modified description
	+ Fixed executable permissions in src/scripts
	+ Added checks for small business subscription
	+ Bugfix: lastGid method was calling MINUID and SYSMINUID
	+ Reload nscd before trying to init users and groups
2.3.1
	+ Use Digest::SHA instead of Digest::SHA1 and remove libdigest-sha1-perl
	  dependency which no longer exists on precise
2.3
	+ Commented unused code in cleanUser method
	+ Replaced autotools with zbuildtools
2.2.5
	+ Bugfix: ad-sync can now populate groups with more than 1500 users
	+ Bugfix: do not allow adsync passwords longer than 16 chars to avoid
	  crash in pwdsync-server that keeps respawning
	+ Bugfix: mark apache as changed in enableActions to avoid problems adding
	  users before the new nsswitch conf is available for apache, also do not
	  allow to add users if module is not really enabled after save changes
	+ Make sure the default DN does not contains invalid characters
	+ Do not allow malformed LDAP DNs in Mode
2.2.4
	+ Make LDAP ready after enableActions restarting the service to
	  avoid problems when adding users or groups
	+ Fixed corruption when adding ldap attributes
	+ Also disable apparmor in ad-sync mode
	+ Renamed default adsync username from eboxadsync to adsyncuser
2.2.3
	+ Adapt pwdsync user and password offsets to the new hook implementation
	+ Always ignore ForeignSecurityPrincipals accounts in ad-sync
	+ Added more debug messages and improved existing ones in ad-sync
	+ Avoid warnings trying to get userPrincipalName in ad-sync
	+ Skip machine accounts in ad-sync
	+ Use paged queries in ad-sync
	+ Allow to specify custom DN to bind to Windows Server in ad-sync
	+ Ingore empty users in ad-sync
2.2.2
	+ Fixed validation of secret key length in ADSync Options model
	+ Removed useless validation of AD username in ADSync Options model
	+ Show different error when adding users from Windows with invalid chars
	+ Fixed bug managing slapd on ad-sync
2.2.1
	+ Do not enable ADSync to avoid launching daemon before configuration
	+ Also manage slapd daemon on ad-sync setups
	+ Avoid slave connection to incompatible masters
	+ Added quota change form on slaves
	+ Allowed '\' character in ad-sync username
2.1.14
	+ Fixed regression in usercorner link
2.1.13
	+ Moved apache soap configuration from setConf to enableActions
	+ Init slave users on enable (now home directories are created)
	+ Create LDAP indexes during slave enable
2.1.12
	+ Users::lastUid() now takes also into account non-ldap users
	+ Stop old ldap daemons in reinstall script, needed before changing mode
2.1.11
	+ Use a safer mode() implementation to avoid recursions with ModelManager
2.1.10
	+ Start slapd daemon when a module fails to connect
	+ Help in wizard is show again if no custom_prefix defined
2.1.9
	+ Hide help with link in wizard if custom_prefix defined
	+ Removed /zentyal prefix from URLs
	+ Disable autocompletion in user form
	+ Avoid duplicated restart during postinst
2.1.8
	+ Include quota schema in slaves LDAP (fixes replication)
	+ Do not stop slapd daemons after slave enable
	+ Fixed users and groups retrieval if module is disabled
	+ Manage slapd daemon in master mode
	+ Make the optional 'comment' field to also appear as optional on the UI
	+ Ignore users also in pwdsync-server, not only in the ad-sync script
2.1.7
	+ Set submenu items order for integration with the User Corner menu
	+ Avoid undefined dn warning
2.1.6
	+ Fix adsync mode check for zentyal-users cronjob
	+ Removed bad default value for adsync_dn option
	+ Update wizard pages with new order option
	+ Use Unix socket for LDAP connections on standalone and slave without PAM
2.1.5
	+ Manage zentyal-users cronjob with configuration keys for sync times
	  instead of debian/lucid/zentyal-users.cron.d and src/scripts/ad-sync.cron
	+ Configuration key to not to create homes (usefull on LDAP master servers)
	+ New ad-sync-info to show info of ADsync configuration
	+ Allow multiple BDC for ADsync mode with adsync_bdc confkey
	+ Add ADsync service by default and move port value to a confkey
	+ userInfo() tolerates missing quota LDAP attribute
	+ Added captiveportal to the list of modules in the reinstall script
2.1.4
	+ Moved redis_port_usercorner key to usercorner.conf in zentyal-usercorner
	+ Move users/conf/user-eboxlog.conf to usercorner/conf/usercorner-log.conf
2.1.3
	+ Fixed issues with html html attributes quotation
	+ Allow to specify a base DN to bind to AD
	+ Add locking to slave-sync to avoid spawn multiple instances in the
	  event of not being able to connect to a slave
	+ Do not modify users and groups in AD sync if attributes are not changed
	+ Wipe ignored users in AD sync
	+ Allow contacts synchronization in AD sync
	+ New checks in AD sync to avoid warnings
	+ Added update package list command to reinstall script
2.1.2
	+ Non-editable user fields in slaves no longer appear as editable inputs
	+ Numeric 0 is accepted as value for LDAP users attributes
	+ Minor fixes in default quota from user template
	+ Fixed error when writing ad-sync cron file
	+ Do not allow to create users if their home directory already exists
2.1.1
	+ Quotas are now included in users module
	+ System users don't require password
	+ Fixed bug that allowed to create LDAP users whith the same name
	  than users with UID 0 (like root)
2.1
	+ Separate usercorner module to the new zentyal-usercorner package
	+ Remove zentyal- prefix from rejoin-slave and ldapvi scripts
	+ Move /usr/share/ebox-usersandgroups/ebox-usersandgroups/reinstall
	  to /usr/share/zentyal-users/reinstall
	+ Show enableActions for master also in ad-slave mode
	+ Deleted obsolete migrations and use new initialSetup method
	+ Added locks to prevent overlapping in ad-sync script
	+ Fix slave failed operation string on slave hostname
	+ Replace /etc/ebox/80users.conf with /etc/zentyal/users.conf
	+ Added indexes for common LDAP attributes
	+ Replace /var/log/ebox-usercorner with /var/log/zentyal-usercorner
2.0.10
	+ Now the AD synchronization can be disabled at any moment and a
	  server with AD-slave mode can be master for other Zentyal slaves
	+ New /etc/ebox/ad-sync_ignore.users and ad-sync_ignore.groups files
	  to ignore users and groups in the AD synchronization process
	+ Improved zentyal-ldapvi script that works on slave servers
	+ Creates the default group if not exists during restore
	+ Added restore backup precheck to assure there are not conflicts between
	  system users and Zentyal LDAP users (currently only works for masters)
2.0.9
	+ Make sure to create the base directory for user homes before create them
	+ Reconnect to LDAP on backup restore
	+ Better log messages
	+ Save configuration files during restore
	+ Catch possible SIGPIPE on LDAP reconnect
2.0.8
	+ Fix Samba PDC on slaves
	+ Check for incompatibility between Samba PDC and PAM on slaves
	+ Optimize slave-sync script if there are no pending operations
	+ Remove useless call to mode() on slave-sync script (faster now)
	+ Replica LDAP listens in all interfaces
2.0.7
	+ Added index add mechanism to LdapModule
	+ Fixed NSS DN config in masters
2.0.6
	+ Added zentyal-rejoin-slave to rejoin a slave to its master
	+ Fixed NSS/PAM in slave machines
2.0.5
	+ Removed wrong hooks implementation
2.0.4
	+ Fixed infinite recursion when setting up some models on slave servers
	+ Added support for addUser/delUser hooks
2.0.3
	+ Allow LDAP users and groups up to 128 characters
	+ Show precondition message for user corner on slave servers
	+ Unconfigure ftp and zarafa in reinstall script
	+ Do not show adsync debug messages if debug is disabled in config
	+ Allow more than one dot in usernames
2.0.2
	+ Fixed master/slave synchronization issues
	+ Remove userjournal dir when removing a slave
	+ Added lock during module enable to avoid initialization problems
	+ Fixed AD slave synchronization task
2.0.1
	+ Fixed incorrect LDAP binding in some cases
2.0
	+ Fixed user journal dir creation on master
	+ Fixed failed login error on user corner
	+ Default login_shell under PAM Settings UI instead of 80users.conf
	+ Replaced /bin/false with /usr/sbin/nologin as default shell
1.5.10
	+ Some refactorizations centered in safer LDAP connections and defensive
	  code
1.5.9
	+ More info link added in wizard
1.5.8
	+ Zentyal rebrand
1.5.7
	+ Removed NSS in slave configurations
	+ Nasty bug page replaced by the new eBox error page
1.5.6
	+ Fixed user corner access problems with redis server
1.5.5
	+ LDAP master creation optimized and less error-prone
1.5.4
	+ Bug fix: adding a user name with spaces no longer fails
1.5.3
	+ Move NSS from ebox-samba to ebox-usersandgroups
	+ Home directories are under /home now
	+ New options to configure shell and home directory umask
	+ New setup wizard
1.5.2
	+ Bug fix: fixed dbus init for usercorner
1.5.1
	+ Bug fix: fixed nasty bug with the last version of openldap in lucid
	+ Bug fix: do not call processDir if there are no slaves in slave-sync
	+ Bug fix: ebox-usersandgroups-reinstall now unconfigures all ldap modules
	+ Bug fix: updateSchema() returns unless the schema to update is
	  available
	+ Bug fix: Set proper owner and permissions when updating a schema
	+ Bug fix: some problems with the AD synchronization solved
	+ Bug fix: userscorner title icon
	+ Bug fix: addUser() now checks if the user already exists as a
	  system user
	+ Removed deprecated executable 'import-from-ldif'
	+ Bug fix: addUser() now checks for password argument
	+ Bug fix: when restoring we use the new users DN to init users
1.5
	+ Bug fix: don't try to contact slaves from within a slave when groups
	  are updated
	+ Use built-in EBox::ThirdParty::Apache2::AuthCookie
1.4.2
	+ Bug fix: fix wrong migration number
1.4.1
	+ Bug fix: surround LDAP migration with a try/catch to make sure the rest
	  it is run
	+ Bug fix: do not allow \w with localized characters as LDAP schema does not
	  allow them for home directory attribute. (Closes #1713)
1.4
	+ Allow the master to pass extra parameters in SOAP calls to slaves
1.3.17
	+ Bug fix: Set style for login page in user corner
1.3.16
	+ Bug fix: keep menu open on LDAP Info
1.3.15
	+ Add support for ldaps
	+ Add support for slaves running Apache in ports different than 443
	+ Allow to remove slaves from slave list
	+ Added ebox-usersandgroups-reinstall to easily reset the LDAP mode
	+ Bug fix: issue with user deletion in French (Closes #1651)
	+ Bug fix: anonymous connection for getting DN is retried several
	  times, this fixes a bug when restoring configuration backup
1.3.14
	+ Synchronize all the users from the AD and not only from CN=Users
	+ Add operation name and username on updateGroup
	+ Add slave notification for group modify and delete
	+ Change button order to "Add" and "Add and Edit" in Add User
	  template. If users press return in the form it adds a new user
	  and stays on the same page.
1.3.13
	+ Usability enhancements: (Closes #1649)
		* Create a unique Users And Group Folder
		* Unify Add User/Edit User in a single page
		* Unify Add Group/Edit Group in a single page
		* Two buttons: "Add and Edit" and "Add"
		* Add breadcrumbs
	+ Add UserTemplate composite to configure default options that are used when
	  a new user is created
	+ Add defaultUserModel to LdapUserBase.pm
	+ Specify folder for SlaveInfo
	+ Add menu entry with information about LDAP including password
	+ Change enableActions to use the new LDAP default structure from Karmic
1.3.12
	+ Add EBox::Ldap::lastModificationTime to know when the master LDAP
	  database was modified for the last time
	+ Index uid and memberUid to avoid some warnings and improve performance,
	  plus remove some old code and fix some broken one in that part of the code
	+ Bugfix: disable edition of users and groups in ad-slave mode
	+ Don't allow modification of ldap password in Mode model if
	  it has been autogenerated by the eBox installer
	+ Add page title
	+ Separate the Windows AD options in a different model
	+ Fixed the warning of "Edit User" when there are no users in a slave
	+ Remove 'optional' from remote in Mode and also useless validateRow
1.3.10
	+ Use disableApparmorProfile from EBox::Module::Service twice.
	  First in enableActions. And also in setConf to avoid issues
	  if apparmor is installed after users is enabled.
1.3.9
	+ Bugfix: return empty array in usedFiles if it's not master mode
1.3.8
	+ Bugfix: fixed wrong disable of fields in selecting ad-slave in Mode model
1.3.7
	+ Synchronization with Windows Active Directory (#1443)
1.3.6
	+ Use anonymous bind to fetch dn
1.3.5
	+ Disable slapd apparmor profile in enableActions
	+ Reload nscd when adding users and groups
	+ Bugfix: backup bug report now works again
	+ Bugfix: slave-sync does not try to real journal dir when not
	  configured or in slave mode. Journal dir created on
	  master's setup.
1.3.0
	+ eBox LDAP architecture now supports a master-slave configuration
	+ bugfix: Update usercorner service when there is a change on the port number
1.1.30
	+ Added widget to manage group belonging from Edit User page
	+ Fixed backup/restore problem with paswords and given/last names
	+ Changed the way users are stored in LDAP, added givenName in addition
	  to sn, now cn=givenName+sn instead of cn=uid, this fixes a
	  incompatibility bug with eGroupware
	+ In the Edit User interface now Name and Last name are separate
	fields
	+ Usercorner web server certificate can be changed via the CA module
1.1.20
	+ New release
1.1.10
	+ Make slapd listen only on 127.0.0.1
1.1
	+ Added bind v2 compability needed by squid auth, slapd conf
	  regenerated and daemon restarted in postinst to commit possibles
	  changes in configuration
	+ Added group model
	+ Use the new ids() and row() API to optimize the management of hundreds of
	users
	+ Allow dashes in user and group names
	+ Initial release of UserCorner which allow users to change their password
	+ Store multiple password hashes and scrap clear text passwords
0.12.100
	+ Restore backup is more robust: inexistent users in a group are
	  ignored
	+ Make and restore backup more robust: removed slapd.conf
	  parameters in both slapadd and slapcat invokations, so we can use
	  the module with sldap with configuration in the directory itself
0.12.99
	+ New release
0.12.1
	+ Bugfix: Remove eBox system users when restoring backup. This solves
	  an issue restoring backups from 0.12
0.12
	+ Use the new EBox::Model::Row api
	+ Check if there is any added user and show a message
	  in case there isn't any.
	+ Restore users reading from ldiff and adding them through
	  eBox API
	+ Set password-hash in slapd.conf to make password changes from samba sync
	  the user password
0.11.101
	+ New release
0.11.100
	+ onInstall() functionality moved to migration script
	+ Fixed several typos
0.11.99
	+ Remove use of Apache::Singleton
0.11.3
	+ Check used uid's on every posixAccount object under dc=ebox,
	  instead of only under ou=Users,dc=ebox. This solves nasty issues
	  with Samba PDC when adding machines and creating users with
	  repeated uid
0.11.2
	+ Do not generate a new LDAP password if it already exists
0.11.1
	+ Fix issue with module naming which prevented backups from being
	restored
0.11
	+ Initial Ubuntu packaging
	+ bugfix. fix issue with module naming which prevented backups from being
	  restored
0.10.99
	+ Create pseudo-model to use the users table with Ajax
0.10
	+ Allow dots in user names
0.9.100
	+ New release
0.9.99
	+ Bugfix in EBox::Ldap
0.9.3
	+ New release
0.9.2
	+ New release
0.9.1
	+ Make OpenLDAP listen on internal interfaces
0.9
	+ Added Polish translation
	+ Added Aragonese translation
	+ Added Dutch translation
	+ Added German translation
0.8.99
	+ New release
0.8.1
	+ Minor workaround. Create slapd run directory in case it does not
	  exist
0.8
	+ Fix message
0.7.99
	+ Add extended backup support for LDAP
	+ Performance tuning to slapd
	+ Some minor code improvements
	+ Quota now allows unlimited space and i-nodes number
0.7.1
	+ Add delObjectclass (useful for ldap clean actions)
	+ Detect and recover when ldap connection is broken (#25)
	+ Make EBox::Ldap a singleton class
	+ Initial factoring
	+ Use of ebox-sudoers-friendly
0.7
	+ New public release
0.6
	+ Move to client
	+ API documented using naturaldocs
	+ Update install
	+ Update debian scripts
	+ Use new syntax to define ACLs for ldap
	+ Add function to create system users
	+ Move ldap db under ebox directory
0.5.2
	+ Fix some packaging issues
0.5.1
	+ Convert module to new menu system
0.5
	+ Initial release<|MERGE_RESOLUTION|>--- conflicted
+++ resolved
@@ -1,9 +1,6 @@
 HEAD
-<<<<<<< HEAD
 	+ Adapt checking of existent mail to mailboxRelatedObject needs
-=======
 	+ Do not duplicate cloud ops when REST call fails
->>>>>>> b7e5cd96
 	+ Display message when creating a user which username has more
 	  than 20 characters
 3.2.13
