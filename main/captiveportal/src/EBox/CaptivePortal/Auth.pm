# Copyright (C) 2011-2013 Zentyal S.L.
#
# This program is free software; you can redistribute it and/or modify
# it under the terms of the GNU General Public License, version 2, as
# published by the Free Software Foundation.
#
# This program is distributed in the hope that it will be useful,
# but WITHOUT ANY WARRANTY; without even the implied warranty of
# MERCHANTABILITY or FITNESS FOR A PARTICULAR PURPOSE.  See the
# GNU General Public License for more details.
#
# You should have received a copy of the GNU General Public License
# along with this program; if not, write to the Free Software
# Foundation, Inc., 59 Temple Place, Suite 330, Boston, MA  02111-1307  USA
use strict;
use warnings;

package EBox::CaptivePortal::Auth;
use base qw(Apache2::AuthCookie);

use EBox;
use EBox::Config;
use EBox::Exceptions::Internal;
use EBox::Exceptions::Lock;
use EBox::Ldap;
use EBox::NetWrappers qw(ip_mac);

use Crypt::Rijndael;
use Apache2::Connection;
use Apache2::RequestUtil;
use Apache2::Const qw(:common HTTP_FORBIDDEN HTTP_MOVED_TEMPORARILY);
use MIME::Base64;
use Digest::MD5;
use Fcntl qw(:flock);
use File::Basename;
use YAML::XS;
<<<<<<< HEAD
use TryCatch::Lite;
=======
use String::Random;
>>>>>>> 67a271a8

# Session files dir, +rw for captiveportal & zentyal
use constant UMASK => 0007;

# Init logger
EBox::initLogger('captiveportal-log.conf');

sub new
{
    my ($class, @params) = @_;
    srand();
    return $class->SUPER::new(@params);
}

# Method: _savesession
#
# Parameters:
#
#   - user name
#   - password
#   - ip: client ip
#   - session id: if the id is undef, it creates a new one
#   - key: key for rijndael, if sid is undef creates a new one
# Exceptions:
#   - Internal
#   - When session file cannot be opened to write
sub _savesession
{
    my ($user, $passwd, $ip, $sid, $key) = @_;

    if(not defined($sid)) {
        my $md5 = Digest::MD5->new();
        $md5->add($$ , time() , rand(time) );
        $sid = $md5->hexdigest();

        $md5 = Digest::MD5->new();
        $md5->add($$ , time() , rand(time) );
        $key = $md5->hexdigest();
    }

    my $cipher = Crypt::Rijndael->new($key, Crypt::Rijndael::MODE_CBC());

    my $len = length($passwd);
    my $newlen = (int(($len-1)/16) + 1) * 16;

    $passwd = $passwd . ("\0" x ($newlen - $len));

    my $cryptedpass = $cipher->encrypt($passwd);
    my $encodedcryptedpass = MIME::Base64::encode($cryptedpass, '');
    my $sidFile;
    my $filename = EBox::CaptivePortal->SIDS_DIR . $sid;
    umask(UMASK);
    unless (open($sidFile, '>', $filename)){
        throw EBox::Exceptions::Internal(
                "Could not open to write ".  $filename);
    }

    # Lock the file in exclusive mode
    flock($sidFile, LOCK_EX)
        or throw EBox::Exceptions::Lock('EBox::CaptivePortal::Auth');
    # Truncate the file after locking
    truncate($sidFile, 0);

    if (defined($sid)) {
        my $data = {};
        $data->{sid} = $sid;
        $data->{encodedcryptedpass} = $encodedcryptedpass;
        $data->{time} = time();
        $data->{user} = $user;
        $data->{ip} = $ip;
        $data->{mac} = uc(ip_mac($ip));
        print $sidFile YAML::XS::Dump($data);
    }

    # Release the lock
    flock($sidFile, LOCK_UN);
    close($sidFile);

    return $sid . $key;
}

# update session time and ip
sub updateSession
{
    my ($sid, $ip, $time) = @_;
    defined($time) or $time = time();

    my $sidFile;
    my $sess_file = EBox::CaptivePortal->SIDS_DIR . $sid;
    unless (open ($sidFile, '+<', $sess_file)) {
        throw EBox::Exceptions::Internal("Could not open $sess_file");
    }
    # Lock in exclusive
    flock($sidFile, LOCK_EX)
        or throw EBox::Exceptions::Lock('EBox::CaptivePortal::Auth');

    my $sess_info = join('', <$sidFile>);

    # Truncate the file
    truncate($sidFile, 0);
    seek($sidFile, 0, 0);

    # Update session time and ip
    if (defined($sess_info)) {
        my $data = YAML::XS::Load($sess_info);
        $data->{time} = $time;
        $data->{ip} = $ip;
        $data->{mac} = uc(ip_mac($ip));
        print $sidFile YAML::XS::Dump($data);
    }

    # Release the lock
    flock($sidFile, LOCK_UN);
    close($sidFile);
}

# Method: checkPassword
#
#   Check if a given password matches the stored
#
# Parameters:
#
#       user - string containing the user name
#       passwd - string containing the plain password
#
# Returns:
#
#       boolean - true if it's correct, otherwise false
#
# Exceptions:
#
#       <EBox::Exceptions::Internal> - when password's file cannot be opened
sub checkPassword # (user, password)
{
    my ($self, $user, $password) = @_;

    eval 'use EBox::CaptivePortal';

    my $CONF_FILE = EBox::CaptivePortal->LDAP_CONF;

    my $url = EBox::Config::configkeyFromFile('ldap_url', $CONF_FILE);
    my $bind = EBox::Config::configkeyFromFile('ldap_bindstring', $CONF_FILE);
    my $groupDN = EBox::Config::configkeyFromFile('ldap_group', $CONF_FILE);

    return 1 if ($self->_checkLdapPassword($user, $password, $url, $bind, $groupDN));

    # Test secondary ldap if it exists in configuration file
    my $url2 = EBox::Config::configkeyFromFile('ldap2_url', $CONF_FILE);
    my $bind2 = EBox::Config::configkeyFromFile('ldap2_bindstring', $CONF_FILE);

    if (defined($url2) and defined($bind2)) {
        return 1 if ($self->_checkLdapPassword($user, $password, $url2, $bind2));
    }

    # not authorized
    return 0;
}

sub _checkLdapPassword
{
    my ($self, $user, $password, $url, $bind, $groupDN) = @_;

    # replace usrename in bind string
    $bind =~ s/{USERNAME}/$user/g;
    my $authorized = 0;
    try {
        my $ldap = EBox::Ldap::safeConnect($url);
        EBox::Ldap::safeBind($ldap, $bind, $password);
        $authorized = 1; # auth ok
        if ($authorized and $groupDN) {
            # we have not finished
            $authorized = 0;
            # check also the group for the user
            my %attrs = (
                base => $bind,
                filter => "&(uid=$user)(memberOf=$groupDN)",
                scope => 'base'
            );
            my $result = $ldap->search(%attrs);
            $authorized = ($result->count > 0);
        }
    } catch {
        $authorized = 0; # auth failed
    }

    return $authorized;
}

# Method: authen_cred
#
#   Overriden method from <Apache2::AuthCookie>.
#
sub authen_cred  # (request, user, password)
{
    my ($self, $r, $user, $passwd) = @_;
    unless ($self->checkPassword($user, $passwd)) {
        my $ip  = $r->connection->remote_ip();
        EBox::warn("Failed login from: $ip");
        return;
    }

    return _savesession($user, $passwd, $r->connection->remote_ip());
}

# Method: authen_ses_key
#
#   Overriden method from <Apache2::AuthCookie>.
#
sub authen_ses_key  # (request, session_key)
{
    my ($self, $r, $session_data) = @_;
    my $session_key = substr($session_data, 0, 32);
    my $sidFile; # sid file handle

    my $user = undef;

    eval 'use EBox::CaptivePortal';

    my $sess_file = EBox::CaptivePortal->SIDS_DIR . $session_key;
    return unless (-r $sess_file);

    unless (open ($sidFile,  $sess_file)) {
        throw EBox::Exceptions::Internal("Could not open $sess_file");
    }
    # Lock in shared mode for reading
    flock($sidFile, LOCK_SH)
        or throw EBox::Exceptions::Lock('EBox::CaptivePortal::Auth');

    my $sess_info = join('', <$sidFile>);
    my $data = YAML::XS::Load($sess_info);

    if (defined($data)) {
        $user = $data->{user};
    }

    # Release the lock
    flock($sidFile, LOCK_UN);
    close($sidFile);

<<<<<<< HEAD
    if (defined($user)) {
=======

    if(defined($user)) {
>>>>>>> 67a271a8
        updateSession($session_key, $r->connection->remote_ip());
        return $user;
    } else {
        $r->subprocess_env(LoginReason => "NotLoggedIn");
    }

    return;
}

# Method: logout
#
#   Overriden method from <Apache2::AuthCookie>.
#
sub logout # (request)
{
    my ($self, $r) = @_;

    eval 'use EBox::CaptivePortal';

    # expire session
    my $session_key = substr($self->key($r), 0, 32);
    updateSession($session_key, $r->connection->remote_ip(), 0);

    # notify captive daemon
    system('cat ' . EBox::CaptivePortal->LOGOUT_FILE);

    $self->SUPER::logout($r);
}

1;<|MERGE_RESOLUTION|>--- conflicted
+++ resolved
@@ -34,11 +34,8 @@
 use Fcntl qw(:flock);
 use File::Basename;
 use YAML::XS;
-<<<<<<< HEAD
 use TryCatch::Lite;
-=======
 use String::Random;
->>>>>>> 67a271a8
 
 # Session files dir, +rw for captiveportal & zentyal
 use constant UMASK => 0007;
@@ -278,12 +275,7 @@
     flock($sidFile, LOCK_UN);
     close($sidFile);
 
-<<<<<<< HEAD
     if (defined($user)) {
-=======
-
-    if(defined($user)) {
->>>>>>> 67a271a8
         updateSession($session_key, $r->connection->remote_ip());
         return $user;
     } else {
