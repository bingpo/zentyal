# Copyright (C) 2011-2014 Zentyal S.L.
#
# This program is free software; you can redistribute it and/or modify
# it under the terms of the GNU General Public License, version 2, as
# published by the Free Software Foundation.
#
# This program is distributed in the hope that it will be useful,
# but WITHOUT ANY WARRANTY; without even the implied warranty of
# MERCHANTABILITY or FITNESS FOR A PARTICULAR PURPOSE.  See the
# GNU General Public License for more details.
#
# You should have received a copy of the GNU General Public License
# along with this program; if not, write to the Free Software
# Foundation, Inc., 59 Temple Place, Suite 330, Boston, MA  02111-1307  USA
use strict;
use warnings;

# Class: EBox::CaptiveDaemon
#
# This class is the daemon which is in charge of managing captive
# portal sessions. Iptables rules are added in order to let the users
# access the network.
#
# Already logged users rules are created at EBox::CaptivePortalFirewall so
# this daemon is only in charge of new logins and logouts / expired sessions
#
package EBox::CaptiveDaemon;

use EBox::CaptivePortal;
use EBox::CaptivePortal::Middleware::AuthLDAP;
use EBox::Config;
use EBox::Exceptions::DataExists;
use EBox::Exceptions::External;
use EBox::Gettext;
use EBox::Global;
use EBox::Sudo;
use EBox::Util::Lock;
use EBox::Iptables;

use Linux::Inotify2;
use Time::HiRes qw(usleep);
use TryCatch::Lite;

use constant BLOCKED_TIMEOUT => 10;  # sec
# iptables command
use constant IPTABLES => '/sbin/iptables';

sub new
{
    my ($class) = @_;
    my $self = {};

    # Sessions already added to iptables (to trac ip changes)
    $self->{sessions} = {};
    $self->{module} = EBox::Global->modInstance('captiveportal');

    # Use bwmonitor if it exists
    if (EBox::Global->modExists('bwmonitor')) {
        $self->{bwmonitor} = EBox::Global->modInstance('bwmonitor');
    }

    $self->{pendingRules} = undef;

    bless ($self, $class);
    return $self;
}

# Method: run
#
#   Run the daemon. It never dies
#
sub run
{
    my ($self) = @_;

    # Setup iNotify to detect logins
    my $notifier = Linux::Inotify2->new();
    unless (defined($notifier)) {
        throw EBox::Exceptions::External('Unable to create inotify listener');
    }

    $notifier->blocking (0); # set non-block mode

    # Create logout file
    EBox::Sudo::root('touch ' . EBox::CaptivePortal->LOGOUT_FILE);

    # wakeup on new session and logout events
    $notifier->watch(EBox::CaptivePortal->SIDS_DIR, IN_CREATE, sub {});
    $notifier->watch(EBox::CaptivePortal->LOGOUT_FILE, IN_CLOSE, sub {});

    my $global = EBox::Global->getInstance(1);
    my $captive = $global->modInstance('captiveportal');
    $self->_checkChains($captive);

    my $expirationTime = $captive->expirationTime();

    my $exceededEvent = 0;
    my $events = $global->getInstance(1)->modInstance('events');
    try {
        if ((defined $events) and ($events->isRunning())) {
            $exceededEvent =
                $events->isEnabledWatcher('EBox::Event::Watcher::CaptivePortalQuota');
        }
    } catch {
        $exceededEvent = 0;
    }

    my $timeLeft;
    while (1) {
        my @users = @{$self->{module}->currentUsers()};
        $self->_updateSessions(\@users, $events, $exceededEvent);

        my $endTime = time() + $expirationTime;
        while (time() < $endTime) {
            my $eventsFound = $notifier->poll();
            if ($eventsFound) {
                last;
            }
            usleep(80);
        }
    }
}

# Method: _updateSessions
#
#   Init/finish user sessions and manage firewall rules for them
#
sub _updateSessions
{
    my ($self, $currentUsers, $events, $exceededEvent) = @_;
    my @rules;
    my @removeRules;
    my %sidsFromFWRules = %{ $self->{module}->currentSidsByFWRules() };

    foreach my $user (@{$currentUsers}) {
        my $sid = $user->{sid};
        my $new = (not exists($self->{sessions}->{$sid}));

        if ($new) {
            $self->{sessions}->{$sid} = $user;

            push @rules, @{$self->_addRule($user, $sid)};

            # bwmonitor...
            $self->_matchUser($user);

            if ($exceededEvent) {
                    $events->sendEvent(
                        message => __x('{user} has logged in captive portal and has quota left',
                                       user => $user->{'user'},
                                      ),
                        source  => 'captiveportal-quota',
                        level   => 'info',
                        dispatchTo => [ 'ControlCenter' ],
                        additional => {
                            outOfQuota => 0,
                            %{ $user }, # all fields from CaptivePortal::Model::Users::currentUsers
                           }
                       );
                }
        }

        # Check for expiration or quota exceeded
        my $quotaExceeded = $self->{module}->quotaExceeded($user->{user}, $user->{bwusage}, $user->{quotaExtension});
        if ($quotaExceeded or $self->{module}->sessionExpired($user->{time})  ) {
            EBox::CaptivePortal::Middleware::AuthLDAP::removeSession($user->{sid});
            delete $self->{sessions}->{$sid};
            push (@removeRules, @{$self->_removeRule($user, $sid)});

            # bwmonitor...
            $self->_unmatchUser($user);

            if ($quotaExceeded) {
                if ($exceededEvent) {
                    $events->sendEvent(
                        message => __x('{user} is out of quota in captive portal with a usage of {bwusage} Mb',
                                       user => $user->{'user'},
                                       bwusage => $user->{'bwusage'}
                                      ),
                        source  => 'captiveportal-quota',
                        level   => 'warn',
                        additional => {
                             outOfQuota => 1,
                            %{ $user }, # all fields from CaptivePortal::Model::Users::currentUsers
                        }
                       );
                }
            }
        } else {
            # Check for IP change or missing rule
            my $notFWRules = 0;
            if (not $new) {
                $notFWRules = not exists $sidsFromFWRules{$sid};
            }
            my $oldip = $self->{sessions}->{$sid}->{ip};
            my $newip = $user->{ip};
            my $changedIP = $oldip ne $newip;
            if ($changedIP) {
                # Ip changed, remove old rules
                push (@rules, @{$self->_removeRule($self->{sessions}->{$sid}), $sid});

                # bwmonitor...
                $self->_matchUser($user);
                $self->_unmatchUser($self->{sessions}->{$sid});

                # update ip
                $self->{sessions}->{$sid}->{ip} = $newip;
            }
            if ($changedIP or $notFWRules) {
                push (@rules, @{$self->_addRule($user, $sid)});
            }

        }

        delete $sidsFromFWRules{$sid};
    }

    # check and remove leftover rules
    while (my ($sid, $rulesByChain) = each %sidsFromFWRules) {
        my $prevRule;
        while (my ($chain, $rule) = each %{ $rulesByChain }) {
            if (($prevRule->{user} eq $rule->{user}) and
                ($prevRule->{ip}   eq $rule->{ip})   and
                ($prevRule->{mac}  eq $rule->{mac})
               ) {
                # same rule, we have already rules to remove it
                next;
            }
            $prevRule = $rule;
            push @removeRules, @{ $self->_removeRule($rule, $sid) };
        }
    }

    if (@rules or @removeRules or $self->{pendingRules}) {
        # try to get firewall lock
        my $lockedFw = 0;
        try {
            EBox::Util::Lock::lock('iptables');
            $lockedFw = 1;
        } catch {
        }

        if ($lockedFw) {
            try {
                my @rulesToExecute = ();
                if ($self->{pendingRules}) {
                    @rulesToExecute = @{ $self->{pendingRules} };
                    $self->{pendingRules} = undef;
                }
                push @rulesToExecute, @rules, @removeRules;
                foreach my $rule (@rulesToExecute) {
                    EBox::Sudo::silentRoot($rule);
                    if ($? != 0) {
                        # ignore error and continue with next rule
                        EBox::debug("Cannot execute captive portal fw rule: $rule");
                    }
                }
<<<<<<< HEAD
            } catch ($e) {
                EBox::Util::Lock::unlock('firewall');
                $e->throw();
            }
            EBox::Util::Lock::unlock('firewall');
=======
            } finally {
                EBox::Util::Lock::unlock('iptables');
            };
>>>>>>> ef00895d
        } else {
            $self->{pendingRules} or $self->{pendingRules} = [];
            push @{ $self->{pendingRules} }, @rules, @removeRules;
            EBox::warn("Captive portal cannot lock firewall, we will try to add pending firewall rules later. Users access could be inconsistent until rules are added");
        }
    }
}

sub _addRule
{
    my ($self, $user, $sid) = @_;

    my $ip = $user->{ip};
    my $name = $user->{user};
    EBox::debug("Adding user $name with IP $ip");

    my $rule = $self->{module}->userFirewallRule($user, $sid);

    my @rules;
    push (@rules, IPTABLES . " -t nat -I captive $rule");
    push (@rules, IPTABLES . " -I fcaptive $rule");
    push (@rules, IPTABLES . " -I icaptive $rule");
    # conntrack remove redirect conntrack (this will remove
    # conntrack state for other connections from the same source but it is not
    # important)
    push (@rules, "conntrack -D -p tcp --src $ip");

    return \@rules;
}

sub _removeRule
{
    my ($self, $user, $sid) = @_;

    my $ip = $user->{ip};
    my $name = $user->{user};

    my $rule = $self->{module}->userFirewallRule($user, $sid);
    EBox::debug("Removing user $name with IP $ip base rule $rule");
    my @rules;
    push (@rules, IPTABLES . " -t nat -D captive $rule");
    push (@rules, IPTABLES . " -D fcaptive $rule");
    push (@rules, IPTABLES . " -D icaptive $rule");
    # remove conntrack (this will remove conntack state for other connections
    # from the same source but it is not important)
    push (@rules, "conntrack -D --src $ip");

    return \@rules;
}

# Match the user in bwmonitor module
sub _matchUser
{
    my ($self, $user) = @_;

    if ($self->{bwmonitor} and $self->{bwmonitor}->isEnabled()) {
        try {
            $self->{bwmonitor}->addUserIP($user->{user}, $user->{ip});
        } catch (EBox::Exceptions::DataExists $e) {
            # already in
        }
    }
}

# Unmatch the user in bwmonitor module
sub _unmatchUser
{
    my ($self, $user) = @_;

    if ($self->{bwmonitor} and $self->{bwmonitor}->isEnabled()) {
        $self->{bwmonitor}->removeUserIP($user->{user}, $user->{ip});
    }
}

# checks if all chains are in place and put them if they don't exist
sub _checkChains
{
    my ($self, $captive) = @_;

    my $fwHelper = $captive->firewallHelper();
    my $chains   = $fwHelper->chains();

    my $chainsInPlace = 1;
    try {
        EBox::Util::Lock::lock('iptables', 1, BLOCKED_TIMEOUT);
        try {
            while(my ($table, $chains_list) = each %{$chains}) {
                foreach my $ch (@{ $chains_list }) {
                    EBox::Sudo::silentRoot("iptables -t $table -nL $ch");
                    $chainsInPlace = ($? == 0);
                }
                if (not $chainsInPlace) {
                    next;
                }
            }

            if (not $chainsInPlace) {
                # remove chains to be sure they are not leftovers
                while(my ($table, $chains_list) = each %{$chains}) {
                    foreach my $ch (@{ $chains_list }) {
                        EBox::Sudo::silentRoot("iptables -t $table -F $ch",
                                               "iptables -t $table -X $ch");
                    }
                }

                my $iptables = EBox::Iptables->new();
                $iptables->executeModuleRules($captive);
            }
        } finally {
            EBox::Util::Lock::unlock('iptables');
        };
    } catch EBox::Exceptions::Lock with {
        EBox::warn('Firewall was restarting and we assume now the chains are in place');
    };
}


###############
# Main program
###############

EBox::init();

EBox::info('Starting Captive Portal Daemon');
my $captived = new EBox::CaptiveDaemon();
$captived->run();
<|MERGE_RESOLUTION|>--- conflicted
+++ resolved
@@ -255,17 +255,11 @@
                         EBox::debug("Cannot execute captive portal fw rule: $rule");
                     }
                 }
-<<<<<<< HEAD
             } catch ($e) {
-                EBox::Util::Lock::unlock('firewall');
+                EBox::Util::Lock::unlock('iptables');
                 $e->throw();
             }
-            EBox::Util::Lock::unlock('firewall');
-=======
-            } finally {
-                EBox::Util::Lock::unlock('iptables');
-            };
->>>>>>> ef00895d
+            EBox::Util::Lock::unlock('iptables');
         } else {
             $self->{pendingRules} or $self->{pendingRules} = [];
             push @{ $self->{pendingRules} }, @rules, @removeRules;
@@ -374,12 +368,12 @@
                 my $iptables = EBox::Iptables->new();
                 $iptables->executeModuleRules($captive);
             }
-        } finally {
-            EBox::Util::Lock::unlock('iptables');
-        };
-    } catch EBox::Exceptions::Lock with {
+        } catch {
+        }
+        EBox::Util::Lock::unlock('iptables');
+    } catch (EBox::Exceptions::Lock $e) {
         EBox::warn('Firewall was restarting and we assume now the chains are in place');
-    };
+    }
 }
 
 
