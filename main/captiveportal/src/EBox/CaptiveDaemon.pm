--- conflicted
+++ resolved
@@ -336,33 +336,18 @@
     my $chains   = $fwHelper->chains();
 
     my $chainsInPlace = 1;
-<<<<<<< HEAD
     try {
         EBox::Util::Lock::lock('iptables', 1, BLOCKED_TIMEOUT);
         try {
             while(my ($table, $chains_list) = each %{$chains}) {
                 foreach my $ch (@{ $chains_list }) {
-                    try {
-                        EBox::Sudo::root("iptables -t $table -nL $ch");
-                    } otherwise {
-                        $chainsInPlace = 0;
-                    };
+                    EBox::Sudo::silentRoot("iptables -t $table -nL $ch");
+                    $chainsInPlace = ($? == 0);
                 }
                 if (not $chainsInPlace) {
                     next;
                 }
             }
-=======
-    while(my ($table, $chains_list) = each %{$chains}) {
-        foreach my $ch (@{ $chains_list }) {
-            EBox::Sudo::silentRoot("iptables -t $table -nL $ch");
-            $chainsInPlace = ($? == 0);
-        }
-        if (not $chainsInPlace) {
-            next;
-        }
-    }
->>>>>>> 00906b62
 
             if (not $chainsInPlace) {
                 # remove chains to be sure they are not leftovers
