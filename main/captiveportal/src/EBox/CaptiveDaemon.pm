# Copyright (C) 2011-2013 Zentyal S.L.
#
# This program is free software; you can redistribute it and/or modify
# it under the terms of the GNU General Public License, version 2, as
# published by the Free Software Foundation.
#
# This program is distributed in the hope that it will be useful,
# but WITHOUT ANY WARRANTY; without even the implied warranty of
# MERCHANTABILITY or FITNESS FOR A PARTICULAR PURPOSE.  See the
# GNU General Public License for more details.
#
# You should have received a copy of the GNU General Public License
# along with this program; if not, write to the Free Software
# Foundation, Inc., 59 Temple Place, Suite 330, Boston, MA  02111-1307  USA
use strict;
use warnings;

# Class: EBox::CaptiveDaemon
#
# This class is the daemon which is in charge of managing captive
# portal sessions. Iptables rules are added in order to let the users
# access the network.
#
# Already logged users rules are created at EBox::CaptivePortalFirewall so
# this daemons is only in charge of new logins and logouts / expired sessions
package EBox::CaptiveDaemon;

use EBox::Config;
use EBox::Global;
use EBox::CaptivePortal;
use EBox::Sudo;
use TryCatch::Lite;
use EBox::Exceptions::DataExists;
use EBox::Exceptions::External;
use EBox::Util::Lock;
use EBox::Iptables;
use Linux::Inotify2;
use EBox::Gettext;
use Time::HiRes qw(usleep);

# iptables command
use constant IPTABLES => '/sbin/iptables';

sub new
{
    my ($class) = @_;
    my $self = {};

    # Sessions already added to iptables (to trac ip changes)
    $self->{sessions} = {};
    $self->{module} = EBox::Global->modInstance('captiveportal');

    # Use bwmonitor if it exists
    if (EBox::Global->modExists('bwmonitor')) {
        $self->{bwmonitor} = EBox::Global->modInstance('bwmonitor');
    }

    $self->{pendingRules} = undef;

    bless ($self, $class);
    return $self;
}

# Method: run
#
#   Run the daemon. It never dies
#
sub run
{
    my ($self) = @_;

    # Setup iNotify to detect logins
    my $notifier = Linux::Inotify2->new();
    unless (defined($notifier)) {
        throw EBox::Exceptions::External('Unable to create inotify listener');
    }

    $notifier->blocking (0); # set non-block mode

    # Create logout file
    EBox::Sudo::root('touch ' . EBox::CaptivePortal->LOGOUT_FILE);

    # wakeup on new session and logout events
    $notifier->watch(EBox::CaptivePortal->SIDS_DIR, IN_CREATE, sub {});
    $notifier->watch(EBox::CaptivePortal->LOGOUT_FILE, IN_CLOSE, sub {});

    my $global = EBox::Global->getInstance(1);
    my $captive = $global->modInstance('captiveportal');
    $self->_checkChains($captive);

    my $expirationTime = $captive->expirationTime();

    my $exceededEvent = 0;
    my $events = $global->getInstance(1)->modInstance('events');
    try {
        if ((defined $events)  and ($events->isRunning())) {
            $exceededEvent =
                $events->isEnabledWatcher('EBox::Event::Watcher::CaptivePortalQuota');
        }
    } catch {
        $exceededEvent = 0;
    }

    my $timeLeft;
    while (1) {
        my @users = @{$self->{module}->currentUsers()};
        $self->_updateSessions(\@users, $events, $exceededEvent);

        my $endTime = time() + $expirationTime;
        while (time() < $endTime) {
            my $eventsFound = $notifier->poll();
            if ($eventsFound) {
                last;
            }
            usleep(80);
        }
    }
}

# Method: _updateSessions
#
#   Init/finish user sessions and manage
#   firewall rules for them
#
sub _updateSessions
{
    my ($self, $currentUsers, $events, $exceededEvent) = @_;
    my @rules;
    my @removeRules;
    my %sidsFromFWRules = %{ $self->{module}->currentSidsByFWRules() };

    foreach my $user (@{$currentUsers}) {
        my $sid = $user->{sid};
        my $new = (not exists($self->{sessions}->{$sid}));

        if ($new) {
            $self->{sessions}->{$sid} = $user;

            push @rules, @{$self->_addRule($user, $sid)};

            # bwmonitor...
            $self->_matchUser($user);

            if ($exceededEvent) {
                    $events->sendEvent(
                        message => __x('{user} has logged in captive portal and has quota left',
                                       user => $user->{'user'},
                                      ),
                        source  => 'captiveportal-quota',
                        level   => 'info',
                        dispatchTo => [ 'ControlCenter' ],
                        additional => {
                            outOfQuota => 0,
                            %{ $user }, # all fields from CaptivePortal::Model::Users::currentUsers
                           }
                       );
                }
        }

        # Check for expiration or quota exceeded
        my $quotaExceeded = $self->{module}->quotaExceeded($user->{user}, $user->{bwusage}, $user->{quotaExtension});
        if ($quotaExceeded or $self->{module}->sessionExpired($user->{time})  ) {
            $self->{module}->removeSession($user->{sid});
            delete $self->{sessions}->{$sid};
            push (@removeRules, @{$self->_removeRule($user, $sid)});

            # bwmonitor...
            $self->_unmatchUser($user);

            if ($quotaExceeded) {
                if ($exceededEvent) {
                    $events->sendEvent(
                        message => __x('{user} is out of quota in captive portal with a usage of {bwusage} Mb',
                                       user => $user->{'user'},
                                       bwusage => $user->{'bwusage'}
                                      ),
                        source  => 'captiveportal-quota',
                        level   => 'warn',
                        additional => {
                             outOfQuota => 1,
                            %{ $user }, # all fields from CaptivePortal::Model::Users::currentUsers
                        }
                       );
                }
            }
        } else {
            # Check for IP change or missing rule
            my $notFWRules = 0;
            if (not $new) {
                $notFWRules = not exists $sidsFromFWRules{$sid};
            }
            my $oldip = $self->{sessions}->{$sid}->{ip};
            my $newip = $user->{ip};
            my $changedIP = $oldip ne $newip;
            if ($changedIP) {
                # Ip changed, remove old rules
                push (@rules, @{$self->_removeRule($self->{sessions}->{$sid}), $sid});

                # bwmonitor...
                $self->_matchUser($user);
                $self->_unmatchUser($self->{sessions}->{$sid});

                # update ip
                $self->{sessions}->{$sid}->{ip} = $newip;
            }
            if ($changedIP or $notFWRules) {
                push (@rules, @{$self->_addRule($user, $sid)});
            }

        }

        delete $sidsFromFWRules{$sid};
    }

    # check and remove leftover rules
    while (my ($sid, $rulesByChain) = each %sidsFromFWRules) {
        my $prevRule;
        while (my ($chain, $rule) = each %{ $rulesByChain }) {
            if (($prevRule->{user} eq $rule->{user}) and
                ($prevRule->{ip}   eq $rule->{ip})   and
                ($prevRule->{mac}  eq $rule->{mac})
               ) {
                # same rule, we have already rules to remove it
                next;
            }
            $prevRule = $rule;
            push @removeRules, @{ $self->_removeRule($rule, $sid) };
        }
    }

    if (@rules or @removeRules or $self->{pendingRules}) {
        # try to get firewall lock
        my $lockedFw = 0;
        try {
            EBox::Util::Lock::lock('firewall');
            $lockedFw = 1;
        } catch {
        }

        if ($lockedFw) {
            try {
                my @rulesToExecute = ();
                if ($self->{pendingRules}) {
                    @rulesToExecute = @{ $self->{pendingRules} };
                    $self->{pendingRules} = undef;
                }
                push @rulesToExecute, @rules, @removeRules;
                foreach my $rule (@rulesToExecute) {
<<<<<<< HEAD
                    try {
                        EBox::Sudo::root($rule);
                    } catch ($e) {
                        EBox::debug("Cannot execute captive portal fw rule: $e");
                        # ignore error and continue with next rule
=======
                    EBox::Sudo::silentRoot($rule);
                    if ($? != 0) {
                        # ignore error and continue with next rule
                        EBox::debug("Cannot execute captive portal fw rule: $rule");
>>>>>>> 60783c44
                    }
                }
            } catch ($e) {
                EBox::Util::Lock::unlock('firewall');
                $e->throw();
            }
            EBox::Util::Lock::unlock('firewall');
        } else {
            $self->{pendingRules} or $self->{pendingRules} = [];
            push @{ $self->{pendingRules} }, @rules, @removeRules;
            EBox::error("Captive portal cannot lock firewall, we will try to add pending firewall rules later. Users access could be inconsistent until rules are added");
        }
    }
}

sub _addRule
{
    my ($self, $user, $sid) = @_;

    my $ip = $user->{ip};
    my $name = $user->{user};
    EBox::debug("Adding user $name with IP $ip");

    my $rule = $self->{module}->userFirewallRule($user, $sid);

    my @rules;
    push (@rules, IPTABLES . " -t nat -I captive $rule");
    push (@rules, IPTABLES . " -I fcaptive $rule");
    push (@rules, IPTABLES . " -I icaptive $rule");
    # conntrack remove redirect conntrack (this will remove
    # conntrack state for other connections from the same source but it is not
    # important)
    push (@rules, "conntrack -D -p tcp --src $ip");

    return \@rules;
}

sub _removeRule
{
    my ($self, $user, $sid) = @_;

    my $ip = $user->{ip};
    my $name = $user->{user};

    my $rule = $self->{module}->userFirewallRule($user, $sid);
    EBox::debug("Removing user $name with IP $ip base rule $rule");
    my @rules;
    push (@rules, IPTABLES . " -t nat -D captive $rule");
    push (@rules, IPTABLES . " -D fcaptive $rule");
    push (@rules, IPTABLES . " -D icaptive $rule");
    # remove conntrack (this will remove conntack state for other connections
    # from the same source but it is not important)
    push (@rules, "conntrack -D --src $ip");

    return \@rules;
}

# Match the user in bwmonitor module
sub _matchUser
{
    my ($self, $user) = @_;

    if ($self->{bwmonitor} and $self->{bwmonitor}->isEnabled()) {
        try {
            $self->{bwmonitor}->addUserIP($user->{user}, $user->{ip});
        } catch (EBox::Exceptions::DataExists $e) {
            # already in
        }
    }
}

# Unmatch the user in bwmonitor module
sub _unmatchUser
{
    my ($self, $user) = @_;

    if ($self->{bwmonitor} and $self->{bwmonitor}->isEnabled()) {
        $self->{bwmonitor}->removeUserIP($user->{user}, $user->{ip});
    }
}

# checks if all chains are in place and put them if dont exists
sub _checkChains
{
    my ($self, $captive) = @_;

    my $fwHelper = $captive->firewallHelper();
    my $chains   = $fwHelper->chains();

    my $chainsInPlace = 1;
    while(my ($table, $chains_list) = each %{$chains}) {
        foreach my $ch (@{ $chains_list }) {
            try {
                EBox::Sudo::root("iptables -t $table -nL $ch");
            } catch {
                $chainsInPlace = 0;
            }
        }
        if (not $chainsInPlace) {
            next;
        }
    }

    if ($chainsInPlace) {
        return;
    }

    # remove chains to be sure they are not leftovers
    while(my ($table, $chains_list) = each %{$chains}) {
        foreach my $ch (@{ $chains_list }) {

            EBox::Sudo::silentRoot("iptables -t $table -F $ch",
                             "iptables -t $table -X $ch");
        }
    }

    my $iptables = EBox::Iptables->new();
    $iptables->executeModuleRules($captive);
}


###############
# Main program
###############

EBox::init();

EBox::info('Starting Captive Portal Daemon');
my $captived = new EBox::CaptiveDaemon();
$captived->run();
<|MERGE_RESOLUTION|>--- conflicted
+++ resolved
@@ -246,18 +246,10 @@
                 }
                 push @rulesToExecute, @rules, @removeRules;
                 foreach my $rule (@rulesToExecute) {
-<<<<<<< HEAD
-                    try {
-                        EBox::Sudo::root($rule);
-                    } catch ($e) {
-                        EBox::debug("Cannot execute captive portal fw rule: $e");
-                        # ignore error and continue with next rule
-=======
                     EBox::Sudo::silentRoot($rule);
                     if ($? != 0) {
                         # ignore error and continue with next rule
                         EBox::debug("Cannot execute captive portal fw rule: $rule");
->>>>>>> 60783c44
                     }
                 }
             } catch ($e) {
