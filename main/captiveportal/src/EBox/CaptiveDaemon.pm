# Copyright (C) 2011-2013 Zentyal S.L.
#
# This program is free software; you can redistribute it and/or modify
# it under the terms of the GNU General Public License, version 2, as
# published by the Free Software Foundation.
#
# This program is distributed in the hope that it will be useful,
# but WITHOUT ANY WARRANTY; without even the implied warranty of
# MERCHANTABILITY or FITNESS FOR A PARTICULAR PURPOSE.  See the
# GNU General Public License for more details.
#
# You should have received a copy of the GNU General Public License
# along with this program; if not, write to the Free Software
# Foundation, Inc., 59 Temple Place, Suite 330, Boston, MA  02111-1307  USA
use strict;
use warnings;

# Class: EBox::CaptiveDaemon
#
# This class is the daemon which is in charge of managing captive
# portal sessions. Iptables rules are added in order to let the users
# access the network.
#
# Already logged users rules are created at EBox::CaptivePortalFirewall so
# this daemons is only in charge of new logins and logouts / expired sessions
package EBox::CaptiveDaemon;

use EBox::CaptivePortal;
use EBox::CaptivePortal::Middleware::AuthLDAP;
use EBox::Config;
use EBox::Exceptions::DataExists;
use EBox::Exceptions::External;
use EBox::Gettext;
use EBox::Global;
use EBox::Sudo;
use EBox::Util::Lock;
<<<<<<< HEAD

=======
use EBox::Iptables;
>>>>>>> 90bb6eab
use Linux::Inotify2;
use Time::HiRes qw(usleep);
use TryCatch::Lite;

# iptables command
use constant IPTABLES => '/sbin/iptables';

sub new
{
    my ($class) = @_;
    my $self = {};

    # Sessions already added to iptables (to trac ip changes)
    $self->{sessions} = {};
    $self->{module} = EBox::Global->modInstance('captiveportal');

    # Use bwmonitor if it exists
    if (EBox::Global->modExists('bwmonitor')) {
        $self->{bwmonitor} = EBox::Global->modInstance('bwmonitor');
    }

    $self->{pendingRules} = undef;

    bless ($self, $class);
    return $self;
}

# Method: run
#
#   Run the daemon. It never dies
#
sub run
{
    my ($self) = @_;

    # Setup iNotify to detect logins
    my $notifier = Linux::Inotify2->new();
    unless (defined($notifier)) {
        throw EBox::Exceptions::External('Unable to create inotify listener');
    }

    $notifier->blocking (0); # set non-block mode

    # Create logout file
    EBox::Sudo::root('touch ' . EBox::CaptivePortal->LOGOUT_FILE);

    # wakeup on new session and logout events
    $notifier->watch(EBox::CaptivePortal->SIDS_DIR, IN_CREATE, sub {});
    $notifier->watch(EBox::CaptivePortal->LOGOUT_FILE, IN_CLOSE, sub {});

    my $global = EBox::Global->getInstance(1);
    my $captive = $global->modInstance('captiveportal');
    $self->_checkChains($captive);

    my $expirationTime = $captive->expirationTime();

    my $exceededEvent = 0;
    my $events = $global->getInstance(1)->modInstance('events');
    try {
        if ((defined $events)  and ($events->isRunning())) {
            $exceededEvent =
                $events->isEnabledWatcher('EBox::Event::Watcher::CaptivePortalQuota');
        }
    } catch {
        $exceededEvent = 0;
    }

    my $timeLeft;
    while (1) {
        my @users = @{$self->{module}->currentUsers()};
        $self->_updateSessions(\@users, $events, $exceededEvent);

        my $endTime = time() + $expirationTime;
        while (time() < $endTime) {
            my $eventsFound = $notifier->poll();
            if ($eventsFound) {
                last;
            }
            usleep(80);
        }
    }
}

# Method: _updateSessions
#
#   Init/finish user sessions and manage
#   firewall rules for them
#
sub _updateSessions
{
    my ($self, $currentUsers, $events, $exceededEvent) = @_;
    my @rules;
    my @removeRules;
    my %sidsFromFWRules = %{ $self->{module}->currentSidsByFWRules() };

    foreach my $user (@{$currentUsers}) {
        my $sid = $user->{sid};
        my $new = (not exists($self->{sessions}->{$sid}));

        if ($new) {
            $self->{sessions}->{$sid} = $user;

            push @rules, @{$self->_addRule($user, $sid)};

            # bwmonitor...
            $self->_matchUser($user);

            if ($exceededEvent) {
                    $events->sendEvent(
                        message => __x('{user} has logged in captive portal and has quota left',
                                       user => $user->{'user'},
                                      ),
                        source  => 'captiveportal-quota',
                        level   => 'info',
                        dispatchTo => [ 'ControlCenter' ],
                        additional => {
                            outOfQuota => 0,
                            %{ $user }, # all fields from CaptivePortal::Model::Users::currentUsers
                           }
                       );
                }
        }

        # Check for expiration or quota exceeded
        my $quotaExceeded = $self->{module}->quotaExceeded($user->{user}, $user->{bwusage}, $user->{quotaExtension});
        if ($quotaExceeded or $self->{module}->sessionExpired($user->{time})  ) {
            EBox::CaptivePortal::Middleware::AuthLDAP::removeSession($user->{sid});
            delete $self->{sessions}->{$sid};
            push (@removeRules, @{$self->_removeRule($user, $sid)});

            # bwmonitor...
            $self->_unmatchUser($user);

            if ($quotaExceeded) {
                if ($exceededEvent) {
                    $events->sendEvent(
                        message => __x('{user} is out of quota in captive portal with a usage of {bwusage} Mb',
                                       user => $user->{'user'},
                                       bwusage => $user->{'bwusage'}
                                      ),
                        source  => 'captiveportal-quota',
                        level   => 'warn',
                        additional => {
                             outOfQuota => 1,
                            %{ $user }, # all fields from CaptivePortal::Model::Users::currentUsers
                        }
                       );
                }
            }
        } else {
            # Check for IP change or missing rule
            my $notFWRules = 0;
            if (not $new) {
                $notFWRules = not exists $sidsFromFWRules{$sid};
            }
            my $oldip = $self->{sessions}->{$sid}->{ip};
            my $newip = $user->{ip};
            my $changedIP = $oldip ne $newip;
            if ($changedIP) {
                # Ip changed, remove old rules
                push (@rules, @{$self->_removeRule($self->{sessions}->{$sid}), $sid});

                # bwmonitor...
                $self->_matchUser($user);
                $self->_unmatchUser($self->{sessions}->{$sid});

                # update ip
                $self->{sessions}->{$sid}->{ip} = $newip;
            }
            if ($changedIP or $notFWRules) {
                push (@rules, @{$self->_addRule($user, $sid)});
            }

        }

        delete $sidsFromFWRules{$sid};
    }

    # check and remove leftover rules
    while (my ($sid, $rulesByChain) = each %sidsFromFWRules) {
        my $prevRule;
        while (my ($chain, $rule) = each %{ $rulesByChain }) {
            if (($prevRule->{user} eq $rule->{user}) and
                ($prevRule->{ip}   eq $rule->{ip})   and
                ($prevRule->{mac}  eq $rule->{mac})
               ) {
                # same rule, we have already rules to remove it
                next;
            }
            $prevRule = $rule;
            push @removeRules, @{ $self->_removeRule($rule, $sid) };
        }
    }

    if (@rules or @removeRules or $self->{pendingRules}) {
        # try to get firewall lock
        my $lockedFw = 0;
        try {
            EBox::Util::Lock::lock('firewall');
            $lockedFw = 1;
        } catch {
        }

        if ($lockedFw) {
            try {
                my @rulesToExecute = ();
                if ($self->{pendingRules}) {
                    @rulesToExecute = @{ $self->{pendingRules} };
                    $self->{pendingRules} = undef;
                }
                push @rulesToExecute, @rules, @removeRules;
                foreach my $rule (@rulesToExecute) {
                    try {
                        EBox::Sudo::root($rule);
                    } catch ($e) {
                        EBox::debug("Cannot execute captive portal fw rule: $e");
                        # ignore error and continue with next rule
                    }
                }
            } catch ($e) {
                EBox::Util::Lock::unlock('firewall');
                $e->throw();
            }
            EBox::Util::Lock::unlock('firewall');
        } else {
            $self->{pendingRules} or $self->{pendingRules} = [];
            push @{ $self->{pendingRules} }, @rules, @removeRules;
            EBox::error("Captive portal cannot lock firewall, we will try to add pending firewall rules later. Users access could be inconsistent until rules are added");
        }
    }
}

sub _addRule
{
    my ($self, $user, $sid) = @_;

    my $ip = $user->{ip};
    my $name = $user->{user};
    EBox::debug("Adding user $name with IP $ip");

    my $rule = $self->{module}->userFirewallRule($user, $sid);

    my @rules;
    push (@rules, IPTABLES . " -t nat -I captive $rule");
    push (@rules, IPTABLES . " -I fcaptive $rule");
    push (@rules, IPTABLES . " -I icaptive $rule");
    # conntrack remove redirect conntrack (this will remove
    # conntrack state for other connections from the same source but it is not
    # important)
    push (@rules, "conntrack -D -p tcp --src $ip");

    return \@rules;
}

sub _removeRule
{
    my ($self, $user, $sid) = @_;

    my $ip = $user->{ip};
    my $name = $user->{user};

    my $rule = $self->{module}->userFirewallRule($user, $sid);
    EBox::debug("Removing user $name with IP $ip base rule $rule");
    my @rules;
    push (@rules, IPTABLES . " -t nat -D captive $rule");
    push (@rules, IPTABLES . " -D fcaptive $rule");
    push (@rules, IPTABLES . " -D icaptive $rule");
    # remove conntrack (this will remove conntack state for other connections
    # from the same source but it is not important)
    push (@rules, "conntrack -D --src $ip");

    return \@rules;
}

# Match the user in bwmonitor module
sub _matchUser
{
    my ($self, $user) = @_;

    if ($self->{bwmonitor} and $self->{bwmonitor}->isEnabled()) {
        try {
            $self->{bwmonitor}->addUserIP($user->{user}, $user->{ip});
        } catch (EBox::Exceptions::DataExists $e) {
            # already in
        }
    }
}

# Unmatch the user in bwmonitor module
sub _unmatchUser
{
    my ($self, $user) = @_;

    if ($self->{bwmonitor} and $self->{bwmonitor}->isEnabled()) {
        $self->{bwmonitor}->removeUserIP($user->{user}, $user->{ip});
    }
}

# checks if all chains are in place and put them if dont exists
sub _checkChains
{
    my ($self, $captive) = @_;

    my $fwHelper = $captive->firewallHelper();
    my $chains   = $fwHelper->chains();

    my $chainsInPlace = 1;
    while(my ($table, $chains_list) = each %{$chains}) {
        foreach my $ch (@{ $chains_list }) {
            try {
                EBox::Sudo::root("iptables -t $table -nL $ch");
            } catch {
                $chainsInPlace = 0;
            }
        }
        if (not $chainsInPlace) {
            next;
        }
    }

    if ($chainsInPlace) {
        return;
    }

    # remove chains to be sure they are not leftovers
    while(my ($table, $chains_list) = each %{$chains}) {
        foreach my $ch (@{ $chains_list }) {

            EBox::Sudo::silentRoot("iptables -t $table -F $ch",
                             "iptables -t $table -X $ch");
        }
    }

    my $iptables = EBox::Iptables->new();
    $iptables->executeModuleRules($captive);
}


###############
# Main program
###############

EBox::init();

EBox::info('Starting Captive Portal Daemon');
my $captived = new EBox::CaptiveDaemon();
$captived->run();
<|MERGE_RESOLUTION|>--- conflicted
+++ resolved
@@ -34,11 +34,8 @@
 use EBox::Global;
 use EBox::Sudo;
 use EBox::Util::Lock;
-<<<<<<< HEAD
-
-=======
 use EBox::Iptables;
->>>>>>> 90bb6eab
+
 use Linux::Inotify2;
 use Time::HiRes qw(usleep);
 use TryCatch::Lite;
