# Copyright (C) 2011-2013 Zentyal S.L.
#
# This program is free software; you can redistribute it and/or modify
# it under the terms of the GNU General Public License, version 2, as
# published by the Free Software Foundation.
#
# This program is distributed in the hope that it will be useful,
# but WITHOUT ANY WARRANTY; without even the implied warranty of
# MERCHANTABILITY or FITNESS FOR A PARTICULAR PURPOSE.  See the
# GNU General Public License for more details.
#
# You should have received a copy of the GNU General Public License
# along with this program; if not, write to the Free Software
# Foundation, Inc., 59 Temple Place, Suite 330, Boston, MA  02111-1307  USA
use strict;
use warnings;

# Class: EBox::CaptiveDaemon
#
# This class is the daemon which is in charge of managing captive
# portal sessions. Iptables rules are added in order to let the users
# access the network.
#
# Already logged users rules are created at EBox::CaptivePortalFirewall so
# this daemons is only in charge of new logins and logouts / expired sessions
package EBox::CaptiveDaemon;

use EBox::Config;
use EBox::Global;
use EBox::CaptivePortal;
use EBox::Sudo;
use TryCatch::Lite;
use EBox::Exceptions::DataExists;
use EBox::Exceptions::External;
use EBox::Util::Lock;
use Linux::Inotify2;
use EBox::Gettext;
use Time::HiRes qw(usleep);

# iptables command
use constant IPTABLES => '/sbin/iptables';

sub new
{
    my ($class) = @_;
    my $self = {};

    # Sessions already added to iptables (to trac ip changes)
    $self->{sessions} = {};
    $self->{module} = EBox::Global->modInstance('captiveportal');

    # Use bwmonitor if it exists
    if (EBox::Global->modExists('bwmonitor')) {
        $self->{bwmonitor} = EBox::Global->modInstance('bwmonitor');
    }

    $self->{pendingRules} = undef;

    bless ($self, $class);
    return $self;
}

# Method: run
#
#   Run the daemon. It never dies
#
sub run
{
    my ($self) = @_;

    # Setup iNotify to detect logins
    my $notifier = Linux::Inotify2->new();
    unless (defined($notifier)) {
        throw EBox::Exceptions::External('Unable to create inotify listener');
    }

    $notifier->blocking (0); # set non-block mode

    # Create logout file
    EBox::Sudo::root('touch ' . EBox::CaptivePortal->LOGOUT_FILE);

    # wakeup on new session and logout events
    $notifier->watch(EBox::CaptivePortal->SIDS_DIR, IN_CREATE, sub {});
    $notifier->watch(EBox::CaptivePortal->LOGOUT_FILE, IN_CLOSE, sub {});

    my $global = EBox::Global->getInstance(1);
    my $captive = $global->modInstance('captiveportal');
    my $expirationTime = $captive->expirationTime();

    my $exceededEvent = 0;
    my $events = $global->getInstance(1)->modInstance('events');
    try {
        if ((defined $events)  and ($events->isRunning())) {
            $exceededEvent =
                $events->isEnabledWatcher('EBox::Event::Watcher::CaptivePortalQuota');
        }
    } catch {
        $exceededEvent = 0;
    }

    my $timeLeft;
    while (1) {
        my @users = @{$self->{module}->currentUsers()};
        $self->_updateSessions(\@users, $events, $exceededEvent);

        my $endTime = time() + $expirationTime;
        while (time() < $endTime) {
            my $eventsFound = $notifier->poll();
            if ($eventsFound) {
                last;
            }
            usleep(80);
        }
    }
}

# Method: _updateSessions
#
#   Init/finish user sessions and manage
#   firewall rules for them
#
sub _updateSessions
{
    my ($self, $currentUsers, $events, $exceededEvent) = @_;
    my @rules;
    my @removeRules;
    my %sidsFromFWRules = %{ $self->{module}->currentSidsByFWRules() };

    foreach my $user (@{$currentUsers}) {
        my $sid = $user->{sid};
        my $new = (not exists($self->{sessions}->{$sid}));

        if ($new) {
            $self->{sessions}->{$sid} = $user;

            push @rules, @{$self->_addRule($user, $sid)};

            # bwmonitor...
            $self->_matchUser($user);

            if ($exceededEvent) {
                    $events->sendEvent(
                        message => __x('{user} has logged in captive portal and has quota left',
                                       user => $user->{'user'},
                                      ),
                        source  => 'captiveportal-quota',
                        level   => 'info',
                        dispatchTo => [ 'ControlCenter' ],
                        additional => {
                            outOfQuota => 0,
                            %{ $user }, # all fields from CaptivePortal::Model::Users::currentUsers
                           }
                       );
                }
        }

        # Check for expiration or quota exceeded
        my $quotaExceeded = $self->{module}->quotaExceeded($user->{user}, $user->{bwusage}, $user->{quotaExtension});
        if ($quotaExceeded or $self->{module}->sessionExpired($user->{time})  ) {
            $self->{module}->removeSession($user->{sid});
            delete $self->{sessions}->{$sid};
            push (@removeRules, @{$self->_removeRule($user, $sid)});

            # bwmonitor...
            $self->_unmatchUser($user);

            if ($quotaExceeded) {
                if ($exceededEvent) {
                    $events->sendEvent(
                        message => __x('{user} is out of quota in captive portal with a usage of {bwusage} Mb',
                                       user => $user->{'user'},
                                       bwusage => $user->{'bwusage'}
                                      ),
                        source  => 'captiveportal-quota',
                        level   => 'warn',
                        additional => {
                             outOfQuota => 1,
                            %{ $user }, # all fields from CaptivePortal::Model::Users::currentUsers
                        }
                       );
                }
            }
        } else {
            # Check for IP change or missing rule
            my $notFWRules = (not $new) and (not exists $sidsFromFWRules{$sid});
            my $oldip = $self->{sessions}->{$sid}->{ip};
            my $newip = $user->{ip};
            my $changedIP = $oldip ne $newip;
            if ($changedIP) {
                # Ip changed, remove old rules
                push (@rules, @{$self->_removeRule($self->{sessions}->{$sid}), $sid});

                # bwmonitor...
                $self->_matchUser($user);
                $self->_unmatchUser($self->{sessions}->{$sid});

                # update ip
                $self->{sessions}->{$sid}->{ip} = $newip;
            }
            if ($changedIP or $notFWRules) {
                push (@rules, @{$self->_addRule($user, $sid)});
            }

        }

        delete $sidsFromFWRules{$sid};
    }

    # check and remove leftover rules
    while (my ($sid, $rulesByChain) = each %sidsFromFWRules) {
        my $prevRule;
        while (my ($chain, $rule) = each %{ $rulesByChain }) {
            if (($prevRule->{user} eq $rule->{user}) and
                ($prevRule->{ip}   eq $rule->{ip})   and
                ($prevRule->{mac}  eq $rule->{mac})
               ) {
                # same rule, we have already rules to remove it
                next;
            }
            $prevRule = $rule;
            push @removeRules, @{ $self->_removeRule($rule, $sid) };
        }
    }

    if (@rules or @removeRules or $self->{pendingRules}) {
        # try to get firewall lock
        my $lockedFw = 0;
        try {
            EBox::Util::Lock::lock('firewall');
            $lockedFw = 1;
        } catch {
        }

        if ($lockedFw) {
            try {
                my @rulesToExecute = ();
                if ($self->{pendingRules}) {
                    @rulesToExecute = @{ $self->{pendingRules} };
                    $self->{pendingRules} = undef;
                }
<<<<<<< HEAD
                EBox::Sudo::root(@pending, @rules, @removeRules) ;
            } catch ($e) {
=======
                push @rulesToExecute, @rules, @removeRules;
                foreach my $rule (@rulesToExecute) {
                    try {
                        EBox::Sudo::root($rule);
                    } otherwise {
                        my ($ex) = @_;
                        EBox::debug("Cannot execute captive portal fw rule: $ex");
                        # ignore error and continue with next rule
                    };
                }
            } finally {
>>>>>>> 67a271a8
                EBox::Util::Lock::unlock('firewall');
                $e->throw();
            }
            EBox::Util::Lock::unlock('firewall');
        } else {
            $self->{pendingRules} or $self->{pendingRules} = [];
            push @{ $self->{pendingRules} }, @rules, @removeRules;
            EBox::error("Captive portal cannot lock firewall, we will try to add pending firewall rules later. Users access could be inconsistent until rules are added");
        }
    }
}

sub _addRule
{
    my ($self, $user, $sid) = @_;

    my $ip = $user->{ip};
    my $name = $user->{user};
    EBox::debug("Adding user $name with IP $ip");

    my $rule = $self->{module}->userFirewallRule($user, $sid);

    my @rules;
    push (@rules, IPTABLES . " -t nat -I captive $rule");
    push (@rules, IPTABLES . " -I fcaptive $rule");
    push (@rules, IPTABLES . " -I icaptive $rule");
    # conntrack remove redirect conntrack (this will remove
    # conntrack state for other connections from the same source but it is not
    # important)
    push (@rules, "conntrack -D -p tcp --src $ip");

    return \@rules;
}

sub _removeRule
{
    my ($self, $user, $sid) = @_;

    my $ip = $user->{ip};
    my $name = $user->{user};

    my $rule = $self->{module}->userFirewallRule($user, $sid);
    EBox::debug("Removing user $name with IP $ip base rule $rule");
    my @rules;
    push (@rules, IPTABLES . " -t nat -D captive $rule");
    push (@rules, IPTABLES . " -D fcaptive $rule");
    push (@rules, IPTABLES . " -D icaptive $rule");
    # remove conntrack (this will remove conntack state for other connections
    # from the same source but it is not important)
    push (@rules, "conntrack -D --src $ip");

    return \@rules;
}

# Match the user in bwmonitor module
sub _matchUser
{
    my ($self, $user) = @_;

    if ($self->{bwmonitor} and $self->{bwmonitor}->isEnabled()) {
        try {
            $self->{bwmonitor}->addUserIP($user->{user}, $user->{ip});
        } catch (EBox::Exceptions::DataExists $e) {
            # already in
        }
    }
}

# Unmatch the user in bwmonitor module
sub _unmatchUser
{
    my ($self, $user) = @_;

    if ($self->{bwmonitor} and $self->{bwmonitor}->isEnabled()) {
        $self->{bwmonitor}->removeUserIP($user->{user}, $user->{ip});
    }
}

###############
# Main program
###############

EBox::init();

EBox::info('Starting Captive Portal Daemon');
my $captived = new EBox::CaptiveDaemon();
$captived->run();
<|MERGE_RESOLUTION|>--- conflicted
+++ resolved
@@ -238,22 +238,16 @@
                     @rulesToExecute = @{ $self->{pendingRules} };
                     $self->{pendingRules} = undef;
                 }
-<<<<<<< HEAD
-                EBox::Sudo::root(@pending, @rules, @removeRules) ;
-            } catch ($e) {
-=======
                 push @rulesToExecute, @rules, @removeRules;
                 foreach my $rule (@rulesToExecute) {
                     try {
                         EBox::Sudo::root($rule);
-                    } otherwise {
-                        my ($ex) = @_;
-                        EBox::debug("Cannot execute captive portal fw rule: $ex");
+                    } catch ($e) {
+                        EBox::debug("Cannot execute captive portal fw rule: $e");
                         # ignore error and continue with next rule
-                    };
+                    }
                 }
-            } finally {
->>>>>>> 67a271a8
+            } catch ($e) {
                 EBox::Util::Lock::unlock('firewall');
                 $e->throw();
             }
