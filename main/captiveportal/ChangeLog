<<<<<<< HEAD
3.2
	+ Set version to 3.2
=======
3.1.6
>>>>>>> 679712dc
	+ Allow login when accessing an HTTPS page
3.1.5
	+ Improved reload icon
	+ Fixed regression trying to access redis after users API changes
3.1.4
	+ User add-on adapted to right panel view
	+ Added menu icon
	+ Use MAC address in object exception
	+ Fixed bug in exceptions firewall rules
	+ Adapt firewall rules to new accept chains
	+ Adapted user addon to multi-OU tree view
	+ Removed no longer necessary jQuery noConflict()
	+ Updated to use the new API to retrieve groups and users.
	+ Updated to use the new security group concept.
	+ Make user authorizarion compatible with external AD mode
3.1.3
	+ Fix regression in CGIs package names
	+ Use new EBox::Users namespace instead of EBox::UsersAndGroups
3.1.2
	+ Ported JS code to jQuery
3.1.1
	+ Added missing use sentence to Users Model
3.1
	+ Adapted to the new EBox::CGI::Run
	+ Depend on zentyal-core 3.1
3.0.3
	+ Fixed bug which could generate invalid iptable rules when
	  captive portal listens in more than one interface
	+ Capture exceptions are now compatible with http proxy
	  transparent mode
	+ Capture exceptions are applied to input to the server itself
3.0.2
	+ Client popup made more compatible with different browsers
	+ Removed superfluos firewall rules removal, better management of
	  firewall lock
	+ Added 'Continue to destination' link
	+ Remove conntrac kstate when adding/removing user rules
	+ More frequent polling for more responsive captive daemon
	+ Fixed Log4perl configuration and initialization. Log directory
	  permissions made more restrictive.
	+ Removed unnecesary and misleading method 'new' from EBox::CaptivePortal::Auth package
3.0.1
	+ Adapted to the new utf8 fixes
	+ Removed superfluos calls to utf8::decode
	+ Restart module on package install
	+ Warning and disable action if authotization group is removed
	+ Fixed regression in authorization restricted by group
3.0
	+ Updated 'created by' footer
2.3.5
	+ Display type of exception in table view
	+ Blocking captive daemon watcher to avoid cpu consumption
2.3.4
	+ More robust code against errors when getting watcher class
	+ Improved extend quota icons and some texts
	+ Improved style of login page
	+ Added modeldepends to yaml schema
2.3.3
	+ Fixed firewall locking problems
	+ Enable interfaces in bandwith monitor module when needed
	+ Added service and objects exceptions
	+ Avoided LDAP errors with user quotas, user quota addon takes into
	  account whether bandwidth limit is enabled or disabled
2.3.2
	+ Adapted to new Model management framework
2.3.1
	+ Updated code for new users module
2.3
	+ Replaced autotools with zbuildtools
	+ Fixed non-translatable string in popup window
	+ Fixed logrotate configuration
2.1.10
	+ Fixed UTF8 double-encoding on unexpected error CGI
	+ Added units to bandwidth quota label
2.1.9
	+ Bug report form appears now if captiveportal crashes
	+ Removed default value for group setting (avoid crashes in user corner)
	+ Set locale properly in captive portal
	+ Removed /zentyal prefix from URLs
	+ Moved model() call out of Users constructor to avoid problems
	  with configuration backup.
2.1.8
	+ Fixed captive portal pages layout and styling
	+ Always show current users tab and show a precondition message
	  if module is not enabled
	+ Added group option to configure authorized users
2.1.7
	+ Added a custom action to kick logged users
2.1.6
	+ Added useraddon to configure bandwidth limit
	+ Rotate captiveportal logs
2.1.5
	+ Kick users who have exceed bandwidth quota
	+ Calculate users bandwidth usage based on configured period
2.1.4
	+ New secondary LDAP configuration tab (enabled via confkey)
	+ Added current users tab
	+ Integrate bwmonitor to control users bandwidth usage
	+ Removed use of obsolete LogAdmin
2.1.3
	+ Added custom style for captive portal css pages
2.1.2
	+ Allow a secondary LDAP server for authentication (via config file)
	+ Better configuration values por apache
	+ Fixed firewall helper to avoid session loss
2.1.1
	+ Increased session grace time to avoid session losses on slow requests
	+ Do not automatically logout on window close (may cause problems in some browsers)
2.1
	+ Initial release<|MERGE_RESOLUTION|>--- conflicted
+++ resolved
@@ -1,9 +1,6 @@
-<<<<<<< HEAD
 3.2
 	+ Set version to 3.2
-=======
 3.1.6
->>>>>>> 679712dc
 	+ Allow login when accessing an HTTPS page
 3.1.5
 	+ Improved reload icon
