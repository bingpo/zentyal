--- conflicted
+++ resolved
@@ -1,9 +1,6 @@
 HEAD
-<<<<<<< HEAD
 	+ Fixed CaptivePortalQUota event watcher path
-=======
 	+ Better packaging for EBox::Event::Watcher::CaptivePortalQuota
->>>>>>> b0c4228f
 	+ Fixed restricted login by group
 	+ Don't show iptables error on Captive Daemon if debug is not enabled
 	+ Regenerate, if needed captive, portal rules on startup of captived
