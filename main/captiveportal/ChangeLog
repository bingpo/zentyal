<<<<<<< HEAD
3.3.1
=======
HEAD
	+ Regenerate, if needed captive, portal rules on startup of captived
3.2.2
>>>>>>> 3bcafe4d
	+ Better synchronization between sessions and iptables rules
	+ Fixed SID generation code
	+ Fix missing uses in EBox::CaptivePortal::Model::BWSettings
3.3
	+ Fixed regression on restricted authentication to group
	+ Switch from Error to TryCatch for exception handling
	+ Added missing EBox::Exceptions uses
	+ Use upstream Apache2::AuthCookie instead of forked version
	+ Set version to 3.3
3.2
	+ Set version to 3.2
3.1.6
	+ Allow login when accessing an HTTPS page
3.1.5
	+ Improved reload icon
	+ Fixed regression trying to access redis after users API changes
3.1.4
	+ User add-on adapted to right panel view
	+ Added menu icon
	+ Use MAC address in object exception
	+ Fixed bug in exceptions firewall rules
	+ Adapt firewall rules to new accept chains
	+ Adapted user addon to multi-OU tree view
	+ Removed no longer necessary jQuery noConflict()
	+ Updated to use the new API to retrieve groups and users.
	+ Updated to use the new security group concept.
	+ Make user authorizarion compatible with external AD mode
3.1.3
	+ Fix regression in CGIs package names
	+ Use new EBox::Users namespace instead of EBox::UsersAndGroups
3.1.2
	+ Ported JS code to jQuery
3.1.1
	+ Added missing use sentence to Users Model
3.1
	+ Adapted to the new EBox::CGI::Run
	+ Depend on zentyal-core 3.1
3.0.3
	+ Fixed bug which could generate invalid iptable rules when
	  captive portal listens in more than one interface
	+ Capture exceptions are now compatible with http proxy
	  transparent mode
	+ Capture exceptions are applied to input to the server itself
3.0.2
	+ Client popup made more compatible with different browsers
	+ Removed superfluos firewall rules removal, better management of
	  firewall lock
	+ Added 'Continue to destination' link
	+ Remove conntrac kstate when adding/removing user rules
	+ More frequent polling for more responsive captive daemon
	+ Fixed Log4perl configuration and initialization. Log directory
	  permissions made more restrictive.
	+ Removed unnecesary and misleading method 'new' from EBox::CaptivePortal::Auth package
3.0.1
	+ Adapted to the new utf8 fixes
	+ Removed superfluos calls to utf8::decode
	+ Restart module on package install
	+ Warning and disable action if authotization group is removed
	+ Fixed regression in authorization restricted by group
3.0
	+ Updated 'created by' footer
2.3.5
	+ Display type of exception in table view
	+ Blocking captive daemon watcher to avoid cpu consumption
2.3.4
	+ More robust code against errors when getting watcher class
	+ Improved extend quota icons and some texts
	+ Improved style of login page
	+ Added modeldepends to yaml schema
2.3.3
	+ Fixed firewall locking problems
	+ Enable interfaces in bandwith monitor module when needed
	+ Added service and objects exceptions
	+ Avoided LDAP errors with user quotas, user quota addon takes into
	  account whether bandwidth limit is enabled or disabled
2.3.2
	+ Adapted to new Model management framework
2.3.1
	+ Updated code for new users module
2.3
	+ Replaced autotools with zbuildtools
	+ Fixed non-translatable string in popup window
	+ Fixed logrotate configuration
2.1.10
	+ Fixed UTF8 double-encoding on unexpected error CGI
	+ Added units to bandwidth quota label
2.1.9
	+ Bug report form appears now if captiveportal crashes
	+ Removed default value for group setting (avoid crashes in user corner)
	+ Set locale properly in captive portal
	+ Removed /zentyal prefix from URLs
	+ Moved model() call out of Users constructor to avoid problems
	  with configuration backup.
2.1.8
	+ Fixed captive portal pages layout and styling
	+ Always show current users tab and show a precondition message
	  if module is not enabled
	+ Added group option to configure authorized users
2.1.7
	+ Added a custom action to kick logged users
2.1.6
	+ Added useraddon to configure bandwidth limit
	+ Rotate captiveportal logs
2.1.5
	+ Kick users who have exceed bandwidth quota
	+ Calculate users bandwidth usage based on configured period
2.1.4
	+ New secondary LDAP configuration tab (enabled via confkey)
	+ Added current users tab
	+ Integrate bwmonitor to control users bandwidth usage
	+ Removed use of obsolete LogAdmin
2.1.3
	+ Added custom style for captive portal css pages
2.1.2
	+ Allow a secondary LDAP server for authentication (via config file)
	+ Better configuration values por apache
	+ Fixed firewall helper to avoid session loss
2.1.1
	+ Increased session grace time to avoid session losses on slow requests
	+ Do not automatically logout on window close (may cause problems in some browsers)
2.1
	+ Initial release<|MERGE_RESOLUTION|>--- conflicted
+++ resolved
@@ -1,10 +1,6 @@
-<<<<<<< HEAD
-3.3.1
-=======
 HEAD
 	+ Regenerate, if needed captive, portal rules on startup of captived
-3.2.2
->>>>>>> 3bcafe4d
+3.3.1
 	+ Better synchronization between sessions and iptables rules
 	+ Fixed SID generation code
 	+ Fix missing uses in EBox::CaptivePortal::Model::BWSettings
