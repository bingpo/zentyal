<<<<<<< HEAD
3.3
	+ Fixed regression on restricted authentication to group
	+ Switch from Error to TryCatch for exception handling
=======
HEAD
	+ Better synchronization between sessions and iptables rules
	+ Fixed SID generation code
	+ Fix missing uses in EBox::CaptivePortal::Model::BWSettings
3.2.1
>>>>>>> 67a271a8
	+ Added missing EBox::Exceptions uses
	+ Use upstream Apache2::AuthCookie instead of forked version
	+ Set version to 3.3
3.2
	+ Set version to 3.2
3.1.6
	+ Allow login when accessing an HTTPS page
3.1.5
	+ Improved reload icon
	+ Fixed regression trying to access redis after users API changes
3.1.4
	+ User add-on adapted to right panel view
	+ Added menu icon
	+ Use MAC address in object exception
	+ Fixed bug in exceptions firewall rules
	+ Adapt firewall rules to new accept chains
	+ Adapted user addon to multi-OU tree view
	+ Removed no longer necessary jQuery noConflict()
	+ Updated to use the new API to retrieve groups and users.
	+ Updated to use the new security group concept.
	+ Make user authorizarion compatible with external AD mode
3.1.3
	+ Fix regression in CGIs package names
	+ Use new EBox::Users namespace instead of EBox::UsersAndGroups
3.1.2
	+ Ported JS code to jQuery
3.1.1
	+ Added missing use sentence to Users Model
3.1
	+ Adapted to the new EBox::CGI::Run
	+ Depend on zentyal-core 3.1
3.0.3
	+ Fixed bug which could generate invalid iptable rules when
	  captive portal listens in more than one interface
	+ Capture exceptions are now compatible with http proxy
	  transparent mode
	+ Capture exceptions are applied to input to the server itself
3.0.2
	+ Client popup made more compatible with different browsers
	+ Removed superfluos firewall rules removal, better management of
	  firewall lock
	+ Added 'Continue to destination' link
	+ Remove conntrac kstate when adding/removing user rules
	+ More frequent polling for more responsive captive daemon
	+ Fixed Log4perl configuration and initialization. Log directory
	  permissions made more restrictive.
	+ Removed unnecesary and misleading method 'new' from EBox::CaptivePortal::Auth package
3.0.1
	+ Adapted to the new utf8 fixes
	+ Removed superfluos calls to utf8::decode
	+ Restart module on package install
	+ Warning and disable action if authotization group is removed
	+ Fixed regression in authorization restricted by group
3.0
	+ Updated 'created by' footer
2.3.5
	+ Display type of exception in table view
	+ Blocking captive daemon watcher to avoid cpu consumption
2.3.4
	+ More robust code against errors when getting watcher class
	+ Improved extend quota icons and some texts
	+ Improved style of login page
	+ Added modeldepends to yaml schema
2.3.3
	+ Fixed firewall locking problems
	+ Enable interfaces in bandwith monitor module when needed
	+ Added service and objects exceptions
	+ Avoided LDAP errors with user quotas, user quota addon takes into
	  account whether bandwidth limit is enabled or disabled
2.3.2
	+ Adapted to new Model management framework
2.3.1
	+ Updated code for new users module
2.3
	+ Replaced autotools with zbuildtools
	+ Fixed non-translatable string in popup window
	+ Fixed logrotate configuration
2.1.10
	+ Fixed UTF8 double-encoding on unexpected error CGI
	+ Added units to bandwidth quota label
2.1.9
	+ Bug report form appears now if captiveportal crashes
	+ Removed default value for group setting (avoid crashes in user corner)
	+ Set locale properly in captive portal
	+ Removed /zentyal prefix from URLs
	+ Moved model() call out of Users constructor to avoid problems
	  with configuration backup.
2.1.8
	+ Fixed captive portal pages layout and styling
	+ Always show current users tab and show a precondition message
	  if module is not enabled
	+ Added group option to configure authorized users
2.1.7
	+ Added a custom action to kick logged users
2.1.6
	+ Added useraddon to configure bandwidth limit
	+ Rotate captiveportal logs
2.1.5
	+ Kick users who have exceed bandwidth quota
	+ Calculate users bandwidth usage based on configured period
2.1.4
	+ New secondary LDAP configuration tab (enabled via confkey)
	+ Added current users tab
	+ Integrate bwmonitor to control users bandwidth usage
	+ Removed use of obsolete LogAdmin
2.1.3
	+ Added custom style for captive portal css pages
2.1.2
	+ Allow a secondary LDAP server for authentication (via config file)
	+ Better configuration values por apache
	+ Fixed firewall helper to avoid session loss
2.1.1
	+ Increased session grace time to avoid session losses on slow requests
	+ Do not automatically logout on window close (may cause problems in some browsers)
2.1
	+ Initial release<|MERGE_RESOLUTION|>--- conflicted
+++ resolved
@@ -1,14 +1,10 @@
-<<<<<<< HEAD
-3.3
-	+ Fixed regression on restricted authentication to group
-	+ Switch from Error to TryCatch for exception handling
-=======
 HEAD
 	+ Better synchronization between sessions and iptables rules
 	+ Fixed SID generation code
 	+ Fix missing uses in EBox::CaptivePortal::Model::BWSettings
-3.2.1
->>>>>>> 67a271a8
+3.3
+	+ Fixed regression on restricted authentication to group
+	+ Switch from Error to TryCatch for exception handling
 	+ Added missing EBox::Exceptions uses
 	+ Use upstream Apache2::AuthCookie instead of forked version
 	+ Set version to 3.3
