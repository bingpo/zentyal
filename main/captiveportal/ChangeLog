--- conflicted
+++ resolved
@@ -1,11 +1,7 @@
-<<<<<<< HEAD
 3.5
-=======
-HEAD
 	+ Writen nginx configuration files on enableModActions
 	+ Don't stop captive portal on firewall start if it was just enabled
 	+ Use silentRoot in rules recheck
->>>>>>> 08543f77
 	+ Stop captive portal on firewall restart
 	+ Added noMultipleOUSupportComponent support
 	+ Better packaging for EBox::Event::Watcher::CaptivePortalQuota
