<%args>
    $main_color
    $main_color_darker
    $main_color_lighter
    $secondary_color
    $secondary_color_darker
    $secondary_color_lighter
    $third_color
    $third_color_darker
    $third_color_lighter
    $header_img_padding
    $hmenu_bg_color
    $hmenu_hover_bg_color
    $footer_custom_style
    $data_table_border_color
    $data_table_inner_border_color
    $data_table_color
    $msg_bg_color
    $helpbutton_color
    $nav_li_color
    $a_notchanged_hover_color
    $data_table_bg_color
    $additional_footer_style
    $progress_bar_bg_color
    $progress_bar_fg_color
    $help_color
    $help_background
    $help_border
    $note_color
    $note_background
    $note_border
    $error_color
    $error_background
    $error_border
    $warn_color
    $warn_background
    $warn_border
    $ad_color
    $ad_background
    $ad_border
    $ad_extra_style
    $data_table_bg_even
    $data_table_bg_highlight
    $data_table_bg_highlight_hover
    $dashboard_thead_bg_color
    $image_note
</%args>

body {
    min-width: 600px;
    margin: 0px auto;
    padding:0;
    color: #000000;
    font-size: 12px;
    font-family: Verdana, sans-serif;
    background-color: #eee;
    position: relative;
    behavior: url(/data/js/csshover.htc);
}

h1 {
    color: <% $main_color_darker %>;
    font-weight: bold;
    font-size: 30px;
    font-family: Trebuchet MS, Verdana, sans-serif;
    margin-top: 0px;
    margin-bottom: 15px;
    margin-right: 40px;
}
h1 a{
    text-decoration: none;
}
.title_link_sep {
    color: #ccc;
}
h3 {
    font-size: 20px;
    font-family: Trebuchet MS, Verdana, sans-serif;
    font-weight: bold;
    color: #666;
    border-bottom:1px solid #ccc;
    padding:5px 0px;
    margin:30px 0px 5px 0px;
}
h4 {
    color: #666464;
    font-size: 17px;
    font-weight: normal;
    margin-bottom: 15px;
    margin-top: 0;
    padding-left: 2px;
}
a {
    color: #888;
    text-decoration: underline;
}
a:active {
    color: #666;
    text-decoration: underline;
}
a:hover {
    text-decoration: none;
    color:#666;
}
a img { border: 0px; }
.dataTableMini caption, .ftitle {
    text-align: left;
    border: 0px;
    padding: 2px;
}

/****************************************************************************

Main Layout

*****************************************************************************/

#top {
    padding:0;
    font-size: 0;
    margin:0;
}
#header {
    height: 50px;
    padding:0;
    margin: 0;
    color: transparent;
    background-color: <% $hmenu_bg_color %>;
    position: fixed;
    top: 0 ;
    width: 100%;
    left: 0;
    z-index: 100;
    box-shadow: 0 0 0 3px rgba(0,0,0,0.2)
}
#content {
    z-index: 9;
    margin-top: 15px;
    position: absolute;
    right: 10px;
    left: 210px;
    top: 60px;
}
#show-menu{
    color: #666666;
    display: none;
    font-size: 12px;
    height: 40px;
    line-height: 40px;
    margin: 5px 0;
    position: relative;
    text-transform: uppercase;
    padding-left: 5px;
    cursor: pointer;
}
#show-menu:after,
#show-menu:before{
    border-bottom: 4px solid #666;
    border-top: 4px solid #666;
    content: " ";
    height: 3px;
    margin: 2px 0;
    position: absolute;
    right: 5px;
    width: 25px;
}
#show-menu:after{
    top: 19px;
}
#show-menu:before{
    top: 5px;
}
#menu {
    padding: 15px 0 0 0;
    margin-bottom: 50px;
    position: absolute;
    top: 60px;
    left: 10px;
    width: 185px;
    background-color: #eee;
    z-index: 10;
}
#footer {
    color: #888;
    clear: both;
    font-size: 11px;
    <% $footer_custom_style %>
    width: 100%;
    margin-top: 20px;
    margin-left: 0px;
    padding: 3px 0px;
    float:left;
}

/****************************************************************************

Header

*****************************************************************************/

#header .logo {
    float: left;
}
#header .logo img {
    <% $header_img_padding %>
}
#header .version {
    font-size: 12px;
    color: rgba(255,255,255,0.5);
    float: left;
    margin-top: 18px;
}
#hmenu {
    position: absolute;
    top: 0;
    right: 0;
    z-index: 10;
}
#hmenu a {
    float:left;
    font-size: 11px;
    color: #666;
    line-height: 50px;
    padding: 0;
    min-width: 50px;
    transition: background-color 0.3s;
    -moz-transition: background-color 0.3s;
    -webkit-transition: background-color 0.3s;
    background-repeat: no-repeat;
    text-decoration: none;
}
#hmenu a.only-icon,
#hmenu #m,
#hmenu #remote_services_link{
    text-indent: 120px;
    overflow: hidden;
    height: 50px;
    width: 50px;
    background-position: center center;
}
#hmenu a:hover {
    background-color: <% $hmenu_hover_bg_color %>;
    transition: background-color 0.3s;
    -moz-transition: background-color 0.3s;
    -webkit-transition: background-color 0.3s;
}
#hmenu #remote_services_link{
    background-image: url("/data/images/remote.png");
    display:block;
}
#hmenu #m {
    background-image: url("/data/images/logout.gif");
}
#hmenu #changes_menu {
    background-color: <% $secondary_color %>;
    background-image: url("/data/images/save.png");
    background-position: 18px center;
    box-shadow: 0 3px 0 0 rgba(0, 0, 0, 0.2);
    color: #ffffff;
    display: none;
    font-size: 1.1em;
    line-height: 20px;
    padding: 20px 20px 20px 60px;
    text-shadow: 1px 1px 0 rgba(0, 0, 0, 0.4);
    text-transform: uppercase;
    white-space: nowrap;
    overflow: hidden;
}
#hmenu #changes_menu:hover {
    background-color: <% $secondary_color_darker %>;
}

/****************************************************************************

Footer

*****************************************************************************/

#footer a {
    text-decoration: underline;
    color: #888;
}
#footer a:active {
    text-decoration: underline;
    color: #888;
}
#footer a:hover {
    text-decoration: none;
    background: #888;
    color: #fff;
}
<% $additional_footer_style %>

/****************************************************************************

DASHBOARD

*****************************************************************************/

.left-right-container {
    clear: both;
}

.half-left {
    clear: left;
}

.half-left,
.half-right {
    float: left;
}

#configure_widgets{
    background-color: #ddd;
    border: 1px solid #cccccc;
    box-shadow: 0 0 3px rgba(0, 0, 0, 0.2) inset;
}
#module_list {
    overflow: hidden;
}
#module_list > div {
    float: left;
    margin: 0;
}
#module_list > div > a {
    text-decoration:none;
    padding: 10px;
    display: block;
    font-size: 11px;
    border-bottom: 1px solid #cccccc;
    border-right: 1px solid #cccccc;
}
#module_list > div:hover {
    background-color:#eee;
}
#widget_list {
    min-height: 40px;
    padding: 10px;
}
#widget_list > .note{
    background-position: 10px center;
    margin: 0;
    padding: 15px 10px 15px 45px;
}
#widget_list .widgetTopBar{
    border-bottom:none;
}
#widget_list .widgetBarBox{
    display:inline-block;
    margin:2px;
}
#widget_list .widgetBox{
    border-radius: 0px;
    margin:0px;
}
#widget_list .widgetPlaceholder{
    display: none;
}
.helptd {
    width: 100%;
    color: #AAAAAA;
    text-align: justify;
    margin-left: 30px;
    padding-left: 25px;
    background: url("../images/help.png") no-repeat center left;
}
.ifname {
    color: #000000;
    font-weight: bold;
    border-bottom: 7px solid #FFFFFF;
}
.tleft { text-align: left; }
.objectAddr {
    font-size: 11px;
    margin-left: 30px;
}
.test { border-bottom: 0px;  }
.ok { color: #70FC00; }
.nok { color: #BC0606; }
.tcenter { text-align: center; }
.thOptions {
    padding:0;
    margin:0;
    width: 20%;
}
.thcheckbox {
    padding:0;
    margin:0;
    width: 10%;
}
.thOptionsFwd {
    padding:0;
    margin:0;
    background: #787878;
}
.summarySection {
    width: 100%;
    margin-bottom: 15px;
    margin-left:0px;
}
.summarySection .stitle{
    padding: 10px;
}
.summarySection tr {
    vertical-align: center;
}
.summary_value {
    padding: 5px 10px 5px 15px;
    font-family: Verdana, sans-serif;
    background-color: #F4F4F4;
    line-height:25px;
}
.summary_good, .summary_good a {
    color: #339933;
}
.summary_warning, .summary_warning a {
    color: #FF8C00;
    font-weight: bold;
}
.summary_error, .summary_error a {
    color: #DD0000;
    font-weight: bold;
}
.summary_error a, .summary_warning a, .summary_good a {
    text-decoration: none;
}
.summaryKey {
    width: 35%;
    color: #4c4c4c;
    background-color: #ffffff;
    text-align: right;
    font-style: italic;
    line-height: 110%;
    padding: 3px 4px 3px 4px;
}

/* table legend*/

.legend {
    background-color: #EEEEEE;
    margin-top: 10px;
    border-spacing: 0px;
}
.legend td {
    padding: 5px;
}
.legendName {
    padding-right: 10px;
    color: #999;
}

/* table */

.table-wrapper {
    margin-top: 10px;
    overflow: auto;
    width: 100%;
}
.dataTable {
    width: 100%;
    color:#000000;
    font-size: 11px;
    border-collapse: collapse;
    margin-top: 0px;
    overflow-y: scroll;
}
.dataTable thead > tr {
    background: #666;
    color: white;
}
.dataTable thead > tr > th {
    font-size: 11px;
    border-right: <% $data_table_inner_border_color %> 2px solid;
}
.dataTable th {
    font-family: Verdana, 'Bitstream Vera Sans', sans-serif;
    padding: 8px 6px 8px 6px;
    font-weight: bold;
    vertical-align: middle;
}
.dataTable td {
    padding: 5px;
    border-right: 2px solid <% $data_table_inner_border_color %>;
}
.dataTable td:last-child, .dataTable th:last-child{
    border-right:none;
    white-space:nowrap;
}
.dataTable td a {
    color: #000000;
    background-color: none;
    text-decoration: none;
}
.dataTable td img{
    vertical-align: middle;
}
.dataTable td a:hover {
    background-color: none;
    text-decoration: underline;
    color: <% $main_color_lighter %>;
}
.dataTable tbody tr {
    background: white;
    border-bottom: 2px solid <% $data_table_inner_border_color %>;
}
.dataTable tbody tr:hover{
    background-color: whitesmoke;
}
.dataTable tr.even {
    background: <% $data_table_bg_even %>;
}
.dataTable tr.highlight{
    background: <% $data_table_bg_highlight %>;
    border-color: white;
}
.dataTable tr.highlight:hover{
    background: <% $data_table_bg_highlight_hover %>;
}
.iptable {
    font-size: 11px;
    margin-left: 25px;
    background-color: #EEEEEE;
}
.iptable tr {
    background-color: #EEEEEE;
}
.iptableaux {
    width: 100%;
    margin-left: 0px;
    margin-top: 10px;
}
.iptableaux th {
    color: #4f4f4f;
    background-color: #e4e8f1;
}
.tright {
    text-align: right;
    vertical-align: middle;
}
.border { border-bottom: 2px solid #eee; }
.noborder { border: 0; }
.endform {
    padding-top: 8px;
    border-top: 1px solid #CCCCCC;
}
.edit_table_B {
    font-size: 11px;
    font-family: Verdana, sans-serif;
    background: whiteSmoke;
    border-top: 1px solid #999999;
    border-left: 1px solid #999999;
    border-right: 2px solid #999999;
    border-bottom: 2px solid #999999;
    border-radius: 3px;
    -webkit-border-radius: 3px;
    -moz-border-radius: 3px;
    padding: 3px;
}
.edit_table_B:hover {background: #E7E7E7;}
.edit_table_B { display: inline-block;}
.edit_table_B:hover { display: inline-block; background: #E7E7E7 !important;}
.msg {
    color: #FFFFFF;
    padding: 10px;
    background-color: <% $msg_bg_color %>;
}
.logout {
    font-size: 11px;
    border-top: 1px solid #ccc;
    border-left: 1px solid #ccc;
    border-right: 1px solid #4c4c4c;
    border-bottom: 1px solid #4c4c4c;
    background-color: #eee;
    color: #000;
    padding: 2px 5px 2px 5px;
}

.dataTable caption {
    font-weight: bold;
    background-color: #ffffff;
    text-align: left;
    color: #4c4c4c;
    border: 0px;
    padding: 2px;
}
.formTable {
    border: 0px;
    border-collapse: collapse;
    border-spacing: 0px;
    width: auto;
}
.formTable td {
    padding-top: 4px;
    padding-bottom: 4px;
}
.endproxyform {
    margin-left: 167px;
    padding-top: 7px;
}

/****************************************************************************

TABS options

*****************************************************************************/

.tabs {
    margin: 10px 0px 0 0;
    padding: 10px;
    background-color: white;
}
.tabs li {
    list-style: none;
    display : inline-block;
    vertical-align: top;
    margin-right: -5px;
}
.tabs li:first-child > a, .tabs li:first-child > span{
    border-bottom-left-radius: 5px;
    border-top-left-radius: 5px;
}
.tabs li > a, .tabs li > span {
    background: none repeat scroll 0 0 #EEEEEE;
    box-shadow: 0px 0px 5px rgba(0, 0, 0, 0.1) inset;
    color: #333333;
    display: inline-block;
    font-size: 14px;
    padding: 10px 15px;
    text-decoration: none;
    border: 1px solid #CCCCCC;
}
.tabs li:last-child > a, .tabs li:last-child > span{
    border-bottom-right-radius: 5px;
    border-top-right-radius: 5px;
}
.tabs li > a:hover, .tabs li > span:hover{
    background-color: #ddd;
}
.tabs li > a.current, .tabs li > span.current{
    background: #69BE28;
    color: white;
    border: 1px solid #46962D;
}
#updateTab{
    padding-right: 50px;
    position: relative;
}
#updNumber{
    background-color: #46962D;
    border-radius: 10px 10px 10px 10px;
    color: #FFF;
    position: absolute;
    font-size: 12px;
    padding: 4px 7px;
    right: 10px;
    top: 7px;
}

.insideTab {
    margin: 0px;
    padding: 15px;
    background: white;
}
.insideTab .item-block{
    background-color: white;
    box-shadow: none;
    margin-left: -15px;
    margin-right: -15px;
}
.insideTab h3,
.insideTab .item-block h3  {
    border-bottom: 0 none;
    border-top: 1px solid #cccccc;
    /*margin: 0 -15px;*/
    margin-left: -15px;
    margin-right: -15px;
    padding-left: 15px;
    padding-top: 12px;
}
.selected {
    border-top: 1px solid #787878;
    border-left: 1px solid #787878;
    border-right: 1px solid #787878;
    border-bottom: 1px solid #fff;
    padding: 5px 10px 5px 10px;
    background: #fff;
    color:  #787878;
    font-weight: bold;
    -moz-border-radius: 5px 5px 0 0;
    -webkit-border-radius: 5px 5px 0 0;
    border-radius: 5px 5px 0 0;
}

/* misc */

#helpbutton {
    height: 20px;
    position: absolute;
    right: 10px;
    top: 10px;
    width: 20px;
}
#titlehelp {
    width: auto;
    height: 25px;
}

#confbutton {
    text-align: center;
    position: absolute;
    right: 0;
    top: 0;
}

/*************************************************************

 Navigation

**************************************************************/

#nav,
#nav ul,
#nav .submenu {
    margin: 0;
    padding: 0;
    list-style: none;
}
#nav {
    margin-bottom: 0;
    line-height: 1em;
    background-color: #fbfbfb;
}
#nav li {
    padding: 0;
    margin: 0;
    border-top: 1px solid #eee;
}
#nav li a {
    font-weight: normal;
    display: block;
    position: relative;
    padding: 10px 20px 10px 4px;
    text-decoration: none;
    margin: 0;
    line-height: 120%;
    color: <% $nav_li_color %>;
    transition: background-color 0.3s;
    -moz-transition: background-color 0.3s;
    -webkit-transition: background-color 0.3s;
}
#nav li a:hover {
    background-color: rgba(220, 220, 220, 1);
    transition: background-color 0.3s;
    -moz-transition: background-color 0.3s;
    -webkit-transition: background-color 0.3s;
}
#nav hr {
    margin: 0;
    border: 0;
    height: 10px;
    background-color: #eee;
}
#nav hr + li{
    border-top: 0;
}

/* nav submenus and status */

#nav .submenu {
    background-color: #ddd;
}
#nav .submenu li {
    display: none;
    border-top: 1px dashed #ccc;
}
#nav .submenu li a {
    display: block;
    padding: 6px;
    margin: 0;
    font-weight: normal;
}
#nav .submenu li a:hover {
    background-color: #ccc;
    color: #333;
 }
#nav a.navarrow:after,
#nav a.despleg:after {
    content: " ";
    height: 100%;
    width: 17px;
    background-image: url('/data/images/unfold.gif');
    background-position: left center;
    background-repeat:no-repeat;
    position: absolute;
    right: 0;
    top: 0;
}
#nav a.despleg:after{
    background-image: url('/data/images/desc.gif') !important;
}
#nav li a.current,
#nav li a.current:hover {
    background-color: <% $main_color %>;
    color:white;
    font-weight: bold;
}

/* search input */

.menusearch {
    border-top: none;
    background-color: transparent;
    position: relative;
    float: left;
    margin-top: 8px;
    margin-right: 8px;
}

#menusearch {
    color: white;
    border: none;
    padding: 0 0 0 10px;
    margin-right: 34px;
    line-height: 34px;
    height: 34px;
    box-shadow: none;
    border-radius: 0;
}

.menusearch input[type='submit'] {
    background-image: url('/data/images/magnifying-glass-w.png') ;
    background-position: center center ;
    background-repeat: no-repeat;
    width: 34px;
    height: 34px;
    position: absolute;
    border-radius: 0;
    top: 0;
    right: 0;
    overflow: hidden;
    text-indent: 1000px;
    border: none;
    padding: 0;

}

.menusearch input[type='submit'],
#menusearch {
    background-color: rgba(255,255,255,0.1);
     transition: background-color 0.3s;
    -moz-transition: background-color 0.3s;
    -webkit-transition: background-color 0.3s;
}

#menusearch:hover,
#menusearch:focus,
.menusearch input[type='submit']:hover,
.menusearch input[type='submit']:focus {
    background-color: rgba(0,0,0,0.2);
    transition: background-color 0.3s;
    -moz-transition: background-color 0.3s;
    -webkit-transition: background-color 0.3s;
    box-shadow: none;
    border: none;
}

#searchresults ul {
    margin: 0 0 0 10px;
    padding: 0;
    list-style: none;
}

#searchresults ul li {
    font-size: 1rem;
    padding: 5px 0;
}


/**********************************************************************************************

 ICONS

**********************************************************************************************/

a[class^="icon"],
td[class^="icon"] {
    background-position: 5px center;
    background-repeat: no-repeat;
    padding: 15px 20px 15px 45px !important;
}
.icon-antivirus { background-image: url("/data/images/package-icons/zentyal-antivirus.png");}
.icon-asterisk { background-image: url("/data/images/package-icons/zentyal-asterisk.png");}
.icon-ca { background-image: url("/data/images/package-icons/zentyal-ca.png");}
.icon-dashboard { background-image: url("/data/images/package-icons/zentyal-dashboard.png");}
.icon-dns { background-image: url("/data/images/package-icons/zentyal-dns.png");}
.icon-dhcp { background-image: url("/data/images/package-icons/zentyal-dhcp.png");}
.icon-ebackup { background-image: url("/data/images/package-icons/zentyal-ebackup.png");}
.icon-firewall { background-image: url("/data/images/package-icons/zentyal-firewall.png");}
.icon-ips { background-image: url("/data/images/package-icons/zentyal-ips.png");}
.icon-ipsec { background-image: url("/data/images/package-icons/zentyal-ipsec.png");}
.icon-jabber { background-image: url("/data/images/package-icons/zentyal-jabber.png");}
.icon-mail { background-image: url("/data/images/package-icons/zentyal-mail.png");}
.icon-mailfilter { background-image: url("/data/images/package-icons/zentyal-mailfilter.png");}
.icon-maintenance { background-image: url("/data/images/package-icons/zentyal-maintenance.png");}
.icon-events { background-image: url("/data/images/package-icons/zentyal-events.png");}
.icon-logs { background-image: url("/data/images/package-icons/zentyal-logs.png");}
.icon-monitor { background-image: url("/data/images/package-icons/zentyal-monitor.png");}
.icon-network { background-image: url("/data/images/package-icons/zentyal-network.png");}
.icon-ntp { background-image: url("/data/images/package-icons/zentyal-ntp.png");}
.icon-nut { background-image: url("/data/images/package-icons/zentyal-nut.png");}
.icon-openvpn { background-image: url("/data/images/package-icons/zentyal-openvpn.png");}
.icon-printers { background-image: url("/data/images/package-icons/zentyal-printers.png");}
.icon-radius { background-image: url("/data/images/package-icons/zentyal-radius.png");}
.icon-register { background-image: url("/data/images/package-icons/zentyal-register.png");}
.icon-remoteservices { background-image: url("/data/images/package-icons/zentyal-remoteservices.png");}
.icon-samba { background-image: url("/data/images/package-icons/zentyal-samba.png");}
.icon-sharing { background-image: url("/data/images/package-icons/zentyal-sharing.png");}
.icon-domain { background-image: url("/data/images/package-icons/zentyal-domain.png");}
.icon-status { background-image: url("/data/images/package-icons/zentyal-mstatus.png");}
.icon-system { background-image: url("/data/images/package-icons/zentyal-system.png");}
.icon-software  { background-image: url("/data/images/package-icons/zentyal-software.png");}
.icon-mstatus { background-image: url("/data/images/package-icons/zentyal-mstatus.png");}
.icon-squid { background-image: url("/data/images/package-icons/zentyal-squid.png");}
.icon-trafficshaping { background-image: url("/data/images/package-icons/zentyal-trafficshaping.png");}
.icon-ups { background-image: url("/data/images/package-icons/zentyal-ups.png");}
.icon-webmail { background-image: url("/data/images/package-icons/zentyal-webmail.png");}
.icon-sogo { background-image: url("/data/images/package-icons/zentyal-sogo.png");}
.icon-webserver { background-image: url("/data/images/package-icons/zentyal-webserver.png");}
.icon-openchange { background-image: url("/data/images/package-icons/zentyal-openchange.png");}
.icon-ha { background-image: url("/data/images/package-icons/zentyal-ha.png");}

/**********************************************************************************************

 ICONS on titles

**********************************************************************************************/

h3[class^="icon"]{
    background-position: 5px center;
    background-repeat: no-repeat;
    padding-left: 45px !important;
}
h4[class^="icon"]{
    background-position: 5px center;
    background-repeat: no-repeat;
    padding-left: 45px !important;
}
h3.icon-user,
h4.icon-user{
    background-image: url('/data/images/treeview/user-big.png')
}
h3.icon-duser,
h4.icon-duser{
 background-image: url('/data/images/treeview/duser-big.png')
}
h3.icon-group,
h4.icon-group{
 background-image: url('/data/images/treeview/group-big.png')}
h3.icon-dgroup,
h4.icon-dgroup{
 background-image: url('/data/images/treeview/dgroup-big.png')}
h3.icon-contact,
h4.icon-contact{
 background-image: url('/data/images/treeview/contact-big.png')}
.sleft { float: left; }
.sright { float: right; }
.stitle {
    color: #4c4c4c;
    font-weight: bold;
    padding: 1px;
    line-height: 14px;
}
.trimp {
    border-bottom: 1px solid #eeeeee;
    background-color: #ffe9e8;
}
pre {
    background-color: #4B4B4B;
    color: #EAEAEA;
    border: 1px solid #BABABA;
    padding: 10px;
    overflow: auto;
}
.notchanged {
    background-color: <% $main_color_lighter %>;
    display:none;
}
a.notchanged:hover {
    background-color: <% $a_notchanged_hover_color %>;
}
.changed {
    display: block !important;
}
.comment {
    font-style: italic;
    color: #4a4a4a;
    font-size: 9px;
}
#enable {
       background-color: #FFFFCC;
       padding: 10px;
       border: 1px solid #FFCC99;
       margin: 5px 0 5px 0;
}
.enable {
       background-color: #FFFFCC;
       padding: 10px;
       border: 1px solid #FFCC99;
       margin: 5px 0 5px 0;
}
.bold { font-weight: bold; }
.hidden {
          display: none;
}

/**********************************************************************************************

TABLE LIST

***********************************************************************************************/

.eDataTable, .bDataTable {
    width: 100%;
    font-size: 11px;
    border-collapse: collapse;
}

/**** Table Bottom ****/

 .bDataTable {
    font-size: 11px;
    margin-top: 10px;
    text-align: right;
}
.bDataTable .btn-only-icon{
    border-color: #CCCCCC;
}
.pagination_n{
    display: inline-block;
    margin: 0 10px;
    min-width: 80px;
    text-align: center;
}
.bDataTable select{
    display: inline-block;
    margin-right: 20px;
    padding: 0;
    vertical-align: bottom;
    font-size: 11px;
}
.eDataTable td, .bDataTable td {
    padding: 6px;
}
.bDataTable form , .eDataTable form {
    padding:0;
    margin:0;
}
.tableSearch{
    float: right;
    width: auto;
    margin-bottom: 10px;
}
.tableSearch input[type="text"]{
    height: 30px;
    padding: 0px 5px;
    vertical-align: top;
    float: left;
    margin: 0px;
}
.tableSearch input[type="submit"]{
    font-size: 0px;
    height: 30px;
    width: 30px;
    background: whitesmoke url('/data/images/magnifying-glass.png') center center no-repeat;
    border: 1px solid #999;
    border-radius: 2px;
    margin-left: -2px;
    float: left;
    padding: 0px;
}
.button {
    cursor: pointer;
}
.button_link {
    text-decoration: none;
    border: 1px solid <% $data_table_border_color %>;
    padding: 5px 10px;
    margin-right: 5px;
    -moz-border-radius: 5px;
    -webkit-border-radius: 5px;
    border-radius: 5px;
}
#field_help {
    color: #888;
    clear: both;
    font-size: 11px;
}
#file_comment {
        width: 70%;
        border:3px solid #E5503B;
        color: #404040;
        font-weight: bold;
        padding-left: 5px;
        background: #FDDDD9;
}
.conf_file_entry {
        border-top: 1px solid #ccc;
        width: 70%;
        margin-top: 10px;
        padding-top: 6px;
        margin-left: 5px;
}
.conf_file_entry_reason {
        color: #aaa;
        margin-bottom: 3px;
}
.conf_file_entry_reason span {
        color: black;
}
.conf_file_entry input {
        float: right;
        margin-top: 6px;
}
.conf_file_entry .image {
        margin-left: 5px;
        padding-left: 5px;
        border-left: 1px solid #767676;
}
.graph {
    width: 350px;
    height: 200px;
}
#finishForm {
        border-top: 1px solid #ccc;
        width: 95%;
        margin-left:auto;
        margin-right:auto;
        margin-top: 10px;
}
#file_comment {
        width: 95%;
        margin-left:auto;
        margin-right:auto;
        border:3px solid #E5503B;
        color: #404040;
        font-weight: bold;
        padding-left: 5px;
        background: #FDDDD9;
}
.conf_file_entry {
        border-top: 1px solid #ccc;
        width: 95%;
        margin-left:auto;
        margin-right:auto;
        margin-top: 10px;
        padding-top: 6px;
        margin-left: 5px;
}
.conf_file_entry_reason {
        color: #aaa;
        margin-bottom: 3px;
}
.conf_file_entry_reason span {
        color: black;
}
.conf_file_entry input {
        float: right;
        margin-top: 6px;
}
.conf_file_entry .image {
        margin-left: 5px;
        padding-left: 5px;
        border-left: 1px solid #767676;
}
#finishForm, .endForm {
        border-top: 1px solid #ccc;
        width: 95%;
        margin-left: 5px;
        margin-right:auto;
        margin-top: 10px;
}
.endForm { padding-top: 5px; }
.dashboard {
        display: block;
        float: left;
        width: 49%;
}
#dashboard1 {
        padding-right: 1%;
}
#dashboard2 {
        padding-left: 1%;
}
.widgetPlaceholder, .moveRowPlaceholder {
        margin-bottom: 10px;
        border: 1px #ccc dashed;
        background-color: whitesmoke !important;
}
.widgetHandle {
        height: 100%;
        width: 100%;
        position: absolute;
        cursor: move;
        left: 0pt;
        top: 0pt;
        z-index: 4;
}
.widgetTopBar {
        border-bottom: 1px solid #eeeeee;
        background-image: url('/data/images/row-handler.gif');
        background-position: center right;
        background-repeat: no-repeat;
        position:relative;
}
.widgetName {
        font-size: 1.2em;
        font-family: Verdana, sans-serif;
        color: #666;
        padding: 12px 30px 12px 18px;
}
a.closeBox {
        position: absolute;
        overflow:hidden;
        border-radius: 5px;
        -moz-border-radius: 5px;
        -webkit-border-radius: 5px;
        z-index: 5;
        height:100%;
        right: 0px;
        width:40px;
        background-color: #fff;
        background-repeat: no-repeat;
        background-image:url('/data/images/widget_controls.png');
        background-position: center 2px;
}
a.closeBox:hover {
        background-position: center -38px;
}
a.minBox, a.maxBox {
        position: relative;
        float: left;
        margin-right: 3px;
        overflow:hidden;
        z-index: 5;
}
.widgetBox {
    margin-bottom: 15px;
    background-color:white;
    border-radius: 5px ;
    -webkit-border-radius: 5px;
    -moz-border-radius: 5px;
    box-shadow: 2px 2px 2px 0 rgba(0, 0, 0, 0.2)
}
.widgetBoxIn {
    padding:10px;
    background-color:white;
    border-radius: 0 0 5px 5px;
}
.widgetBoxIn > .summarySection {
    margin-bottom:0px;
}
.sectionContent {
    width: 100%;
}
.widArrow {
    display: inline-block;
    margin-left: 10px;
    margin-right: 10px;
    margin-top: 2px;
}
.widArrow a:hover {
    background: transparent;
}
.dashboardTable {
    border-collapse: collapse;
    border: 0;
    font-size: 11px;
    width: 100%;
}
.dashboardTable thead {
    color: white;
    background-color: #888;
}
.dashboardTable td, .dashboardTable th {
        padding: 5px 7px;
        vertical-align: middle;
        text-align: left;
        border-right: 1px solid #ddd;
}
.dashboardTable td:last-child, .dashboardTable th:last-child{
    border-right: none;
}
.dashboardTable td a {
    color: #000000;
    background-color: none;
    text-decoration: none;
}
.dashboardTable td a:hover {
    background: none;
    text-decoration: underline;
    color: <% $main_color_lighter %>;
}
.dashboardTable tr.highlight { background: #E58A22; }
.dashboardTable + div{
    background-color: whitesmoke;
    padding: 10px;
}
.links-highlight a{
    display: block;
    text-align: center;
    font-size: 16px;
    padding: 15px;
    border-radius: 2px;
    text-decoration: none;
    margin-bottom: 10px;
    border: 1px solid #ccc;
    background-color: #f5f5f5;
    color: #333;
}
span.links-register a{
   color: #fff;
   background-color: #00add0;
   border-color: #0087a5;
}
span.links-register a:hover{
    background-color: #0087a5;
    border-color: #006981;
}
.links-highlight a:hover{
    background-color: #ddd;
    border-color: #999;
}

.links-half,
.linksBlock {
    float: left;
    width: 49%;
}
.links-half + .links-half,
.linksBlock + .linksBlock{
    margin-left: 2%;
}
.linksBlock a {
color: #00ADD0;
font-size: 13px;
padding: 11px 0px 11px 45px;
background: #fff;
text-decoration: none;
display: block;
margin-bottom: 5px;
background-repeat: no-repeat;
background-position: 10px center;
border: 1px solid #EEE;
border-radius: 2px;
}
.linksBlock a:hover{
    background-color: #f5f5f5;
    border-color:#ccc;
}
.linksBlock a.i-book{
    background-image:url('/data/images/book.png');
}
.linksBlock a.i-bug{
    background-image:url('/data/images/bug.png');
}
.linksBlock a.i-doc{
    background-image:url('/data/images/doc.png');
}
.linksBlock a.i-train{
    background-image:url('/data/images/train.png');
}
.linksBlock a.i-forum{
    background-image:url('/data/images/forum.png');
}
.linksBlock a.i-commercial{
    background-image:url('/data/images/commercial.png');
}
.linksBlock a.i-support{
    background-image:url('/data/images/support.png');
}
.linksBlock ul,
.linksBlock li {
    list-style: none ;
    margin: 0;
    padding: 0px;
}
/***********************************************************************************************

 packet Filter

 ***********************************************************************************************/

.PackFilter .half-block{
    margin-top: 0;
}
.PackFilter .item-block h3{
    border-bottom: medium none;
    border-top: 2px dotted #CCCCCC;
    margin: 15px 0 0 0;
    padding: 15px 0 0 0;
}
.PackFilter .item-block .img_a{
    background-color: #fff;
    clear: both;
    display: block;
    text-align: center;
}
.PackFilter .item-block img{
    max-width: 100%;
}

/***********************************************************************************************

 Progress bar

 ***********************************************************************************************/

#progress_bar .ui-progressbar-value  {
    background-color: <% $progress_bar_bg_color %>;
}
.percent{
    width: 100%;
    text-align:center;
    line-height:40px;
    position: absolute;
    z-index:2;
}
#progressValue {
    height: 30px;
    width: 0px;
    background-color: <% $progress_bar_fg_color %>;
    -moz-border-radius: 5px;
    border-radius: 5px;
}

/***********************************************************************************************

 Insatallation process

 ***********************************************************************************************/

body.first-install {
    max-width: 1300px;
}
#software #packages {
   overflow: hidden;
}
#software #packages h3{
    clear: both;
    float: left;
    margin: 30px 0 0 0.5%;
    width: 100%;
    font-weight: 100;
    font-size: 20px;
}
#software #packages ul{
    margin: 0px;
    padding: 0px;
    list-style: none;
}
#software .package {
    overflow: hidden;
    background-color: #FFFFFF;
    border: 1px solid #CCCCCC;
    border-radius: 5px;
    box-shadow: 3px 3px 0px #CCCCCC;
    float: left;
    position: relative;
    height: 70px;
    box-sizing: border-box;
    width: 19%;
    margin: 0.5% 0.5%;
    transition: box-shadow 0.2s, border-color 0.2s;
    -moz-transition: box-shadow 0.2s, border-color 0.2s;
    -webkit-transition: box-shadow 0.2s, border-color 0.2s;
}
#software .package:hover {
    border-color: <% $main_color %>;
    cursor: pointer;
    box-shadow: 0px 0px 0px #CCCCCC;
    transition: box-shadow 0.2s, border-color 0.2s;
    -moz-transition: box-shadow 0.2s, border-color 0.2s;
    -webkit-transition: box-shadow 0.2s, border-color 0.2s;
}
#software .package img {
    position: absolute;
    height: 32px;
    top: 18px;
    left: 18px;
    width: 32px;
}
#software .package p {
    color: #333333;
    display: table-cell;
    font-size: 13px;
    height: 68px;
    margin: 0;
    overflow: hidden;
    padding: 0 30px 0 60px;
    vertical-align: middle;
}
#software .package:after{
    background: url("/data/images/apply-w.gif") no-repeat scroll center center rgba(0,0,0,0.1);
    border-radius: 25px;
    height: 24px;
    position: absolute;
    right: 10px;
    top: 50%;
    width: 24px;
    margin-top: -12px;
    content: " ";
}

/* package status */

#software .package_selected,
#software .package_selected:hover {
    border-color: <% $main_color %>;
    box-shadow: 0px 0px 0px #CCCCCC;
}
#software .package_installed,
#software .package_installed:hover{
    border: none;
    box-shadow: 0px 0px 0px #CCCCCC;
    background-color: #ddd;
    cursor: default;
}
#software .package_selected:after{
    background-color:<% $main_color %>;
}
#software .package_installed:after{
    background-color:#666;
}

/* package sizes */

#software .package-medium{
    width: 32.3333%;
}
#software .package-medium img{
    height: 42px;
    top: 14px;
    left: 14px;
    width: 42px;
}
#software .package-medium p{
    height: 70px;
    font-size: 20px;
    padding-left: 70px;
}
#software .package-big{
    width: 49%;
    height: 100px;
}
#software .package-big img{
    height: 70px;
    top: 15px;
    left: 15px;
    width: 70px;
}
#software .package-big p{
    height: 100px;
    font-size: 25px;
    padding-left: 100px;
}
#software .btn-block button{
    margin-right: 0.5%;
}

#software .warning {
    margin-right: 0.5%;
    margin-left: 0.5%;
}

/*  Installation steps */

#nav.install-steps li{
    padding: 15px 10px 15px 30px;
    background-color: transparent;
    background-position: 5px center ;
    background-repeat: no-repeat;
}
#nav.install-steps li:last-child{
    border-bottom: 1px solid rgb(204, 204, 204);
}
#nav.install-steps .step-done{
    background-image: url(/data/images/apply-g.gif);
}
#nav.install-steps .step-actual{
    background-image: url(/data/images/f.gif);
    font-weight: bold;
}

/*  Installation layout */

.headcontainer{
    padding: 10px 0px;
    width:100%;
    margin-top:15px;
}
.headcontainer > h3, #packages > h3 {
    font-size: 16px;
    color: #666;
    border-bottom: none;
    padding: 3px 0px;
    margin: 0px 0px 0px 10px;
}
.head {
    background-color: #F5F5F5;
    display: inline-block;
    margin: 0 1%;
    padding: 0 0 20px;
    text-align: center;
    width: 22.5%;
}
.head:hover{
    background-color: #ddd;
}
.head h3{
    font-size:14px;
    border-bottom:none;
    color:black;
    text-align: center;
    margin-bottom: 2px;
    margin-top: 0;
}
.slide_container {
    height:370px;
    padding-bottom:20px;
    border-bottom: 2px solid #ccc;
}
.ads {
    min-height:400px;
    overflow: hidden;
    position:relative;
    background: no-repeat bottom right;
    margin-left: 20px;
}
.ads img {
    position: absolute;
    right:0px;
    bottom:0px;
}
.ads h2{
    font-size: 30px;
    color: white;
    text-shadow: 3px 3px 1px rgba(0,0,0,0.2);
    max-width: 450px;
}
.ads p, .ads li{
    font-size:14px;
    width:350px;
    color:#eee;
    padding-left:5px;
    text-shadow: 2px 2px 0 rgba(0,0,0,0.2);
}
.ads li{
    margin-top:3px;
}
.ads a.ads_link {
    padding: 10px 15px;
    background: #FF7900;
    color:white;
    display: inline-block;
    -webkit-border-radius: 5px;
    -moz-border-radius: 5px;
    border-radius: 5px;
    border:1px solid #C35F00;
    text-decoration:none;
    font-size:12px;
    font-weight: bold;
    margin:1px 5px 0px 0px;
}
.ads a.ads_link:hover{
    background: #C35F00;
    cursor: pointer;
}
#adsButtonPrev, #adsButtonNext {
    position: absolute;
    top: 100px;
    height: 170px;
    left: 0px;
    width:50px;
    background: transparent url(/data/software/images/prevBT.png) no-repeat center center;
    border: none;
    z-index:1000;
    opacity:0.7;
    filter:alpha(opacity=70)

}
#adsButtonNext {
    right: 0px;
    left: inherit;
    background: transparent url(/data/software/images/nextBT.png) no-repeat center center;
}
#adsButtonPrev:hover, #adsButtonNext:hover {
    opacity:1;
    filter:alpha(opacity=100)
}

/**************************************************************************************

    HELP MESSAGES AND TIPS

**************************************************************************************/

#popx {
    position: absolute;
    top: 0px;
    right: 5px;
    text-decoration: none;
    cursor: pointer;
    font-weight: bold;
    font-size: 16px;
    color: #666;
}
#popx:hover {
    color: #333;
}
.help, .note, .ad, .error, .warning, .adwarning, .tip, .emptynote{
    padding: 15px 10px 15px 45px;
    margin: 15px 0px;
    font-size: 1em;
    min-height: 15px;
    border-width:1px;
    border-style: dotted;
    background-repeat: no-repeat;
    background-position: 10px 12px;
    word-wrap: break-word;
}
.help p, .note p, .ad p, .error p, .warning p, .adwarning p, .tip p, .emptynote p{
    margin-top: 0px;
}
.help p:last-child, .note p:last-child, .ad p:last-child, .error p:last-child, .warning p:last-child, .adwarning p:last-child, .tip p:last-child {
    margin-bottom: 0;
}
.help h4, .note h4, .ad h4, .error h4, .warning h4, .adwarning h4, .tip h4 {
    margin: 0;
    padding: 0;
    color: inherit;
}
.emptynote {
    background-color: #FAFAFA;
    border: 1px solid #EEEEEE;
    background-image: none;
    color: #666666;
    padding-left: 15px;
}
.help {
    display: none;
    border-color:<% $help_border %>;
    color: <% $help_color %>;
    background-image:  url("/data/images/help.png");
    background-color: <% $help_background %>;
}
.help a{
    color: <% $help_color %>;
    font-weight: bold;
}
.note, .ad {
    border-color: <% $note_border %>;
    color: <% $note_color %>;
    background-image: url("<% $image_note %>");
    background-color: <% $note_background %>;
}
.note a, .ad a{
    color: <% $note_color %>;
    font-weight: bold;
}
.ad {
    <% $ad_extra_style %>
}
.error {
    border-color: <% $error_border %>;
    color: <% $error_color %>;
    background-image:  url("/data/images/exclamation.png");
    background-color:<% $error_background %>;
}
.error a{
    font-weight: bold;
    color: <% $error_color %>;
}
.warning, .adwarning {
    border-color: <% $warn_border %>;
    color: <% $warn_color %>;
    background-image:  url("/data/images/warning.png");
    background-color: <% $warn_background %>
}
.adwarning {
    <% $ad_extra_style %>
}
.warning a, .adwarning a{
    font-weight: bold;
    color: <% $warn_color %>;
}
.tip {
    padding: 15px 15px 15px 50px;
    position: relative;
    color: #C35F00;
    background-color: #F8ECAE;
    background-image: url("/data/images/tip.png");
    border-color: #E7942A;
}
.tip a {
    color: #FF7900;
    font-weight: bold;
}
.disabledCustomAction {
    opacity: 0.5;
}

/**************************************************************************************

    VM iframe

**************************************************************************************/

.VMConsole{
    width: 80% !important;
    top: 50px !important;
}
#load_in_dialog iframe {
    border: 0 solid white;
    height: 100%;
    min-height: 600px;
    width: 100%;
}
.moveRowHandle {
    background: url("/data/images/row-handler.gif") no-repeat scroll center center transparent;
    cursor: move;
    float: left;
    height: 30px;
    margin-top: -7px;
    position: absolute;
    width: 20px;
    opacity: 0.2;
    display: block;
}
tr:hover .moveRowHandle{
    opacity: 1;
}
.ui-sortable-helper{
    box-shadow: 0px 0px 10px rgba(0,0,0,0.2);
}

/*
  Nedeed for combobox.js
*/

.custom-combobox {
    position: relative;
    display: inline-block;
    width: 80%;
    vertical-align: bottom;
}
.custom-combobox-toggle {
    background-color: #DDD;
    border-color: #999 !important;
    border-style: solid;
    border-width: 1px 1px 1px 0px !important;
    bottom: 0px;
    height: 28px;
    position: absolute !important;
    right: -2px;
    top: 0px;
}
.custom-combobox-input {
    margin: 0px;
    padding: 0px;
    height: 30px;
    background-image: -moz-linear-gradient(center top , #F5F5F5, #FFFFFF);
    border: 1px solid #999999 !important;
    border-radius: 2px !important;
    -webkit-border-radius:2px !important;
    -moz-border-radius: 2px !important;
    padding: 0 30px 0 5px;
    width: 100%;
    box-sizing: border-box;
}
.custom-combobox-add{
    display: inline-block;
    margin-left: 5px;
}
.ui-autocomplete{
    background-color: #eee !important;
    border: 1px solid #999 !important;
    border-radius: 0px 0px 3px 3px !important;
    -webkit-border-radius:0px 0px 3px 3px !important;
    -moz-border-radius: 0px 0px 3px 3px !important;
}

/**************************************************************************************

    USER and groups

**************************************************************************************/

.form-block h4 {
    margin-top: 0px;
}
.form-block{
    background-color: #FAFAFA;
    padding: 15px;
    margin: 1%;
    float: left;
    width: 98%;
    box-sizing: border-box;
}
ul.labels-list {
    padding-left: 0px;
}
ul.labels-list li{
    background-color: #00ADD0;
    border-radius:15px;
    -webkit-border-radius: 15px;
    -moz-border-radius: 15px;
    color: #fff;
    font-size: 14px;
    font-weight: bold;
    list-style: none outside none;
    padding: 5px 40px 5px 20px;
    position: relative;
    margin: 0 3px 3px 0;
    float: left;
}
ul.labels-list li .close{
    position: absolute;
    top:0px;
    right: 0px;
    overflow: hidden;
    font-size: 0px;
}

/**************************************************************************************

    Item block general workframe

**************************************************************************************/


.item-block {
    background-color: white;
    box-shadow: 2px 2px 2px rgba(0,0,0,0.2);
    margin-bottom: 15px;
    padding: 15px;
    position: relative;
    overflow: hidden;
}
.item-block h3{
    font-size: 24px;
    margin: -15px -15px 15px;
    padding: 10px;
    font-weight: normal;
}
.item-section {
    background-color: white;
    box-shadow: 0px 0px 5px rgba(0,0,0,0.2);
    margin: 10px;
}
.half-block {
    box-sizing: border-box;
    float: left;
    width: 48%;
    margin-right: 1%;
    margin-left: 1%;
}

.item-block .bottom-block{
    margin: 15px -15px 0;
    padding: 15px 15px 0;
}

/**************************************************************************************

    TREEVIEW

**************************************************************************************/

.treeView-item-block{
    position: absolute;
    right: 0px;
    left: 0px;
    padding-left: 10px;
    padding-right: 10px;
    margin-top: 0px;
}
.treeViewLeft {
    float: left;
    width: 30%;
    box-shadow: 2px 2px 2px rgba(0,0,0,0.2);
}
.treeView {
    width: 100%;
    float: left;
    background-color: white !important;
    height: 500px;
    overflow-y: auto;
    overflow-x: hidden;
}
.treeViewNodeViewer {
    min-height: 100px;
    float: right;
    width: 69%;
    background-color: white ;
    min-height:604px;
    box-shadow: 2px 2px 2px rgba(0,0,0,0.2);
}
.treeViewNodeViewer h3{
    height: 30px;
    line-height: 30px;
    padding-top: 10px;
    padding-bottom: 10px;
    margin: 0px;
}
.treeviewButtons {
    background-color: whitesmoke;
    float: left;
    padding: 10px 0;
    width: 100%;
    height: 30px;
    border-top: 2px dotted #ccc;
}
.treeviewButtons .btn-add{
    margin-left: 10px;
}
.treeviewButtons .btn-delete{
    float: right;
    margin-right: 10px;
}
.treeViewToolbox{
    padding: 10px 0px;
    width: 100%;
    height: 30px;
    position: relative;
    background-color: whitesmoke;
    border-bottom: 2px dotted #ccc;
}
.treeViewToolbox .tableSearch {
    float: none;
    margin-left: 10px;
    margin-bottom: 0px;
}
.treeViewToolbox .tableSearch input[type="text"]{
    max-width: 130px;
}
.treeviewCheckboxes {
    position: absolute;
    right: 10px;
    top: 10px;
}
.treeviewCheckboxes label {
    clear: right;
    float: left;
    margin-bottom: 10px;
    margin-left: 5px;
    width: 80%;
}
.treeviewCheckboxes input {
    clear: left;
    float: left;
}
.treeviewCheckboxes .btn-filter{
    float: right;
}
.treeviewCheckboxes .dropdown-menu {
    background-color: white;
    box-shadow: 0 0 5px rgba(0, 0, 0, 0.4);
    padding: 10px;
    position: absolute;
    left: 1px;
    top: 34px;
    width: 200px;
    display: none;
}
.jstree a, .jstree a.jstree-hovered  {
    padding: 5px !important;
}
.jstree a.jstree-hovered  {
    background-color: #ddd !important;
    border: 0px !important;

}
.jstree a.jstree-clicked, .jstree a.jstree-hovered.jstree-clicked{
    background-color: #00ADD0 !important;
    border: 0 none !important;
    color: white;
    font-weight: bold;
}
.jstree ins{
    vertical-align: top;
}
.jstree-default a.jstree-search{
    color: #0087A5 !important;
    font-style: normal !important;
    font-weight: bold !important;
}
.jstree a > ins {
    height: 18px !important;
}
/**********************************
add new pop up
**********************************/
#addform{
    background: none repeat scroll 0 0 #FFFFFF;
    float: left;
    padding: 15px;
    width: 70%;
    margin: -0.5em -1em -0.5em 1em;
    box-sizing:border-box;
}
#addform h4{
    font-size: 25px;
}
.addselector{
    float: left;
    width: 30%;
}
.addselector label{
    display: block;
    font-size: 17px;
    margin: 6px 0;
}
.addselector label input{
    margin-right: 5px;
}
/********************************************************************************

DIALOG

********************************************************************************/
.ui-widget-overlay {
    background: none repeat scroll 50% 50% #46962d !important;
    opacity: 0.8 !important;
}
.ui-dialog{
    padding:0px !important;
    box-shadow: 0 0 0 10px rgba(0, 0, 0, 0.2);
}
.ui-dialog .ui-dialog-content{
    border-radius: 5px;
    -moz-border-radius: 5px;
    -webkit-border-radius: 5px;
}
.no-close .ui-dialog-titlebar-close {
    display: none;
}

/********************************************************************************

BUTTONS

*********************************************************************************/


.btn,
.btn-only-icon,
.inputButton,
button,
input[type='submit'],
input[type='button'],
input[type='image'] {
    background-color: #EEEEEE;
    border: 1px solid #999999;
    border-radius: 2px 2px 2px 2px;
    color: #333333;
    cursor: pointer;
    font-size: 11px;
    font-weight: bold;
    height: 30px;
    letter-spacing: 1px;
    overflow: hidden;
    text-transform: uppercase;
    line-height: 28px;
    display: inline-block;
    text-decoration: none;
    padding: 0px 10px;

}
.btn:hover,
.btn-only-icon:hover,
.inputButton:hover,
button:hover,
input[type='submit']:hover,
input[type='button']:hover,
input[type='image']:hover
{
    background-color: whitesmoke;
    box-shadow: 0px 0px 3px rgba(0,0,0,0.25);
    color:#333;
}
.btn:disabled, .btn:disabled:hover,
.btn-only-icon:disabled,.btn-only-icon:disabled:hover,
.inputButton:disabled, .inputButton:disabled:hover,
button:disabled, button:disabled:hover,
input[type='submit']:disabled, input[type='submit']:disabled:hover,
input[type='button']:disabled, input[type='button']:disabled:hover,
input[type='image']:disabled, input[type='image']:disabled:hover,
.btn-disabled, .btn-disabled:hover
{
    opacity: 0.4;
    box-shadow: none;
    cursor: default;
    background-color: #EEEEEE;
}
.btn-icon {
    padding-left: 30px !important;
    background-position: 7px center;
    background-repeat: no-repeat;
}
a.btn-only-icon,
a.btn,
span.btn,
span.btn-only-icon{
    height: 28px;
}
a.btn-only-icon,
span.btn-only-icon{
    width: 28px;
}
.btn-only-icon {
    background-position: center center;
    background-repeat: no-repeat;
    height: 30px;
    overflow: hidden;
    padding: 0px !important;
    text-indent: 1000px;
    width: 30px;
    font-size: 0px !important;
    vertical-align: middle;
}
a.btn-only-icon{
    display: inline-block;
}
.btn-only-icon.btn-small{
    height: 20px ;
    width: 20px;
}
.btn-only-icon.btn-big{
    height: 50px ;
    width: 50px;
}
.btn-small{
    height: 20px;
    line-height: 18px;
    font-size: 8px;
    font-weight: normal;
    padding: 0 5px;
}
.btn-big{
    font-size: 18px !important;
    height: 50px !important;
    line-height: 50px !important;
}

/*** Buttons space ***/

.btn-block{
    margin: 20px 0px;
}
.btn-block .btn{
    margin-left: 20px;
}

/*** DASHBOARD BTN ***/

input.btn-dashboard {
    font-size: 10px;
    font-family: Verdana, sans-serif;
    margin: 0px;
    padding: 4px 8px 4px 20px;
    text-transform: none;
    font-weight: normal;
    background-repeat: no-repeat;
    background-position: 5px center;
    height: initial;
    line-height: initial;
}
.btn-dashboard.btn-restart{
    background-color:#cecece;
    border-color:#A8A8A8;
}
.btn-dashboard.btn-restart:hover{
    background-color:#E0E0E0;
}
.btn-dashboard.btn-start{
    background-color:#BFE784;
    border-color:#829E59
}
.btn-dashboard.btn-start:hover{
    background-color:#D8F1B3;
}
.btn-dashboard.btn-stop{
    background-color: #FACE8B;
    border-color: #DB8F6B;
    }
.btn-dashboard.btn-stop:hover{
    background-color:#F5DB99;
}

/*** BUTTONS ICONS ***/

.btn-filter{ background-image: url("/data/images/filter.png");}
.btn-add{ background-image: url("/data/images/add.gif");}
.btn-edit{ background-image: url("/data/images/edit.gif");}
.btn-next{background-image: url("/data/images/f.gif");}
.btn-last{background-image: url("/data/images/ff.gif");}
.btn-first{background-image: url("/data/images/rw.gif");}
.btn-prev{background-image: url("/data/images/r.gif");}
.btn-config{background-image: url("/data/images/edit-table.gif");}
.btn-clone{background-image: url("/data/images/clone.png");}
.btn-help{background-image: url("/data/images/showhelp.png"); border-radius: 10px;}
.btn-delete{background-image: url("/data/images/delete.gif");}
.treeviewButtons .btn-delete{background-image: url("/data/images/delete-w.gif");}
.btn-remove{background-image: url("/data/images/remove.gif");}
.btn-deny{background-image: url("/data/images/deny-active.gif");}
.btn-download{background-image: url("/data/images/install.gif");}
.btn-reload{background-image: url("/data/images/reload.gif");}
.btn-apply{background-image: url("/data/images/apply.gif");}
.btn-deselect{background-image: url("/data/images/delete.gif");}
.btn-install{background-image: url("/data/images/install.gif");}
.btn-update{background-image: url("/data/images/install.gif");}
.btn-upgrade{background-image: url("/data/images/install.gif");}
.btn-skip{background-image: url("/data/images/skip.gif");}
.btn-restart{background-image: url("/data/images/restart.gif");}
.btn-start{background-image: url("/data/images/start.gif");}
.btn-stop{background-image: url("/data/images/stop_p.gif");}
.btn-pause{background-image: url("/data/images/pause.gif");}
.btn-restore{background-image: url("/data/images/restore.gif");}
.btn-requeue{background-image: url("/data/images/requeue.gif");}
.btn-down{background-image: url("/data/images/down.gif");}
.btn-viewConsole{background-image: url("/data/images/terminal.gif");}
.btn-widgets{background-image: url("/data/images/widgets.gif");}
.btn-extend {background-image: url("/data/images/reload-plus.png");}
.btn-kick {background-image: url("/data/images/deny-active.gif");}
.close {
    background: url("/data/images/close-w.png") center center no-repeat;
    height: 100%;
    width: 30px;
    cursor: pointer;
}

/*** BUTTONS COLORS ***/

.btn-blue, .btn-help{
    background-color: #00ADD0 !important;
    border-color: #0087A5 !important;
    color: white !important;
}
.btn-blue:hover,
.btn-help:hover{
    background-color: #0087A5 !important;
    color: white !important;
}
.btn-blue:disabled,
.btn-blue:disabled:hover,
.btn-help:disabled,
.btn-help:disabled:hover{
    background-color: #00ADD0 !important;
    color: white !important;
}
.btn-red, .treeviewButtons .btn-delete{
    background-color: #FF5C26 !important;
    border-color: #B22D00 !important;
    color: white !important;
}
.btn-red:hover,
.treeviewButtons .btn-delete:hover{
    background-color: #D93600 !important;
    color: white !important;
}
.btn-red:disabled,
.btn-red:disabled:hover,
.treeviewButtons .btn-delete:disabled,
.treeviewButtons .btn-delete:disabled:hover{
    background-color: #FF5C26 !important;
    color : white !important;
}
.btn-green{
    background-color: #69BE28 !important;
    border-color: #46962D !important;
    color: white !important;
}
.btn-green:hover{
    background-color: #46962D !important;
    color: white !important; }
.btn-green:disabled,
.btn-red:disabled:hover{
    background-color: #69BE28 !important;
    color: white !important;
}
.btn-orange{
    background-color: #FF7900 !important;
    border-color: #C35F00 !important;
    color: white !important;
}
.btn-orange:hover{
    background-color: #C35F00 !important;
    color: white !important;
}
.btn-orange:disabled,
.btn-orange:disabled:hover{
    background-color: #FF7900 !important;
    color: white !important;
}
.btn-black {
    background-color: #666666 !important;
    border-color: #333333 !important;
    color: #FFFFFF !important;
}
.btn-black:hover {
    background-color: #333333 !important;
    color: #FFFFFF !important;
}
.btn-black:disabled {
    background-color: #CCCCCC !important;
    color: #FFFFFF !important;
}

/********************************************************************************

FORMS

*********************************************************************************/
div.dropdownForm{
    background-color: #FAFAFA;
    display: none;
    padding: 15px;
    border: 1px solid #EEEEEE;
}
form.formDiv fieldset {
    padding: 0px;
    border: none;
    margin: 20px 0px 0px 0px;
}
form.formDiv fieldset legend{
    font-size: 1.5em;
    font-weight: bold
}
form.formDiv fieldset legend + div{
    margin-top: 10px;
}
form.formDiv > div,
form.formDiv fieldset > div,
form.formDiv .field {
    margin-top: 20px;
}
form.formDiv .grey-block{
    background-color: #f5f5f5;
    padding: 20px
}
.form-buttons{
    margin-top: 20px;
}
form.formDiv label,
form.formDiv .radio-group strong,
form.formDiv .checkbox-group strong {
    display: block;
    color: #333;
    margin-bottom: 5px;
    font-weight: bold;
}
form.formDiv input[type="checkbox"]{
    margin-left: 0px;
}
input[type='password'],
input[type='text'],
textarea,
select {
    border:1px solid #666;
    border-radius: 2px;
    -webkit-border-radius: 2px;
    -moz-border-radius: 2px;
    padding:8px 12px;
    display: block;
    font-size: 14px;
    color: #333;
    box-shadow: inset 0px 0px 2px #ddd;
    -moz-box-shadow: inset 0px 0px 2px #ddd;
    box-sizing:border-box;
    max-width: 100%;
}
input:focus,
textarea:focus,
select:focus {
    border-color: #46962D;
    box-shadow: 0 0 3px #69BE28;
}
input:disabled,
input:disabled,
textarea:disabled,
select:disabled {
    border-color:#eee;
    background-color:#f5f5f5;
    color: #999;
}
select {
    font-size: 14px;
    font-family: Verdana, sans-serif;
    border: 1px solid #999999;
    border-radius: 3px;
    -webkit-border-radius: 3px;
    -moz-border-radius: 3px;
    padding:6px 10px 7px;
}
.multiselect {
    margin: 2px;
    height: 10em;
    padding: 2px;
    overflow: auto;
    border: 2px inset;
}
.inputTextError {
    color: #000000;
    font-size: 11px;
    font-family: Verdana, sans-serif;
}
.inputTextError { border: 3px solid red; }
.inputTextLogin {
    color: #000000;
    font-size: 11px;
    font-family: Verdana, sans-serif;
}
form.formDiv textarea{
    width: 95%;
    resize: none ;
    margin-bottom: 10px;
    display: block;
    font-size: 14px;
    box-shadow: inset 0px 0px 5px #ddd;
}
form.formDiv .optional_field {
    font-weight: normal;
}
form.formDiv input[type="radio"] {
    display: inline-block;
    margin-left: 0;
}
.radio-group{
    margin-bottom: 10px;
}
form.formDiv .radio-group strong,
form.formDiv .checkbox-group strong{
    color: #333;
    display: block;
    font-weight: bold;
    margin-bottom: 3px;
}
form.formDiv .radio-group label,
form.formDiv .checkbox-group label{
    font-weight: normal;
    color: #333;
}
/* inline stuff */
form.formDiv .inline-field{
    display: inline-block;
    vertical-align: bottom;
    max-width: 49%;
}
.inline-input input,
.inline-input select,
.inline-input span,
.inline-input .checkbox,
.changeRow div input,
.changeRow div select,
.changeRow div span,
.changeRow div .checkbox {
    display: inline-block;
}
.inline-input .checkbox,
.changeRow div .checkbox{
    font-weight: normal;
    color: #666;
}
.inline-label{
    display: inline-block !important;
    vertical-align: middle;
}
.field_help {
    color: #666;
    clear: both;
    font-weight: normal;
}
form.formDiv label .field_help{
    display:block;
}
.optional_field {
    color: #00ADD0;
    font-style: italic;
    padding-left: 3px;
}


/* form full width */

.form-full-width input[type='password'],
.form-full-width input[type='text'],
.form-full-width textarea,
.form-full-width select {
    width: 100%;
}

/* form inline */
.inline-field-group{
    overflow: hidden;
    margin-top: 0px;
}
.inline-field-group .inline-field,
.inline-field-group .field{
    width: 49%;
    margin-right: 2%;
    float: left;
}
.inline-field-group .inline-field:last-child,
.inline-field-group .field:last-child{
    margin-right: 0;
}

/********************************************************************************

FOLDable SECtIONS

*********************************************************************************/

.foldableSection{
    border-top: 1px dashed #ccc;
}
.foldableSection:last-child{
    border-bottom: 1px dashed #ccc;
}
.foldableHead {
    color: #666666;
    font-size: 14px;
    padding: 10px 5px;
    cursor: pointer;
}
.foldableHead:hover{
    background-color: #eee;
}
.foldableHead span{
    margin: 3px 5px;
}
.foldableContent {
    padding: 10px 0px;
    display: none;
}
.maxBox {
        background-position: -15px 0px;
}
.maxBox:hover {
        background-position: 0px 0px;
}
.minBox {
        background-position: -15px -15px;
}
.minBox:hover {
        background-position: 0px -15px;
}
.minBox, .minBox:hover, .maxBox, .maxBox:hover {
        background-image:url('/data/images/triangles.png');
        background-repeat: no-repeat;
        width: 15px;
        height: 15px;
        float: left;
}

/* disk Usage */
.diskUsage-tab {
    overflow: hidden;
    height: 400px;
}
.diskUsage-tab > div {
    position: absolute;
    right: 0;
}
.diskUsage-tab > table {
    float: left;
    width: 30%;
}
.diskUsage-tab .legend{
    background-color: transparent;
    width: 200px;
}
.legendLabel {
    font-size: 12px;
}
.legendColorBox > div {
    border: medium none !important;
    height: 20px;
    position: relative;
    width: 20px;
}
.legendColorBox > div > div {
    border-width: 10px !important;
    height: 0 !important;
    position: absolute;
    width: 0 !important;
}
.pieLabel > div {
    color: #666666 !important;
    font-size: 12px !important;
}

/**********
 Installation Wizard
**********/

.wizard img{
    float:left;
    float: left;
    margin-left: 10px;
    margin-top: 10px;
}
.wizard form{
    margin-left: 200px;
    margin-bottom: 40px;
}
.iface-wizard {
    background-color: #f5f5f5;
    padding: 20px 0px
}
.iface-wizard h4 {
    background-image: url("/data/images/network-interface.png");
    background-position: 15px 10px;
    background-repeat: no-repeat;
    display: inline-block;
    height: 100%;
    padding: 15px 20px 15px 60px;
    vertical-align: top;
    margin:0px;
}
.iface-wizard > div {
    display: inline-block;
    padding-left: 20px;
    padding-right: 20px;
    vertical-align: top;
    border-left: 1px solid rgb(221, 221, 221);

}
.iface-wizard .radio-group{
    margin:0px;
}
.iface-wizard .radio-group label{
    margin-top: 5px;
    font-size: 1.2em;
}
.final_installation {
    height:450px;
    background: url("/data/software/images/fluffy_ok.png") right bottom no-repeat;
    background-color: #ddd;
    margin-top:10px;
    overflow: hidden;
    position: relative;
    padding: 40px 50px;
}
.final_installation h4 {
    font-size: 50px;
    font-weight: bold;
    color: #666;
}
.final_installation h5 {
    font-size: 20px;
    color: #666;
    margin: 15px 0px;
    width: 40%;
    font-weight: 100;
}
.final_installation .btn {
    position: absolute;
    bottom: 50px;
}
/***********/

.buttons-group{
    background-color: rgba(0, 0, 0, 0.02);
    border-top: 1px solid #EEEEEE;
    margin: 20px -10px -10px;
    padding: 10px;
    text-align: right;
}
.buttons-group .loading-gif{
    margin-right: 10px;
    vertical-align: middle;
}
h6 {
    color: #666666;
    font-size: 16px;
    font-weight: normal;
    margin: 0;
    padding: 0;
}
.half-width {
    display:inline-block;
    width: 48.5%;
    vertical-align: top;
}
.half-width + .half-width{
    margin-left: 2%;
}
.full-width{
    width: 100%;
    display: block;
}
.input-full-width{
    width: 80%;
}
.server-list{
    margin:0px;
    padding: 0px;
}
.server-list li{
    padding: 10px;
    background: #EEEEEE;
    margin-bottom: 3px;
    display: block;
    color: #333;
}
.server-list li span{
    min-width: 40%;
}
.details{
    padding: 0px;
    margin: 5px 0px;
    color: #777;
}
.half-width h4{
    margin-top: 0px;
}
.bottom-block{
    border-top: 1px solid #DDDDDD;
    display: block;
    margin-top: 10px;
    padding: 10px 0 0;
    width: 100%;
    text-align: right;
}
.orange{
    color: #FF7900 !important;
}
.green{
    color: #69BE28 !important;
}
.blue{
    color: #00ADD0 !important;
}
.red{
    color: #ed1c24 !important;
}

/****
NEW BUTTONS STYLES
****/

.btn-block{
    display: block;
}
.btn-medium{
    font-size: 12px;
    height: auto;
    width: 100%;
    padding: 5px 0px;
    text-align:center;
}
.btn-apply-w{ background-image: url('/data/images/apply-w.gif')}
.btn-log{background-image: url('/data/images/log.gif')}

/*** cluster layout ***/
.cluster-info{
    background-color: #F5F5FF;
}

/*** migration layout ***/

.info-block{
    display: inline-block;
    font-size: 1.5em;
}
.info-block  .info-label{
    font-size: 0.5em;
    color: #999;
    display: block;
    margin: 0px;
}
.info-block i {
    font-size: 0.7em;
    opacity: 0.5;
    font-style: normal;
}
.info-top{
    background-color: #eee;
    padding: 10px 0px;
}
.info-block.total_percentage {
    color: #69BE28;
    font-size: 32px;
    font-weight: bold;
    text-shadow: 2px 2px 0px rgba(255,255,255,0.5);
    line-height: 20px;
}
.info-top .info-block{
    margin: 0 10px;
}
.info-top .btn {
    margin-right: 10px;
}
.force-right{
    float: right;
}
.select-mailbox-block{
    width: 70%;
    margin-top: 10px;
    display: inline-block;
}
.migration-process-block{
    margin-top: 10px;
}

/* migrste table*/
.migration-table {
    width: 100%;
    border: 0px;
    border-collapse: collapse;
}
.migration-table th{
    background-color: #eee !important;
    color: #666;
    text-transform: uppercase;
    font-weight: normal;
    font-size: 10px;
}
.migration-table th, .migration-table td{
    padding: 8px 10px;
    background-color: whitesmoke;
    border: 2px solid white;
    text-align: center;
}
.migration-table th:first-child, .migration-table td:first-child{
    border-left: none;
}
.migration-table th:last-child, .migration-table td:last-child{
    border-right: none;
}
.migration-table td i{
    color: #666;
    font-style: normal;
    font-size: 0.9em;
}

/* name column */
.migration-table th.name, .migration-table td.name{
   max-width: 150px;
    overflow: hidden;
    text-overflow: ellipsis;
    white-space: nowrap;
    text-align: left;
}

/* mail caledar and contacts columns*/

.migration-process-block .migration-table td:nth-child(4),
.migration-process-block .migration-table td:nth-child(5),
.migration-process-block .migration-table td:nth-child(6){
    font-size: 16px;
    background-color: #eee;
}

/* progress bar*/
.migration-table td.status{
    font-weight: bold;
}
.migration-process-block .migration-table td.status{
    padding: 0px;
    min-width: 150px;
    font-weight: normal;
}
td .progress-bar{
    background-color: #ddd;
    box-shadow: inset 0px 0px 5px rgba(0,0,0,0.2);
    position: relative;
    height: 45px;
}
td .done-bar{
    float: left;
    height: 100%;
    background-color: #69BE28;
    background-image: url("/data/images/progress-bar.gif");
    z-index: 0;
}
td .error-bar{
    float: left;
    height: 100%;
    background-color: #ed1c24;
    z-index: 0;

}
td .done-value{
    color: rgba(0, 0, 0, 0.4);
    position: absolute;
    left: 10px;
    text-align: left;
    font-size: 18px;
    line-height: 45px;
    margin-right: 10px;
    z-index: 1
}
td.stopped .done-bar{
    background-image: none; /* if progress has been canceled or copied */
}

/* errors col */
.errors .info-value a, td.errors a{
    color: #ed1c24;
    text-decoration: none;
    font-weight: bold;
}
.errors .info-value a:hover, td.errors a:hover{
    text-decoration: underline;
}

/* migration blocks*/

.migration-info{
    width: 28%;
    float: right;
    margin-top: 10px;
    background-color: whitesmoke;
}
.migration-info .info-block, .cluster-info .info-block{
    display: block;
    margin-bottom: 10px;
    float: none;
}
.block-header{
    background: #eee;
    height: 50px;
}
.block-header h2{
    display: inline-block;
    margin:0px;
    line-height: 30px;
}
.wrapper{
    padding: 10px;
}

/*****************************

minor corrections

*****************************/

body#Samba{
    min-width: 960px;
}

/*****************************

Responsive corrections

*****************************/

@media  (max-width: 1200px) {

    .migration-table th:first-child,
    .migration-table td:first-child{
       max-width: 50px;
    }
    .migration-table td:nth-child(4),
    .migration-table td:nth-child(5),
    .migration-table td:nth-child(6){
        font-size: 12px;
    }
    .migration-table td.status{
        min-width: 100px;
    }
    #software .package{
        width: 32.3333%;
    }
    #software .package-big {
        width: 49%;
    }
    #software .package-medium {
        width: 32.3333%;
    }
    #software .package p{
        font-size: 11px;
    }
    #software .package.package-big p{
        font-size: 20px;
    }
    #software .package.package-medium p{
        font-size: 16px;
    }
}


@media (max-width: 960px){
    .dashboard{
        width: 100%;
    }
    #dashboard2{
        padding: 0;
    }
    #hmenu #changes_menu{
        background-position: center center;
        height: 60px;
        padding: 0;
        text-indent: 200px;
        width: 60px;
    }
    .half-block{
        width: 100%;
    }
    .form-block.half-block{
        width: 98%;
    }

    /* INSTALLATION */

    #software .package-big {
        width: 99%;
    }
    .final_installation{
        background-size: 60%;
    }
    .final_installation h4 {
        font-size: 30px;
    }
    .final_installation h5 {
        font-size: 18px;
        width: auto;
    }
    .final_installation .btn {
        position: static;
    }
    .ads{
        background-size: 70%;
    }
}



@media (max-width: 740px){

    #software .package,
    #software .package-big,
    #software .package-medium {
        width: 99% ;
        margin: 5px 0px;
    }

    .wizard img{
        float: none;
    }
    .wizard form{
        margin-left: 10px;
        margin-right: 10px;
    }
    .ads{
        background-image: none !important;
    }
    #menusearch{
        width: 100px;
    }
    #header{
        position: static;
    }
    #menu{
<<<<<<< HEAD
        left: 0px;
        width:55px;
=======
        left: -150px;
        padding: 0 5px;
        top: 50px;
        background-color: #ccc;
        box-shadow: 2px 0 2px 0 rgba(0, 0, 0, 0.2);
>>>>>>> 3abaaa7a
    }
    #nav > li {
        position: relative;
    }
    #nav > li > a{
        white-space: nowrap;
        width: 55px;
        padding: 12px 0 !important;
        overflow: hidden;
        text-indent:100px;
    }
    #nav > li > a.despleg{
        background-color:#ddd;
    }
    #nav a.navarrow:after, #nav a.despleg:after{
        width: 15px;
        background-position:center center;
    }
    #nav li > a.despleg:after{
        background-image: url("/data/images/right.gif") !important;
    }
    #nav .submenu {
        left: 100%;
        position: absolute;
        top: 0;
        width: 185px;
        box-shadow: 2px 2px 2px 0px rgba(0, 0, 0, 0.5);
    }
    #content{
        left: 65px;
    }
}
@media  (min-width: 740px) {
    #menu{
        display: block;
    }
}<|MERGE_RESOLUTION|>--- conflicted
+++ resolved
@@ -3165,16 +3165,8 @@
         position: static;
     }
     #menu{
-<<<<<<< HEAD
         left: 0px;
         width:55px;
-=======
-        left: -150px;
-        padding: 0 5px;
-        top: 50px;
-        background-color: #ccc;
-        box-shadow: 2px 0 2px 0 rgba(0, 0, 0, 0.2);
->>>>>>> 3abaaa7a
     }
     #nav > li {
         position: relative;
