--- conflicted
+++ resolved
@@ -1,10 +1,7 @@
 HEAD
-<<<<<<< HEAD
+	+ Added some missing timezones to EBox::Types::TimeZone
 	+ Add a new method to DBEngine 'checkForColumn' to retrieve columns
 	  definition from a given table
-=======
-	+ Added some missing timezones to EBox::Types::TimeZone
->>>>>>> efccc4cf
 	+ Reload models info in model manager if new modules are installed
 3.0.15
 	+ Make sure that halt/reboot button can be clicked only once
