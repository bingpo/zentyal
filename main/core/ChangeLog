--- conflicted
+++ resolved
@@ -1,5 +1,5 @@
 HEAD
-<<<<<<< HEAD
+	+ Hide passwords on admin user model on error and debug on
 	+ Set proper version for bugreport issues
 3.4
 	+ Do not launch exceptions on EBox::MyDBEngine DESTROY
@@ -102,11 +102,6 @@
 	+ Adapted apache configuration to 2.4
 	+ Adapted EBox::Config::Redis to the new libredis-perl API
 	+ Adapted redis.conf to redis 2.6
-=======
-	+ Hide passwords on admin user model on error and debug on
-	+ Do not launch exceptions on EBox::MyDBEngine DESTROY
-3.3.6
->>>>>>> 0fbada51
 	+ Zentyal MySQL custom conf is now written on initial-setup of logs
 	  using a mason template
 	+ Write logs configuration only when the module is enabled
