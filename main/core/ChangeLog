--- conflicted
+++ resolved
@@ -1,11 +1,8 @@
 HEAD
-<<<<<<< HEAD
 	+ Changed CGI base to show correctly referer errors and
 	  generating response errors
 	+ Override daemons does not fail if a daemon is already stopped
-=======
 	+ Added missing use to row.mas
->>>>>>> b9ae5256
 	+ More tolerant referer validation so we can access to submodels
 	  with an URL
 	+ Restored reconnect option for mysql connections
