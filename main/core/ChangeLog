--- conflicted
+++ resolved
@@ -1,16 +1,12 @@
-<<<<<<< HEAD
 3.4
 	+ Adapt init.d and upstart running checks to Ubuntu 13.10
 	+ Use service instead of deprecated invoke-rc.d for init.d scripts
 	+ Adapted apache configuration to 2.4
 	+ Adapted EBox::Config::Redis to the new libredis-perl API
 	+ Adapted redis.conf to redis 2.6
-=======
-HEAD
 	+ Use same JSON reply file for changeRowForm and dataInUse
 	+ Fixed regression in AJAX changes with raised error when a
 	  data in use exception was found
->>>>>>> 952545bb
 	+ Fixed css error that hide information in the logs tables
 	+ Fix EBox::Types::Composite::cmp to store changes when only last type
 	  is modified
