HEAD
<<<<<<< HEAD
	+ Add instance argument invoking select type populate function
	+ Improve dynamic editable property detection for framework types
=======
	+ Remove unused method EBox::Auth::alreadyLogged()
	+ Apache::setRestrictedResource updates properly if already exists
	+ Global and Module::Config allow to set redis instance to ease testing
	+ Now EBox::GlobalImpl::lastModificationTime also checks
	  modification time of configuration files
	+ Rows in events models are now synced before running EventDaemon
	+ Better way of checking if event daemon is needed
>>>>>>> fffffb8d
3.0.17
	+ Allow numeric zero as search filter
	+ When filtering rows don't match agains link urls or hidden values
	+ Avoid CA file check when removing it from Apache module
	+ Silent removeCA and removeInclude exceptions when removing
	  non-existant element
	+ Fixed rollback operation in redis config backend
	+ Desktop services CGI now only returns JSON responses
	+ Log error when dynamic loading a class fails in
	  ConfigureDispatchers model
	+ Update total ticks dynamically in progress indicator if ticks overflow
3.0.16
	+ Fixed regression in boolean in-place edit with Union types
	+ Added some missing timezones to EBox::Types::TimeZone
	+ Add a new method to DBEngine 'checkForColumn' to retrieve columns
	  definition from a given table
	+ Reload models info in model manager if new modules are installed
3.0.15
	+ Make sure that halt/reboot button can be clicked only once
	+ Cleaner way of disabling dependant modules when the parent is disabled,
	  avoiding unnecessary calls to enableService each time the module status
	  page is loaded.
	+ Show confirmation dialog when trying to change host or domain
	  if zentyal-samba is installed and provisioned
	+ Modified data table controller so edit boolean in place reuses
	  the code of regular edits, avoiding getting incorrect read-only
	  values from cache
3.0.14
	+ Allow search filters with a leading '*'
	+ Better error reporting when choosing a bad search filter
	+ External exceptions from _print method are caught correctly in CGIs
	+ EBox::CGI::run now supports correct handling of APR::Error
	+ Fixed dashboard check updates ajax requests in Chrome
	+ Fixed errors with zero digits components in time type
3.0.13
	+ Better warning if size file is missing in a backup when
	  restoring it
	+ Fixed table cache behaviour on cache miss in logs module
	+ Fix wrong button label when deleting rows in 'datainuse' template
	+ Removed unused method EBox::Model::DataTable::_tailoredOrder
	+ Added force default mode and permission to writeConfFileNoCheck(),
	  writeFile() and derivatives
	+ Fixed bug in EBox:::Logs::CGI::Index with internationalized
	  parameter names
	+ DataTables with sortedBy are now orderer alphabetically with
	  proper case treatment
	+ Display messages in model even when there are not elements and
	  table body is not shown
3.0.12
	+ Improve change-hostname script, delete all references to current name
	+ Faster dashboard loading with asynchronous check of software updates
	+ Workaround for when the progress id parameter has been lost
	+ Fixed problems calling upstart coomands from cron jobs with wrong PATH
	+ Decode CGI unsafeParams as utf8
	+ Avoid double encoding when printing JSON response in EBox::CGI::Base
	+ Remove warning in EBox::Menu::Folder when currentfolder is not defined
	+ Removed unnecesary and misleading method new from EBox::Auth package
3.0.11
	+ Avoid flickering loading pages when switching between menu entries
	+ Incorrect regular expression in logs search page are correctly handled
	+ Fix input badly hidden in the logs screen
	+ reloadTable from DataTable now remove cached fields as well
3.0.10
	+ Fixed unsafe characters error when getting title of progress
	  indicator in progress dialog
	+ Added use utf8 to dashboard template to fix look of closable messages
3.0.9
	+ Adapted file downloads to the new utf8 fixes
	+ Write backup files in raw mode to avoid utf8 problems
	+ Print always utf8 in STDOUT on all CGIs
	+ Decode CGI params of values entered at the interface as utf8
	+ Proper encode/decode of utf8 with also pretty JSON
	+ Fixed utf8 decoding in date shown at dashboard
	+ Removed old workarounds for utf8 problems
	+ Added new recoveryEnabled() helper method to Module::Base
	+ Added recoveryDomainName() method to SyncProvider interface
	+ Restore backup can now install missing modules in Disaster Recovery
	+ Show specific slides when installing a commercial edition
	+ Redirect to proper CGI after login in disaster recovery mode
	+ Removed old debconf workaround for first stage installation
	+ Log redis start message as debug instead of info to avoid flood
	+ Use unsafeParam in EBox::CGI::Base::paramsAsHash
	+ EBox::Module::Service does not raise exception and logs
	  nothing when using init.d status
	+ Fixed glitch in backup CGI which sometimes showed
	  the modal dialog with a incorrect template
3.0.8
	+ Use path for default name in SyncFolders::Folder
	+ Do not restrict characters in data table searchs
	+ Fixed automatic bug report regression
	+ Fixed refresh of the table and temporal control states
	  in customActionClicked callback
	+ Modified modalbox-zentyal.js to accept wideDialog parameter
	+ Fixed template method in MultiStateAction to return the default
	  template when it is not any supplied to the object
	+ Fixed sendInPlaceBooleanValue method from table-helper.js; it
	  aborted because bad parameters of Ajax.Updater
	+ Fixed bug that made that the lock was shared between owners
	+ Some fixes in the function to add the rule for desktops services
	  to the firewall
	+ Delete obsolete EBox::CGI::MenuCSS package
3.0.7
	+ Add new EBox::Module::Service::Observer to notify modules about
	  changes in the service status
	+ Administration accounts management reflects the changes in
	  system accounts in ids() or row() method call
	+ Some fixes in the RAID event watcher
	+ foreignModelInstance returns undef if foreignModel is
	  undef. This happens when a module has been uninstalled and it is
	  referenced in other installed module (events)
	+ loggerd shows loaded LogHelpers when in debug mode
	+ Added additional info to events from RAID watcher
	+ Use sudo to remove temporal files/diectories in backup, avoiding
	  permissions errors
	+ Added exception for cloud-prof module to events dependencies
3.0.6
	+ Skip keys deleted in cache in Redis::_keys()
	+ Fixed events modules dependencies to depend on any module which
	  provides watchers or dispatchers
	+ Always call enableActions before enableService when configuring modules
	+ Added needsSaveAfterConfig state to service modules
	+ Better exceptions logging in EBox::CGI::Run
	+ Fixed 'element not exists' error when enabling a log watcher
	+ Scroll up when showing modal dialog
	+ Added fqdnChanged methods to SysInfo::Observer
	+ Fixed SSL configuration conflicts betwen SOAPClient and RESTClient
3.0.5
	+ Template ajax/simpleModalDialog.mas can now accept text
	+ Used poweroff instead of halt to assure that system is powered
	  off after halt
	+ Fixed log audit database insert error when halting or rebooting
	+ Added time-based closable notification messages
	+ Adapted to new EBox::setLocaleEnvironment method
	+ EBox::Type::File now allows ebox user to own files in directories
	  which are not writable by him
	+ Removed cron daily invocation of deprecated report scripts
3.0.4
	+ Added EBox::SyncFolders interface
	+ Fixed invokation of tar for backup of model files
	+ New observer for sysinfo module to notify modules implementing the
	  SysInfo::Observer interface when the host name or host domain is
	  changed by the user, before and after the change takes effect
	+ Stop and start apache after language change to force environment reload
	+ Reload page after language change
	+ EBox::Module::Service::isRunning() skips daemons whose precondition fail
	+ Fixed undefined reference in DataTable controller for log audit
	+ Added and used serviceId field for service certificates
	+ Fixed SQL quoting of column names in unbuffered inserts and consolidation
3.0.3
	+ Fixed bug which prevented highlight of selected item in menu
	+ Fixed base class of event dispatcher to be compatible with the
	  changes dispatcher configuration table
	+ Fixed event daemon to use dumped variables
	+ Fixed need of double-click when closing menu items in some cases
	+ Fixed logs consolidation to avoid high CPU usage
	+ In view log table: correctly align previous and first page buttons
	+ Improve host name and domain validation.
	+ Forbidden the use of a qualified hostname in change hostname form
	+ Update samba hostname-dependent fields when hostname is changed
	+ Confirmation dialog when the local domain is changed and with a
	  warning if local domain which ends in .local
3.0.2
	+ The synchronization of redis cache refuses with log message to set
	  undefined values
	+ Fixed wrong sql statement which cause unwanted logs purge
	+ DataForm does not check for uniqueness of its fields, as it only
	  contains a single row
	+ In ConfigureLogs, restored printable names for log domains
	+ Fixed dashboard update error on modules widget, counter-graph
	  widget and widget without sections
	+ Better way to fix non-root warnings during boot without interfering
	  on manual restart commands in the shell
3.0.1
	+ Properly set default language as the first element of the Select to
	  avoid its loss on the first apache restart
	+ Set milestone to 3.0.X when creating tickets in trac.zentyal.org
	+ Removed forced setting of LANG variables in mod_perl which made progress
	  indicator fail when using any language different to English
	+ Removed some frequent undef warnings
	+ Added executeOnBrothers method to EBox::Model::Component
	+ Fixed repetition of 'add' and 'number change' events in RAID watcher
	+ Fixed incorrect display of edit button in tables without editField action
	+ Cache MySQL password to avoid reading it all the time
	+ Fixed request came from non-root user warnings during boot
	+ Send info event in Runit watcher only if the service was down
	  MAX_DOWN_PERIODS
3.0
	+ Removed beta logo
	+ Set 'firstInstall' flag on modules when installing during initial install
	+ Set 'restoringBackup' flag on modules when restoring backup
	+ Call enableService after initialSetup while restoring backup
	+ Registration link in widget now have appropiate content when either
	  remoteservices or software are not installed
	+ Fixed style for disabled buttons
	+ Composite and DataTable viewers recover from errors in pageTitle method
	+ Fixed intermitent failure in progress when there are no slides
	+ Rollback redis transaction on otherwise instead finally block
	+ Members of the 'admin' group can now login again on Zentyal
	+ Multi-admin management for commercial editions
	+ First and last move row buttons are now disabled instead of hidden
	+ In save changes dialog set focus always in the 'save' button
	+ Fixed i18n problem in some cases where environment variables
	  were different than the selected locale on Zentyal UI, now
	  LANG and LC_MESSAGES are explicitly passed to mod_perl
	+ Reviewed registration strings
	+ Added template attribute to MultiStateAction to provide any kind
	  of HTML to display an action
	+ Changed icon, name and link for Zentyal Remote
	+ Fixed some compatibility issues with Internet Explorer 9
	+ Show warning with Internet Explorer 8 or older
	+ Improved dashboard buttons colors
2.3.24
	+ Do not cache undef values in EBox::Config::Redis::get()
	+ Code fix on subscription retrieval for Updates event
	+ Update validate referer to new Remote Services module API
	+ In-place booleans now properly mark the module as changed
	+ Do not try to read slides if software module is not installed
	+ Fixed wrong call in Events::isEnabledDispatcher()
	+ Updated 'created by' footer
2.3.23
	+ Change the default domain name from 'zentyal.lan' to
	  'zentyal-domain.lan'
	+ Changes in first enable to avoid letting modules unsaved
	+ Type File now accepts spaces in the file name
	+ Added setTimezone method to MyDBEngine
	+ Enable consolidation after reviewing and pruning
	+ Code typo fix in Events::isEnabledWatcher
	+ Remove all report code from core
	+ Move SysInfo report related to remoteservices module
	+ Fixed regression which removed scroll bars from popups
	+ New carousel transition for the installation slides
	+ Added option to not show final notes in progress bar
	+ EBox::Model::Component::modelGetter does not die when trying to
	  get a model for an uninstalled module
	+ Added previous/next buttons to manually switch installation slides
	+ New installation slides format
	+ Added compatibility with MS Internet Explorer >= 8
2.3.22
	+ Changed first installation workflow and wizard infraestructure
	+ Improved firewall icons
	+ Set hover style for configure rules button in firewall
	+ Do not disable InnoDB in mysql if there are other databases
	+ Progress indicator no longer calls showAds if it is undefined
	+ Send cache headers on static files to improve browsing speed
	+ Added foreignNoSyncRows and foreignFilter options to EBox::Types::Select
	+ Improved settings icon
	+ Fixed modalboxes style
	+ Improve host domain validation. Single label domains are not allowed.
2.3.21
	+ Fixes on notifyActions
	+ Check for isDaemonRunning now compatible with asterisk status
	+ Fixed warning call in EBox::Types::HasMany
2.3.20
	+ New look & feel for the web interface
	+ Adjust slides transition timeout during installation
	+ Audit changes table in save changes popup has scroll and better style
	+ Model messages are printed below model title
	+ noDataMsg now allows to add elements if it makes sense
	+ Fixed ajax/form.mas to avoid phantom change button
	+ EBox::Model::Manager::_setupModelDepends uses full paths so the
	  dependecies can discriminate between models with the same name
	+ Default row addition in DataForm does not fires validateTypedRow
	+ Code typo fix in change administration port model
	+ Set only Remote as option to export/import configuration to a
	  remote site
	+ Return undef in HasMany type when a model is not longer
	  available due to being uninstalled
	+ Added onclick atribute to the link.mas template
	+ Fix exception raising when no event component is found
	+ table_ordered.js : more robust trClick event method
	+ Changed dashboard JS which sometimes halted widget updates
	+ Added popup dialogs for import/export configuration
	+ Changes in styles and sizes of the save/revoke dialog
	+ Removed redudant code in ConfigureWatchers::syncRows which made module
	  to have an incorrect modified state
	+ Dont show in bug report removed packages with configuration
	  held as broken packages
	+ DataTable::size() now calls to syncRows()
	+ EBox::Module::Config::set_list quivalent now has the same
	  behaviour than EBox::Module::Config::set
2.3.19
	+ Manually set up models for events to take into account the
	  dynamic models from the log watcher filtering models
	+ Fixed warnings when deleting a row which is referenced in other model
	+ Disable HTML form autocompletion in admin password change model
	+ Fixed incorrect non-editable warnings in change date and time model
	+ Fixed parsing value bug in EBox::Types::Date and EBox::Types::Time
	+ Reworked mdstat parsing, added failure_spare status
	+ Configuration backup implicitly preserves ownership of files
	+ Changes in styles and sizes of the save/revoke dialog
	+ New data form row is copied from default row, avoiding letting hidden
	  fields without its default value and causing missing fields errors
	+ Always fill abstract type with its default value, this avoids
	  errors with hidden fields with default value
	+ Different page to show errors when there are broken software packages
	+ InverseMatchSelect and InverseMatchUnion use 'not' instead of '!' to
	  denote inverse match. This string is configurable with a type argument
	+ Fixed types EBox::Type::InverseMatchSelect and InverseMatchUnion
	+ Fixed bug in DataTable::setTypedRow() which produced an incorrect 'id'
	  row element in DataTable::updateRowNotify()
	+ In tableBody.mas template: decomposed table topToolbar section in methods
	+ Fixed bug in discard changes dialog
	+ Confirmation dialogs now use styled modalboxes
	+ Do not reload page after save changes dialog if operation is successful
	+ Maintenance menu is now kept open when visiting the logs index page
2.3.18
	+ Manual clone of row in DataTable::setTypedRow to avoid segfault
	+ Avoid undef warnings in EBox::Model::DataTable::_find when the
	  element value is undef
	+ Fixed kill of ebox processes during postrm
	+ Set MySQL root password in create-db script and added mysql script
	  to /usr/share/zentyal for easy access to the zentyal database
	+ Increased timeout redirecting to wizards on installation to 5 seconds
	  to avoid problems on some slow or loaded machines
	+ Save changes dialog do not appear if there are no changes
	+ Delete no longer needed duplicated code
	+ Do not go to save changes after a regular package installation
	  they are saved only in the first install
	+ Progress bar in installation refactored
2.3.17
	+ Do not use modal box for save changes during installation
	+ Hidden fields in DataTables are no longer considered compulsory
	+ Select type has now its own viewer that allows use of filter function
	+ User is now enabled together with the rest of modules on first install
2.3.16
	+ Fix 'oldRow' parameter in UpdatedRowNotify
	+ Use Clone::Fast instead of Clone
	+ Modal dialog for the save and discard changes operations
	+ Use a different lock file for the usercorner redis
	+ Improved look of tables when checkAll controls are present
	+ Better icons for clone action
	+ Added confirmation dialog feature to models; added confirmation
	  dialog to change hostname model
	+ Dynamic default values are now properly updated when adding a row
	+ Kill processes owned by the ebox user before trying to delete it
	+ Do not use sudo to call status command at EBox::Service::running
	+ Fixed regression setting default CSS class in notes
2.3.15
	+ Added missing call to updateRowNotify in DataForms
	+ Fixed silent error in EBox::Types::File templates for non-readable
	  by ebox files
	+ Use pkill instead of killall in postinst
	+ Use unset instead of delete_dir when removing rows
	+ Do not set order list for DataForms
	+ Only try to clean tmp dir on global system start
2.3.14
	+ Error message for failure in package cache creation
	+ Fixed regression when showing a data table in a modal view
	+ Do not do a redis transaction for network module init actions
	+ Fixed EBox::Module::Config::st_unset()
	+ Allowed error class in msg template
2.3.13
	+ Fixed problems in EventDaemon with JSON and blessed references
	+ More crashes avoided when watchers or dispatchers doesn't exist
	+ Proper RAID watcher reimplementation using the new state API
	+ EBox::Config::Redis singleton has now a instance() method instead of new()
	+ Deleted wrong use in ForcePurge model
2.3.12
	+ Fixed problem with watchers and dispatchers after a module deletion
	+ Fixed EBox::Model::DataTable::_checkFieldIsUnique, it failed when the
	  printableValue of the element was different to its value
	+ Fixed separation between Add table link and table body
	+ Adaptation of EventDaemon to model and field changes
	+ Disabled logs consolidation on purge until it is reworked, fixed
	  missing use in purge logs model
	+ Fixed Componet::parentRow, it not longer tries to get a row with
	  undefined id
	+ Fix typo in ConfigureLogs model
	+ Mark files for removing before deleting the row from backend in
	  removeRow
	+ The Includes directives are set just for the main virtual host
	+ Fixed EventDaemon crash
2.3.11
	+ Mark files for removing before deleting the row from backend in removeRow
	+ Dashboard widgets now always read the information from RO
	+ Enable actions are now executed before enableService()
	+ Fixed regression which prevented update of the administration service
	  port when it was changed in the interface
	+ New EBox::Model::Composite::componentNames() for dynamic composites
	+ Remove _exposedMethods() feature to reduce use of AUTOLOAD
	+ Removed any message set in the model in syncRows method
	+ Added global() method to modules and components to get a coherent
	  read-write or read-only instance depending on the context
	+ Removed Model::Report and Composite::Report namespaces to simplify model
	  management and specification
	+ New redis key naming, with $mod/conf/*, $mod/state and $mod/ro/* replacing
	  /ebox/modules/$mod/*, /ebox/state/$mod/* and /ebox-ro/modules/$mod/*
	+ Removed unnecessary parentComposite methods in EBox::Model::Component
	+ Only mark modules as changed when data has really changed
	+ EBox::Global::modChange() throws exception if instance is readonly
	+ New get_state() and set_state() methods, st_* methods are kept for
	  backwards compatibility, but they are deprecated
	+ Simplified events module internals with Watcher and Dispatcher providers
	+ Model Manager is now able to properly manage read-only instances
	+ Composites can now use parentModule() like Models
	+ Renamed old EBox::GConfModule to EBox::Module::Config
	+ Unified model and composite management in the new EBox::Model::Manager
	+ Model and composites are loaded on demand to reduce memory consumption
	+ Model and composite information is now stored in .yaml schemas
	+ ModelProvider and CompositeProvider are no longer necessary
	+ Simplified DataForm using more code from DataTable
	+ Adapted RAID and restrictedResources() to the new JSON objects in redis
	+ Remove unused override modifications code
	+ Added /usr/share/zentyal/redis-cli wrapper for low-level debugging
	+ Use simpler "key: value" format for dumps instead of YAML
	+ Row id prefixes are now better chosen to avoid confusion
	+ Use JSON instead of list and hash redis types (some operations,
	  specially on lists, are up to 50% faster and caching is much simpler)
	+ Store rows as hashes instead of separated keys
	+ Remove deprecated all_dirs and all_entries methods
	+ Remove obsolete EBox::Order package
	+ Remove no longer needed redis directory tree sets
	+ Fixed isEqualTo() method on EBox::Types::Time
	+ EBox::Types::Abstract now provides default implementations of fields(),
	  _storeInGConf() and _restoreFromHash() using the new _attrs() method
	+ Remove indexes on DataTables to reduce complexity, no longer needed
	+ Simplified ProgressIndicator implementation using shared memory
	+ New EBox::Util::SHMLock package
	+ Implemented transactions for redis operations
	+ Replace old MVC cache system with a new low-level redis one
	+ Delete no longer necessary regen-redis-db tool
	+ Added new checkAll property to DataTable description to allow
	  multiple check/uncheck of boolean columns
2.3.10
	+ Added Desktop::ServiceProvider to allow modules to implement
	  requests from Zentyal desktop
	+ Added VirtualHost to manage desktop requests to Zentyal server
	+ Fix EventDaemon in the transition to MySQL
	+ Send EventDaemon errors to new rotated log file /var/log/zentyal/events.err
	+ Send an event to Zentyal Cloud when the updates are up-to-date
	+ Send an info event when modules come back to running
	+ Include additional info for current event watchers
	+ Fixed RAID report for some cases of spare devices and bitmaps
	+ Fixed log purge, SQL call must be a statement not a query
	+ Fixed regex syntax in user log queries
	+ Added missing "use Filesys::Df" to SysInfo
	+ Disabled consolidation by default until is fixed or reimplemented
	+ Fixed regresion in full log page for events
	+ Added clone action to data tables
	+ Fixed regression in modal popup when showing element table
	+ Added new type EBox::Types::KrbRealm
	+ Fix broken packages when dist-upgrading from old versions: stop ebox
	  owned processes before changing home directory
	+ Log the start and finish of start/stop modules actions
	+ Added usesPort() method to apache module
2.3.9
	+ Enable SSLInsecureRenegotiation to avoid master -> slave SOAP handsake
	  problems
	+ Added validateRowRemoval method to EBox::Model::DataTable
	+ Use rm -rf instead of remove_tree to avoid chdir permission problems
	+ Avoid problems restarting apache when .pid file does not exist
	+ Do not use graceful on apache to allow proper change of listen port
	+ Simplified apache restart mechanism and avoid some problems
2.3.8
	+ Create tables using MyISAM engine by default
	+ Delete obsolete 'admin' table
2.3.7
	+ Fixed printableName for apache module and remove entry in status widget
	+ Merged tableBodyWithoutActions.mas into tableBody.mas
	+ Removed tableBodyWithoutEdit.mas because it is no longer used
	+ Better form validation message when there are no ids for
	  foreign rows in select control with add new popup
	+ Fixed branding of RSS channel items
	+ Fixed destination path when copying zentyal.cnf to /etc/mysql/conf.d
	+ Packaging fixes for precise
2.3.6
	+ Switch from CGIs to models in System -> General
	+ New value() and setValue() methods in DataForm::setValue() for cleaner
	  code avoiding use of AUTOLOAD
	+ Added new EBox::Types::Time, EBox::Types::Date and EBox::Types::TimeZone
	+ Added new attribute 'enabled' to the Action and MultiStateAction types
	  to allow disabling an action. Accepts a scalar or a CODE ref
	+ The 'defaultValue' parameter of the types now accept a CODE ref that
	  returns the default value.
2.3.5
	+ Added force parameter in validateTypedRow
	+ Fixed 'hidden' on types when using method references
	+ Removed some console problematic characters from Util::Random::generate
	+ Added methods to manage apache CA certificates
	+ Use IO::Socket::SSL for SOAPClient connections
	+ Removed apache rewrite from old slaves implementation
	+ Do not show RSS image if custom_prefix defined
2.3.4
	+ Avoid 'negative radius' error in DiskUsage chart
	+ Fixed call to partitionFileSystems in EBox::SysInfo::logReportInfo
	+ Log audit does not ignore fields which their values could be interpreted
	  as boolean false
	+ Avoid ebox.cgi failure when showing certain strings in the error template
	+ Do not calculate md5 digests if override_user_modification is enabled
	+ Clean /var/lib/zentyal/tmp on boot
	+ Stop apache gracefully and delete unused code in Apache.pm
	+ Cache contents of module.yaml files in Global
2.3.3
	+ The editable attribute of the types now accept a reference to a function
	  to dinamically enable or disable the field.
	+ In progress bar CGIs AJAX call checks the availability of the
	  next page before loading it
	+ Replaced community logo
	+ Adapted messages in the UI for new editions
	+ Changed cookie name to remove forbidden characters to avoid
	  incompatibilities with some applications
	+ Added methods to enable/disable restart triggers
2.3.2
	+ Fixed redis unix socket permissions problem with usercorner
	+ Get row ids without safe characters checking
	+ Added EBox::Util::Random as random string generator
	+ Set log level to debug when cannot compute md5 for a nonexistent file
	+ Filtering in tables is now case insensitive
	+ ProgressIndicator no longer leaves zombie processes in the system
	+ Implemented mysqldump for logs database
	+ Remove zentyal-events cron script which should not be longer necessary
	+ Bugfix: set executable permissions to cron scripts and example hooks
	+ Added a global method to retrieve installed server edition
	+ Log also duration and compMessage to events.log
2.3.1
	+ Updated Standards-Version to 3.9.2
	+ Fixed JS client side table sorting issue due to Prototype
	  library upgrade
	+ Disable InnoDB by default to reduce memory consumption of MySQL
	+ Now events are logged in a new file (events.log) in a more
	  human-readable format
	+ Added legend to DataTables with custom actions
	+ Changed JS to allow the restore of the action cell when a delete
	  action fails
	+ Set milestone to 3.0 when creating bug reports in the trac
	+ Avoid temporal modelInstance errors when adding or removing
	  modules with LogWatchers or LogDispatcher
	+ Unallow administration port change when the port is in use
2.3
	+ Do not launch a passwordless redis instance during first install
	+ New 'types' field in LogObserver and storers/acquirers to store special
	  types like IPs or MACs in an space-efficient way
	+ Use MySQL for the logs database instead of PostgreSQL
	+ Bugfix: logs database is now properly recreated after purge & install
	+ Avoid use of AUTOLOAD to execute redis commands, improves performance
	+ Use UNIX socket to connect to redis for better performance and
	  update default redis 2.2 settings
	+ Use "sudo" group instead of "admin" one for the UI access control
	+ Added EBox::Module::Base::version() to get package version
	+ Fixed problem in consalidation report when accumulating results
	  from queries having a "group by table.field"
	+ Added missing US and Etc zones in timezone selector
	+ Replaced autotools with zbuildtools
	+ Refuse to restore configuration backup from version lesser than
	  2.1 unless forced
	+ Do not retrieve format.js in every graph to improve performance
	+ The purge-module scripts are always managed as root user
	+ New grep-redis tool to search for patterns in redis keys or
	  values
	+ Use partitionFileSystems method from EBox::FileSystem
2.2.4
	+ New internal 'call' command in Zentyal shell to 'auto-use' the module
	+ Zentyal shell now can execute commandline arguments
	+ Bugfix: EBox::Types::IPAddr::isEqualTo allows to change netmask now
	+ Removed some undefined concatenation and compare warnings in error.log
	+ Ignore check operation in RAID event watcher
	+ Skip IP addresses ending in .0 in EBox::Types::IPRange::addresses()
	+ Do not store in redis trailing dots in Host and DomainName types
	+ Added internal command to instance models and other improvements in shell
	+ Now the whole /etc/zentyal directory is backed up and a copy of the
	  previous contents is stored at /var/backups before restoring
	+ Removing a module with a LogWatcher no longer breaks the LogWatcher
	  Configuration page anymore
	+ Fixed error in change-hostname script it does not longer match substrings
	+ Bugfix: Show breadcrumbs even from models which live in a
	  composite
	+ HTTPLink now returns empty string if no HTTPUrlView is defined
	  in DataTable class
	+ Added mising use sentence in EBox::Event::Watcher::Base
2.2.3
	+ Bugfix: Avoid url rewrite to ebox.cgi when requesting to /slave
	+ Fixed logrotate configuration
	+ More resilient way to handle with missing indexes in _find
	+ Added more informative text when mispelling methods whose prefix
	  is an AUTOLOAD action
	+ A more resilient solution to load events components in EventDaemon
	+ Added one and two years to the purge logs periods
	+ Fixed downloads from EBox::Type::File
2.2.2
	+ Revert cookie name change to avoid session loss in upgrades
	+ Do not try to change owner before user ebox is created
2.2.1
	+ Removed obsolete references to /zentyal URL
	+ Create configuration backup directories on install to avoid warnings
	  accessing the samba share when there are no backups
	+ Log result of save changes, either successful or with warnings
	+ Changed cookie name to remove forbidden characters to avoid
	  incompatibilities with some applications
	+ Removed duplicated and incorrect auding logging for password change
	+ Fixed some non-translatable strings
	+ Create automatic bug reports under 2.2.X milestone instead of 2.2
	+ Fixed bug changing background color on selected software packages
2.1.34
	+ Volatile types called password are now also masked in audit log
	+ Adjust padding for module descriptions in basic software view
	+ Removed beta icon
2.1.33
	+ Fixed modal add problems when using unique option on the type
	+ Fixed error management in the first screen of modal add
	+ Unify software selection and progress colors in CSS
	+ Set proper message type in Configure Events model
	+ Fixed error checking permanentMessage types in templates/msg.mas
2.1.32
	+ Added progress bar colors to theme definition
	+ Remove no longer correct UTF8 decode in ProgressIndicator
	+ Fixed UTF8 double-encoding on unexpected error CGI
	+ Reviewed some subscription strings
	+ Always fork before apache restart to avoid port change problems
	+ Stop modules in the correct order (inverse dependencies order)
	+ Better logging of failed modules on restore
2.1.31
	+ Do not start managed daemons on boot if the module is disabled
	+ Better message on redis error
	+ Watch for dependencies before automatic enable of modules on first install
2.1.30
	+ Removed obsolete /ebox URL from RSS link
	+ Changed methods related with extra backup data in modules logs
	  to play along with changes in ebackup module
	+ Set a user for remote access for audit reasons
	+ Detect session loss on AJAX requests
2.1.29
	+ Startup does not fail if SIGPIPE received
2.1.28
	+ Added code to mitigate false positives on module existence
	+ Avoid error in logs full summary due to incorrect syntax in template
	+ Allow unsafe chars in EBox::Types::File to avoid problems in some browsers
	+ Reviewed some subscription strings
	+ Warning about language-packs installed works again after Global changes
	+ Show n components update when only zentyal packages are left to
	  upgrade in the system widget
	+ Do not show debconf warning when installing packages
	+ EBox::Types::IPAddr (and IPNetwork) now works with defaultValue
	+ Allow to hide menu items, separators and dashboard widgets via conf keys
2.1.27
	+ Do not create tables during Disaster Recovery installation
	+ Added new EBox::Util::Debconf::value to get debconf values
	+ DataTable controller does no longer try to get a deleted row
	  for gather elements values for audit log
	+ Check if Updates watcher can be enabled if the subscription
	  level is yet unknown
2.1.26
	+ Detection of broken packages works again after proper deletion
	  of dpkg_running file
	+ Keep first install redis server running until trigger
	+ Unified module restart for package trigger and init.d
	+ Use restart-trigger script in postinst for faster daemons restarting
	+ System -> Halt/Reboot works again after regression in 2.1.25
	+ Added framework to show warning messages after save changes
	+ Change caption of remote services link to Zentyal Cloud
	+ Do not show Cloud link if hide_cloud_link config key is defined
	+ Added widget_ignore_updates key to hide updates in the dashboard
	+ Differentiate ads from notes
	+ Allow custom message type on permanentMessage
	+ Only allow custom themes signed by Zentyal
	+ Removed /zentyal prefix from URLs
	+ Caps lock detection on login page now works again
	+ Added HiddenIfNotAble property to event watchers to be hidden if
	  it is unabled to monitor the event
	+ Dashboard values can be now error and good as well
	+ Include a new software updates widget
	+ Include a new alert for basic subscriptions informing about
	  software updates
	+ Add update-notifier-common to dependencies
	+ EBox::DataTable::enabledRows returns rows in proper order
	+ Use custom ads when available
	+ Disable bug report when hide_bug_report defined on theme
2.1.25
	+ Do not show disabled module warnings in usercorner
	+ Mask passwords and unify boolean values in audit log
	+ Do not override type attribute for EBox::Types::Text subtypes
	+ Corrected installation finished message after first install
	+ Added new disableAutocomplete attribute on DataTables
	+ Optional values can be unset
	+ Minor improvements on nmap scan
2.1.24
	+ Do not try to generate config for unconfigured services
	+ Remove unnecessary redis call getting _serviceConfigured value
	+ Safer sizes for audit log fields
	+ Fix non-translatable "show help" string
	+ Allow links to first install wizard showing a desired page
	+ Fixed bug in disk usage when we have both values greater and
	  lower than 1024 MB
	+ Always return a number in EBox::AuditLogging::isEnabled to avoid
	  issues when returning the module status
	+ Added noDataMsg attribute on DataTable to show a message when
	  there are no rows
2.1.23
	+ Removed some warnings during consolidation process
	+ Depend on libterm-readline-gnu-perl for history support in shells
	+ Fixed error trying to change the admin port with NTP enabled
	+ Fixed breadcrumb destination for full log query page
	+ Use printableActionName in DataTable setter
2.1.22
	+ Fixed parentRow method in EBox::Types::Row
	+ Added new optionalLabel flag to EBox::Types::Abstract to avoid
	  show the label on non-optional values that need to be set as
	  optional when using show/hide viewCustomizers
	+ Added initHTMLStateOrder to View::Customizer to avoid incorrect
	  initial states
	+ Improved exceptions info in CGIs to help bug reporting
	+ Do not show customActions when editing row on DataTables
2.1.21
	+ Fixed bug printing traces at Global.pm
	+ Check new dump_exceptions confkey instead of the debug one in CGIs
	+ Explicit conversion to int those values stored in our database
	  for correct dumping in reporting
	+ Quote values in update overwrite while consolidating for reporting
2.1.20
	+ Fixed regression in edition in place of booleans
	+ Better default balance of the dashboard based on the size of the widgets
	+ Added defaultSelectedType argument to PortRange
2.1.19
	+ Disable KeepAlive as it seems to give performance problems with Firefox
	  and set MaxClients value back to 1 in apache.conf
	+ Throw exceptions when calling methods not aplicable to RO instances
	+ Fixed problems when mixing read/write and read-only instances
	+ Date/Time and Timezone moved from NTP to core under System -> General
	+ Do not instance hidden widgets to improve dashboard performance
	+ New command shell with Zentyal environment at /usr/share/zentyal/shell
	+ Show warning when a language-pack is not installed
	+ Removed unnecessary dump/load operations to .bak yaml files
	+ AuditLogging and Logs constructor now receive the 'ro' parameter
	+ Do not show Audit Logging in Module Status widget
2.1.18
	+ New unificated zentyal-core.logrotate for all the internal logs
	+ Added forceEnabled option for logHelpers
	+ Moved carousel.js to wizard template
	+ Add ordering option to wizard pages
	+ Fixed cmp and isEqualTo methods for EBox::Types::IPAddr
	+ Fixed wrong Mb unit labels in Disk Usage and use GB when > 1024 MB
	+ Now global-action script can be called without progress indicator
	+ Fixed EBox::Types::File JavaScript setter code
	+ Added support for "Add new..." modal boxes in foreign selectors
	+ Each module can have now its customized purge-module script
	  that will be executed after the package is removed
	+ Added Administration Audit Logging to log sessions, configuration
	  changes, and show pending actions in save changes confirmation
	+ User name is stored in session
	+ Remove deprecated extendedRestore from the old Full Backup
2.1.17
	+ Fixed RAID event crash
	+ Added warning on models and composites when the module is disabled
	+ Fixed login page style with some languages
	+ Login page template can now be reused accepting title as parameter
	+ EBox::Types::File does not write on redis when it fails to
	  move the fail to its final destination
	+ Added quote column option for periodic log consolidation and
	  report consolidation
	+ Added exclude module option to backup restore
2.1.16
	+ Do not show incompatible navigator warning on Google Chrome
	+ Fixed syncRows override detection on DataTable find
	+ clean-conf script now deletes also state data
	+ Avoid 'undefined' message in selectors
2.1.15
	+ Move Disk Usage and RAID to the new Maintenance menu
	+ Always call syncRows on find (avoid data inconsistencies)
	+ Filename when downloading a conf backup now contains hostname
	+ Fixed bug in RAID template
	+ Set proper menu order in System menu (fixes NTP position)
	+ Fixed regresion in page size selector on DataTables
	+ Fixed legend style in Import/Export Configuration
2.1.14
	+ Fixed regresion with double quotes in HTML templates
	+ Fixed problems with libredis-perl version dependency
	+ Adding new apparmor profile management
2.1.13
	+ Better control of errors when saving changes
	+ Elements of Union type can be hidden
	+ Model elements can be hidden only in the viewer or the setter
	+ HTML attributtes are double-quoted
	+ Models can have sections of items
	+ Password view modified to show the confirmation field
	+ New multiselect type
	+ Redis backend now throws different kind of exceptions
2.1.12
	+ Revert no longer necessary parents workaround
	+ Hide action on viewCustomizer works now on DataTables
2.1.11
	+ Fixed bug which setted bad directory to models in tab view
	+ Union type: Use selected subtype on trailingText property if the
	  major type does not have the property
	+ Raise MaxClients to 2 to prevent apache slowness
2.1.10
	+ Security [ZSN-2-1]: Avoid XSS in process list widget
2.1.9
	+ Do not try to initialize redis client before EBox::init()
	+ Safer way to delete rows, deleting its id reference first
	+ Delete no longer needed workaround for gconf with "removed" attribute
	+ Fixed regression in port range setter
2.1.8
	+ Fixed regression in menu search
	+ Fixed missing messages of multi state actions
	+ Help toggler is shown if needed when dynamic content is received
	+ Fixed issue when disabling several actions at once in a data table view
	+ All the custom actions are disabled when one is clicked
	+ Submit wizard pages asynchronously and show loading indicator
	+ Added carousel.js for slide effects
2.1.7
	+ Fixed issues with wrong html attributes quotation
	+ Bugfix: volatile types can now calculate their value using other
	  the value from other elements in the row no matter their position
2.1.6
	+ Attach software.log to bug report if there are broken packages
	+ Added keyGenerator option to report queries
	+ Tuned apache conf to provide a better user experience
	+ Actions click handlers can contain custom javascript
	+ Restore configuration with force dependencies option continues
	  when modules referenced in the backup are not present
	+ Added new MultiStateAction type
2.1.5
	+ Avoid problems getting parent if the manager is uninitialized
	+ Rename some icon files with wrong extension
	+ Remove wrong optional attribute for read-only fields in Events
	+ Renamed all /EBox/ CGI URLs to /SysInfo/ for menu folder coherency
	+ Added support for custom actions in DataTables
	+ Replaced Halt/Reboot CGI with a model
	+ Message classes can be set from models
	+ Fixed error in Jabber dispatcher
	+ Show module name properly in log when restart from the dashboard fails
	+ Avoid warning when looking for inexistent PID in pidFileRunning
2.1.4
	+ Changed Component's parent/child relationships implementation
	+ Fixed WikiFormat on automatic bug report tickets
	+ Do not show available community version in Dashboard with QA
 	  updates
2.1.3
	+ Fall back to readonly data in config backup if there are unsaved changes
	+ Allow to automatically send a report in the unexpected error page
	+ Logs and Events are now submenus of the new Maintenance menu
	+ Configuration Report option is now present on the Import/Export section
	+ Require save changes operation after changing the language
	+ Added support for URL aliases via schemas/urls/*.urls files
	+ Allow to sort submenu items via 'order' attribute
	+ Automatically save changes after syncRows is called and mark the module
	  mark the module as unchanged unless it was previously changed
	+ Removed unnecessary ConfigureEvents composite
	+ Removed unnecessary code from syncRows in logs and events
	+ Restore configuration is safer when restoring /etc/zentyal files
	+ Fixed unescaped characters when showing an exception
	+ Fixed nested error page on AJAX requests
	+ Adapted dumpBackupExtraData to new expected return value
	+ Report remoteservices, when required, a change in administration
	  port
	+ Added continueOnModuleFail mode to configuration restore
	+ Fixed Firefox 4 issue when downloading backups
	+ Show scroll when needed in stacktraces (error page)
	+ More informative error messages when trying to restart locked modules
	  from the dashboard
	+ Creation of plpgsql language moved from EBox::Logs::initialSetup
	  to create-db script
	+ Redis backend now throws different kind of exceptions
	+ Avoid unnecesary warnings about PIDs
	+ Update Jabber dispatcher to use Net::XMPP with some refactoring
	+ Save changes messages are correctly shown with international charsets
	+ Support for bitmap option in RAID report
	+ Retry multiInsert line by line if there are encoding errors
	+ Adapted to new location of partitionsFileSystems in EBox::FileSystem
	+ Event messages are cleaned of null characters and truncated
	  before inserting in the database when is necessary
	+ Improve message for "Free storage space" event and send an info
	  message when a given partition is not full anymore
	+ Event messages now can contain newline characters
	+ Objects of select type are compared also by context
	+ Remove cache from optionsFromForeignModel since it produces
	  problems and it is useless
	+ Set title with server name if the server is subscribed
	+ Fix title HTML tag in views for Models and Composites
	+ Added lastEventsReport to be queried by remoteservices module
	+ Added EBox::Types::HTML type
	+ Added missing manage-logs script to the package
	+ Fixed problems with show/hide help switch and dynamic content
	+ Menus with subitems are now kept unfolded until a section on a
	  different menu is accessed
	+ Sliced restore mode fails correctly when schema file is missing,
	  added option to force restore without schema file
	+ Purge conf now purges the state keys as well
	+ Added EBox::Types::IPRange
2.1.2
	+ Now a menu folder can be closed clicking on it while is open
	+ Bugfix: cron scripts are renamed and no longer ignored by run-parts
	+ Added new EBox::Util::Nmap class implementing a nmap wrapper
2.1.1
	+ Fixed incoherency problems with 'on' and '1' in boolean indexes
	+ Move cron scripts from debian packaging to src/scripts/cron
	+ Trigger restart of logs and events when upgrading zentyal-core
	  without any other modules
	+ Don't restart apache twice when upgrading together with more modules
	+ Fixed params validation issues in addRow
2.1
	+ Replace YAML::Tiny with libyaml written in C through YAML::XS wrapper
	+ Minor bugfix: filter invalid '_' param added by Webkit-based browser
	  on EBox::CGI::Base::params() instead of _validateParams(), avoids
	  warning in zentyal.log when enabling modules
	+ All CGI urls renamed from /ebox to /zentyal
	+ New first() and deleteFirst() methods in EBox::Global to check
	  existence and delete the /var/lib/zentyal/.first file
	+ PO files are now included in the language-pack-zentyal-* packages
	+ Migrations are now always located under /usr/share/$package/migration
	  this change only affects to the events and logs migrations
	+ Delete no longer used domain and translationDomain methods/attributes
	+ Unified src/libexec and tools in the new src/scripts directory
	+ Remove the ebox- prefix on all the names of the /usr/share scripts
	+ New EBox::Util::SQL package with helpers to create and drop tables
	  from initial-setup and purge-module for each module
	+ Always drop tables when purging a package
	+ Delete 'ebox' user when purging zentyal-core
	+ Moved all SQL schemas from tools/sqllogs to schemas/sql
	+ SQL time-period tables are now located under schemas/sql/period
	+ Old ebox-clean-gconf renamed to /usr/share/zentyal/clean-conf and
	  ebox-unconfigure-module is now /usr/share/zentyal/unconfigure-module
	+ Added default implementation for enableActions, executing
	  /usr/share/zentyal-$modulename/enable-module if exists
	+ Optimization: Do not check if a row is unique if any field is unique
	+ Never call syncRows on read-only instances
	+ Big performance improvements using hashes and sets in redis
	  database to avoid calls to the keys command
	+ Delete useless calls to exists in EBox::Config::Redis
	+ New regen-redis-db tool to recreate the directory structure
	+ Renamed /etc/cron.hourly/90manageEBoxLogs to 90zentyal-manage-logs
	  and moved the actual code to /usr/share/zentyal/manage-logs
	+ Move /usr/share/ebox/zentyal-redisvi to /usr/share/zentyal/redisvi
	+ New /usr/share/zentyal/initial-setup script for modules postinst
	+ New /usr/share/zentyal/purge-module script for modules postrm
	+ Removed obsolete logs and events migrations
	+ Create plpgsql is now done on EBox::Logs::initialSetup
	+ Replace old ebox-migrate script with EBox::Module::Base::migrate
	+ Rotate duplicity-debug.log log if exists
	+ Bug fix: Port selected during installation is correctly saved
	+ Zentyal web UI is restarted if their dependencies are upgraded
	+ Bug fix: Logs don't include unrelated information now
	+ Add total in disk_usage report
	+ Bugfix: Events report by source now works again
	+ Do not include info messages in the events report
	+ Services event is triggered only after five failed checkings
	+ Do not add redundant includedir lines to /etc/sudoers
	+ Fixed encoding for strings read from redis server
	+ Support for redis-server 2.0 configuration
	+ Move core templates to /usr/share/zentyal/stubs/core
	+ Old /etc/ebox directory replaced with the new /etc/zentyal with
	  renamed core.conf, logs.conf and events.conf files
	+ Fixed broken link to alerts list
2.0.15
	+ Do not check the existence of cloud-prof package during the
	  restore since it is possible not to be installed while disaster
	  recovery process is done
	+ Renamed /etc/init.d/ebox to /etc/init.d/zentyal
	+ Use new zentyal-* package names
	+ Don't check .yaml existence for core modules
2.0.14
	+ Added compMessage in some events to distinguish among events if
	  required
	+ Make source in events non i18n
	+ After restore, set all the restored modules as changed
	+ Added module pre-checks for configuration backup
2.0.13
	+ Fixed dashboard graphs refresh
	+ Fixed module existence check when dpkg is running
	+ Fix typo in sudoers creation to make remote support work again
2.0.12
	+ Include status of packages in the downloadable bug report
	+ Bugfix: Avoid possible problems deleting redis.first file if not exist
2.0.11
	+ New methods entry_exists and st_entry_exists in config backend
2.0.10
	+ Now redis backend returns undef on get for undefined values
	+ Allow custom mason templates under /etc/ebox/stubs
	+ Better checks before restoring a configuration backup with
	  a set of modules different than the installed one
	+ Wait for 10 seconds to the child process when destroying the
	  progress indicator to avoid zombie processes
	+ Caught SIGPIPE when trying to contact Redis server and the
	  socket was already closed
	+ Do not stop redis server when restarting apache but only when
	  the service is asked to stop
	+ Improvements in import/export configuration (know before as
	  configuration backup)
	+ Improvements in ProgressIndicator
	+ Better behaviour of read-only rows with up/down arrows
	+ Added support for printableActionName in DataTable's
	+ Added information about automatic configuration backup
	+ Removed warning on non existent file digest
	+ Safer way to check if core modules exist during installation
2.0.9
	+ Treat wrong installed packages as not-existent modules
	+ Added a warning in dashboard informing about broken packages
	+ File sharing and mailfilter log event watchers works again since
	  it is managed several log tables per module
2.0.8
	+ Replaced zentyal-conf script with the more powerful zentyal-redisvi
	+ Set always the same default order for dashboard widgets
	+ Added help message to the configure widgets dialog
	+ Check for undefined values in logs consolidation
	+ Now dashboard notifies fails when restarting a service
	+ Fixed bug with some special characters in dashboard
	+ Fixed bug with some special characters in disk usage graph
2.0.7
	+ Pre-installation includes sudoers.d into sudoers file if it's not yet
	  installed
	+ Install apache-prefork instead of worker by default
	+ Rename service certificate to Zentyal Administration Web Server
2.0.6
	+ Use mod dependencies as default restore dependencies
	+ Fixed dependencies in events module
	+ Increased recursive dependency threshold to avoid
	  backup restoration problems
2.0.5
	+ Removed deprecated "Full backup" option from configuration backup
	+ Bugfix: SCP method works again after addition of SlicedBackup
	+ Added option in 90eboxpglogger.conf to disable logs consolidation
2.0.4
	+ Removed useless gconf backup during upgrade
	+ Fixed postinstall script problems during upgrade
2.0.3
	+ Added support for the sliced backup of the DB
	+ Hostname change is now visible in the form before saving changes
	+ Fixed config backend problems with _fileList call
	+ Added new bootDepends method to customize daemons boot order
	+ Added permanent message property to Composite
	+ Bugfix: Minor aesthetic fix in horizontal menu
	+ Bugfix: Disk usage is now reported in expected bytes
	+ Bugfix: Event dispatcher is not disabled when it is impossible
	  for it to dispatch the message
2.0.2
	+ Better message for the service status event
	+ Fixed modules configuration purge script
	+ Block enable module button after first click
	+ Avoid division by zero in progress indicator when total ticks is
	  zero
	+ Removed warning during postinst
	+ Added new subscription messages in logs, events and backup
2.0.1
	+ Bugfix: Login from Zentyal Cloud is passwordless again
	+ Some defensive code for the synchronization in Events models
	+ Bugfix: add EBox::Config::Redis::get to fetch scalar or list
	  values. Make GConfModule use it to avoid issues with directories
	  that have both sort of values.
1.5.14
	+ Fixed redis bug with dir keys prefix
	+ Improved login page style
	+ New login method using PAM instead of password file
	+ Allow to change admin passwords under System->General
	+ Avoid auto submit wizard forms
	+ Wizard skip buttons always available
	+ Rebranded post-installation questions
	+ Added zentyal-conf script to get/set redis config keys
1.5.13
	+ Added transition effect on first install slides
	+ Zentyal rebrand
	+ Added web page favicon
	+ Fixed already seen wizards apparition
	+ Fixed ro module creation with redis backend
	+ Use mason for links widgets
	+ Use new domain to official strings for subscriptions
1.5.12
	+ Added option to change hostname under System->General
	+ Show option "return to dashboard" when save changes fails.
1.5.11
	+ Added more tries on redis reconnection
	+ Fixed user corner access problems with redis server
	+ writeFile* methods reorganized
	+ Added cron as dependency as cron.hourly was never executed with anacron
	+ Improvements in consolidation of data for reports
1.5.10
	+ Fixed gconf to redis conversion for boolean values
1.5.9
	+ Improved migrations speed using the same perl interpreter
	+ Redis as configuration backend (instead of gconf)
	+ Improved error messages in ebox-software
	+ Set event source to 256 chars in database to adjust longer event
	  sources
	+ Progress bar AJAX updates are sent using JSON
	+ Fixed progress bar width problems
	+ Fixed top menu on wizards
	+ Improved error message when disconnecting a not connected database
	+ Abort installation if 'ebox' user already exists
	+ Bugfix: IP address is now properly registered if login fails
1.5.8
	+ Added template tableorderer.css.mas
	+ Added buttonless top menu option
	+ Bugfix: Save all modules on first installation
	+ Bugfix: General ebox database is now created if needed when
	  re/starting services
	+ Bugfix: Data to report are now uniform in number of elements per
	  value. This prevents errors when a value is present in a month and
	  not in another
	+ Bugfix: Don't show already visited wizard pages again
1.5.7
	+ Bugfix: Avoid error when RAID is not present
	+ Bugfix: Add ebox-consolidate-reportinfo call in daily cron script
	+ Bugfix: Called multiInsert and unbufferedInsert when necessary
	  after the loggerd reimplementation
	+ Bugfix: EBox::ThirdParty::Apache2::AuthCookie and
	  EBox::ThirdParty::Apache2::AuthCookie::Util package defined just
	  once
	+ Added util SystemKernel
	+ Improved progress indicator
	+ Changes in sudo generation to allow sudo for remote support user
	+ Initial setup wizards support
1.5.6
	+ Reimplementation of loggerd using inotify instead of File::Tail
1.5.5
	+ Asynchronous load of dashboard widgets for a smoother interface
1.5.4
	+ Changed dbus-check script to accept config file as a parameter
1.5.3
	+ Function _isDaemonRunning works now with snort in lucid
	+ Javascript refreshing instead of meta tag in log pages
	+ Updated links in dashboard widget
	+ Add package versions to downloadable ebox.log
	+ Fixed postgresql data dir path for disk usage with pg 8.4
	+ GUI improvements in search box
1.5.2
	+ Security [ESN-1-1]: Validate referer to avoid CSRF attacks
	+ Added reporting structure to events module
	+ Added new CGI to download the last lines of ebox.log
1.5.1
	+ Bugfix: Catch exception when upstart daemon does not exist and
	  return a stopped status
	+ Added method in logs module to dump database in behalf of
	ebackup module
	+ Bugfix: Do not check in row uniqueness for optional fields that
	are not passed as parameters
	+ Improve the output of ebox module status, to be consistent with the one
	  shown in the interface
	+ Add options to the report generation to allow queries to be more
	  flexible
	+ Events: Add possibility to enable watchers by default
	+ Bugfix: Adding a new field to a model now uses default
	  value instead of an empty value
	+ Added script and web interface for configuration report, added
	  more log files to the configuration report
1.5
	+ Use built-in authentication
	+ Use new upstart directory "init" instead of "event.d"
	+ Use new libjson-perl API
	+ Increase PerlInterpMaxRequests to 200
	+ Increase MaxRequestsPerChild (mpm-worker) to 200
	+ Fix issue with enconding in Ajax error responses
	+ Loggerd: if we don't have any file to watch we just sleep otherwise the process
	  will finish and upstart will try to start it over again and again.
	+ Make /etc/init.d/ebox depend on $network virtual facility
	+ Show uptime and users on General Information widget.
1.4.2
	+ Start services in the appropriate order (by dependencies) to fix a problem
	  when running /etc/init.d/ebox start in slaves (mail and other modules
	  were started before usersandgroups and thus failed)
1.4.1
	+ Remove network workarounds from /etc/init.d/ebox as we don't bring
	  interfaces down anymore
1.4
	+ Bug fix: i18n. setDomain in composites and models.
1.3.19
	+ Make the module dashboard widget update as the rest of the widgets
	+ Fix problem regarding translation of module names: fixes untranslated
	  module names in the dashboard, module status and everywhere else where
	  a module name is written
1.3.18
	+ Add version comparing function and use it instead of 'gt' in the
	  general widget
1.3.17
	+ Minor bug fix: check if value is defined in EBox::Type::Union
1.3.16
	+ Move enable field to first row in ConfigureDispatcherDataTable
	+ Add a warning to let users know that a module with unsaved changes
	  is disabled
	+ Remove events migration directory:
		- 0001_add_conf_configureeventtable.pl
		- 0002_add_conf_diskfree_watcher.pl
	+ Bug fix: We don't use names to stringify date to avoid issues
	  with DB insertions and localisation in event logging
	+ Bug fix: do not warn about disabled services which return false from
	  showModuleStatus()
	+ Add blank line under "Module Status"
	+ Installed and latest available versions of the core are now displayed
	  in the General Information widget
1.3.15
	+ Bug fix: Call EBox::Global::sortModulesByDependencies when
	  saving all modules and remove infinite loop in that method.
	  EBox::Global::modifiedModules now requires an argument to sort
	  its result dependending on enableDepends or depends attribute.
	+ Bug fix: keep menu folders open during page reloads
	+ Bug fix: enable the log events dispatcher by default now works
	+ Bug fix: fixed _lock function in EBox::Module::Base
	+ Bug fix: composites honor menuFolder()
	+ Add support for in-place edition for boolean types. (Closes
	  #1664)
	+ Add method to add new database table columnts to EBox::Migration::Helpers
	+ Bug fix: enable "Save Changes" button after an in-place edition
1.3.14
	+ Bug fix: fix critical bug in migration helper that caused some log
	  log tables to disappear
	+ Create events table
	+ Bug fix: log watcher works again
	+ Bug fix: delete cache if log index is not found as it could be
	  disabled
1.3.13
	+ Bug fix: critical error in EventDaemon that prevented properly start
	+ Cron script for manage logs does not run if another is already
	  running, hope that this will avoid problems with large logs
	+ Increased maximum size of message field in events
	+ Added script to purge logs
	+ Bug fix: multi-domain logs can be enabled again
1.3.12
	+ Added type for EBox::Dashboard::Value to stand out warning
	  messages in dashboard
	+ Added EBox::MigrationHelpers to include migration helpers, for now,
	  include a db table renaming one
	+ Bug fix: Fix mismatch in event table field names
	+ Bug fix: Add migration to create language plpgsql in database
	+ Bug fix: Add missing script for report log consolidation
	+ Bug fix: Don't show modules in logs if they are not configured. This
	  prevents some crashes when modules need information only available when
	  configured, such as mail which holds the vdomains in LDAP
	+ Added method EBox::Global::lastModificationTime to know when
	  eBox configuration was modified for last time
	+ Add support for breadcrumbs on the UI
	+ Bug fix: in Loggerd files are only parsed one time regardless of
	  how many LogHelper reference them
	+ Added precondition for Loggerd: it does not run if there isnt
	anything to watch
1.3.11
	+ Support customFilter in models for big tables
	+ Added EBox::Events::sendEvent method to send events using Perl
	  code (used by ebackup module)
	+ Bug fix: EBox::Type::Service::cmp now works when only the
	  protocols are different
	+ Check $self is defined in PgDBEngine::DESTROY
	+ Do not watch files in ebox-loggerd related to disabled modules and
	  other improvements in the daemon
	+ Silent some exceptions that are used for flow control
	+ Improve the message from Service Event Watcher
1.3.10
	+ Show warning when accesing the UI with unsupported browsers
	+ Add disableApparmorProfile to EBox::Module::Service
	+ Bug fix: add missing use
	+ Bug fix: Make EventDaemon more robust against malformed sent
	  events by only accepting EBox::Event objects
1.3.8
	+ Bug fix: fixed order in EBox::Global::modified modules. Now
	  Global and Backup use the same method to order the module list
	  by dependencies
1.3.7
	+ Bug fix: generate public.css and login.css in dynamic-www directory
	  which is /var/lib/zentyal/dynamicwww/css/ and not in /usr/share/ebox/www/css
	  as these files are generate every time eBox's apache is
	  restarted
	+ Bug fix: modules are restored now in the correct dependency
	  order
	+ ebox-make-backup accepts --destinaton flag to set backup's file name
	+ Add support for permanent messages to EBox::View::Customizer
1.3.6
	+ Bug fix: override _ids in EBox::Events::Watcher::Log to not return ids
	which do not exist
	+ Bug fix: fixed InverseMatchSelect type which is used by Firewall module
	+ New widget for the dashboard showing useful support information
	+ Bugfix: wrong permissions on CSS files caused problem with usercorner
	+ CSS are now templates for easier rebranding
	+ Added default.theme with eBox colors
1.3.5
	+ Bugfix: Allow unsafe characters in password type
	+ Add FollowSymLinks in eBox apache configuration. This is useful
	  if we use js libraries provided by packages
1.3.4
	+ Updated company name in the footer
	+ Bugfix: humanEventMessage works with multiple tableInfos now
	+ Add ebox-dbus-check to test if we can actually connect to dbus
1.3.4
	+ bugfix: empty cache before calling updatedRowNotify
	+ enable Log dispatcher by default and not allow users to disable
	it
	+ consolidation process continues in disabled but configured modules
	+ bugfix: Save Changes button doesn't turn red when accessing events for
	first time
1.3.2
	+ bugfix: workaround issue with dhcp configured interfaces at boot time
1.3.1
	+ bugfix: wrong regex in service status check
1.3.0
	+ bugfix: make full backup work again
1.1.30
	+ Change footer to new company holder
	+  RAID does not generate 'change in completion events, some text
	problems fixed with RAID events
	+ Report graphics had a datapoints limit dependent on the active
	time unit
	+ Apache certificate can be replaced by CA module
	+ Fixed regression in detailed report: total row now aggregates
	properly
	+ More characters allowed when changing password from web GUI
	+ Fixed regression with already used values in select types
	+ Do not a button to restart eBox's apache
	+ Fixed auth problem when dumping and restoring postgre database
1.1.20
	+ Added custom view support
	+ Bugfix: report models now can use the limit parameter in
	  reportRows() method
	+ use a regexp to fetch the PID in a pidfile, some files such as
	postfix's add tabs and spaces before the actual number
	+ Changed "pidfile" to "pidfiles" in _daemons() to allow checking more than
one (now it is a array ref instead of scalar)
	+ Modified Service.pm to support another output format for /etc/init.d daemon
status that returns [OK] instead of "running".
	+ unuformized case in menu entries and some more visual fixes
1.1.10
	+ Fix issue when there's a file managed by one module that has been modified
	  when saving changes
	+ Bugfix: events models are working again even if an event aware
	module is uninstalled and it is in a backup to restore
	+ Select.pm returns first value in options as default
       + Added 'parentModule' to model class to avoid recursive problems
	+ Added Float type
	+ Apache module allows to add configuration includes from other modules
	+ Display remote services button if subscribed
	+ Event daemon may received events through a named pipe
	+ Bugfix. SysInfo revokes its config correctly
	+ Added storer property to types in order to store the data in
	somewhere different from GConf
	+ Added protected property 'volatile' to the models to indicate
	that they store nothing in GConf but in somewhere different
	+ System Menu item element 'RAID' is always visible even when RAID
	is not installed
	+ Files in deleted rows are deleted when the changes are saved
	+ Fixed some bug whens backing and restore files
	+ Components can be subModels of the HasMany type
	+ Added EBox::Types::Text::WriteOnce type
	+ Do not use rows(), use row to force iteration over the rows and increase
	performance and reduce memory use.
	+ Do not suggest_sync after read operations in gconf
	+ Increase MaxRequestsPerChild to 200 in eBox's apache
	+ Make apache spawn only one child process
	+ Log module is backed up and restored normally because the old
	problem is not longer here
	+ Backup is more gentle with no backup files in backup directory,
	now it does not delete them
	+ HasMany  can retrieve again the model and row after the weak
	refence is garbage-collected. (Added to solve a bug in the doenload
	bundle dialog)
	+ EBox::Types::DomainName no longer accepts IP addresses as domain
	names
	+ Bugfix: modules that fail at configuration stage no longer appear as enabled
	+ Add parameter to EBox::Types::Select to disable options cache

0.12.103
	+ Bugfix: fix SQL statement to fetch last rows to consolidate
0.12.102
	+ Bugfix: consolidate logs using the last date and not starting from scratch
0.12.101
	+ Bugfix: DomainName type make comparisons case insensitive
	according to RFC 1035
0.12.100
	+ Bugfix: Never skip user's modifications if it set to true
	override user's changes
	+ EBox::Module::writeConfFile and EBox::Service scape file's path
	+ Bugfix. Configure logrotate to actually rotate ebox logs
	+ Fixed bug in ForcePurge logs model
	+ Fixed bug in DataTable: ModelManaged was called with tableName
	instead of context Name
	+ Fixing an `img` tag closed now properly and adding alternative
	text to match W3C validation in head title
	+ Backup pages now includes the size of the archive
	+ Fixed bug in ForcePurge logs model
	+ Now the modules can have more than one tableInfo for logging information
	+ Improve model debugging
	+ Improve restart debugging
	+ Backups and bug reports can be made from the command line
	+ Bugfix: `isEqualTo` is working now for `Boolean` types
	+ Bugfix: check if we must disable file modification checks in
	Manager::skipModification

0.12.99
	+ Add support for reporting
	+ Refresh logs automatically
	+ Reverse log order
	+ Remove temp file after it is downloaded with FromTempDir controller
0.12.3
	+ Bug fix: use the new API in purge method. Now purging logs is working
	again.
0.12.2
	+ Increase random string length used to generate the cookie to
	2048 bits
	+ Logs are show in inverse chronological order
0.12.1
	+ Bug fix: use unsafeParam for progress indicator or some i18 strings
	will fail when saving changes
0.12
	+ Bugfix: Don't assume timecol is 'timestamp' but defined by
	module developer. This allows to purge some logs tables again
	+ Add page titles to models
	+ Set default values when not given in `add` method in models
	+ Add method to manage page size in model
	+ Add hidden field to help with Ajax request and automated testing with
	  ANSTE
	+ Bugfix: cast sql types to filter fields in logs
	+ Bugfix: Restricted resources are back again to make RSS
	access policy work again
	+ Workaround bogus mason warnings
	+ Make postinst script less verbose
	+ Disable keepalive in eBox apache
	+ Do not run a startup script in eBox apache
	+ Set default purge time for logs stored in eBox db to 1 week
	+ Disable LogAdmin actions in `ebox-global-action` until LogAdmin
	feature is completely done
0.11.103
	+ Modify EBox::Types::HasMany to create directory based on its row
	+ Add _setRelationship method to set up relationships between models
	  and submodels
	+ Use the new EBox::Model::Row api
	+ Add help method to EBox::Types::Abstract
	+ Decrease size for percentage value in disk free watcher
	+ Increase channel link field size in RSS dispatcher
0.11.102
	+ Bugfix: cmp in EBox::Types::HostIP now sorts correctly
	+ updatedRowNotify in EBox::Model::DataTable receives old row as
	well as the recently updated row
	+ Added `override_user_modification` configuration parameter to
	avoid user modification checkings and override them without asking
	+ Added EBox::Model::Row to ease the management of data returned
	by models
	+ Added support to pre-save and post-save executable files. They
	must be placed at /etc/ebox/pre-save or /etc/ebox/post-save
	+ Added `findRow` method to ease find and set
0.11.101
	+ Bugfix: Fix memory leak in models while cloning types. Now
	cloning is controlled by clone method in types
	+ Bugfix: Union type now checks for its uniqueness
	+ DESTROY is not an autoloaded method anymore
	+ HasOne fields now may set printable value from the foreign field
	to set its value
	+ findId now searches as well using printableValue
	+ Bugfix. Minor bug found when key is an IP address in autoloaded
	methods
	+ Ordered tables may insert values at the beginning or the end of
	the table by "insertPosition" attribute
	+ Change notConfigured template to fix English and add link to the
	  module status section
	+ Add loading gif to module status actions
	+ Remove debug from ServiceInterface.pm
	+ Add support for custom separators to be used as index separators on
	  exposedMethods
	+ Bugfix. Stop eBox correctly when it's removed
	+ Improve apache-restart to make it more reliable.
0.11.100
	+ Bugfix. Fix issue with event filters and empty hashes
	+ Bugfix. Cache stuff in log and soap watcher to avoid memory leaks
	+ Bugfix. Fix bug that prevented the user from being warned when a row to
	  be deleted is being used by other model
	+ Bugfix. Add missing use of EBox::Global in State event watcher
	+ Added progress screen, now pogress screen keeps track of the changed
	  state of the modules and change the top page element properly
	+ Do not exec() to restart apache outside mod_perl
	+ Improve apache restart script
	+ Improve progress screen
0.11.99
	+ DataTable contains the property 'enableProperty' to set a column
	called 'enabled' to enable/disable rows from the user point of
	view. The 'enabled' column is put the first
	+ Added state to the RAID report instead of simpler active boolean
        + Fix bug when installing new event components and event GConf
	subtree has not changed
	+ Add RSS dispatcher to show eBox events under a RSS feed
	+ Rotate log files when they reach 10MB for 7 rotations
	+ Configurable minimum free space left for being notified by means
	of percentage
	+ Add File type including uploading and downloading
	+ Event daemon now checks if it is possible to send an event
	before actually sending it
	+ Added Action forms to perform an action without modifying
	persistent data
	+ Log queries are faster if there is no results
	+ Show no data stored when there are no logs for a domain
	+ Log watcher is added in order to notify when an event has
	happened. You can configure which log watcher you may enable and
	what you want to be notify by a determined filter and/or event.
	+ RAID watcher is added to check the RAID events that may happen
	when the RAID subsystem is configured in the eBox machine
	+ Change colour dataset in pie chart used for disk usage reporting
	+ Progress indicator now contains a returned value and error
	message as well
	+ Lock session file for HTTP session to avoid bugs
	related to multiple requests (AJAX) in a short time
	+ Upgrade runit dependency until 1.8.0 to avoid runit related
	issues
0.11
	+ Use apache2
	+ Add ebox-unblock-exec to unset signal mask before running  a executable
	+ Fix issue with multiple models and models with params.
	  This triggered a bug in DHCP when there was just one static
	  interface
	+ Fix _checkRowIsUnique and _checkFieldIsUnique
	+ Fix paging
	+ Trim long strings in log table, show tooltip with the whole string
	  and show links for URLs starting with "http://"
0.10.99
	+ Add disk usage information
	+ Show progress in backup process
	+ Add option to purge logs
	+ Create a link from /var/lib/zentyal/log to /var/log/ebox
	+ Fix bug with backup descriptions containing spaces
	+ Add removeAll method on data models
	+ Add HostIP, DomainName and Port types
	+ Add readonly forms to display static information
	+ Add Danish translation thanks to Allan Jacobsen
0.10
	+ New release
0.9.100
	+ Add checking for SOAP session opened
	+ Add EventDaemon
	+ Add Watcher and Dispatch framework to support an event
	  architecture on eBox
	+ Add volatile EBox::Types in order not to store their values
	  on GConf
	+ Add generic form
	+ Improvements on generic table
	+ Added Swedish translation

0.9.99
	+ Added Portuguese from Portugal translation
	+ Added Russian translation
	+ Bugfix: bad changed state in modules after restore

0.9.3
	+ New release

0.9.2
	+ Add browser warning when uploading files
	+ Enable/disable logging modules
0.9.1
	+ Fix backup issue with changed state
	+ Generic table supports custom ordering
0.9
	+ Added Polish translation
        + Bug in recognition of old CD-R writting devices fixed
	+ Added Aragonese translation
	+ Added Dutch translation
	+ Added German translation
	+ Added Portuguese translation

0.8.99
	+ Add data table model for generic Ajax tables
	+ Add types to be used by models
	+ Add MigrationBase and ebox-migrate to upgrade data models
	+ Some English fixes
0.8.1
	+ New release
0.8
	+ Fix backup issue related to bug reports
	+ Improved backup GUI
0.7.99
        + changed sudo stub to be more permissive
	+ added startup file to apache web server
	+ enhanced backup module
	+ added basic CD/DVD support to backup module
	+ added test stubs to simplify testing
	+ added test class in the spirit of Test::Class
	+ Html.pm now uses mason templates
0.7.1
	+ use Apache::Reload to reload modules when changed
	+ GUI consistency (#12)
	+ Fixed a bug for passwords longer than 16 chars
	+ ebox-sudoers-friendly added to not overwrite /etc/sudoers each time
0.7
	+ First public release
0.6
	+ Move to client
	+ Remove obsolete TODO list
	+ Remove firewall module from  base system
	+ Remove objects module from base system
	+ Remove network module from base system
	+ Add modInstances and modInstancesOfType
	+ Raname Base to ClientBase
	+ Remove calls to deprecated methods
	+ API documented using naturaldocs
	+ Update INSTALL
	+ Use a new method to get configkeys, now configkey reads every
	  [0.9
	+ Added Polish translation][0-9]+.conf file from the EBox::Config::etc() dir and
	  tries to get the value from the files in order.
	+ Display date in the correct languae in Summary
	+ Update debian scripts
	+ Several bugfixes
0.5.2
	+ Fix some packaging issues
0.5.1
	+ New menu system
	+ New firewall filtering rules
	+ 802.1q support

0.5
	+ New bug-free menus (actually Internet Explorer is the buggy piece
	  of... software that caused the reimplementation)
	+ Lots of small bugfixes
	+ Firewall: apply rules with no destination address to packets
	  routed through external interfaces only
	+ New debianize script
	+ Firewall: do not require port and protocol parameters as they
	  are now optional.
	+ Include SSL stuff in the dist tarball
	+ Let modules block changes in the network interfaces
	  configuration if they have references to the network config in
	  their config.
	+ Debian network configuration import script
	+ Fix the init.d script: it catches exceptions thrown by modules so that
	  it can try to start/stop all of them if an exception is thrown.
	+ Firewall: fix default policy bug in INPUT chains.
	+ Restore textdomain in exceptions
	+ New services section in the summary
	+ Added Error item to Summary. Catch exceptions from modules in
	  summary and generate error item
	+ Fix several errors with redirections and error handling in CGIs
	+ Several data validation functions were fixed, and a few others added
	+ Prevent the global module from keeping a reference to itself. And make
	  the read-only/read-write behavior of the factory consistent.
	+ Stop using ifconfig-wrapper and implement our own NetWrapper module
	  with wrappers for ifconfig and ip.
	+ Start/stop apache, network and firewall modules in first place.
	+ Ignore some network interface names such as irda, sit0, etc.
	+ The summary page uses read-only module instances.
	+ New DataInUse exception, old one renamed to DataExists.
	+ Network: do not overwrite resolv.conf if there are nameservers
	  given via dhcp.
	+ Do not set a default global policy for the ssh service.
	+ Check for forbiden characters when the parameter value is
	  requested by the CGI, this allows CGI's to handle the error,
	  and make some decissions before it happens.
	+ Create an "edit object" template and remove the object edition stuff
	  from the main objects page.
	+ Fix the apache restarting code.
	+ Network: Remove the route reordering feature, the kernel handles that
	  automatically.
	+ Fix tons of bugs in the network restarting code.
	+ Network: removed the 3rd nameserver configuration.
	+ Network: Get gateway info in the dhcp hook.
	+ Network: Removed default configuration from the gconf schema.
	+ New function for config-file generation
	+ New functions for pid file handling

0.4
	+ debian package
	+ added module to export/import configuration
	+ changes in firewall's API
	+ Added content filter based on dansguardian
	+ Added French translation
	+ Added Catalan translation
	+ Sudoers file is generated automatically based on module's needs
	+ Apache config file is generated by ebox  now
	+ Use SSL
	+ Added ebox.conf file
	+ Added module template generator

0.3
	+ Supports i18n
	+ API name consistency
	+ Use Mason for templates
	+ added tips to GUI
	+ added dhcp hooks
	+ administration port configuration
	+ Fixed bugs to IE compliant
	+ Revoke changes after logout
	+ Several bugfixes

0.2
	+ All modules are now based on gconf.
	+ Removed dependencies on xml-simple, xerces and xpath
	+ New MAC address field in Object members.
	+ Several bugfixes.

0.1
	+ Initial release<|MERGE_RESOLUTION|>--- conflicted
+++ resolved
@@ -1,8 +1,6 @@
 HEAD
-<<<<<<< HEAD
 	+ Add instance argument invoking select type populate function
 	+ Improve dynamic editable property detection for framework types
-=======
 	+ Remove unused method EBox::Auth::alreadyLogged()
 	+ Apache::setRestrictedResource updates properly if already exists
 	+ Global and Module::Config allow to set redis instance to ease testing
@@ -10,7 +8,6 @@
 	  modification time of configuration files
 	+ Rows in events models are now synced before running EventDaemon
 	+ Better way of checking if event daemon is needed
->>>>>>> fffffb8d
 3.0.17
 	+ Allow numeric zero as search filter
 	+ When filtering rows don't match agains link urls or hidden values
