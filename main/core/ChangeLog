--- conflicted
+++ resolved
@@ -1,11 +1,8 @@
 HEAD
-<<<<<<< HEAD
+	+ Give real no support to /media in Disk Usage even when modules
+	  use it
 	+ Hide passwords on admin user model on error and debug on
 	+ Set proper version for bugreport issues
-=======
-	+ Give real no support to /media in Disk Usage even when modules
-	  use it
->>>>>>> a6c1ecc1
 3.4
 	+ Do not launch exceptions on EBox::MyDBEngine DESTROY
 	+ Ask for trace object to non-handled EBox::Exceptions::Base
