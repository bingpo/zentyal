4.0
<<<<<<< HEAD
	+ Better check of versions numbers in backup restore
	+ Make EBox::MyDBEngine more reusable
=======
	+ Better control of error in local backup confirmation dialog
	+ Fixed i18n bug in progress dialog
	+ Updated remoteservices dependencies
	+ Rename Import/Export Configuration to Configuration Backup
	+ Removed subscription from community editions
	+ Remote services now resides on this package
>>>>>>> d6133073
	+ Reload after save changes when urls have hash part
	+ Default webadmin port is now 8443
	+ Remove haproxy which is no longer needed for Outlook Anywhere
	+ UI is now responsive to different resolutions
	+ New System -> Date/Time menu which also includes NTP when available
	+ New header style
	+ Search box moved from menu to header
	+ Menu reorganization and re-style
	+ Added search for configuration data
	+ Improved installation wizards
	+ Set version to 4.0
	+ Use upload-crash-report.py tool from OpenChange upstream instead
	  of a custom one
	+ Optionally submit the email while uploading the crash report
	+ More robust dashboard against widget and remoteservices errors
	+ Added missing use in hasManyViewer.mas
	+ Only allow restore from backups from versions with the same two
	  first version numbers
	+ Escape double quotes in non-editable text fields
	+ When doing a login redirect to the full given URI
	+ Fixed mysql commands executed with wrong parameters or credentials
	+ Fix isEqualTo types comparision, check for defined return value from cmp
	+ Added option to disable Peer Verification in EBox::RESTClient
	+ pathHTTPSSSLCertificate() always returns a list
	+ Added one more tip to component not found page
	+ Removed duplicate code for page not found
	+ Fix some warnings in log
	+ Fix error in send crash report script
	+ Remove all maintenance functionality except logs
	+ Remove no longer needed apparmor custom profile for mysqld
3.5.1
	+ Fixed dashboard links to official manual
	+ Model backup/revoke/save files are no longer called implicitly
	+ Remove warning on formSubmitJS
	+ Don't let database error to cancel halt or reboot processes
	+ More warnings on smart match feature removed
3.5
	+ Avoid warning flag on smart match experimental feature
	+ Remove duplicated code in EBox::Model::DataTable::removeRow
	  and EBox::Model::Manager::removeRowsUsingId
	+ Rethrow properly when exception is a plain string
	+ Fix EBox::Model::Manager::_modelHasMultipleInstances when the
	  model is a children whose model parent is its grandfather or older
	+ Fixed notifyActions by using isIdUsed method and removing
	  slashes to fetch the observable models
	+ Fixed spurious warnings when loadings ads and loading dashboard
	+ Assure that all data under a row directory is removed
	+ EBox::Types::DomainName always return lowercase values
	+ EBox::Types::Host always return lowercase values
	+ Added helper script to improve crash reports
	+ Old timezones supported
	+ Fixed regression on presetUpdate interface actions
	+ Error page for component not found
	+ Included the Dependencies field in crash report
	+ Do not mark services as temporary stopped when shutting down
	+ Enhanced Lock to have exclusive lock with blocking timeout
	+ Added redirection on no parameters support to CGIs
	+ Added and used in save changes process the method Zentyal.reloadTable
	+ Fixed regression in page not found CGI which displayed always a
	  invalid referer error
	+ Included the package field in crash report
	+ Remove RSS and Jabber dispatchers
	+ Added Warning in Dashboard when reboot is requierd by software
	  update
	+ Removed deprecated sliced mode backup
	+ Fix MIME type for returning JSON (application/json)
	+ Added setMessage() and popMessageAndClass() methods to TreeView
	+ Enable InnoDB engine when there are only 4 previous databases
	+ Active session check does not check subapp authenticated
	  requests now
	+ Fixed incorrect URLs with double ports in redirects
	+ Fix typo in general widget
	+ Updated nginx to server static files directly always so apache shouldn't
	  ever get this kind of requests
	+ Set version to 3.5
	+ Support for redirection when loading URL in existent dialog
	+ Added webadmin port tag to haproxy configuration file
	+ Fix dashboard UI freeze when widgets were being updated
	+ Add audit to post save when enabling logs
	+ Fix enabled save changes button after installing packages
	+ Changed CGI base to show correctly referer errors and
	  generating response errors
	+ Override daemons does not fail if a daemon is already stopped
	+ Added missing use to row.mas
	+ More tolerant referer validation so we can access to submodels
	  with an URL
	+ Restored reconnect option for mysql connections
	+ EBox::WebAdmin::addNginxServer does not longer raises exception
	  if file not yet exists
	+ create-db script can repair login problems
	+ Migrate previous configuration from 3.3 when upgrading
	+ Admin password change handled by AuthPAM
	+ Fix version available check in dashboard when file does not exist
	+ Do not show success note if there is no note
	+ Fix data in use behaviour on edition
	+ Fixed revert of changes in redisvi
	+ Better input validation in EBox::Conf::Redis::import_dir_from_file
	+ Give support to data in use exception for in-place booleans
	+ Fix warnOnChangeId framework
	+ Give real no support to /media in Disk Usage even when modules
	  use it
	+ Added release upgrade code (disabled until 3.5)
	+ Hide passwords on admin user model on error and debug on
	+ Set proper version for bugreport issues
3.4
	+ Do not launch exceptions on EBox::MyDBEngine DESTROY
	+ Ask for trace object to non-handled EBox::Exceptions::Base
	  exceptions in the UnhandledError middleware. This will gives us
	  useful stack traces.
	+ When requesting from type a non-existing value use acquirer
	  if it is a volatile type
	+ EBox::WebAdmin::addNginxInclude does not longer raises exception
	  if file not yet exists
	+ Improve post save modules algorithm
	+ Added local apparmor profile for mysqld
	+ Avoid to show two 'module not enabled' messages in composites
	+ All non external exceptions from normal requests are now shown
	  in the UI with the stack trace to report as a bug
	+ All non external exceptions from AJAX requests are now shown in
	  the UI with the stack trace to report as a bug
	+ Template exceptions in normal requests are now handled in webadmin
	+ Set templated files encoding to UTF-8
	+ Send Perl warnings to Zentyal log file in webadmin app
	+ Added keepFile parameter to EBox::Downloader::CGI::FromTempDir
	+ Remove idle and dead code from EBox::Module::Service::writeConfFile
	+ Added auditable property to EBox::Model::DataTable
	+ Added HAProxyPreSetConf to HaProxy::ServiceBase
	+ Moved management of webadmin certificate to HAProxy module
	+ Enable ReverseProxy middleware always
	+ MySQL is restarted before creating database
	+ Use root ownership for webadmin certificates
	+ Execute change hostname actions only if the hostname has really changed
	+ Don't expire session on finish software wizard page
	+ Fixed show help JS to avoid to have help elements with different
	  show state
	+ Use window.location.replace instead of window.location.href
	  to redirect using JS
	+ In EBox::Type::Select, use element value as printableValue for
	  unknown options or options without printableValue
	+ Save haproxy config as changed after webadmin's initialSetup
	+ Send restartUI flag to restart service when restarting a module
	  from the UI
	+ Fix calculation of page number when using go to last page control
	+ Update tracker url in dashboard widget
	+ Continue installation without ads if there is a error getting them
	+ Added EBox::WebAdmin::Middleware::SubAppAuth to validate
	  WebAdmin sub-app requests
	+ Ported restricted resources to use nginx
	+ Removed EBox::Base::upload method because that's 100% handled by Plack
	  now.
	+ Increased the buffer size for uwsgi applications to allow big submits
	  like the one from automatic error report
	+ Added a UnhandledError middleware to catch any die or exception not
	  handled by Zentyal
	+ Added a Devel::StackTrace helper view that shows pretty backtraces
	+ Enable crash reports by default
	+ Added template for download link
	+ Created EBox::Util::Certificate, refactored create-certificate
	  script
	+ Changes in haproxy port validation and allow haproxy internal services
	+ Restore AdminPort model for WebAdmin to improve usability
	+ Added EBox::Module::Config::replicationExcludeKeys()
	+ Added EBox::WebAdmin::PortObserver to be used by ha and
	  remoteservices modules by the moment
	+ Added EBox::GlobalImpl::addModuleToPostSave to save modules
	  after normal save changes process
	+ Added a way for HAProxy to retrieve the CA certificate entry that should
	  be used
	+ Added a left-right composite layout
	+ Search and pagination forms can be omitted using showFilterForm
	  and showPaginationForm properties
	+ Show nice error when global-action fails using die + scalar
	+ EBox::Util::Random now accepts a set of chars to have a random string
	+ Notify HA when a module which must have a single instance in the
	  cluster is enabled/disabled.
	+ Added enabled action to /etc/init.d/zentyal to display whether a
	  module is enabled or disabled
	+ Pass model, type and id to enabled subroutine in
	  EBox::Types::MultiStateAction to be ortoghonal to handler property
	+ Fixed JS error on showing errors in customActionClicked
	+ Added middleware to have auth based on a env variable
	+ Updated nginx to server static files directly always so apache shouldn't
	  ever get this kind of requests
	+ Use uWSGI instead of Apache mod_perl for running CGIs
	+ Updated automatic bug report URL to new bug report endpoint.
	+ Give support to custom actions without image. Those actions will
	  not appear in the legend.
	+ Added to findValueMultipleFields and findValue the nosync parameter
	+ Added support for haproxy 1.5
	+ Moved nginx to listen on localhost
	+ Integration with HA module in save changes process
	+ Added icon for new zentyal-ha module
	+ Migrate rs_verify_servers in remoteservices.conf to
	  rest_verify_servers core.conf
	+ Include basic support to free-format Template models to be
	  included in Composites
	+ Move run-pending-ops script from remoteservices to core
	+ Rename EBox::RemoteServices::RESTResult to EBox::RESTClient::Result
	+ Move EBox::RemoteServices::RESTClient to EBox::RESTClient as it
	  is used in ha and remoteservices module.
	+ Adapt init.d and upstart running checks to Ubuntu 13.10
	+ Use service instead of deprecated invoke-rc.d for init.d scripts
	+ Adapted apache configuration to 2.4
	+ Adapted EBox::Config::Redis to the new libredis-perl API
	+ Adapted redis.conf to redis 2.6
	+ Zentyal MySQL custom conf is now written on initial-setup of logs
	  using a mason template
	+ Write logs configuration only when the module is enabled
	+ Use replace instead of href to redirect in Controller::DataTable
	  (This avoids infinite loops if the user press back button)
	+ Move EBox::CGI::Downloader::* modules  to EBox::Downloader to
	  make file downloads work again
	+ Avoid division by zero while using page navigation
	+ Automatic report text formatting adapted to Redmine
	+ Fix tab selection in tabbed composite from URL path anchor,
	  for instance, /Maintenance/Events#ConfigureDispatchers
	+ Avoid errors triggered on web administration port validation
	+ ManageAdmins model now also add/removes lpadmin group
	+ Show nice error when global-action fails using die + scalar
	+ Fixed JS error on showing errors in customActionClicked
	+ Fixed rethrown of exception in restartService() and
	  EBox::CGI::Base::upload methods
	+ Remove lock file in EBox::Util::Lock::unlock()
	+ Fixed mason component root for custom stubs
	+ Fixed regression in clone action
	+ Decode to utf8 the MySQL database results
	+ Create log database using utf8 charset
	+ Better way to set MySQL password for all the root accounts
	+ Use same JSON reply file for changeRowForm and dataInUse
	+ Fixed regression in AJAX changes with raised error when a
	  data in use exception was found
	+ Fixed css error that hide information in the logs tables
	+ Use sharedscripts in zentyal-core logrotate to avoid triggering
	  in every log file
	+ Take into account view customizer on audit logging
	+ Show complex types (more than one field) in audit log
	  while editing by storing the dump of the value
	+ Fix EBox::Types::Composite::cmp to store changes when only last type
	  is modified
	+ Fixed general widget packages to avoid error on 'packages to
	  upgrade' section
	+ Fixed regression when table size is set to 'view all'
	+ Set version to 3.4
3.3.1
	+ Fixed redirects in table/form JSON replies
	+ Set automated ticket report milestone to 3.3.X
3.3
	+ Refactored module not enabled warning
	+ Add version to header logo
	+ HTML body can now have different styles based on the menu section
	+ Hide close button on saving changes and backup progess
	  dialogs. Don't allow to close it with esc key on those cases.
	+ Fix error when pageSize parameter is not supplied to the model controller
	+ Workaround against modules changed when saving all changes
	+ Recover from widget function exceptions
	+ Use the same Mason interpreter for most HTML templates
	+ Use more granular AJAX for table actions
	+ Use stand-alone AJAX call to refresh save changes button
	+ Added missing use to EBox::CGI::Base
	+ Allow to submit apport crash reports if debug=yes
	+ Switch from Error to TryCatch for exception handling
	+ Added new communityEdition() helper method in EBox::Global
	+ Add version to header logo
	+ Always reload page after saving changes
	+ Use AJAX call to refresh save change buttons
	+ Copy all the redis keys from 'conf' to 'ro' when saving changes of
	  any module to prevent incoherences
	+ Delete unused stopAllModules() and restartAllModules() in EBox::Global
	+ Workaround against modules changed when saving all changes
	+ Display remote services messages if they exist on Dashboard
	+ Recover from widget function exceptions
	+ Fixed mdstat output processing to remove "(auto-read-only)"
	+ Fixed audit logging of delete actions
	+ Fixed errors with row ID in ManageAdmins table
	+ Added missing EBox::Exceptions uses
	+ Fixed bug in selectSetter which hitted selects on DataForm with
	  'unique' option enabled
	+ EBox::WebServer::removeNginxInclude does not longer throws
	  a exception if the path to remove is not included
	+ Copy all the redis keys from 'conf' to 'ro' when saving changes of
	  any module to prevent incoherences
	+ Delete unused stopAllModules() and restartAllModules() in EBox::Global
	+ Use printableName in Configure Module popup
	+ Replace fork of Apache2::AuthCookie with libapache2-authcookie-perl
	+ Added EBox::Types::IPRange::addressesFromBeginToEnd class method
	+ Set proper trial link in advertisements
	+ Show register link in local backup when not registered
	+ Strip the 'C:\fakepath\' that chrome adds to the file input
	+ Make dump_exceptions key work also for mason exceptions
	+ Pass HTTP_PROXY system environment variable to CGIs as they are
	  used in Zentyal modules
	+ Waiting for Zentyal ready page check is more robust now
	+ Fixed error in the recursive method for getting module dependencies
	+ Fixed JS typo which disabled export backup dialog
	+ Added dbus dependency to avoid problems on some minimal installations
	+ When restoring pre-3.2 backups take in account that apache
	  module was renamed to webadmin
	+ Make sure that we always commit/discard audit of changes when we
	  save/revoke all modules
	+ Add new row attribute "disabled"
	+ Fixed JS glitch which broke the dashboard periodical updates
	+ Better check of referer which skips cloud domain if it does not exists
	+ Avoid warning when stopping a module without FirewallHelper
	+ Include contents of /etc/resolv.conf in bug report
	+ Avoid Apache error screen in login when entering through Zentyal
	  Remote using password
	+ Fix warning comparing undefined string in DomainName type
	+ Rewrite row isEqualTo method using hashElements instead of elements
	+ Only allow to move dashboard widget by its handle
	+ Do not fail if zentyal-mysql.passwd ends with a newline character
	+ Removed old migration code from 3.0 to 3.2
	+ Added Number.prototype.toTimeDiffString in format.js
	+ Added .btn-black CSS class
	+ Set version to 3.3
	+ Added enableInnoDbIfNeeded() to MyDBEngine
	+ Fix loading on custom action buttons
	+ Add icon for openchange module
	+ Add missing use statement in EBox::Types::MultiStateAction
	+ Add icon for openchange module
	+ Service type setter works again
3.2
	+ Set 3.2 versions and non-beta logo
3.1.13
	+ Added missing EBox::Gettext uses, fixes crash in view logs refresh
	+ Minor CSS style fixes
	+ Added missing use statement in EBox::Types::MultiStateAction
3.1.12
	+ Do not crash if /etc/timezone does not exist
	+ Clean /var/lib/zentyal/tmp at the first moments of boot instead of
	  when running zentyal start, this fixes problems with leftover locks
	  that affect dhclient hooks
	+ Fixed wrong case in some class names for the save changes button
	+ Fixed autoscroll in dashboard widgets
	+ Added placeholder for drag & drop of table rows
	+ No autoscroll is done when overflow happens. This makes sortable
	  work in chromium
	+ Set audit after logs when enabling in first install
	+ Avoid getting unsaved changes by using readonly instance in manage-logs
3.1.11
	+ Initial setup for webadmin is now executed in postinst
	+ Fixed webadmin port migration
3.1.10
	+ Use DATETIME type in date column for consolidation tables
	+ Summarised reports shows graphs again
	+ Events summarised report has breadcrumbs now
	+ Base EBox::Logs::Composite::SummarizedReport to let summarised
	  reports have common breadcrumbs
	+ Added migration from 3.0 (apache -> webadmin)
3.1.9
	+ Fixed in-place boolean edit with non-basic types different to Union
	+ Removed some warnings in error.log
	+ Fixed confirmation dialogs warning style
	+ Fixed configure widgets width and drop behavior
	+ Fixed regression in dashboard register link after jQuery migration
	+ Always set as changed without checking RO value, this fixes some
	  situations in which the save changes button was not enabled
	+ Fixed regression in audit log IP addresses after nginx integration
	+ Added datetime time formatter to JS graphs which show dates in X
	  axis and date and time in the tracker
	+ Fixed bug sending parameters in Zentyal.Tabs prototype
	+ Fixed side-effect in Model::Manager::_modelHasMultipleInstances() that
	  tried to load composite as model by mistake, the bug was at least
	  present sometimes when trying to generate the configuration report
	+ Throw internal exception in valueByName if elementByName is undef
	+ Added captiveportal icons to CSS
	+ Restore configuration backup from file now works again after JS
	  framework change
	+ Configuration backup download, restore and delete from the list
	  works again after the UI changes
	+ Fixed regression in tabbed composites with the jQuery changes
	+ Set proper title in dialogs when loading in an existent one
	+ Fixed regression on dashboard which allowed to move already
	  present dashboard widgets
3.1.8
	+ Always log Perl errors that are not Zentyal exceptions
	+ Move package icons from software to core as required for the menu
	+ Use dpkg --clear-avail to avoid incoherent updates information
	+ Show printableModelName in DataTables when precondition fails
	+ Fixed number of decimals in Disk Usage when unit is MB
	+ Fixed UTF-8 encoding problems in TreeView
	+ Copyright footer is now at the bottom of the menu
	+ Fixed regression on logs search caused by autoFilter changes
	+ Fix bytes formatter in graphs
	+ Simplified CSS and improved styles and icons
	+ Improved dashboard drag&drop behavior in Chrome
	+ Allow to define permanentMessage directly on models
	+ Show placeholder in dashboard widgets drag&drop
	+ Fixed crash reloading dashboard after configure widgets
	+ Only apply redirect port fix on administration port
	+ Fixed regression in user interface with DataInUse exceptions
	+ Fixed wrong behavior of software updates in dashboard widget
	+ Always show proper language name for english locales
	+ Fixed wrong redirects when using a non-default admin port
	+ Fixed regression in webadmin reload after changing the language
	+ Remove unnecessary and problematic desktop services code
	+ Added icons for disabled users.
3.1.7
	+ Avoid eval operation when using standard HtmlBlocks class
	+ Changed some code to not trigger some unnecesary warnings
	+ Fixed regression on active menu entry highlight
	+ No-committed changes does not appear in configuration changes
	  log table
	+ Added autoFilter property to method tableInfo
	+ Modules can now be marked for restart after save changes via
	  post_save_modules redis key of the global module
	+ Make all dashboards div of the same height to ease drag and drop
	+ Don't allow invalid email in create report CGI
	+ DBEngineFactory is now a singleton
	+ EBox::Util::Random mentions /dev/urandom in its error messages
	  to ease troubleshooting
	+ Assure that type's references to its row are not lost in the
	  edit form template methods
3.1.6
	+ Restyled UI
	+ Added form.js
	+ Added better 502 error page for nginx with redirect when apache is ready
	+ Always call udpateRowNotify in row update, even when the new
	  values are the same than old ones
	+ Fixed bad call to EBox::CGI::Run::urlToClass in EBox::CGi::Base
	+ Added icons for top-level menu entries and module status page
	+ Fixed bad arguments in CGI::Controller::Composite call to SUPER::new()
	+ More flexible EBox::CGI::run for inheritance
	+ Fixed encoding of parameters in confirmation dialogs
	+ Check backup integrity by listing the tar file, throw
	  InvalidData exception if the tar is corrupted
	+ Do not use hidden form fields for generating confirmation dialog JS
	+ Fixed log bugs: use correct RO mode in loggerd, fixed behaviour
	  when all log helpers are disabled, enable logs correctly when
	  added by first time to configure logs table
	+ Fixed bad interpolation in JS code in booleanInPlaceViewer.mas
	+ WizardPage CGIs can now return JSON replies as response
	+ unconfigure-module script disables also the module
	+ Restart firewall module when a firewall observer module is
	  stopped/started using zentyal init.d script
	+ Added temporary stopped state to a Service module to know if a
	  module is stopped but enabled
	+ Redirect to / from /ebox using remote access to avoid blank page
	+ Removed no longer necessary jQuery noConflict()
	+ Added combobox.js
	+ Added EBox::Model::Base as base for DataTable and the new TreeView
	+ Adapted EBox::CGI::Run for the new TreeView models
	+ Fixed DataTable row removal from the UI with 100% volatile models with
	  'ids' method overriden.
3.1.5
	+ Increased webadmin default timeout.
	+ Disable drag & drop on tables with only one row
3.1.4
	+ Don't allow to move read-only rows
	+ Better prefix for user configuration redis keys
	+ Hide disabled carousel buttons, fix modal template
	+ Fixed modal dialog template
	+ Mark save changes button as changed when moving rows
	+ Remove unused parameter in Zentyal.DataTable.changeRow
3.1.3
	+ Enhanced UI styles: dialogs, progress bars, carousel, colors and images
	+ Rows of tables can now be moved using drag & drop
	+ Added logout dialog with option of discarding changes
	+ Remember page size options per users, added 'View all' page size option
	+ Added storage of options per user
	+ Enable and/or conifgure module dependencies automatically in
	  Module Status page
	+ Adapted CGIs to new modal dialogs
	+ Ported graphs from flotr.js to flot.js
	+ Ported JS code to jQuery and jQuery-ui
	+ Removed Modalbox.js, table_orderer.js and carousel.js
	+ Left menu keyword search is now case insensitive
3.1.2
	+ Make manage administrators table resilent against invalid users
	+ Remove deprecated backup domains related from logs module
	+ Added EBox::Types::URI type
	+ Added saveReload method to use reload instead of restart to
	  reduce service downtime. Use with care and programatically
	+ Added findValueMultipleFields() to DataTable and refactor _find()
	  to allow search by multiple fields
	+ Fixed disk usage report for logs component
3.1.1
	+ Do not dump unnecessary .bak files to /var/lib/zentyal/conf
	+ Restart all the core daemons instead of only apache after logrotate
	+ Fixed graph template so it could be feed with data using decimal
	  comma, it will convert it to a JS array without problems
	+ Fixed regression parsing ModalController urls
	+ Fixed regression non-model CGIs with aliases
	+ Added a way to retrieve all Models inside a Composite and its children.
	+ Increased the size limit for file uploads.
	+ Implemented a way to include configuration files for Nginx so the SOAP
	  services are able to use Nginx for SSL.
3.1
	+ Improved the message shown when there are no changes pending to save on
	  logout.
	+ Use the X-Forwarded-Proto header for redirects construction.
	+ Added nginx as the public HTTP server of Zentyal.
	+ Renamed 'Apache' module to 'WebAdmin' module. If you need to restart the
	  web administration you must use 'service zentyal webadmin restart'.
	+ Set trac milestone for reported bugs to 3.1.X
	+ CGIs are now EBox::Module::CGI::* instead of EBox::CGI::Module::*
	+ Daemons are now disabled when configuring a module, so Zentyal can
	  manage them directly instead of being autostarted by the system
	+ EBox::Model::DataForm::formSubmitted called even where there is no
	  previous row
	+ Added Pre-Depends on mysql-server to avoid problems with upgrades
	+ Depend on mysql-server metapackage instead of mysql-server-5.5
	+ Depend on zentyal-common 3.1
3.0.20
	+ Check against inexistent path in EBox::Util::SHM::subkeys
	+ Silent diff in EBox::Types::File::isEqualTo
	+ Print correctly UTF8 characters from configuration backup description
	+ When host name is changed, update /etc/hostname
	+ Proper link to remote in configuration backup page
3.0.19
	+ Removed full restore option for restore-backup tool and
	  EBox:Backup relevant methods
	+ Optimise loading Test::Deep::NoTest to avoid test environment creation
	+ Use EBox::Module::Base::writeConfFileNoCheck to write apache
	  configuration file
	+ Log events after dispatching them in the EventDaemon and catch exception
	  to avoid crashes when mysql is already stopped
	+ Emit events on zentyal start and stop
	+ Refactor some events-related code
	+ Changed MB_widedialog CSS class to use all width available in
	  the screen
	+ Fixed a broken link to SysInfo/Composite/General when activating the
	  WebServer module.
3.0.18
	+ Pass model instance when invoking EBox::Types::Select populate function
	+ Improve dynamic editable property detection for framework types
	+ Override _validateReferer method in Desktop services CGI
	+ Don't abort configuration backup when we get a error retrieving the
	  partition table information
	+ In EBox:Model::Row, refactored elementExists and
	  elementByName to make them to have similiar code structure
	+ Improvement in test help classes and added test fakes for
	  EBox::Model::Manager and EBox::Util::SHMLock
	+ Prevented unuseful warning in
	  EBox::Model::DataTable::setDirectory when the old directory is undef
	+ Fixed unit tests under EBox/Model/t, backup configuration tests and
	  some others
	+ Remove unused method EBox::Auth::alreadyLogged()
	+ Apache::setRestrictedResource updates properly if already exists
	+ Global and Module::Config allow to set redis instance to ease testing
	+ Now EBox::GlobalImpl::lastModificationTime also checks
	  modification time of configuration files
	+ Rows in events models are now synced before running EventDaemon
	+ Better way of checking if event daemon is needed
3.0.17
	+ Allow numeric zero as search filter
	+ When filtering rows don't match agains link urls or hidden values
	+ Avoid CA file check when removing it from Apache module
	+ Silent removeCA and removeInclude exceptions when removing
	  non-existant element
	+ Fixed rollback operation in redis config backend
	+ Desktop services CGI now only returns JSON responses
	+ Log error when dynamic loading a class fails in
	  ConfigureDispatchers model
	+ Update total ticks dynamically in progress indicator if ticks overflow
3.0.16
	+ Fixed regression in boolean in-place edit with Union types
	+ Added some missing timezones to EBox::Types::TimeZone
	+ Add a new method to DBEngine 'checkForColumn' to retrieve columns
	  definition from a given table
	+ Reload models info in model manager if new modules are installed
3.0.15
	+ Make sure that halt/reboot button can be clicked only once
	+ Cleaner way of disabling dependant modules when the parent is disabled,
	  avoiding unnecessary calls to enableService each time the module status
	  page is loaded.
	+ Show confirmation dialog when trying to change host or domain
	  if zentyal-samba is installed and provisioned
	+ Modified data table controller so edit boolean in place reuses
	  the code of regular edits, avoiding getting incorrect read-only
	  values from cache
3.0.14
	+ Allow search filters with a leading '*'
	+ Better error reporting when choosing a bad search filter
	+ External exceptions from _print method are caught correctly in CGIs
	+ EBox::CGI::run now supports correct handling of APR::Error
	+ Fixed dashboard check updates ajax requests in Chrome
	+ Fixed errors with zero digits components in time type
3.0.13
	+ Better warning if size file is missing in a backup when
	  restoring it
	+ Fixed table cache behaviour on cache miss in logs module
	+ Fix wrong button label when deleting rows in 'datainuse' template
	+ Removed unused method EBox::Model::DataTable::_tailoredOrder
	+ Added force default mode and permission to writeConfFileNoCheck(),
	  writeFile() and derivatives
	+ Fixed bug in EBox:::Logs::CGI::Index with internationalized
	  parameter names
	+ DataTables with sortedBy are now orderer alphabetically with
	  proper case treatment
	+ Display messages in model even when there are not elements and
	  table body is not shown
3.0.12
	+ Improve change-hostname script, delete all references to current name
	+ Faster dashboard loading with asynchronous check of software updates
	+ Workaround for when the progress id parameter has been lost
	+ Fixed problems calling upstart coomands from cron jobs with wrong PATH
	+ Decode CGI unsafeParams as utf8
	+ Avoid double encoding when printing JSON response in EBox::CGI::Base
	+ Remove warning in EBox::Menu::Folder when currentfolder is not defined
	+ Removed unnecesary and misleading method new from EBox::Auth package
3.0.11
	+ Avoid flickering loading pages when switching between menu entries
	+ Incorrect regular expression in logs search page are correctly handled
	+ Fix input badly hidden in the logs screen
	+ reloadTable from DataTable now remove cached fields as well
3.0.10
	+ Fixed unsafe characters error when getting title of progress
	  indicator in progress dialog
	+ Added use utf8 to dashboard template to fix look of closable messages
3.0.9
	+ Adapted file downloads to the new utf8 fixes
	+ Write backup files in raw mode to avoid utf8 problems
	+ Print always utf8 in STDOUT on all CGIs
	+ Decode CGI params of values entered at the interface as utf8
	+ Proper encode/decode of utf8 with also pretty JSON
	+ Fixed utf8 decoding in date shown at dashboard
	+ Removed old workarounds for utf8 problems
	+ Added new recoveryEnabled() helper method to Module::Base
	+ Added recoveryDomainName() method to SyncProvider interface
	+ Restore backup can now install missing modules in Disaster Recovery
	+ Show specific slides when installing a commercial edition
	+ Redirect to proper CGI after login in disaster recovery mode
	+ Removed old debconf workaround for first stage installation
	+ Log redis start message as debug instead of info to avoid flood
	+ Use unsafeParam in EBox::CGI::Base::paramsAsHash
	+ EBox::Module::Service does not raise exception and logs
	  nothing when using init.d status
	+ Fixed glitch in backup CGI which sometimes showed
	  the modal dialog with a incorrect template
3.0.8
	+ Use path for default name in SyncFolders::Folder
	+ Do not restrict characters in data table searchs
	+ Fixed automatic bug report regression
	+ Fixed refresh of the table and temporal control states
	  in customActionClicked callback
	+ Modified modalbox-zentyal.js to accept wideDialog parameter
	+ Fixed template method in MultiStateAction to return the default
	  template when it is not any supplied to the object
	+ Fixed sendInPlaceBooleanValue method from table-helper.js; it
	  aborted because bad parameters of Ajax.Updater
	+ Fixed bug that made that the lock was shared between owners
	+ Some fixes in the function to add the rule for desktops services
	  to the firewall
	+ Delete obsolete EBox::CGI::MenuCSS package
3.0.7
	+ Add new EBox::Module::Service::Observer to notify modules about
	  changes in the service status
	+ Administration accounts management reflects the changes in
	  system accounts in ids() or row() method call
	+ Some fixes in the RAID event watcher
	+ foreignModelInstance returns undef if foreignModel is
	  undef. This happens when a module has been uninstalled and it is
	  referenced in other installed module (events)
	+ loggerd shows loaded LogHelpers when in debug mode
	+ Added additional info to events from RAID watcher
	+ Use sudo to remove temporal files/diectories in backup, avoiding
	  permissions errors
	+ Added exception for cloud-prof module to events dependencies
3.0.6
	+ Skip keys deleted in cache in Redis::_keys()
	+ Fixed events modules dependencies to depend on any module which
	  provides watchers or dispatchers
	+ Always call enableActions before enableService when configuring modules
	+ Added needsSaveAfterConfig state to service modules
	+ Better exceptions logging in EBox::CGI::Run
	+ Fixed 'element not exists' error when enabling a log watcher
	+ Scroll up when showing modal dialog
	+ Added fqdnChanged methods to SysInfo::Observer
	+ Fixed SSL configuration conflicts betwen SOAPClient and RESTClient
3.0.5
	+ Template ajax/simpleModalDialog.mas can now accept text
	+ Used poweroff instead of halt to assure that system is powered
	  off after halt
	+ Fixed log audit database insert error when halting or rebooting
	+ Added time-based closable notification messages
	+ Adapted to new EBox::setLocaleEnvironment method
	+ EBox::Type::File now allows ebox user to own files in directories
	  which are not writable by him
	+ Removed cron daily invocation of deprecated report scripts
3.0.4
	+ Added EBox::SyncFolders interface
	+ Fixed invokation of tar for backup of model files
	+ New observer for sysinfo module to notify modules implementing the
	  SysInfo::Observer interface when the host name or host domain is
	  changed by the user, before and after the change takes effect
	+ Stop and start apache after language change to force environment reload
	+ Reload page after language change
	+ EBox::Module::Service::isRunning() skips daemons whose precondition fail
	+ Fixed undefined reference in DataTable controller for log audit
	+ Added and used serviceId field for service certificates
	+ Fixed SQL quoting of column names in unbuffered inserts and consolidation
3.0.3
	+ Fixed bug which prevented highlight of selected item in menu
	+ Fixed base class of event dispatcher to be compatible with the
	  changes dispatcher configuration table
	+ Fixed event daemon to use dumped variables
	+ Fixed need of double-click when closing menu items in some cases
	+ Fixed logs consolidation to avoid high CPU usage
	+ In view log table: correctly align previous and first page buttons
	+ Improve host name and domain validation.
	+ Forbidden the use of a qualified hostname in change hostname form
	+ Update samba hostname-dependent fields when hostname is changed
	+ Confirmation dialog when the local domain is changed and with a
	  warning if local domain which ends in .local
3.0.2
	+ The synchronization of redis cache refuses with log message to set
	  undefined values
	+ Fixed wrong sql statement which cause unwanted logs purge
	+ DataForm does not check for uniqueness of its fields, as it only
	  contains a single row
	+ In ConfigureLogs, restored printable names for log domains
	+ Fixed dashboard update error on modules widget, counter-graph
	  widget and widget without sections
	+ Better way to fix non-root warnings during boot without interfering
	  on manual restart commands in the shell
3.0.1
	+ Properly set default language as the first element of the Select to
	  avoid its loss on the first apache restart
	+ Set milestone to 3.0.X when creating tickets in trac.zentyal.org
	+ Removed forced setting of LANG variables in mod_perl which made progress
	  indicator fail when using any language different to English
	+ Removed some frequent undef warnings
	+ Added executeOnBrothers method to EBox::Model::Component
	+ Fixed repetition of 'add' and 'number change' events in RAID watcher
	+ Fixed incorrect display of edit button in tables without editField action
	+ Cache MySQL password to avoid reading it all the time
	+ Fixed request came from non-root user warnings during boot
	+ Send info event in Runit watcher only if the service was down
	  MAX_DOWN_PERIODS
3.0
	+ Removed beta logo
	+ Set 'firstInstall' flag on modules when installing during initial install
	+ Set 'restoringBackup' flag on modules when restoring backup
	+ Call enableService after initialSetup while restoring backup
	+ Registration link in widget now have appropiate content when either
	  remoteservices or software are not installed
	+ Fixed style for disabled buttons
	+ Composite and DataTable viewers recover from errors in pageTitle method
	+ Fixed intermitent failure in progress when there are no slides
	+ Rollback redis transaction on otherwise instead finally block
	+ Members of the 'admin' group can now login again on Zentyal
	+ Multi-admin management for commercial editions
	+ First and last move row buttons are now disabled instead of hidden
	+ In save changes dialog set focus always in the 'save' button
	+ Fixed i18n problem in some cases where environment variables
	  were different than the selected locale on Zentyal UI, now
	  LANG and LC_MESSAGES are explicitly passed to mod_perl
	+ Reviewed registration strings
	+ Added template attribute to MultiStateAction to provide any kind
	  of HTML to display an action
	+ Changed icon, name and link for Zentyal Remote
	+ Fixed some compatibility issues with Internet Explorer 9
	+ Show warning with Internet Explorer 8 or older
	+ Improved dashboard buttons colors
2.3.24
	+ Do not cache undef values in EBox::Config::Redis::get()
	+ Code fix on subscription retrieval for Updates event
	+ Update validate referer to new Remote Services module API
	+ In-place booleans now properly mark the module as changed
	+ Do not try to read slides if software module is not installed
	+ Fixed wrong call in Events::isEnabledDispatcher()
	+ Updated 'created by' footer
2.3.23
	+ Change the default domain name from 'zentyal.lan' to
	  'zentyal-domain.lan'
	+ Changes in first enable to avoid letting modules unsaved
	+ Type File now accepts spaces in the file name
	+ Added setTimezone method to MyDBEngine
	+ Enable consolidation after reviewing and pruning
	+ Code typo fix in Events::isEnabledWatcher
	+ Remove all report code from core
	+ Move SysInfo report related to remoteservices module
	+ Fixed regression which removed scroll bars from popups
	+ New carousel transition for the installation slides
	+ Added option to not show final notes in progress bar
	+ EBox::Model::Component::modelGetter does not die when trying to
	  get a model for an uninstalled module
	+ Added previous/next buttons to manually switch installation slides
	+ New installation slides format
	+ Added compatibility with MS Internet Explorer >= 8
2.3.22
	+ Changed first installation workflow and wizard infraestructure
	+ Improved firewall icons
	+ Set hover style for configure rules button in firewall
	+ Do not disable InnoDB in mysql if there are other databases
	+ Progress indicator no longer calls showAds if it is undefined
	+ Send cache headers on static files to improve browsing speed
	+ Added foreignNoSyncRows and foreignFilter options to EBox::Types::Select
	+ Improved settings icon
	+ Fixed modalboxes style
	+ Improve host domain validation. Single label domains are not allowed.
2.3.21
	+ Fixes on notifyActions
	+ Check for isDaemonRunning now compatible with asterisk status
	+ Fixed warning call in EBox::Types::HasMany
2.3.20
	+ New look & feel for the web interface
	+ Adjust slides transition timeout during installation
	+ Audit changes table in save changes popup has scroll and better style
	+ Model messages are printed below model title
	+ noDataMsg now allows to add elements if it makes sense
	+ Fixed ajax/form.mas to avoid phantom change button
	+ EBox::Model::Manager::_setupModelDepends uses full paths so the
	  dependecies can discriminate between models with the same name
	+ Default row addition in DataForm does not fires validateTypedRow
	+ Code typo fix in change administration port model
	+ Set only Remote as option to export/import configuration to a
	  remote site
	+ Return undef in HasMany type when a model is not longer
	  available due to being uninstalled
	+ Added onclick atribute to the link.mas template
	+ Fix exception raising when no event component is found
	+ table_ordered.js : more robust trClick event method
	+ Changed dashboard JS which sometimes halted widget updates
	+ Added popup dialogs for import/export configuration
	+ Changes in styles and sizes of the save/revoke dialog
	+ Removed redudant code in ConfigureWatchers::syncRows which made module
	  to have an incorrect modified state
	+ Dont show in bug report removed packages with configuration
	  held as broken packages
	+ DataTable::size() now calls to syncRows()
	+ EBox::Module::Config::set_list quivalent now has the same
	  behaviour than EBox::Module::Config::set
2.3.19
	+ Manually set up models for events to take into account the
	  dynamic models from the log watcher filtering models
	+ Fixed warnings when deleting a row which is referenced in other model
	+ Disable HTML form autocompletion in admin password change model
	+ Fixed incorrect non-editable warnings in change date and time model
	+ Fixed parsing value bug in EBox::Types::Date and EBox::Types::Time
	+ Reworked mdstat parsing, added failure_spare status
	+ Configuration backup implicitly preserves ownership of files
	+ Changes in styles and sizes of the save/revoke dialog
	+ New data form row is copied from default row, avoiding letting hidden
	  fields without its default value and causing missing fields errors
	+ Always fill abstract type with its default value, this avoids
	  errors with hidden fields with default value
	+ Different page to show errors when there are broken software packages
	+ InverseMatchSelect and InverseMatchUnion use 'not' instead of '!' to
	  denote inverse match. This string is configurable with a type argument
	+ Fixed types EBox::Type::InverseMatchSelect and InverseMatchUnion
	+ Fixed bug in DataTable::setTypedRow() which produced an incorrect 'id'
	  row element in DataTable::updateRowNotify()
	+ In tableBody.mas template: decomposed table topToolbar section in methods
	+ Fixed bug in discard changes dialog
	+ Confirmation dialogs now use styled modalboxes
	+ Do not reload page after save changes dialog if operation is successful
	+ Maintenance menu is now kept open when visiting the logs index page
2.3.18
	+ Manual clone of row in DataTable::setTypedRow to avoid segfault
	+ Avoid undef warnings in EBox::Model::DataTable::_find when the
	  element value is undef
	+ Fixed kill of ebox processes during postrm
	+ Set MySQL root password in create-db script and added mysql script
	  to /usr/share/zentyal for easy access to the zentyal database
	+ Increased timeout redirecting to wizards on installation to 5 seconds
	  to avoid problems on some slow or loaded machines
	+ Save changes dialog do not appear if there are no changes
	+ Delete no longer needed duplicated code
	+ Do not go to save changes after a regular package installation
	  they are saved only in the first install
	+ Progress bar in installation refactored
2.3.17
	+ Do not use modal box for save changes during installation
	+ Hidden fields in DataTables are no longer considered compulsory
	+ Select type has now its own viewer that allows use of filter function
	+ User is now enabled together with the rest of modules on first install
2.3.16
	+ Fix 'oldRow' parameter in UpdatedRowNotify
	+ Use Clone::Fast instead of Clone
	+ Modal dialog for the save and discard changes operations
	+ Use a different lock file for the usercorner redis
	+ Improved look of tables when checkAll controls are present
	+ Better icons for clone action
	+ Added confirmation dialog feature to models; added confirmation
	  dialog to change hostname model
	+ Dynamic default values are now properly updated when adding a row
	+ Kill processes owned by the ebox user before trying to delete it
	+ Do not use sudo to call status command at EBox::Service::running
	+ Fixed regression setting default CSS class in notes
2.3.15
	+ Added missing call to updateRowNotify in DataForms
	+ Fixed silent error in EBox::Types::File templates for non-readable
	  by ebox files
	+ Use pkill instead of killall in postinst
	+ Use unset instead of delete_dir when removing rows
	+ Do not set order list for DataForms
	+ Only try to clean tmp dir on global system start
2.3.14
	+ Error message for failure in package cache creation
	+ Fixed regression when showing a data table in a modal view
	+ Do not do a redis transaction for network module init actions
	+ Fixed EBox::Module::Config::st_unset()
	+ Allowed error class in msg template
2.3.13
	+ Fixed problems in EventDaemon with JSON and blessed references
	+ More crashes avoided when watchers or dispatchers doesn't exist
	+ Proper RAID watcher reimplementation using the new state API
	+ EBox::Config::Redis singleton has now a instance() method instead of new()
	+ Deleted wrong use in ForcePurge model
2.3.12
	+ Fixed problem with watchers and dispatchers after a module deletion
	+ Fixed EBox::Model::DataTable::_checkFieldIsUnique, it failed when the
	  printableValue of the element was different to its value
	+ Fixed separation between Add table link and table body
	+ Adaptation of EventDaemon to model and field changes
	+ Disabled logs consolidation on purge until it is reworked, fixed
	  missing use in purge logs model
	+ Fixed Componet::parentRow, it not longer tries to get a row with
	  undefined id
	+ Fix typo in ConfigureLogs model
	+ Mark files for removing before deleting the row from backend in
	  removeRow
	+ The Includes directives are set just for the main virtual host
	+ Fixed EventDaemon crash
2.3.11
	+ Mark files for removing before deleting the row from backend in removeRow
	+ Dashboard widgets now always read the information from RO
	+ Enable actions are now executed before enableService()
	+ Fixed regression which prevented update of the administration service
	  port when it was changed in the interface
	+ New EBox::Model::Composite::componentNames() for dynamic composites
	+ Remove _exposedMethods() feature to reduce use of AUTOLOAD
	+ Removed any message set in the model in syncRows method
	+ Added global() method to modules and components to get a coherent
	  read-write or read-only instance depending on the context
	+ Removed Model::Report and Composite::Report namespaces to simplify model
	  management and specification
	+ New redis key naming, with $mod/conf/*, $mod/state and $mod/ro/* replacing
	  /ebox/modules/$mod/*, /ebox/state/$mod/* and /ebox-ro/modules/$mod/*
	+ Removed unnecessary parentComposite methods in EBox::Model::Component
	+ Only mark modules as changed when data has really changed
	+ EBox::Global::modChange() throws exception if instance is readonly
	+ New get_state() and set_state() methods, st_* methods are kept for
	  backwards compatibility, but they are deprecated
	+ Simplified events module internals with Watcher and Dispatcher providers
	+ Model Manager is now able to properly manage read-only instances
	+ Composites can now use parentModule() like Models
	+ Renamed old EBox::GConfModule to EBox::Module::Config
	+ Unified model and composite management in the new EBox::Model::Manager
	+ Model and composites are loaded on demand to reduce memory consumption
	+ Model and composite information is now stored in .yaml schemas
	+ ModelProvider and CompositeProvider are no longer necessary
	+ Simplified DataForm using more code from DataTable
	+ Adapted RAID and restrictedResources() to the new JSON objects in redis
	+ Remove unused override modifications code
	+ Added /usr/share/zentyal/redis-cli wrapper for low-level debugging
	+ Use simpler "key: value" format for dumps instead of YAML
	+ Row id prefixes are now better chosen to avoid confusion
	+ Use JSON instead of list and hash redis types (some operations,
	  specially on lists, are up to 50% faster and caching is much simpler)
	+ Store rows as hashes instead of separated keys
	+ Remove deprecated all_dirs and all_entries methods
	+ Remove obsolete EBox::Order package
	+ Remove no longer needed redis directory tree sets
	+ Fixed isEqualTo() method on EBox::Types::Time
	+ EBox::Types::Abstract now provides default implementations of fields(),
	  _storeInGConf() and _restoreFromHash() using the new _attrs() method
	+ Remove indexes on DataTables to reduce complexity, no longer needed
	+ Simplified ProgressIndicator implementation using shared memory
	+ New EBox::Util::SHMLock package
	+ Implemented transactions for redis operations
	+ Replace old MVC cache system with a new low-level redis one
	+ Delete no longer necessary regen-redis-db tool
	+ Added new checkAll property to DataTable description to allow
	  multiple check/uncheck of boolean columns
2.3.10
	+ Added Desktop::ServiceProvider to allow modules to implement
	  requests from Zentyal desktop
	+ Added VirtualHost to manage desktop requests to Zentyal server
	+ Fix EventDaemon in the transition to MySQL
	+ Send EventDaemon errors to new rotated log file /var/log/zentyal/events.err
	+ Send an event to Zentyal Cloud when the updates are up-to-date
	+ Send an info event when modules come back to running
	+ Include additional info for current event watchers
	+ Fixed RAID report for some cases of spare devices and bitmaps
	+ Fixed log purge, SQL call must be a statement not a query
	+ Fixed regex syntax in user log queries
	+ Added missing "use Filesys::Df" to SysInfo
	+ Disabled consolidation by default until is fixed or reimplemented
	+ Fixed regresion in full log page for events
	+ Added clone action to data tables
	+ Fixed regression in modal popup when showing element table
	+ Added new type EBox::Types::KrbRealm
	+ Fix broken packages when dist-upgrading from old versions: stop ebox
	  owned processes before changing home directory
	+ Log the start and finish of start/stop modules actions
	+ Added usesPort() method to apache module
2.3.9
	+ Enable SSLInsecureRenegotiation to avoid master -> slave SOAP handsake
	  problems
	+ Added validateRowRemoval method to EBox::Model::DataTable
	+ Use rm -rf instead of remove_tree to avoid chdir permission problems
	+ Avoid problems restarting apache when .pid file does not exist
	+ Do not use graceful on apache to allow proper change of listen port
	+ Simplified apache restart mechanism and avoid some problems
2.3.8
	+ Create tables using MyISAM engine by default
	+ Delete obsolete 'admin' table
2.3.7
	+ Fixed printableName for apache module and remove entry in status widget
	+ Merged tableBodyWithoutActions.mas into tableBody.mas
	+ Removed tableBodyWithoutEdit.mas because it is no longer used
	+ Better form validation message when there are no ids for
	  foreign rows in select control with add new popup
	+ Fixed branding of RSS channel items
	+ Fixed destination path when copying zentyal.cnf to /etc/mysql/conf.d
	+ Packaging fixes for precise
2.3.6
	+ Switch from CGIs to models in System -> General
	+ New value() and setValue() methods in DataForm::setValue() for cleaner
	  code avoiding use of AUTOLOAD
	+ Added new EBox::Types::Time, EBox::Types::Date and EBox::Types::TimeZone
	+ Added new attribute 'enabled' to the Action and MultiStateAction types
	  to allow disabling an action. Accepts a scalar or a CODE ref
	+ The 'defaultValue' parameter of the types now accept a CODE ref that
	  returns the default value.
2.3.5
	+ Added force parameter in validateTypedRow
	+ Fixed 'hidden' on types when using method references
	+ Removed some console problematic characters from Util::Random::generate
	+ Added methods to manage apache CA certificates
	+ Use IO::Socket::SSL for SOAPClient connections
	+ Removed apache rewrite from old slaves implementation
	+ Do not show RSS image if custom_prefix defined
2.3.4
	+ Avoid 'negative radius' error in DiskUsage chart
	+ Fixed call to partitionFileSystems in EBox::SysInfo::logReportInfo
	+ Log audit does not ignore fields which their values could be interpreted
	  as boolean false
	+ Avoid ebox.cgi failure when showing certain strings in the error template
	+ Do not calculate md5 digests if override_user_modification is enabled
	+ Clean /var/lib/zentyal/tmp on boot
	+ Stop apache gracefully and delete unused code in Apache.pm
	+ Cache contents of module.yaml files in Global
2.3.3
	+ The editable attribute of the types now accept a reference to a function
	  to dinamically enable or disable the field.
	+ In progress bar CGIs AJAX call checks the availability of the
	  next page before loading it
	+ Replaced community logo
	+ Adapted messages in the UI for new editions
	+ Changed cookie name to remove forbidden characters to avoid
	  incompatibilities with some applications
	+ Added methods to enable/disable restart triggers
2.3.2
	+ Fixed redis unix socket permissions problem with usercorner
	+ Get row ids without safe characters checking
	+ Added EBox::Util::Random as random string generator
	+ Set log level to debug when cannot compute md5 for a nonexistent file
	+ Filtering in tables is now case insensitive
	+ ProgressIndicator no longer leaves zombie processes in the system
	+ Implemented mysqldump for logs database
	+ Remove zentyal-events cron script which should not be longer necessary
	+ Bugfix: set executable permissions to cron scripts and example hooks
	+ Added a global method to retrieve installed server edition
	+ Log also duration and compMessage to events.log
2.3.1
	+ Updated Standards-Version to 3.9.2
	+ Fixed JS client side table sorting issue due to Prototype
	  library upgrade
	+ Disable InnoDB by default to reduce memory consumption of MySQL
	+ Now events are logged in a new file (events.log) in a more
	  human-readable format
	+ Added legend to DataTables with custom actions
	+ Changed JS to allow the restore of the action cell when a delete
	  action fails
	+ Set milestone to 3.0 when creating bug reports in the trac
	+ Avoid temporal modelInstance errors when adding or removing
	  modules with LogWatchers or LogDispatcher
	+ Unallow administration port change when the port is in use
2.3
	+ Do not launch a passwordless redis instance during first install
	+ New 'types' field in LogObserver and storers/acquirers to store special
	  types like IPs or MACs in an space-efficient way
	+ Use MySQL for the logs database instead of PostgreSQL
	+ Bugfix: logs database is now properly recreated after purge & install
	+ Avoid use of AUTOLOAD to execute redis commands, improves performance
	+ Use UNIX socket to connect to redis for better performance and
	  update default redis 2.2 settings
	+ Use "sudo" group instead of "admin" one for the UI access control
	+ Added EBox::Module::Base::version() to get package version
	+ Fixed problem in consalidation report when accumulating results
	  from queries having a "group by table.field"
	+ Added missing US and Etc zones in timezone selector
	+ Replaced autotools with zbuildtools
	+ Refuse to restore configuration backup from version lesser than
	  2.1 unless forced
	+ Do not retrieve format.js in every graph to improve performance
	+ The purge-module scripts are always managed as root user
	+ New grep-redis tool to search for patterns in redis keys or
	  values
	+ Use partitionFileSystems method from EBox::FileSystem
2.2.4
	+ New internal 'call' command in Zentyal shell to 'auto-use' the module
	+ Zentyal shell now can execute commandline arguments
	+ Bugfix: EBox::Types::IPAddr::isEqualTo allows to change netmask now
	+ Removed some undefined concatenation and compare warnings in error.log
	+ Ignore check operation in RAID event watcher
	+ Skip IP addresses ending in .0 in EBox::Types::IPRange::addresses()
	+ Do not store in redis trailing dots in Host and DomainName types
	+ Added internal command to instance models and other improvements in shell
	+ Now the whole /etc/zentyal directory is backed up and a copy of the
	  previous contents is stored at /var/backups before restoring
	+ Removing a module with a LogWatcher no longer breaks the LogWatcher
	  Configuration page anymore
	+ Fixed error in change-hostname script it does not longer match substrings
	+ Bugfix: Show breadcrumbs even from models which live in a
	  composite
	+ HTTPLink now returns empty string if no HTTPUrlView is defined
	  in DataTable class
	+ Added mising use sentence in EBox::Event::Watcher::Base
2.2.3
	+ Bugfix: Avoid url rewrite to ebox.cgi when requesting to /slave
	+ Fixed logrotate configuration
	+ More resilient way to handle with missing indexes in _find
	+ Added more informative text when mispelling methods whose prefix
	  is an AUTOLOAD action
	+ A more resilient solution to load events components in EventDaemon
	+ Added one and two years to the purge logs periods
	+ Fixed downloads from EBox::Type::File
2.2.2
	+ Revert cookie name change to avoid session loss in upgrades
	+ Do not try to change owner before user ebox is created
2.2.1
	+ Removed obsolete references to /zentyal URL
	+ Create configuration backup directories on install to avoid warnings
	  accessing the samba share when there are no backups
	+ Log result of save changes, either successful or with warnings
	+ Changed cookie name to remove forbidden characters to avoid
	  incompatibilities with some applications
	+ Removed duplicated and incorrect auding logging for password change
	+ Fixed some non-translatable strings
	+ Create automatic bug reports under 2.2.X milestone instead of 2.2
	+ Fixed bug changing background color on selected software packages
2.1.34
	+ Volatile types called password are now also masked in audit log
	+ Adjust padding for module descriptions in basic software view
	+ Removed beta icon
2.1.33
	+ Fixed modal add problems when using unique option on the type
	+ Fixed error management in the first screen of modal add
	+ Unify software selection and progress colors in CSS
	+ Set proper message type in Configure Events model
	+ Fixed error checking permanentMessage types in templates/msg.mas
2.1.32
	+ Added progress bar colors to theme definition
	+ Remove no longer correct UTF8 decode in ProgressIndicator
	+ Fixed UTF8 double-encoding on unexpected error CGI
	+ Reviewed some subscription strings
	+ Always fork before apache restart to avoid port change problems
	+ Stop modules in the correct order (inverse dependencies order)
	+ Better logging of failed modules on restore
2.1.31
	+ Do not start managed daemons on boot if the module is disabled
	+ Better message on redis error
	+ Watch for dependencies before automatic enable of modules on first install
2.1.30
	+ Removed obsolete /ebox URL from RSS link
	+ Changed methods related with extra backup data in modules logs
	  to play along with changes in ebackup module
	+ Set a user for remote access for audit reasons
	+ Detect session loss on AJAX requests
2.1.29
	+ Startup does not fail if SIGPIPE received
2.1.28
	+ Added code to mitigate false positives on module existence
	+ Avoid error in logs full summary due to incorrect syntax in template
	+ Allow unsafe chars in EBox::Types::File to avoid problems in some browsers
	+ Reviewed some subscription strings
	+ Warning about language-packs installed works again after Global changes
	+ Show n components update when only zentyal packages are left to
	  upgrade in the system widget
	+ Do not show debconf warning when installing packages
	+ EBox::Types::IPAddr (and IPNetwork) now works with defaultValue
	+ Allow to hide menu items, separators and dashboard widgets via conf keys
2.1.27
	+ Do not create tables during Disaster Recovery installation
	+ Added new EBox::Util::Debconf::value to get debconf values
	+ DataTable controller does no longer try to get a deleted row
	  for gather elements values for audit log
	+ Check if Updates watcher can be enabled if the subscription
	  level is yet unknown
2.1.26
	+ Detection of broken packages works again after proper deletion
	  of dpkg_running file
	+ Keep first install redis server running until trigger
	+ Unified module restart for package trigger and init.d
	+ Use restart-trigger script in postinst for faster daemons restarting
	+ System -> Halt/Reboot works again after regression in 2.1.25
	+ Added framework to show warning messages after save changes
	+ Change caption of remote services link to Zentyal Cloud
	+ Do not show Cloud link if hide_cloud_link config key is defined
	+ Added widget_ignore_updates key to hide updates in the dashboard
	+ Differentiate ads from notes
	+ Allow custom message type on permanentMessage
	+ Only allow custom themes signed by Zentyal
	+ Removed /zentyal prefix from URLs
	+ Caps lock detection on login page now works again
	+ Added HiddenIfNotAble property to event watchers to be hidden if
	  it is unabled to monitor the event
	+ Dashboard values can be now error and good as well
	+ Include a new software updates widget
	+ Include a new alert for basic subscriptions informing about
	  software updates
	+ Add update-notifier-common to dependencies
	+ EBox::DataTable::enabledRows returns rows in proper order
	+ Use custom ads when available
	+ Disable bug report when hide_bug_report defined on theme
2.1.25
	+ Do not show disabled module warnings in usercorner
	+ Mask passwords and unify boolean values in audit log
	+ Do not override type attribute for EBox::Types::Text subtypes
	+ Corrected installation finished message after first install
	+ Added new disableAutocomplete attribute on DataTables
	+ Optional values can be unset
	+ Minor improvements on nmap scan
2.1.24
	+ Do not try to generate config for unconfigured services
	+ Remove unnecessary redis call getting _serviceConfigured value
	+ Safer sizes for audit log fields
	+ Fix non-translatable "show help" string
	+ Allow links to first install wizard showing a desired page
	+ Fixed bug in disk usage when we have both values greater and
	  lower than 1024 MB
	+ Always return a number in EBox::AuditLogging::isEnabled to avoid
	  issues when returning the module status
	+ Added noDataMsg attribute on DataTable to show a message when
	  there are no rows
2.1.23
	+ Removed some warnings during consolidation process
	+ Depend on libterm-readline-gnu-perl for history support in shells
	+ Fixed error trying to change the admin port with NTP enabled
	+ Fixed breadcrumb destination for full log query page
	+ Use printableActionName in DataTable setter
2.1.22
	+ Fixed parentRow method in EBox::Types::Row
	+ Added new optionalLabel flag to EBox::Types::Abstract to avoid
	  show the label on non-optional values that need to be set as
	  optional when using show/hide viewCustomizers
	+ Added initHTMLStateOrder to View::Customizer to avoid incorrect
	  initial states
	+ Improved exceptions info in CGIs to help bug reporting
	+ Do not show customActions when editing row on DataTables
2.1.21
	+ Fixed bug printing traces at Global.pm
	+ Check new dump_exceptions confkey instead of the debug one in CGIs
	+ Explicit conversion to int those values stored in our database
	  for correct dumping in reporting
	+ Quote values in update overwrite while consolidating for reporting
2.1.20
	+ Fixed regression in edition in place of booleans
	+ Better default balance of the dashboard based on the size of the widgets
	+ Added defaultSelectedType argument to PortRange
2.1.19
	+ Disable KeepAlive as it seems to give performance problems with Firefox
	  and set MaxClients value back to 1 in apache.conf
	+ Throw exceptions when calling methods not aplicable to RO instances
	+ Fixed problems when mixing read/write and read-only instances
	+ Date/Time and Timezone moved from NTP to core under System -> General
	+ Do not instance hidden widgets to improve dashboard performance
	+ New command shell with Zentyal environment at /usr/share/zentyal/shell
	+ Show warning when a language-pack is not installed
	+ Removed unnecessary dump/load operations to .bak yaml files
	+ AuditLogging and Logs constructor now receive the 'ro' parameter
	+ Do not show Audit Logging in Module Status widget
2.1.18
	+ New unificated zentyal-core.logrotate for all the internal logs
	+ Added forceEnabled option for logHelpers
	+ Moved carousel.js to wizard template
	+ Add ordering option to wizard pages
	+ Fixed cmp and isEqualTo methods for EBox::Types::IPAddr
	+ Fixed wrong Mb unit labels in Disk Usage and use GB when > 1024 MB
	+ Now global-action script can be called without progress indicator
	+ Fixed EBox::Types::File JavaScript setter code
	+ Added support for "Add new..." modal boxes in foreign selectors
	+ Each module can have now its customized purge-module script
	  that will be executed after the package is removed
	+ Added Administration Audit Logging to log sessions, configuration
	  changes, and show pending actions in save changes confirmation
	+ User name is stored in session
	+ Remove deprecated extendedRestore from the old Full Backup
2.1.17
	+ Fixed RAID event crash
	+ Added warning on models and composites when the module is disabled
	+ Fixed login page style with some languages
	+ Login page template can now be reused accepting title as parameter
	+ EBox::Types::File does not write on redis when it fails to
	  move the fail to its final destination
	+ Added quote column option for periodic log consolidation and
	  report consolidation
	+ Added exclude module option to backup restore
2.1.16
	+ Do not show incompatible navigator warning on Google Chrome
	+ Fixed syncRows override detection on DataTable find
	+ clean-conf script now deletes also state data
	+ Avoid 'undefined' message in selectors
2.1.15
	+ Move Disk Usage and RAID to the new Maintenance menu
	+ Always call syncRows on find (avoid data inconsistencies)
	+ Filename when downloading a conf backup now contains hostname
	+ Fixed bug in RAID template
	+ Set proper menu order in System menu (fixes NTP position)
	+ Fixed regresion in page size selector on DataTables
	+ Fixed legend style in Import/Export Configuration
2.1.14
	+ Fixed regresion with double quotes in HTML templates
	+ Fixed problems with libredis-perl version dependency
	+ Adding new apparmor profile management
2.1.13
	+ Better control of errors when saving changes
	+ Elements of Union type can be hidden
	+ Model elements can be hidden only in the viewer or the setter
	+ HTML attributtes are double-quoted
	+ Models can have sections of items
	+ Password view modified to show the confirmation field
	+ New multiselect type
	+ Redis backend now throws different kind of exceptions
2.1.12
	+ Revert no longer necessary parents workaround
	+ Hide action on viewCustomizer works now on DataTables
2.1.11
	+ Fixed bug which setted bad directory to models in tab view
	+ Union type: Use selected subtype on trailingText property if the
	  major type does not have the property
	+ Raise MaxClients to 2 to prevent apache slowness
2.1.10
	+ Security [ZSN-2-1]: Avoid XSS in process list widget
2.1.9
	+ Do not try to initialize redis client before EBox::init()
	+ Safer way to delete rows, deleting its id reference first
	+ Delete no longer needed workaround for gconf with "removed" attribute
	+ Fixed regression in port range setter
2.1.8
	+ Fixed regression in menu search
	+ Fixed missing messages of multi state actions
	+ Help toggler is shown if needed when dynamic content is received
	+ Fixed issue when disabling several actions at once in a data table view
	+ All the custom actions are disabled when one is clicked
	+ Submit wizard pages asynchronously and show loading indicator
	+ Added carousel.js for slide effects
2.1.7
	+ Fixed issues with wrong html attributes quotation
	+ Bugfix: volatile types can now calculate their value using other
	  the value from other elements in the row no matter their position
2.1.6
	+ Attach software.log to bug report if there are broken packages
	+ Added keyGenerator option to report queries
	+ Tuned apache conf to provide a better user experience
	+ Actions click handlers can contain custom javascript
	+ Restore configuration with force dependencies option continues
	  when modules referenced in the backup are not present
	+ Added new MultiStateAction type
2.1.5
	+ Avoid problems getting parent if the manager is uninitialized
	+ Rename some icon files with wrong extension
	+ Remove wrong optional attribute for read-only fields in Events
	+ Renamed all /EBox/ CGI URLs to /SysInfo/ for menu folder coherency
	+ Added support for custom actions in DataTables
	+ Replaced Halt/Reboot CGI with a model
	+ Message classes can be set from models
	+ Fixed error in Jabber dispatcher
	+ Show module name properly in log when restart from the dashboard fails
	+ Avoid warning when looking for inexistent PID in pidFileRunning
2.1.4
	+ Changed Component's parent/child relationships implementation
	+ Fixed WikiFormat on automatic bug report tickets
	+ Do not show available community version in Dashboard with QA
 	  updates
2.1.3
	+ Fall back to readonly data in config backup if there are unsaved changes
	+ Allow to automatically send a report in the unexpected error page
	+ Logs and Events are now submenus of the new Maintenance menu
	+ Configuration Report option is now present on the Import/Export section
	+ Require save changes operation after changing the language
	+ Added support for URL aliases via schemas/urls/*.urls files
	+ Allow to sort submenu items via 'order' attribute
	+ Automatically save changes after syncRows is called and mark the module
	  mark the module as unchanged unless it was previously changed
	+ Removed unnecessary ConfigureEvents composite
	+ Removed unnecessary code from syncRows in logs and events
	+ Restore configuration is safer when restoring /etc/zentyal files
	+ Fixed unescaped characters when showing an exception
	+ Fixed nested error page on AJAX requests
	+ Adapted dumpBackupExtraData to new expected return value
	+ Report remoteservices, when required, a change in administration
	  port
	+ Added continueOnModuleFail mode to configuration restore
	+ Fixed Firefox 4 issue when downloading backups
	+ Show scroll when needed in stacktraces (error page)
	+ More informative error messages when trying to restart locked modules
	  from the dashboard
	+ Creation of plpgsql language moved from EBox::Logs::initialSetup
	  to create-db script
	+ Redis backend now throws different kind of exceptions
	+ Avoid unnecesary warnings about PIDs
	+ Update Jabber dispatcher to use Net::XMPP with some refactoring
	+ Save changes messages are correctly shown with international charsets
	+ Support for bitmap option in RAID report
	+ Retry multiInsert line by line if there are encoding errors
	+ Adapted to new location of partitionsFileSystems in EBox::FileSystem
	+ Event messages are cleaned of null characters and truncated
	  before inserting in the database when is necessary
	+ Improve message for "Free storage space" event and send an info
	  message when a given partition is not full anymore
	+ Event messages now can contain newline characters
	+ Objects of select type are compared also by context
	+ Remove cache from optionsFromForeignModel since it produces
	  problems and it is useless
	+ Set title with server name if the server is subscribed
	+ Fix title HTML tag in views for Models and Composites
	+ Added lastEventsReport to be queried by remoteservices module
	+ Added EBox::Types::HTML type
	+ Added missing manage-logs script to the package
	+ Fixed problems with show/hide help switch and dynamic content
	+ Menus with subitems are now kept unfolded until a section on a
	  different menu is accessed
	+ Sliced restore mode fails correctly when schema file is missing,
	  added option to force restore without schema file
	+ Purge conf now purges the state keys as well
	+ Added EBox::Types::IPRange
2.1.2
	+ Now a menu folder can be closed clicking on it while is open
	+ Bugfix: cron scripts are renamed and no longer ignored by run-parts
	+ Added new EBox::Util::Nmap class implementing a nmap wrapper
2.1.1
	+ Fixed incoherency problems with 'on' and '1' in boolean indexes
	+ Move cron scripts from debian packaging to src/scripts/cron
	+ Trigger restart of logs and events when upgrading zentyal-core
	  without any other modules
	+ Don't restart apache twice when upgrading together with more modules
	+ Fixed params validation issues in addRow
2.1
	+ Replace YAML::Tiny with libyaml written in C through YAML::XS wrapper
	+ Minor bugfix: filter invalid '_' param added by Webkit-based browser
	  on EBox::CGI::Base::params() instead of _validateParams(), avoids
	  warning in zentyal.log when enabling modules
	+ All CGI urls renamed from /ebox to /zentyal
	+ New first() and deleteFirst() methods in EBox::Global to check
	  existence and delete the /var/lib/zentyal/.first file
	+ PO files are now included in the language-pack-zentyal-* packages
	+ Migrations are now always located under /usr/share/$package/migration
	  this change only affects to the events and logs migrations
	+ Delete no longer used domain and translationDomain methods/attributes
	+ Unified src/libexec and tools in the new src/scripts directory
	+ Remove the ebox- prefix on all the names of the /usr/share scripts
	+ New EBox::Util::SQL package with helpers to create and drop tables
	  from initial-setup and purge-module for each module
	+ Always drop tables when purging a package
	+ Delete 'ebox' user when purging zentyal-core
	+ Moved all SQL schemas from tools/sqllogs to schemas/sql
	+ SQL time-period tables are now located under schemas/sql/period
	+ Old ebox-clean-gconf renamed to /usr/share/zentyal/clean-conf and
	  ebox-unconfigure-module is now /usr/share/zentyal/unconfigure-module
	+ Added default implementation for enableActions, executing
	  /usr/share/zentyal-$modulename/enable-module if exists
	+ Optimization: Do not check if a row is unique if any field is unique
	+ Never call syncRows on read-only instances
	+ Big performance improvements using hashes and sets in redis
	  database to avoid calls to the keys command
	+ Delete useless calls to exists in EBox::Config::Redis
	+ New regen-redis-db tool to recreate the directory structure
	+ Renamed /etc/cron.hourly/90manageEBoxLogs to 90zentyal-manage-logs
	  and moved the actual code to /usr/share/zentyal/manage-logs
	+ Move /usr/share/ebox/zentyal-redisvi to /usr/share/zentyal/redisvi
	+ New /usr/share/zentyal/initial-setup script for modules postinst
	+ New /usr/share/zentyal/purge-module script for modules postrm
	+ Removed obsolete logs and events migrations
	+ Create plpgsql is now done on EBox::Logs::initialSetup
	+ Replace old ebox-migrate script with EBox::Module::Base::migrate
	+ Rotate duplicity-debug.log log if exists
	+ Bug fix: Port selected during installation is correctly saved
	+ Zentyal web UI is restarted if their dependencies are upgraded
	+ Bug fix: Logs don't include unrelated information now
	+ Add total in disk_usage report
	+ Bugfix: Events report by source now works again
	+ Do not include info messages in the events report
	+ Services event is triggered only after five failed checkings
	+ Do not add redundant includedir lines to /etc/sudoers
	+ Fixed encoding for strings read from redis server
	+ Support for redis-server 2.0 configuration
	+ Move core templates to /usr/share/zentyal/stubs/core
	+ Old /etc/ebox directory replaced with the new /etc/zentyal with
	  renamed core.conf, logs.conf and events.conf files
	+ Fixed broken link to alerts list
2.0.15
	+ Do not check the existence of cloud-prof package during the
	  restore since it is possible not to be installed while disaster
	  recovery process is done
	+ Renamed /etc/init.d/ebox to /etc/init.d/zentyal
	+ Use new zentyal-* package names
	+ Don't check .yaml existence for core modules
2.0.14
	+ Added compMessage in some events to distinguish among events if
	  required
	+ Make source in events non i18n
	+ After restore, set all the restored modules as changed
	+ Added module pre-checks for configuration backup
2.0.13
	+ Fixed dashboard graphs refresh
	+ Fixed module existence check when dpkg is running
	+ Fix typo in sudoers creation to make remote support work again
2.0.12
	+ Include status of packages in the downloadable bug report
	+ Bugfix: Avoid possible problems deleting redis.first file if not exist
2.0.11
	+ New methods entry_exists and st_entry_exists in config backend
2.0.10
	+ Now redis backend returns undef on get for undefined values
	+ Allow custom mason templates under /etc/ebox/stubs
	+ Better checks before restoring a configuration backup with
	  a set of modules different than the installed one
	+ Wait for 10 seconds to the child process when destroying the
	  progress indicator to avoid zombie processes
	+ Caught SIGPIPE when trying to contact Redis server and the
	  socket was already closed
	+ Do not stop redis server when restarting apache but only when
	  the service is asked to stop
	+ Improvements in import/export configuration (know before as
	  configuration backup)
	+ Improvements in ProgressIndicator
	+ Better behaviour of read-only rows with up/down arrows
	+ Added support for printableActionName in DataTable's
	+ Added information about automatic configuration backup
	+ Removed warning on non existent file digest
	+ Safer way to check if core modules exist during installation
2.0.9
	+ Treat wrong installed packages as not-existent modules
	+ Added a warning in dashboard informing about broken packages
	+ File sharing and mailfilter log event watchers works again since
	  it is managed several log tables per module
2.0.8
	+ Replaced zentyal-conf script with the more powerful zentyal-redisvi
	+ Set always the same default order for dashboard widgets
	+ Added help message to the configure widgets dialog
	+ Check for undefined values in logs consolidation
	+ Now dashboard notifies fails when restarting a service
	+ Fixed bug with some special characters in dashboard
	+ Fixed bug with some special characters in disk usage graph
2.0.7
	+ Pre-installation includes sudoers.d into sudoers file if it's not yet
	  installed
	+ Install apache-prefork instead of worker by default
	+ Rename service certificate to Zentyal Administration Web Server
2.0.6
	+ Use mod dependencies as default restore dependencies
	+ Fixed dependencies in events module
	+ Increased recursive dependency threshold to avoid
	  backup restoration problems
2.0.5
	+ Removed deprecated "Full backup" option from configuration backup
	+ Bugfix: SCP method works again after addition of SlicedBackup
	+ Added option in 90eboxpglogger.conf to disable logs consolidation
2.0.4
	+ Removed useless gconf backup during upgrade
	+ Fixed postinstall script problems during upgrade
2.0.3
	+ Added support for the sliced backup of the DB
	+ Hostname change is now visible in the form before saving changes
	+ Fixed config backend problems with _fileList call
	+ Added new bootDepends method to customize daemons boot order
	+ Added permanent message property to Composite
	+ Bugfix: Minor aesthetic fix in horizontal menu
	+ Bugfix: Disk usage is now reported in expected bytes
	+ Bugfix: Event dispatcher is not disabled when it is impossible
	  for it to dispatch the message
2.0.2
	+ Better message for the service status event
	+ Fixed modules configuration purge script
	+ Block enable module button after first click
	+ Avoid division by zero in progress indicator when total ticks is
	  zero
	+ Removed warning during postinst
	+ Added new subscription messages in logs, events and backup
2.0.1
	+ Bugfix: Login from Zentyal Cloud is passwordless again
	+ Some defensive code for the synchronization in Events models
	+ Bugfix: add EBox::Config::Redis::get to fetch scalar or list
	  values. Make GConfModule use it to avoid issues with directories
	  that have both sort of values.
1.5.14
	+ Fixed redis bug with dir keys prefix
	+ Improved login page style
	+ New login method using PAM instead of password file
	+ Allow to change admin passwords under System->General
	+ Avoid auto submit wizard forms
	+ Wizard skip buttons always available
	+ Rebranded post-installation questions
	+ Added zentyal-conf script to get/set redis config keys
1.5.13
	+ Added transition effect on first install slides
	+ Zentyal rebrand
	+ Added web page favicon
	+ Fixed already seen wizards apparition
	+ Fixed ro module creation with redis backend
	+ Use mason for links widgets
	+ Use new domain to official strings for subscriptions
1.5.12
	+ Added option to change hostname under System->General
	+ Show option "return to dashboard" when save changes fails.
1.5.11
	+ Added more tries on redis reconnection
	+ Fixed user corner access problems with redis server
	+ writeFile* methods reorganized
	+ Added cron as dependency as cron.hourly was never executed with anacron
	+ Improvements in consolidation of data for reports
1.5.10
	+ Fixed gconf to redis conversion for boolean values
1.5.9
	+ Improved migrations speed using the same perl interpreter
	+ Redis as configuration backend (instead of gconf)
	+ Improved error messages in ebox-software
	+ Set event source to 256 chars in database to adjust longer event
	  sources
	+ Progress bar AJAX updates are sent using JSON
	+ Fixed progress bar width problems
	+ Fixed top menu on wizards
	+ Improved error message when disconnecting a not connected database
	+ Abort installation if 'ebox' user already exists
	+ Bugfix: IP address is now properly registered if login fails
1.5.8
	+ Added template tableorderer.css.mas
	+ Added buttonless top menu option
	+ Bugfix: Save all modules on first installation
	+ Bugfix: General ebox database is now created if needed when
	  re/starting services
	+ Bugfix: Data to report are now uniform in number of elements per
	  value. This prevents errors when a value is present in a month and
	  not in another
	+ Bugfix: Don't show already visited wizard pages again
1.5.7
	+ Bugfix: Avoid error when RAID is not present
	+ Bugfix: Add ebox-consolidate-reportinfo call in daily cron script
	+ Bugfix: Called multiInsert and unbufferedInsert when necessary
	  after the loggerd reimplementation
	+ Bugfix: EBox::ThirdParty::Apache2::AuthCookie and
	  EBox::ThirdParty::Apache2::AuthCookie::Util package defined just
	  once
	+ Added util SystemKernel
	+ Improved progress indicator
	+ Changes in sudo generation to allow sudo for remote support user
	+ Initial setup wizards support
1.5.6
	+ Reimplementation of loggerd using inotify instead of File::Tail
1.5.5
	+ Asynchronous load of dashboard widgets for a smoother interface
1.5.4
	+ Changed dbus-check script to accept config file as a parameter
1.5.3
	+ Function _isDaemonRunning works now with snort in lucid
	+ Javascript refreshing instead of meta tag in log pages
	+ Updated links in dashboard widget
	+ Add package versions to downloadable ebox.log
	+ Fixed postgresql data dir path for disk usage with pg 8.4
	+ GUI improvements in search box
1.5.2
	+ Security [ESN-1-1]: Validate referer to avoid CSRF attacks
	+ Added reporting structure to events module
	+ Added new CGI to download the last lines of ebox.log
1.5.1
	+ Bugfix: Catch exception when upstart daemon does not exist and
	  return a stopped status
	+ Added method in logs module to dump database in behalf of
	ebackup module
	+ Bugfix: Do not check in row uniqueness for optional fields that
	are not passed as parameters
	+ Improve the output of ebox module status, to be consistent with the one
	  shown in the interface
	+ Add options to the report generation to allow queries to be more
	  flexible
	+ Events: Add possibility to enable watchers by default
	+ Bugfix: Adding a new field to a model now uses default
	  value instead of an empty value
	+ Added script and web interface for configuration report, added
	  more log files to the configuration report
1.5
	+ Use built-in authentication
	+ Use new upstart directory "init" instead of "event.d"
	+ Use new libjson-perl API
	+ Increase PerlInterpMaxRequests to 200
	+ Increase MaxRequestsPerChild (mpm-worker) to 200
	+ Fix issue with enconding in Ajax error responses
	+ Loggerd: if we don't have any file to watch we just sleep otherwise the process
	  will finish and upstart will try to start it over again and again.
	+ Make /etc/init.d/ebox depend on $network virtual facility
	+ Show uptime and users on General Information widget.
1.4.2
	+ Start services in the appropriate order (by dependencies) to fix a problem
	  when running /etc/init.d/ebox start in slaves (mail and other modules
	  were started before usersandgroups and thus failed)
1.4.1
	+ Remove network workarounds from /etc/init.d/ebox as we don't bring
	  interfaces down anymore
1.4
	+ Bug fix: i18n. setDomain in composites and models.
1.3.19
	+ Make the module dashboard widget update as the rest of the widgets
	+ Fix problem regarding translation of module names: fixes untranslated
	  module names in the dashboard, module status and everywhere else where
	  a module name is written
1.3.18
	+ Add version comparing function and use it instead of 'gt' in the
	  general widget
1.3.17
	+ Minor bug fix: check if value is defined in EBox::Type::Union
1.3.16
	+ Move enable field to first row in ConfigureDispatcherDataTable
	+ Add a warning to let users know that a module with unsaved changes
	  is disabled
	+ Remove events migration directory:
		- 0001_add_conf_configureeventtable.pl
		- 0002_add_conf_diskfree_watcher.pl
	+ Bug fix: We don't use names to stringify date to avoid issues
	  with DB insertions and localisation in event logging
	+ Bug fix: do not warn about disabled services which return false from
	  showModuleStatus()
	+ Add blank line under "Module Status"
	+ Installed and latest available versions of the core are now displayed
	  in the General Information widget
1.3.15
	+ Bug fix: Call EBox::Global::sortModulesByDependencies when
	  saving all modules and remove infinite loop in that method.
	  EBox::Global::modifiedModules now requires an argument to sort
	  its result dependending on enableDepends or depends attribute.
	+ Bug fix: keep menu folders open during page reloads
	+ Bug fix: enable the log events dispatcher by default now works
	+ Bug fix: fixed _lock function in EBox::Module::Base
	+ Bug fix: composites honor menuFolder()
	+ Add support for in-place edition for boolean types. (Closes
	  #1664)
	+ Add method to add new database table columnts to EBox::Migration::Helpers
	+ Bug fix: enable "Save Changes" button after an in-place edition
1.3.14
	+ Bug fix: fix critical bug in migration helper that caused some log
	  log tables to disappear
	+ Create events table
	+ Bug fix: log watcher works again
	+ Bug fix: delete cache if log index is not found as it could be
	  disabled
1.3.13
	+ Bug fix: critical error in EventDaemon that prevented properly start
	+ Cron script for manage logs does not run if another is already
	  running, hope that this will avoid problems with large logs
	+ Increased maximum size of message field in events
	+ Added script to purge logs
	+ Bug fix: multi-domain logs can be enabled again
1.3.12
	+ Added type for EBox::Dashboard::Value to stand out warning
	  messages in dashboard
	+ Added EBox::MigrationHelpers to include migration helpers, for now,
	  include a db table renaming one
	+ Bug fix: Fix mismatch in event table field names
	+ Bug fix: Add migration to create language plpgsql in database
	+ Bug fix: Add missing script for report log consolidation
	+ Bug fix: Don't show modules in logs if they are not configured. This
	  prevents some crashes when modules need information only available when
	  configured, such as mail which holds the vdomains in LDAP
	+ Added method EBox::Global::lastModificationTime to know when
	  eBox configuration was modified for last time
	+ Add support for breadcrumbs on the UI
	+ Bug fix: in Loggerd files are only parsed one time regardless of
	  how many LogHelper reference them
	+ Added precondition for Loggerd: it does not run if there isnt
	anything to watch
1.3.11
	+ Support customFilter in models for big tables
	+ Added EBox::Events::sendEvent method to send events using Perl
	  code (used by ebackup module)
	+ Bug fix: EBox::Type::Service::cmp now works when only the
	  protocols are different
	+ Check $self is defined in PgDBEngine::DESTROY
	+ Do not watch files in ebox-loggerd related to disabled modules and
	  other improvements in the daemon
	+ Silent some exceptions that are used for flow control
	+ Improve the message from Service Event Watcher
1.3.10
	+ Show warning when accesing the UI with unsupported browsers
	+ Add disableApparmorProfile to EBox::Module::Service
	+ Bug fix: add missing use
	+ Bug fix: Make EventDaemon more robust against malformed sent
	  events by only accepting EBox::Event objects
1.3.8
	+ Bug fix: fixed order in EBox::Global::modified modules. Now
	  Global and Backup use the same method to order the module list
	  by dependencies
1.3.7
	+ Bug fix: generate public.css and login.css in dynamic-www directory
	  which is /var/lib/zentyal/dynamicwww/css/ and not in /usr/share/ebox/www/css
	  as these files are generate every time eBox's apache is
	  restarted
	+ Bug fix: modules are restored now in the correct dependency
	  order
	+ ebox-make-backup accepts --destinaton flag to set backup's file name
	+ Add support for permanent messages to EBox::View::Customizer
1.3.6
	+ Bug fix: override _ids in EBox::Events::Watcher::Log to not return ids
	which do not exist
	+ Bug fix: fixed InverseMatchSelect type which is used by Firewall module
	+ New widget for the dashboard showing useful support information
	+ Bugfix: wrong permissions on CSS files caused problem with usercorner
	+ CSS are now templates for easier rebranding
	+ Added default.theme with eBox colors
1.3.5
	+ Bugfix: Allow unsafe characters in password type
	+ Add FollowSymLinks in eBox apache configuration. This is useful
	  if we use js libraries provided by packages
1.3.4
	+ Updated company name in the footer
	+ Bugfix: humanEventMessage works with multiple tableInfos now
	+ Add ebox-dbus-check to test if we can actually connect to dbus
1.3.4
	+ bugfix: empty cache before calling updatedRowNotify
	+ enable Log dispatcher by default and not allow users to disable
	it
	+ consolidation process continues in disabled but configured modules
	+ bugfix: Save Changes button doesn't turn red when accessing events for
	first time
1.3.2
	+ bugfix: workaround issue with dhcp configured interfaces at boot time
1.3.1
	+ bugfix: wrong regex in service status check
1.3.0
	+ bugfix: make full backup work again
1.1.30
	+ Change footer to new company holder
	+  RAID does not generate 'change in completion events, some text
	problems fixed with RAID events
	+ Report graphics had a datapoints limit dependent on the active
	time unit
	+ Apache certificate can be replaced by CA module
	+ Fixed regression in detailed report: total row now aggregates
	properly
	+ More characters allowed when changing password from web GUI
	+ Fixed regression with already used values in select types
	+ Do not a button to restart eBox's apache
	+ Fixed auth problem when dumping and restoring postgre database
1.1.20
	+ Added custom view support
	+ Bugfix: report models now can use the limit parameter in
	  reportRows() method
	+ use a regexp to fetch the PID in a pidfile, some files such as
	postfix's add tabs and spaces before the actual number
	+ Changed "pidfile" to "pidfiles" in _daemons() to allow checking more than
one (now it is a array ref instead of scalar)
	+ Modified Service.pm to support another output format for /etc/init.d daemon
status that returns [OK] instead of "running".
	+ unuformized case in menu entries and some more visual fixes
1.1.10
	+ Fix issue when there's a file managed by one module that has been modified
	  when saving changes
	+ Bugfix: events models are working again even if an event aware
	module is uninstalled and it is in a backup to restore
	+ Select.pm returns first value in options as default
       + Added 'parentModule' to model class to avoid recursive problems
	+ Added Float type
	+ Apache module allows to add configuration includes from other modules
	+ Display remote services button if subscribed
	+ Event daemon may received events through a named pipe
	+ Bugfix. SysInfo revokes its config correctly
	+ Added storer property to types in order to store the data in
	somewhere different from GConf
	+ Added protected property 'volatile' to the models to indicate
	that they store nothing in GConf but in somewhere different
	+ System Menu item element 'RAID' is always visible even when RAID
	is not installed
	+ Files in deleted rows are deleted when the changes are saved
	+ Fixed some bug whens backing and restore files
	+ Components can be subModels of the HasMany type
	+ Added EBox::Types::Text::WriteOnce type
	+ Do not use rows(), use row to force iteration over the rows and increase
	performance and reduce memory use.
	+ Do not suggest_sync after read operations in gconf
	+ Increase MaxRequestsPerChild to 200 in eBox's apache
	+ Make apache spawn only one child process
	+ Log module is backed up and restored normally because the old
	problem is not longer here
	+ Backup is more gentle with no backup files in backup directory,
	now it does not delete them
	+ HasMany  can retrieve again the model and row after the weak
	refence is garbage-collected. (Added to solve a bug in the doenload
	bundle dialog)
	+ EBox::Types::DomainName no longer accepts IP addresses as domain
	names
	+ Bugfix: modules that fail at configuration stage no longer appear as enabled
	+ Add parameter to EBox::Types::Select to disable options cache

0.12.103
	+ Bugfix: fix SQL statement to fetch last rows to consolidate
0.12.102
	+ Bugfix: consolidate logs using the last date and not starting from scratch
0.12.101
	+ Bugfix: DomainName type make comparisons case insensitive
	according to RFC 1035
0.12.100
	+ Bugfix: Never skip user's modifications if it set to true
	override user's changes
	+ EBox::Module::writeConfFile and EBox::Service scape file's path
	+ Bugfix. Configure logrotate to actually rotate ebox logs
	+ Fixed bug in ForcePurge logs model
	+ Fixed bug in DataTable: ModelManaged was called with tableName
	instead of context Name
	+ Fixing an `img` tag closed now properly and adding alternative
	text to match W3C validation in head title
	+ Backup pages now includes the size of the archive
	+ Fixed bug in ForcePurge logs model
	+ Now the modules can have more than one tableInfo for logging information
	+ Improve model debugging
	+ Improve restart debugging
	+ Backups and bug reports can be made from the command line
	+ Bugfix: `isEqualTo` is working now for `Boolean` types
	+ Bugfix: check if we must disable file modification checks in
	Manager::skipModification

0.12.99
	+ Add support for reporting
	+ Refresh logs automatically
	+ Reverse log order
	+ Remove temp file after it is downloaded with FromTempDir controller
0.12.3
	+ Bug fix: use the new API in purge method. Now purging logs is working
	again.
0.12.2
	+ Increase random string length used to generate the cookie to
	2048 bits
	+ Logs are show in inverse chronological order
0.12.1
	+ Bug fix: use unsafeParam for progress indicator or some i18 strings
	will fail when saving changes
0.12
	+ Bugfix: Don't assume timecol is 'timestamp' but defined by
	module developer. This allows to purge some logs tables again
	+ Add page titles to models
	+ Set default values when not given in `add` method in models
	+ Add method to manage page size in model
	+ Add hidden field to help with Ajax request and automated testing with
	  ANSTE
	+ Bugfix: cast sql types to filter fields in logs
	+ Bugfix: Restricted resources are back again to make RSS
	access policy work again
	+ Workaround bogus mason warnings
	+ Make postinst script less verbose
	+ Disable keepalive in eBox apache
	+ Do not run a startup script in eBox apache
	+ Set default purge time for logs stored in eBox db to 1 week
	+ Disable LogAdmin actions in `ebox-global-action` until LogAdmin
	feature is completely done
0.11.103
	+ Modify EBox::Types::HasMany to create directory based on its row
	+ Add _setRelationship method to set up relationships between models
	  and submodels
	+ Use the new EBox::Model::Row api
	+ Add help method to EBox::Types::Abstract
	+ Decrease size for percentage value in disk free watcher
	+ Increase channel link field size in RSS dispatcher
0.11.102
	+ Bugfix: cmp in EBox::Types::HostIP now sorts correctly
	+ updatedRowNotify in EBox::Model::DataTable receives old row as
	well as the recently updated row
	+ Added `override_user_modification` configuration parameter to
	avoid user modification checkings and override them without asking
	+ Added EBox::Model::Row to ease the management of data returned
	by models
	+ Added support to pre-save and post-save executable files. They
	must be placed at /etc/ebox/pre-save or /etc/ebox/post-save
	+ Added `findRow` method to ease find and set
0.11.101
	+ Bugfix: Fix memory leak in models while cloning types. Now
	cloning is controlled by clone method in types
	+ Bugfix: Union type now checks for its uniqueness
	+ DESTROY is not an autoloaded method anymore
	+ HasOne fields now may set printable value from the foreign field
	to set its value
	+ findId now searches as well using printableValue
	+ Bugfix. Minor bug found when key is an IP address in autoloaded
	methods
	+ Ordered tables may insert values at the beginning or the end of
	the table by "insertPosition" attribute
	+ Change notConfigured template to fix English and add link to the
	  module status section
	+ Add loading gif to module status actions
	+ Remove debug from ServiceInterface.pm
	+ Add support for custom separators to be used as index separators on
	  exposedMethods
	+ Bugfix. Stop eBox correctly when it's removed
	+ Improve apache-restart to make it more reliable.
0.11.100
	+ Bugfix. Fix issue with event filters and empty hashes
	+ Bugfix. Cache stuff in log and soap watcher to avoid memory leaks
	+ Bugfix. Fix bug that prevented the user from being warned when a row to
	  be deleted is being used by other model
	+ Bugfix. Add missing use of EBox::Global in State event watcher
	+ Added progress screen, now pogress screen keeps track of the changed
	  state of the modules and change the top page element properly
	+ Do not exec() to restart apache outside mod_perl
	+ Improve apache restart script
	+ Improve progress screen
0.11.99
	+ DataTable contains the property 'enableProperty' to set a column
	called 'enabled' to enable/disable rows from the user point of
	view. The 'enabled' column is put the first
	+ Added state to the RAID report instead of simpler active boolean
        + Fix bug when installing new event components and event GConf
	subtree has not changed
	+ Add RSS dispatcher to show eBox events under a RSS feed
	+ Rotate log files when they reach 10MB for 7 rotations
	+ Configurable minimum free space left for being notified by means
	of percentage
	+ Add File type including uploading and downloading
	+ Event daemon now checks if it is possible to send an event
	before actually sending it
	+ Added Action forms to perform an action without modifying
	persistent data
	+ Log queries are faster if there is no results
	+ Show no data stored when there are no logs for a domain
	+ Log watcher is added in order to notify when an event has
	happened. You can configure which log watcher you may enable and
	what you want to be notify by a determined filter and/or event.
	+ RAID watcher is added to check the RAID events that may happen
	when the RAID subsystem is configured in the eBox machine
	+ Change colour dataset in pie chart used for disk usage reporting
	+ Progress indicator now contains a returned value and error
	message as well
	+ Lock session file for HTTP session to avoid bugs
	related to multiple requests (AJAX) in a short time
	+ Upgrade runit dependency until 1.8.0 to avoid runit related
	issues
0.11
	+ Use apache2
	+ Add ebox-unblock-exec to unset signal mask before running  a executable
	+ Fix issue with multiple models and models with params.
	  This triggered a bug in DHCP when there was just one static
	  interface
	+ Fix _checkRowIsUnique and _checkFieldIsUnique
	+ Fix paging
	+ Trim long strings in log table, show tooltip with the whole string
	  and show links for URLs starting with "http://"
0.10.99
	+ Add disk usage information
	+ Show progress in backup process
	+ Add option to purge logs
	+ Create a link from /var/lib/zentyal/log to /var/log/ebox
	+ Fix bug with backup descriptions containing spaces
	+ Add removeAll method on data models
	+ Add HostIP, DomainName and Port types
	+ Add readonly forms to display static information
	+ Add Danish translation thanks to Allan Jacobsen
0.10
	+ New release
0.9.100
	+ Add checking for SOAP session opened
	+ Add EventDaemon
	+ Add Watcher and Dispatch framework to support an event
	  architecture on eBox
	+ Add volatile EBox::Types in order not to store their values
	  on GConf
	+ Add generic form
	+ Improvements on generic table
	+ Added Swedish translation

0.9.99
	+ Added Portuguese from Portugal translation
	+ Added Russian translation
	+ Bugfix: bad changed state in modules after restore

0.9.3
	+ New release

0.9.2
	+ Add browser warning when uploading files
	+ Enable/disable logging modules
0.9.1
	+ Fix backup issue with changed state
	+ Generic table supports custom ordering
0.9
	+ Added Polish translation
        + Bug in recognition of old CD-R writting devices fixed
	+ Added Aragonese translation
	+ Added Dutch translation
	+ Added German translation
	+ Added Portuguese translation

0.8.99
	+ Add data table model for generic Ajax tables
	+ Add types to be used by models
	+ Add MigrationBase and ebox-migrate to upgrade data models
	+ Some English fixes
0.8.1
	+ New release
0.8
	+ Fix backup issue related to bug reports
	+ Improved backup GUI
0.7.99
        + changed sudo stub to be more permissive
	+ added startup file to apache web server
	+ enhanced backup module
	+ added basic CD/DVD support to backup module
	+ added test stubs to simplify testing
	+ added test class in the spirit of Test::Class
	+ Html.pm now uses mason templates
0.7.1
	+ use Apache::Reload to reload modules when changed
	+ GUI consistency (#12)
	+ Fixed a bug for passwords longer than 16 chars
	+ ebox-sudoers-friendly added to not overwrite /etc/sudoers each time
0.7
	+ First public release
0.6
	+ Move to client
	+ Remove obsolete TODO list
	+ Remove firewall module from  base system
	+ Remove objects module from base system
	+ Remove network module from base system
	+ Add modInstances and modInstancesOfType
	+ Raname Base to ClientBase
	+ Remove calls to deprecated methods
	+ API documented using naturaldocs
	+ Update INSTALL
	+ Use a new method to get configkeys, now configkey reads every
	  [0.9
	+ Added Polish translation][0-9]+.conf file from the EBox::Config::etc() dir and
	  tries to get the value from the files in order.
	+ Display date in the correct languae in Summary
	+ Update debian scripts
	+ Several bugfixes
0.5.2
	+ Fix some packaging issues
0.5.1
	+ New menu system
	+ New firewall filtering rules
	+ 802.1q support

0.5
	+ New bug-free menus (actually Internet Explorer is the buggy piece
	  of... software that caused the reimplementation)
	+ Lots of small bugfixes
	+ Firewall: apply rules with no destination address to packets
	  routed through external interfaces only
	+ New debianize script
	+ Firewall: do not require port and protocol parameters as they
	  are now optional.
	+ Include SSL stuff in the dist tarball
	+ Let modules block changes in the network interfaces
	  configuration if they have references to the network config in
	  their config.
	+ Debian network configuration import script
	+ Fix the init.d script: it catches exceptions thrown by modules so that
	  it can try to start/stop all of them if an exception is thrown.
	+ Firewall: fix default policy bug in INPUT chains.
	+ Restore textdomain in exceptions
	+ New services section in the summary
	+ Added Error item to Summary. Catch exceptions from modules in
	  summary and generate error item
	+ Fix several errors with redirections and error handling in CGIs
	+ Several data validation functions were fixed, and a few others added
	+ Prevent the global module from keeping a reference to itself. And make
	  the read-only/read-write behavior of the factory consistent.
	+ Stop using ifconfig-wrapper and implement our own NetWrapper module
	  with wrappers for ifconfig and ip.
	+ Start/stop apache, network and firewall modules in first place.
	+ Ignore some network interface names such as irda, sit0, etc.
	+ The summary page uses read-only module instances.
	+ New DataInUse exception, old one renamed to DataExists.
	+ Network: do not overwrite resolv.conf if there are nameservers
	  given via dhcp.
	+ Do not set a default global policy for the ssh service.
	+ Check for forbiden characters when the parameter value is
	  requested by the CGI, this allows CGI's to handle the error,
	  and make some decissions before it happens.
	+ Create an "edit object" template and remove the object edition stuff
	  from the main objects page.
	+ Fix the apache restarting code.
	+ Network: Remove the route reordering feature, the kernel handles that
	  automatically.
	+ Fix tons of bugs in the network restarting code.
	+ Network: removed the 3rd nameserver configuration.
	+ Network: Get gateway info in the dhcp hook.
	+ Network: Removed default configuration from the gconf schema.
	+ New function for config-file generation
	+ New functions for pid file handling

0.4
	+ debian package
	+ added module to export/import configuration
	+ changes in firewall's API
	+ Added content filter based on dansguardian
	+ Added French translation
	+ Added Catalan translation
	+ Sudoers file is generated automatically based on module's needs
	+ Apache config file is generated by ebox  now
	+ Use SSL
	+ Added ebox.conf file
	+ Added module template generator

0.3
	+ Supports i18n
	+ API name consistency
	+ Use Mason for templates
	+ added tips to GUI
	+ added dhcp hooks
	+ administration port configuration
	+ Fixed bugs to IE compliant
	+ Revoke changes after logout
	+ Several bugfixes

0.2
	+ All modules are now based on gconf.
	+ Removed dependencies on xml-simple, xerces and xpath
	+ New MAC address field in Object members.
	+ Several bugfixes.

0.1
	+ Initial release<|MERGE_RESOLUTION|>--- conflicted
+++ resolved
@@ -1,15 +1,12 @@
 4.0
-<<<<<<< HEAD
 	+ Better check of versions numbers in backup restore
 	+ Make EBox::MyDBEngine more reusable
-=======
 	+ Better control of error in local backup confirmation dialog
 	+ Fixed i18n bug in progress dialog
 	+ Updated remoteservices dependencies
 	+ Rename Import/Export Configuration to Configuration Backup
 	+ Removed subscription from community editions
 	+ Remote services now resides on this package
->>>>>>> d6133073
 	+ Reload after save changes when urls have hash part
 	+ Default webadmin port is now 8443
 	+ Remove haproxy which is no longer needed for Outlook Anywhere
