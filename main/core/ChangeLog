--- conflicted
+++ resolved
@@ -1,9 +1,7 @@
 HEAD
-<<<<<<< HEAD
+	+ Added findValueMultipleFields() to DataTable and refactor _find()
+	  to allow search by multiple fields
 	+ Fixed disk usage report for logs component
-=======
-	+ Added methods to DataTable to be able to search using multiple fields
->>>>>>> d07bb73d
 	+ Do not dump unnecessary .bak files to /var/lib/zentyal/conf
 	+ Restart all the core daemons instead of only apache after logrotate
 	+ Fixed graph template so it could be feed with data using decimal
