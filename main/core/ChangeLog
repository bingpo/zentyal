--- conflicted
+++ resolved
@@ -1,12 +1,8 @@
-<<<<<<< HEAD
 3.5
-=======
-HEAD
 	+ Added setMessage() and popMessageAndClass() methods to TreeView
 	+ Enable InnoDB engine when there are only 4 previous databases
 	+ Active session check does not check subapp authenticated
 	  requests now
->>>>>>> 48bae226
 	+ Fixed incorrect URLs with double ports in redirects
 	+ Fix typo in general widget
 	+ Updated nginx to server static files directly always so apache shouldn't
