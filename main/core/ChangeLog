--- conflicted
+++ resolved
@@ -1,13 +1,10 @@
-<<<<<<< HEAD
 HEAD
 	+ Added EBox::Model::Base as base for DataTable and the new TreeView
 	+ Adapted EBox::CGI::Run for the new TreeView models
-=======
 3.1.3
 	+ Enhanced UI styles: dialogs, progress bars, carousel, colors and images
 	+ Rows of tables can now be moved using drag & drop
 	+ Added logout dialog with option of discarding changes
->>>>>>> 41ac4b4b
 	+ Remember page size options per users, added 'View all' page size option
 	+ Added storage of options per user
 	+ Enable and/or conifgure module dependencies automatically in
