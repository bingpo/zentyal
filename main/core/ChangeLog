<<<<<<< HEAD
3.4
	+ Added to findValueMultipleFields and findValue the nosync parameter
	+ Added support for haproxy 1.5
	+ Moved nginx to listen on localhost
	+ Integration with HA module in save changes process
	+ Added icon for new zentyal-ha module
	+ Migrate rs_verify_servers in remoteservices.conf to
	  rest_verify_servers core.conf
	+ Include basic support to free-format Template models to be
	  included in Composites
	+ Move run-pending-ops script from remoteservices to core
	+ Rename EBox::RemoteServices::RESTResult to EBox::RESTClient::Result
	+ Move EBox::RemoteServices::RESTClient to EBox::RESTClient as it
	  is used in ha and remoteservices module.
	+ Adapt init.d and upstart running checks to Ubuntu 13.10
	+ Use service instead of deprecated invoke-rc.d for init.d scripts
	+ Adapted apache configuration to 2.4
	+ Adapted EBox::Config::Redis to the new libredis-perl API
	+ Adapted redis.conf to redis 2.6
=======
3.3.4
	+ Remove lock file in EBox::Util::Lock::unlock()
	+ Fixed mason component root for custom stubs
3.3.3
>>>>>>> 403b8f4f
	+ Fixed regression in clone action
	+ Decode to utf8 the MySQL database results
	+ Create log database using utf8 charset
	+ Better way to set MySQL password for all the root accounts
	+ Use same JSON reply file for changeRowForm and dataInUse
	+ Fixed regression in AJAX changes with raised error when a
	  data in use exception was found
	+ Fixed css error that hide information in the logs tables
	+ Use sharedscripts in zentyal-core logrotate to avoid triggering
	  in every log file
	+ Take into account view customizer on audit logging
	+ Show complex types (more than one field) in audit log
	  while editing by storing the dump of the value
	+ Fix EBox::Types::Composite::cmp to store changes when only last type
	  is modified
	+ Fixed general widget packages to avoid error on 'packages to
	  upgrade' section
	+ Fixed regression when table size is set to 'view all'
	+ Set version to 3.4
3.3.1
	+ Fixed redirects in table/form JSON replies
	+ Set automated ticket report milestone to 3.3.X
3.3
	+ Refactored module not enabled warning
	+ Add version to header logo
	+ HTML body can now have different styles based on the menu section
	+ Hide close button on saving changes and backup progess
	  dialogs. Don't allow to close it with esc key on those cases.
	+ Fix error when pageSize parameter is not supplied to the model controller
	+ Workaround against modules changed when saving all changes
	+ Recover from widget function exceptions
	+ Use the same Mason interpreter for most HTML templates
	+ Use more granular AJAX for table actions
	+ Use stand-alone AJAX call to refresh save changes button
	+ Added missing use to EBox::CGI::Base
	+ Allow to submit apport crash reports if debug=yes
	+ Switch from Error to TryCatch for exception handling
	+ Added new communityEdition() helper method in EBox::Global
	+ Add version to header logo
	+ Always reload page after saving changes
	+ Use AJAX call to refresh save change buttons
	+ Copy all the redis keys from 'conf' to 'ro' when saving changes of
	  any module to prevent incoherences
	+ Delete unused stopAllModules() and restartAllModules() in EBox::Global
	+ Workaround against modules changed when saving all changes
	+ Display remote services messages if they exist on Dashboard
	+ Recover from widget function exceptions
	+ Fixed mdstat output processing to remove "(auto-read-only)"
	+ Fixed audit logging of delete actions
	+ Fixed errors with row ID in ManageAdmins table
	+ Added missing EBox::Exceptions uses
	+ Fixed bug in selectSetter which hitted selects on DataForm with
	  'unique' option enabled
	+ EBox::WebServer::removeNginxInclude does not longer throws
	  a exception if the path to remove is not included
	+ Copy all the redis keys from 'conf' to 'ro' when saving changes of
	  any module to prevent incoherences
	+ Delete unused stopAllModules() and restartAllModules() in EBox::Global
	+ Use printableName in Configure Module popup
	+ Replace fork of Apache2::AuthCookie with libapache2-authcookie-perl
	+ Added EBox::Types::IPRange::addressesFromBeginToEnd class method
	+ Set proper trial link in advertisements
	+ Show register link in local backup when not registered
	+ Strip the 'C:\fakepath\' that chrome adds to the file input
	+ Make dump_exceptions key work also for mason exceptions
	+ Pass HTTP_PROXY system environment variable to CGIs as they are
	  used in Zentyal modules
	+ Waiting for Zentyal ready page check is more robust now
	+ Fixed error in the recursive method for getting module dependencies
	+ Fixed JS typo which disabled export backup dialog
	+ Added dbus dependency to avoid problems on some minimal installations
	+ When restoring pre-3.2 backups take in account that apache
	  module was renamed to webadmin
	+ Make sure that we always commit/discard audit of changes when we
	  save/revoke all modules
	+ Add new row attribute "disabled"
	+ Fixed JS glitch which broke the dashboard periodical updates
	+ Better check of referer which skips cloud domain if it does not exists
	+ Avoid warning when stopping a module without FirewallHelper
	+ Include contents of /etc/resolv.conf in bug report
	+ Avoid Apache error screen in login when entering through Zentyal
	  Remote using password
	+ Fix warning comparing undefined string in DomainName type
	+ Rewrite row isEqualTo method using hashElements instead of elements
	+ Only allow to move dashboard widget by its handle
	+ Do not fail if zentyal-mysql.passwd ends with a newline character
	+ Removed old migration code from 3.0 to 3.2
	+ Added Number.prototype.toTimeDiffString in format.js
	+ Added .btn-black CSS class
	+ Set version to 3.3
	+ Added enableInnoDbIfNeeded() to MyDBEngine
	+ Fix loading on custom action buttons
	+ Add icon for openchange module
	+ Add missing use statement in EBox::Types::MultiStateAction
	+ Add icon for openchange module
	+ Service type setter works again
3.2
	+ Set 3.2 versions and non-beta logo
3.1.13
	+ Added missing EBox::Gettext uses, fixes crash in view logs refresh
	+ Minor CSS style fixes
	+ Added missing use statement in EBox::Types::MultiStateAction
3.1.12
	+ Do not crash if /etc/timezone does not exist
	+ Clean /var/lib/zentyal/tmp at the first moments of boot instead of
	  when running zentyal start, this fixes problems with leftover locks
	  that affect dhclient hooks
	+ Fixed wrong case in some class names for the save changes button
	+ Fixed autoscroll in dashboard widgets
	+ Added placeholder for drag & drop of table rows
	+ No autoscroll is done when overflow happens. This makes sortable
	  work in chromium
	+ Set audit after logs when enabling in first install
	+ Avoid getting unsaved changes by using readonly instance in manage-logs
3.1.11
	+ Initial setup for webadmin is now executed in postinst
	+ Fixed webadmin port migration
3.1.10
	+ Use DATETIME type in date column for consolidation tables
	+ Summarised reports shows graphs again
	+ Events summarised report has breadcrumbs now
	+ Base EBox::Logs::Composite::SummarizedReport to let summarised
	  reports have common breadcrumbs
	+ Added migration from 3.0 (apache -> webadmin)
3.1.9
	+ Fixed in-place boolean edit with non-basic types different to Union
	+ Removed some warnings in error.log
	+ Fixed confirmation dialogs warning style
	+ Fixed configure widgets width and drop behavior
	+ Fixed regression in dashboard register link after jQuery migration
	+ Always set as changed without checking RO value, this fixes some
	  situations in which the save changes button was not enabled
	+ Fixed regression in audit log IP addresses after nginx integration
	+ Added datetime time formatter to JS graphs which show dates in X
	  axis and date and time in the tracker
	+ Fixed bug sending parameters in Zentyal.Tabs prototype
	+ Fixed side-effect in Model::Manager::_modelHasMultipleInstances() that
	  tried to load composite as model by mistake, the bug was at least
	  present sometimes when trying to generate the configuration report
	+ Throw internal exception in valueByName if elementByName is undef
	+ Added captiveportal icons to CSS
	+ Restore configuration backup from file now works again after JS
	  framework change
	+ Configuration backup download, restore and delete from the list
	  works again after the UI changes
	+ Fixed regression in tabbed composites with the jQuery changes
	+ Set proper title in dialogs when loading in an existent one
	+ Fixed regression on dashboard which allowed to move already
	  present dashboard widgets
3.1.8
	+ Always log Perl errors that are not Zentyal exceptions
	+ Move package icons from software to core as required for the menu
	+ Use dpkg --clear-avail to avoid incoherent updates information
	+ Show printableModelName in DataTables when precondition fails
	+ Fixed number of decimals in Disk Usage when unit is MB
	+ Fixed UTF-8 encoding problems in TreeView
	+ Copyright footer is now at the bottom of the menu
	+ Fixed regression on logs search caused by autoFilter changes
	+ Fix bytes formatter in graphs
	+ Simplified CSS and improved styles and icons
	+ Improved dashboard drag&drop behavior in Chrome
	+ Allow to define permanentMessage directly on models
	+ Show placeholder in dashboard widgets drag&drop
	+ Fixed crash reloading dashboard after configure widgets
	+ Only apply redirect port fix on administration port
	+ Fixed regression in user interface with DataInUse exceptions
	+ Fixed wrong behavior of software updates in dashboard widget
	+ Always show proper language name for english locales
	+ Fixed wrong redirects when using a non-default admin port
	+ Fixed regression in webadmin reload after changing the language
	+ Remove unnecessary and problematic desktop services code
	+ Added icons for disabled users.
3.1.7
	+ Avoid eval operation when using standard HtmlBlocks class
	+ Changed some code to not trigger some unnecesary warnings
	+ Fixed regression on active menu entry highlight
	+ No-committed changes does not appear in configuration changes
	  log table
	+ Added autoFilter property to method tableInfo
	+ Modules can now be marked for restart after save changes via
	  post_save_modules redis key of the global module
	+ Make all dashboards div of the same height to ease drag and drop
	+ Don't allow invalid email in create report CGI
	+ DBEngineFactory is now a singleton
	+ EBox::Util::Random mentions /dev/urandom in its error messages
	  to ease troubleshooting
	+ Assure that type's references to its row are not lost in the
	  edit form template methods
3.1.6
	+ Restyled UI
	+ Added form.js
	+ Added better 502 error page for nginx with redirect when apache is ready
	+ Always call udpateRowNotify in row update, even when the new
	  values are the same than old ones
	+ Fixed bad call to EBox::CGI::Run::urlToClass in EBox::CGi::Base
	+ Added icons for top-level menu entries and module status page
	+ Fixed bad arguments in CGI::Controller::Composite call to SUPER::new()
	+ More flexible EBox::CGI::run for inheritance
	+ Fixed encoding of parameters in confirmation dialogs
	+ Check backup integrity by listing the tar file, throw
	  InvalidData exception if the tar is corrupted
	+ Do not use hidden form fields for generating confirmation dialog JS
	+ Fixed log bugs: use correct RO mode in loggerd, fixed behaviour
	  when all log helpers are disabled, enable logs correctly when
	  added by first time to configure logs table
	+ Fixed bad interpolation in JS code in booleanInPlaceViewer.mas
	+ WizardPage CGIs can now return JSON replies as response
	+ unconfigure-module script disables also the module
	+ Restart firewall module when a firewall observer module is
	  stopped/started using zentyal init.d script
	+ Added temporary stopped state to a Service module to know if a
	  module is stopped but enabled
	+ Redirect to / from /ebox using remote access to avoid blank page
	+ Removed no longer necessary jQuery noConflict()
	+ Added combobox.js
	+ Added EBox::Model::Base as base for DataTable and the new TreeView
	+ Adapted EBox::CGI::Run for the new TreeView models
	+ Fixed DataTable row removal from the UI with 100% volatile models with
	  'ids' method overriden.
3.1.5
	+ Increased webadmin default timeout.
	+ Disable drag & drop on tables with only one row
3.1.4
	+ Don't allow to move read-only rows
	+ Better prefix for user configuration redis keys
	+ Hide disabled carousel buttons, fix modal template
	+ Fixed modal dialog template
	+ Mark save changes button as changed when moving rows
	+ Remove unused parameter in Zentyal.DataTable.changeRow
3.1.3
	+ Enhanced UI styles: dialogs, progress bars, carousel, colors and images
	+ Rows of tables can now be moved using drag & drop
	+ Added logout dialog with option of discarding changes
	+ Remember page size options per users, added 'View all' page size option
	+ Added storage of options per user
	+ Enable and/or conifgure module dependencies automatically in
	  Module Status page
	+ Adapted CGIs to new modal dialogs
	+ Ported graphs from flotr.js to flot.js
	+ Ported JS code to jQuery and jQuery-ui
	+ Removed Modalbox.js, table_orderer.js and carousel.js
	+ Left menu keyword search is now case insensitive
3.1.2
	+ Make manage administrators table resilent against invalid users
	+ Remove deprecated backup domains related from logs module
	+ Added EBox::Types::URI type
	+ Added saveReload method to use reload instead of restart to
	  reduce service downtime. Use with care and programatically
	+ Added findValueMultipleFields() to DataTable and refactor _find()
	  to allow search by multiple fields
	+ Fixed disk usage report for logs component
3.1.1
	+ Do not dump unnecessary .bak files to /var/lib/zentyal/conf
	+ Restart all the core daemons instead of only apache after logrotate
	+ Fixed graph template so it could be feed with data using decimal
	  comma, it will convert it to a JS array without problems
	+ Fixed regression parsing ModalController urls
	+ Fixed regression non-model CGIs with aliases
	+ Added a way to retrieve all Models inside a Composite and its children.
	+ Increased the size limit for file uploads.
	+ Implemented a way to include configuration files for Nginx so the SOAP
	  services are able to use Nginx for SSL.
3.1
	+ Improved the message shown when there are no changes pending to save on
	  logout.
	+ Use the X-Forwarded-Proto header for redirects construction.
	+ Added nginx as the public HTTP server of Zentyal.
	+ Renamed 'Apache' module to 'WebAdmin' module. If you need to restart the
	  web administration you must use 'service zentyal webadmin restart'.
	+ Set trac milestone for reported bugs to 3.1.X
	+ CGIs are now EBox::Module::CGI::* instead of EBox::CGI::Module::*
	+ Daemons are now disabled when configuring a module, so Zentyal can
	  manage them directly instead of being autostarted by the system
	+ EBox::Model::DataForm::formSubmitted called even where there is no
	  previous row
	+ Added Pre-Depends on mysql-server to avoid problems with upgrades
	+ Depend on mysql-server metapackage instead of mysql-server-5.5
	+ Depend on zentyal-common 3.1
3.0.20
	+ Check against inexistent path in EBox::Util::SHM::subkeys
	+ Silent diff in EBox::Types::File::isEqualTo
	+ Print correctly UTF8 characters from configuration backup description
	+ When host name is changed, update /etc/hostname
	+ Proper link to remote in configuration backup page
3.0.19
	+ Removed full restore option for restore-backup tool and
	  EBox:Backup relevant methods
	+ Optimise loading Test::Deep::NoTest to avoid test environment creation
	+ Use EBox::Module::Base::writeConfFileNoCheck to write apache
	  configuration file
	+ Log events after dispatching them in the EventDaemon and catch exception
	  to avoid crashes when mysql is already stopped
	+ Emit events on zentyal start and stop
	+ Refactor some events-related code
	+ Changed MB_widedialog CSS class to use all width available in
	  the screen
	+ Fixed a broken link to SysInfo/Composite/General when activating the
	  WebServer module.
3.0.18
	+ Pass model instance when invoking EBox::Types::Select populate function
	+ Improve dynamic editable property detection for framework types
	+ Override _validateReferer method in Desktop services CGI
	+ Don't abort configuration backup when we get a error retrieving the
	  partition table information
	+ In EBox:Model::Row, refactored elementExists and
	  elementByName to make them to have similiar code structure
	+ Improvement in test help classes and added test fakes for
	  EBox::Model::Manager and EBox::Util::SHMLock
	+ Prevented unuseful warning in
	  EBox::Model::DataTable::setDirectory when the old directory is undef
	+ Fixed unit tests under EBox/Model/t, backup configuration tests and
	  some others
	+ Remove unused method EBox::Auth::alreadyLogged()
	+ Apache::setRestrictedResource updates properly if already exists
	+ Global and Module::Config allow to set redis instance to ease testing
	+ Now EBox::GlobalImpl::lastModificationTime also checks
	  modification time of configuration files
	+ Rows in events models are now synced before running EventDaemon
	+ Better way of checking if event daemon is needed
3.0.17
	+ Allow numeric zero as search filter
	+ When filtering rows don't match agains link urls or hidden values
	+ Avoid CA file check when removing it from Apache module
	+ Silent removeCA and removeInclude exceptions when removing
	  non-existant element
	+ Fixed rollback operation in redis config backend
	+ Desktop services CGI now only returns JSON responses
	+ Log error when dynamic loading a class fails in
	  ConfigureDispatchers model
	+ Update total ticks dynamically in progress indicator if ticks overflow
3.0.16
	+ Fixed regression in boolean in-place edit with Union types
	+ Added some missing timezones to EBox::Types::TimeZone
	+ Add a new method to DBEngine 'checkForColumn' to retrieve columns
	  definition from a given table
	+ Reload models info in model manager if new modules are installed
3.0.15
	+ Make sure that halt/reboot button can be clicked only once
	+ Cleaner way of disabling dependant modules when the parent is disabled,
	  avoiding unnecessary calls to enableService each time the module status
	  page is loaded.
	+ Show confirmation dialog when trying to change host or domain
	  if zentyal-samba is installed and provisioned
	+ Modified data table controller so edit boolean in place reuses
	  the code of regular edits, avoiding getting incorrect read-only
	  values from cache
3.0.14
	+ Allow search filters with a leading '*'
	+ Better error reporting when choosing a bad search filter
	+ External exceptions from _print method are caught correctly in CGIs
	+ EBox::CGI::run now supports correct handling of APR::Error
	+ Fixed dashboard check updates ajax requests in Chrome
	+ Fixed errors with zero digits components in time type
3.0.13
	+ Better warning if size file is missing in a backup when
	  restoring it
	+ Fixed table cache behaviour on cache miss in logs module
	+ Fix wrong button label when deleting rows in 'datainuse' template
	+ Removed unused method EBox::Model::DataTable::_tailoredOrder
	+ Added force default mode and permission to writeConfFileNoCheck(),
	  writeFile() and derivatives
	+ Fixed bug in EBox:::Logs::CGI::Index with internationalized
	  parameter names
	+ DataTables with sortedBy are now orderer alphabetically with
	  proper case treatment
	+ Display messages in model even when there are not elements and
	  table body is not shown
3.0.12
	+ Improve change-hostname script, delete all references to current name
	+ Faster dashboard loading with asynchronous check of software updates
	+ Workaround for when the progress id parameter has been lost
	+ Fixed problems calling upstart coomands from cron jobs with wrong PATH
	+ Decode CGI unsafeParams as utf8
	+ Avoid double encoding when printing JSON response in EBox::CGI::Base
	+ Remove warning in EBox::Menu::Folder when currentfolder is not defined
	+ Removed unnecesary and misleading method new from EBox::Auth package
3.0.11
	+ Avoid flickering loading pages when switching between menu entries
	+ Incorrect regular expression in logs search page are correctly handled
	+ Fix input badly hidden in the logs screen
	+ reloadTable from DataTable now remove cached fields as well
3.0.10
	+ Fixed unsafe characters error when getting title of progress
	  indicator in progress dialog
	+ Added use utf8 to dashboard template to fix look of closable messages
3.0.9
	+ Adapted file downloads to the new utf8 fixes
	+ Write backup files in raw mode to avoid utf8 problems
	+ Print always utf8 in STDOUT on all CGIs
	+ Decode CGI params of values entered at the interface as utf8
	+ Proper encode/decode of utf8 with also pretty JSON
	+ Fixed utf8 decoding in date shown at dashboard
	+ Removed old workarounds for utf8 problems
	+ Added new recoveryEnabled() helper method to Module::Base
	+ Added recoveryDomainName() method to SyncProvider interface
	+ Restore backup can now install missing modules in Disaster Recovery
	+ Show specific slides when installing a commercial edition
	+ Redirect to proper CGI after login in disaster recovery mode
	+ Removed old debconf workaround for first stage installation
	+ Log redis start message as debug instead of info to avoid flood
	+ Use unsafeParam in EBox::CGI::Base::paramsAsHash
	+ EBox::Module::Service does not raise exception and logs
	  nothing when using init.d status
	+ Fixed glitch in backup CGI which sometimes showed
	  the modal dialog with a incorrect template
3.0.8
	+ Use path for default name in SyncFolders::Folder
	+ Do not restrict characters in data table searchs
	+ Fixed automatic bug report regression
	+ Fixed refresh of the table and temporal control states
	  in customActionClicked callback
	+ Modified modalbox-zentyal.js to accept wideDialog parameter
	+ Fixed template method in MultiStateAction to return the default
	  template when it is not any supplied to the object
	+ Fixed sendInPlaceBooleanValue method from table-helper.js; it
	  aborted because bad parameters of Ajax.Updater
	+ Fixed bug that made that the lock was shared between owners
	+ Some fixes in the function to add the rule for desktops services
	  to the firewall
	+ Delete obsolete EBox::CGI::MenuCSS package
3.0.7
	+ Add new EBox::Module::Service::Observer to notify modules about
	  changes in the service status
	+ Administration accounts management reflects the changes in
	  system accounts in ids() or row() method call
	+ Some fixes in the RAID event watcher
	+ foreignModelInstance returns undef if foreignModel is
	  undef. This happens when a module has been uninstalled and it is
	  referenced in other installed module (events)
	+ loggerd shows loaded LogHelpers when in debug mode
	+ Added additional info to events from RAID watcher
	+ Use sudo to remove temporal files/diectories in backup, avoiding
	  permissions errors
	+ Added exception for cloud-prof module to events dependencies
3.0.6
	+ Skip keys deleted in cache in Redis::_keys()
	+ Fixed events modules dependencies to depend on any module which
	  provides watchers or dispatchers
	+ Always call enableActions before enableService when configuring modules
	+ Added needsSaveAfterConfig state to service modules
	+ Better exceptions logging in EBox::CGI::Run
	+ Fixed 'element not exists' error when enabling a log watcher
	+ Scroll up when showing modal dialog
	+ Added fqdnChanged methods to SysInfo::Observer
	+ Fixed SSL configuration conflicts betwen SOAPClient and RESTClient
3.0.5
	+ Template ajax/simpleModalDialog.mas can now accept text
	+ Used poweroff instead of halt to assure that system is powered
	  off after halt
	+ Fixed log audit database insert error when halting or rebooting
	+ Added time-based closable notification messages
	+ Adapted to new EBox::setLocaleEnvironment method
	+ EBox::Type::File now allows ebox user to own files in directories
	  which are not writable by him
	+ Removed cron daily invocation of deprecated report scripts
3.0.4
	+ Added EBox::SyncFolders interface
	+ Fixed invokation of tar for backup of model files
	+ New observer for sysinfo module to notify modules implementing the
	  SysInfo::Observer interface when the host name or host domain is
	  changed by the user, before and after the change takes effect
	+ Stop and start apache after language change to force environment reload
	+ Reload page after language change
	+ EBox::Module::Service::isRunning() skips daemons whose precondition fail
	+ Fixed undefined reference in DataTable controller for log audit
	+ Added and used serviceId field for service certificates
	+ Fixed SQL quoting of column names in unbuffered inserts and consolidation
3.0.3
	+ Fixed bug which prevented highlight of selected item in menu
	+ Fixed base class of event dispatcher to be compatible with the
	  changes dispatcher configuration table
	+ Fixed event daemon to use dumped variables
	+ Fixed need of double-click when closing menu items in some cases
	+ Fixed logs consolidation to avoid high CPU usage
	+ In view log table: correctly align previous and first page buttons
	+ Improve host name and domain validation.
	+ Forbidden the use of a qualified hostname in change hostname form
	+ Update samba hostname-dependent fields when hostname is changed
	+ Confirmation dialog when the local domain is changed and with a
	  warning if local domain which ends in .local
3.0.2
	+ The synchronization of redis cache refuses with log message to set
	  undefined values
	+ Fixed wrong sql statement which cause unwanted logs purge
	+ DataForm does not check for uniqueness of its fields, as it only
	  contains a single row
	+ In ConfigureLogs, restored printable names for log domains
	+ Fixed dashboard update error on modules widget, counter-graph
	  widget and widget without sections
	+ Better way to fix non-root warnings during boot without interfering
	  on manual restart commands in the shell
3.0.1
	+ Properly set default language as the first element of the Select to
	  avoid its loss on the first apache restart
	+ Set milestone to 3.0.X when creating tickets in trac.zentyal.org
	+ Removed forced setting of LANG variables in mod_perl which made progress
	  indicator fail when using any language different to English
	+ Removed some frequent undef warnings
	+ Added executeOnBrothers method to EBox::Model::Component
	+ Fixed repetition of 'add' and 'number change' events in RAID watcher
	+ Fixed incorrect display of edit button in tables without editField action
	+ Cache MySQL password to avoid reading it all the time
	+ Fixed request came from non-root user warnings during boot
	+ Send info event in Runit watcher only if the service was down
	  MAX_DOWN_PERIODS
3.0
	+ Removed beta logo
	+ Set 'firstInstall' flag on modules when installing during initial install
	+ Set 'restoringBackup' flag on modules when restoring backup
	+ Call enableService after initialSetup while restoring backup
	+ Registration link in widget now have appropiate content when either
	  remoteservices or software are not installed
	+ Fixed style for disabled buttons
	+ Composite and DataTable viewers recover from errors in pageTitle method
	+ Fixed intermitent failure in progress when there are no slides
	+ Rollback redis transaction on otherwise instead finally block
	+ Members of the 'admin' group can now login again on Zentyal
	+ Multi-admin management for commercial editions
	+ First and last move row buttons are now disabled instead of hidden
	+ In save changes dialog set focus always in the 'save' button
	+ Fixed i18n problem in some cases where environment variables
	  were different than the selected locale on Zentyal UI, now
	  LANG and LC_MESSAGES are explicitly passed to mod_perl
	+ Reviewed registration strings
	+ Added template attribute to MultiStateAction to provide any kind
	  of HTML to display an action
	+ Changed icon, name and link for Zentyal Remote
	+ Fixed some compatibility issues with Internet Explorer 9
	+ Show warning with Internet Explorer 8 or older
	+ Improved dashboard buttons colors
2.3.24
	+ Do not cache undef values in EBox::Config::Redis::get()
	+ Code fix on subscription retrieval for Updates event
	+ Update validate referer to new Remote Services module API
	+ In-place booleans now properly mark the module as changed
	+ Do not try to read slides if software module is not installed
	+ Fixed wrong call in Events::isEnabledDispatcher()
	+ Updated 'created by' footer
2.3.23
	+ Change the default domain name from 'zentyal.lan' to
	  'zentyal-domain.lan'
	+ Changes in first enable to avoid letting modules unsaved
	+ Type File now accepts spaces in the file name
	+ Added setTimezone method to MyDBEngine
	+ Enable consolidation after reviewing and pruning
	+ Code typo fix in Events::isEnabledWatcher
	+ Remove all report code from core
	+ Move SysInfo report related to remoteservices module
	+ Fixed regression which removed scroll bars from popups
	+ New carousel transition for the installation slides
	+ Added option to not show final notes in progress bar
	+ EBox::Model::Component::modelGetter does not die when trying to
	  get a model for an uninstalled module
	+ Added previous/next buttons to manually switch installation slides
	+ New installation slides format
	+ Added compatibility with MS Internet Explorer >= 8
2.3.22
	+ Changed first installation workflow and wizard infraestructure
	+ Improved firewall icons
	+ Set hover style for configure rules button in firewall
	+ Do not disable InnoDB in mysql if there are other databases
	+ Progress indicator no longer calls showAds if it is undefined
	+ Send cache headers on static files to improve browsing speed
	+ Added foreignNoSyncRows and foreignFilter options to EBox::Types::Select
	+ Improved settings icon
	+ Fixed modalboxes style
	+ Improve host domain validation. Single label domains are not allowed.
2.3.21
	+ Fixes on notifyActions
	+ Check for isDaemonRunning now compatible with asterisk status
	+ Fixed warning call in EBox::Types::HasMany
2.3.20
	+ New look & feel for the web interface
	+ Adjust slides transition timeout during installation
	+ Audit changes table in save changes popup has scroll and better style
	+ Model messages are printed below model title
	+ noDataMsg now allows to add elements if it makes sense
	+ Fixed ajax/form.mas to avoid phantom change button
	+ EBox::Model::Manager::_setupModelDepends uses full paths so the
	  dependecies can discriminate between models with the same name
	+ Default row addition in DataForm does not fires validateTypedRow
	+ Code typo fix in change administration port model
	+ Set only Remote as option to export/import configuration to a
	  remote site
	+ Return undef in HasMany type when a model is not longer
	  available due to being uninstalled
	+ Added onclick atribute to the link.mas template
	+ Fix exception raising when no event component is found
	+ table_ordered.js : more robust trClick event method
	+ Changed dashboard JS which sometimes halted widget updates
	+ Added popup dialogs for import/export configuration
	+ Changes in styles and sizes of the save/revoke dialog
	+ Removed redudant code in ConfigureWatchers::syncRows which made module
	  to have an incorrect modified state
	+ Dont show in bug report removed packages with configuration
	  held as broken packages
	+ DataTable::size() now calls to syncRows()
	+ EBox::Module::Config::set_list quivalent now has the same
	  behaviour than EBox::Module::Config::set
2.3.19
	+ Manually set up models for events to take into account the
	  dynamic models from the log watcher filtering models
	+ Fixed warnings when deleting a row which is referenced in other model
	+ Disable HTML form autocompletion in admin password change model
	+ Fixed incorrect non-editable warnings in change date and time model
	+ Fixed parsing value bug in EBox::Types::Date and EBox::Types::Time
	+ Reworked mdstat parsing, added failure_spare status
	+ Configuration backup implicitly preserves ownership of files
	+ Changes in styles and sizes of the save/revoke dialog
	+ New data form row is copied from default row, avoiding letting hidden
	  fields without its default value and causing missing fields errors
	+ Always fill abstract type with its default value, this avoids
	  errors with hidden fields with default value
	+ Different page to show errors when there are broken software packages
	+ InverseMatchSelect and InverseMatchUnion use 'not' instead of '!' to
	  denote inverse match. This string is configurable with a type argument
	+ Fixed types EBox::Type::InverseMatchSelect and InverseMatchUnion
	+ Fixed bug in DataTable::setTypedRow() which produced an incorrect 'id'
	  row element in DataTable::updateRowNotify()
	+ In tableBody.mas template: decomposed table topToolbar section in methods
	+ Fixed bug in discard changes dialog
	+ Confirmation dialogs now use styled modalboxes
	+ Do not reload page after save changes dialog if operation is successful
	+ Maintenance menu is now kept open when visiting the logs index page
2.3.18
	+ Manual clone of row in DataTable::setTypedRow to avoid segfault
	+ Avoid undef warnings in EBox::Model::DataTable::_find when the
	  element value is undef
	+ Fixed kill of ebox processes during postrm
	+ Set MySQL root password in create-db script and added mysql script
	  to /usr/share/zentyal for easy access to the zentyal database
	+ Increased timeout redirecting to wizards on installation to 5 seconds
	  to avoid problems on some slow or loaded machines
	+ Save changes dialog do not appear if there are no changes
	+ Delete no longer needed duplicated code
	+ Do not go to save changes after a regular package installation
	  they are saved only in the first install
	+ Progress bar in installation refactored
2.3.17
	+ Do not use modal box for save changes during installation
	+ Hidden fields in DataTables are no longer considered compulsory
	+ Select type has now its own viewer that allows use of filter function
	+ User is now enabled together with the rest of modules on first install
2.3.16
	+ Fix 'oldRow' parameter in UpdatedRowNotify
	+ Use Clone::Fast instead of Clone
	+ Modal dialog for the save and discard changes operations
	+ Use a different lock file for the usercorner redis
	+ Improved look of tables when checkAll controls are present
	+ Better icons for clone action
	+ Added confirmation dialog feature to models; added confirmation
	  dialog to change hostname model
	+ Dynamic default values are now properly updated when adding a row
	+ Kill processes owned by the ebox user before trying to delete it
	+ Do not use sudo to call status command at EBox::Service::running
	+ Fixed regression setting default CSS class in notes
2.3.15
	+ Added missing call to updateRowNotify in DataForms
	+ Fixed silent error in EBox::Types::File templates for non-readable
	  by ebox files
	+ Use pkill instead of killall in postinst
	+ Use unset instead of delete_dir when removing rows
	+ Do not set order list for DataForms
	+ Only try to clean tmp dir on global system start
2.3.14
	+ Error message for failure in package cache creation
	+ Fixed regression when showing a data table in a modal view
	+ Do not do a redis transaction for network module init actions
	+ Fixed EBox::Module::Config::st_unset()
	+ Allowed error class in msg template
2.3.13
	+ Fixed problems in EventDaemon with JSON and blessed references
	+ More crashes avoided when watchers or dispatchers doesn't exist
	+ Proper RAID watcher reimplementation using the new state API
	+ EBox::Config::Redis singleton has now a instance() method instead of new()
	+ Deleted wrong use in ForcePurge model
2.3.12
	+ Fixed problem with watchers and dispatchers after a module deletion
	+ Fixed EBox::Model::DataTable::_checkFieldIsUnique, it failed when the
	  printableValue of the element was different to its value
	+ Fixed separation between Add table link and table body
	+ Adaptation of EventDaemon to model and field changes
	+ Disabled logs consolidation on purge until it is reworked, fixed
	  missing use in purge logs model
	+ Fixed Componet::parentRow, it not longer tries to get a row with
	  undefined id
	+ Fix typo in ConfigureLogs model
	+ Mark files for removing before deleting the row from backend in
	  removeRow
	+ The Includes directives are set just for the main virtual host
	+ Fixed EventDaemon crash
2.3.11
	+ Mark files for removing before deleting the row from backend in removeRow
	+ Dashboard widgets now always read the information from RO
	+ Enable actions are now executed before enableService()
	+ Fixed regression which prevented update of the administration service
	  port when it was changed in the interface
	+ New EBox::Model::Composite::componentNames() for dynamic composites
	+ Remove _exposedMethods() feature to reduce use of AUTOLOAD
	+ Removed any message set in the model in syncRows method
	+ Added global() method to modules and components to get a coherent
	  read-write or read-only instance depending on the context
	+ Removed Model::Report and Composite::Report namespaces to simplify model
	  management and specification
	+ New redis key naming, with $mod/conf/*, $mod/state and $mod/ro/* replacing
	  /ebox/modules/$mod/*, /ebox/state/$mod/* and /ebox-ro/modules/$mod/*
	+ Removed unnecessary parentComposite methods in EBox::Model::Component
	+ Only mark modules as changed when data has really changed
	+ EBox::Global::modChange() throws exception if instance is readonly
	+ New get_state() and set_state() methods, st_* methods are kept for
	  backwards compatibility, but they are deprecated
	+ Simplified events module internals with Watcher and Dispatcher providers
	+ Model Manager is now able to properly manage read-only instances
	+ Composites can now use parentModule() like Models
	+ Renamed old EBox::GConfModule to EBox::Module::Config
	+ Unified model and composite management in the new EBox::Model::Manager
	+ Model and composites are loaded on demand to reduce memory consumption
	+ Model and composite information is now stored in .yaml schemas
	+ ModelProvider and CompositeProvider are no longer necessary
	+ Simplified DataForm using more code from DataTable
	+ Adapted RAID and restrictedResources() to the new JSON objects in redis
	+ Remove unused override modifications code
	+ Added /usr/share/zentyal/redis-cli wrapper for low-level debugging
	+ Use simpler "key: value" format for dumps instead of YAML
	+ Row id prefixes are now better chosen to avoid confusion
	+ Use JSON instead of list and hash redis types (some operations,
	  specially on lists, are up to 50% faster and caching is much simpler)
	+ Store rows as hashes instead of separated keys
	+ Remove deprecated all_dirs and all_entries methods
	+ Remove obsolete EBox::Order package
	+ Remove no longer needed redis directory tree sets
	+ Fixed isEqualTo() method on EBox::Types::Time
	+ EBox::Types::Abstract now provides default implementations of fields(),
	  _storeInGConf() and _restoreFromHash() using the new _attrs() method
	+ Remove indexes on DataTables to reduce complexity, no longer needed
	+ Simplified ProgressIndicator implementation using shared memory
	+ New EBox::Util::SHMLock package
	+ Implemented transactions for redis operations
	+ Replace old MVC cache system with a new low-level redis one
	+ Delete no longer necessary regen-redis-db tool
	+ Added new checkAll property to DataTable description to allow
	  multiple check/uncheck of boolean columns
2.3.10
	+ Added Desktop::ServiceProvider to allow modules to implement
	  requests from Zentyal desktop
	+ Added VirtualHost to manage desktop requests to Zentyal server
	+ Fix EventDaemon in the transition to MySQL
	+ Send EventDaemon errors to new rotated log file /var/log/zentyal/events.err
	+ Send an event to Zentyal Cloud when the updates are up-to-date
	+ Send an info event when modules come back to running
	+ Include additional info for current event watchers
	+ Fixed RAID report for some cases of spare devices and bitmaps
	+ Fixed log purge, SQL call must be a statement not a query
	+ Fixed regex syntax in user log queries
	+ Added missing "use Filesys::Df" to SysInfo
	+ Disabled consolidation by default until is fixed or reimplemented
	+ Fixed regresion in full log page for events
	+ Added clone action to data tables
	+ Fixed regression in modal popup when showing element table
	+ Added new type EBox::Types::KrbRealm
	+ Fix broken packages when dist-upgrading from old versions: stop ebox
	  owned processes before changing home directory
	+ Log the start and finish of start/stop modules actions
	+ Added usesPort() method to apache module
2.3.9
	+ Enable SSLInsecureRenegotiation to avoid master -> slave SOAP handsake
	  problems
	+ Added validateRowRemoval method to EBox::Model::DataTable
	+ Use rm -rf instead of remove_tree to avoid chdir permission problems
	+ Avoid problems restarting apache when .pid file does not exist
	+ Do not use graceful on apache to allow proper change of listen port
	+ Simplified apache restart mechanism and avoid some problems
2.3.8
	+ Create tables using MyISAM engine by default
	+ Delete obsolete 'admin' table
2.3.7
	+ Fixed printableName for apache module and remove entry in status widget
	+ Merged tableBodyWithoutActions.mas into tableBody.mas
	+ Removed tableBodyWithoutEdit.mas because it is no longer used
	+ Better form validation message when there are no ids for
	  foreign rows in select control with add new popup
	+ Fixed branding of RSS channel items
	+ Fixed destination path when copying zentyal.cnf to /etc/mysql/conf.d
	+ Packaging fixes for precise
2.3.6
	+ Switch from CGIs to models in System -> General
	+ New value() and setValue() methods in DataForm::setValue() for cleaner
	  code avoiding use of AUTOLOAD
	+ Added new EBox::Types::Time, EBox::Types::Date and EBox::Types::TimeZone
	+ Added new attribute 'enabled' to the Action and MultiStateAction types
	  to allow disabling an action. Accepts a scalar or a CODE ref
	+ The 'defaultValue' parameter of the types now accept a CODE ref that
	  returns the default value.
2.3.5
	+ Added force parameter in validateTypedRow
	+ Fixed 'hidden' on types when using method references
	+ Removed some console problematic characters from Util::Random::generate
	+ Added methods to manage apache CA certificates
	+ Use IO::Socket::SSL for SOAPClient connections
	+ Removed apache rewrite from old slaves implementation
	+ Do not show RSS image if custom_prefix defined
2.3.4
	+ Avoid 'negative radius' error in DiskUsage chart
	+ Fixed call to partitionFileSystems in EBox::SysInfo::logReportInfo
	+ Log audit does not ignore fields which their values could be interpreted
	  as boolean false
	+ Avoid ebox.cgi failure when showing certain strings in the error template
	+ Do not calculate md5 digests if override_user_modification is enabled
	+ Clean /var/lib/zentyal/tmp on boot
	+ Stop apache gracefully and delete unused code in Apache.pm
	+ Cache contents of module.yaml files in Global
2.3.3
	+ The editable attribute of the types now accept a reference to a function
	  to dinamically enable or disable the field.
	+ In progress bar CGIs AJAX call checks the availability of the
	  next page before loading it
	+ Replaced community logo
	+ Adapted messages in the UI for new editions
	+ Changed cookie name to remove forbidden characters to avoid
	  incompatibilities with some applications
	+ Added methods to enable/disable restart triggers
2.3.2
	+ Fixed redis unix socket permissions problem with usercorner
	+ Get row ids without safe characters checking
	+ Added EBox::Util::Random as random string generator
	+ Set log level to debug when cannot compute md5 for a nonexistent file
	+ Filtering in tables is now case insensitive
	+ ProgressIndicator no longer leaves zombie processes in the system
	+ Implemented mysqldump for logs database
	+ Remove zentyal-events cron script which should not be longer necessary
	+ Bugfix: set executable permissions to cron scripts and example hooks
	+ Added a global method to retrieve installed server edition
	+ Log also duration and compMessage to events.log
2.3.1
	+ Updated Standards-Version to 3.9.2
	+ Fixed JS client side table sorting issue due to Prototype
	  library upgrade
	+ Disable InnoDB by default to reduce memory consumption of MySQL
	+ Now events are logged in a new file (events.log) in a more
	  human-readable format
	+ Added legend to DataTables with custom actions
	+ Changed JS to allow the restore of the action cell when a delete
	  action fails
	+ Set milestone to 3.0 when creating bug reports in the trac
	+ Avoid temporal modelInstance errors when adding or removing
	  modules with LogWatchers or LogDispatcher
	+ Unallow administration port change when the port is in use
2.3
	+ Do not launch a passwordless redis instance during first install
	+ New 'types' field in LogObserver and storers/acquirers to store special
	  types like IPs or MACs in an space-efficient way
	+ Use MySQL for the logs database instead of PostgreSQL
	+ Bugfix: logs database is now properly recreated after purge & install
	+ Avoid use of AUTOLOAD to execute redis commands, improves performance
	+ Use UNIX socket to connect to redis for better performance and
	  update default redis 2.2 settings
	+ Use "sudo" group instead of "admin" one for the UI access control
	+ Added EBox::Module::Base::version() to get package version
	+ Fixed problem in consalidation report when accumulating results
	  from queries having a "group by table.field"
	+ Added missing US and Etc zones in timezone selector
	+ Replaced autotools with zbuildtools
	+ Refuse to restore configuration backup from version lesser than
	  2.1 unless forced
	+ Do not retrieve format.js in every graph to improve performance
	+ The purge-module scripts are always managed as root user
	+ New grep-redis tool to search for patterns in redis keys or
	  values
	+ Use partitionFileSystems method from EBox::FileSystem
2.2.4
	+ New internal 'call' command in Zentyal shell to 'auto-use' the module
	+ Zentyal shell now can execute commandline arguments
	+ Bugfix: EBox::Types::IPAddr::isEqualTo allows to change netmask now
	+ Removed some undefined concatenation and compare warnings in error.log
	+ Ignore check operation in RAID event watcher
	+ Skip IP addresses ending in .0 in EBox::Types::IPRange::addresses()
	+ Do not store in redis trailing dots in Host and DomainName types
	+ Added internal command to instance models and other improvements in shell
	+ Now the whole /etc/zentyal directory is backed up and a copy of the
	  previous contents is stored at /var/backups before restoring
	+ Removing a module with a LogWatcher no longer breaks the LogWatcher
	  Configuration page anymore
	+ Fixed error in change-hostname script it does not longer match substrings
	+ Bugfix: Show breadcrumbs even from models which live in a
	  composite
	+ HTTPLink now returns empty string if no HTTPUrlView is defined
	  in DataTable class
	+ Added mising use sentence in EBox::Event::Watcher::Base
2.2.3
	+ Bugfix: Avoid url rewrite to ebox.cgi when requesting to /slave
	+ Fixed logrotate configuration
	+ More resilient way to handle with missing indexes in _find
	+ Added more informative text when mispelling methods whose prefix
	  is an AUTOLOAD action
	+ A more resilient solution to load events components in EventDaemon
	+ Added one and two years to the purge logs periods
	+ Fixed downloads from EBox::Type::File
2.2.2
	+ Revert cookie name change to avoid session loss in upgrades
	+ Do not try to change owner before user ebox is created
2.2.1
	+ Removed obsolete references to /zentyal URL
	+ Create configuration backup directories on install to avoid warnings
	  accessing the samba share when there are no backups
	+ Log result of save changes, either successful or with warnings
	+ Changed cookie name to remove forbidden characters to avoid
	  incompatibilities with some applications
	+ Removed duplicated and incorrect auding logging for password change
	+ Fixed some non-translatable strings
	+ Create automatic bug reports under 2.2.X milestone instead of 2.2
	+ Fixed bug changing background color on selected software packages
2.1.34
	+ Volatile types called password are now also masked in audit log
	+ Adjust padding for module descriptions in basic software view
	+ Removed beta icon
2.1.33
	+ Fixed modal add problems when using unique option on the type
	+ Fixed error management in the first screen of modal add
	+ Unify software selection and progress colors in CSS
	+ Set proper message type in Configure Events model
	+ Fixed error checking permanentMessage types in templates/msg.mas
2.1.32
	+ Added progress bar colors to theme definition
	+ Remove no longer correct UTF8 decode in ProgressIndicator
	+ Fixed UTF8 double-encoding on unexpected error CGI
	+ Reviewed some subscription strings
	+ Always fork before apache restart to avoid port change problems
	+ Stop modules in the correct order (inverse dependencies order)
	+ Better logging of failed modules on restore
2.1.31
	+ Do not start managed daemons on boot if the module is disabled
	+ Better message on redis error
	+ Watch for dependencies before automatic enable of modules on first install
2.1.30
	+ Removed obsolete /ebox URL from RSS link
	+ Changed methods related with extra backup data in modules logs
	  to play along with changes in ebackup module
	+ Set a user for remote access for audit reasons
	+ Detect session loss on AJAX requests
2.1.29
	+ Startup does not fail if SIGPIPE received
2.1.28
	+ Added code to mitigate false positives on module existence
	+ Avoid error in logs full summary due to incorrect syntax in template
	+ Allow unsafe chars in EBox::Types::File to avoid problems in some browsers
	+ Reviewed some subscription strings
	+ Warning about language-packs installed works again after Global changes
	+ Show n components update when only zentyal packages are left to
	  upgrade in the system widget
	+ Do not show debconf warning when installing packages
	+ EBox::Types::IPAddr (and IPNetwork) now works with defaultValue
	+ Allow to hide menu items, separators and dashboard widgets via conf keys
2.1.27
	+ Do not create tables during Disaster Recovery installation
	+ Added new EBox::Util::Debconf::value to get debconf values
	+ DataTable controller does no longer try to get a deleted row
	  for gather elements values for audit log
	+ Check if Updates watcher can be enabled if the subscription
	  level is yet unknown
2.1.26
	+ Detection of broken packages works again after proper deletion
	  of dpkg_running file
	+ Keep first install redis server running until trigger
	+ Unified module restart for package trigger and init.d
	+ Use restart-trigger script in postinst for faster daemons restarting
	+ System -> Halt/Reboot works again after regression in 2.1.25
	+ Added framework to show warning messages after save changes
	+ Change caption of remote services link to Zentyal Cloud
	+ Do not show Cloud link if hide_cloud_link config key is defined
	+ Added widget_ignore_updates key to hide updates in the dashboard
	+ Differentiate ads from notes
	+ Allow custom message type on permanentMessage
	+ Only allow custom themes signed by Zentyal
	+ Removed /zentyal prefix from URLs
	+ Caps lock detection on login page now works again
	+ Added HiddenIfNotAble property to event watchers to be hidden if
	  it is unabled to monitor the event
	+ Dashboard values can be now error and good as well
	+ Include a new software updates widget
	+ Include a new alert for basic subscriptions informing about
	  software updates
	+ Add update-notifier-common to dependencies
	+ EBox::DataTable::enabledRows returns rows in proper order
	+ Use custom ads when available
	+ Disable bug report when hide_bug_report defined on theme
2.1.25
	+ Do not show disabled module warnings in usercorner
	+ Mask passwords and unify boolean values in audit log
	+ Do not override type attribute for EBox::Types::Text subtypes
	+ Corrected installation finished message after first install
	+ Added new disableAutocomplete attribute on DataTables
	+ Optional values can be unset
	+ Minor improvements on nmap scan
2.1.24
	+ Do not try to generate config for unconfigured services
	+ Remove unnecessary redis call getting _serviceConfigured value
	+ Safer sizes for audit log fields
	+ Fix non-translatable "show help" string
	+ Allow links to first install wizard showing a desired page
	+ Fixed bug in disk usage when we have both values greater and
	  lower than 1024 MB
	+ Always return a number in EBox::AuditLogging::isEnabled to avoid
	  issues when returning the module status
	+ Added noDataMsg attribute on DataTable to show a message when
	  there are no rows
2.1.23
	+ Removed some warnings during consolidation process
	+ Depend on libterm-readline-gnu-perl for history support in shells
	+ Fixed error trying to change the admin port with NTP enabled
	+ Fixed breadcrumb destination for full log query page
	+ Use printableActionName in DataTable setter
2.1.22
	+ Fixed parentRow method in EBox::Types::Row
	+ Added new optionalLabel flag to EBox::Types::Abstract to avoid
	  show the label on non-optional values that need to be set as
	  optional when using show/hide viewCustomizers
	+ Added initHTMLStateOrder to View::Customizer to avoid incorrect
	  initial states
	+ Improved exceptions info in CGIs to help bug reporting
	+ Do not show customActions when editing row on DataTables
2.1.21
	+ Fixed bug printing traces at Global.pm
	+ Check new dump_exceptions confkey instead of the debug one in CGIs
	+ Explicit conversion to int those values stored in our database
	  for correct dumping in reporting
	+ Quote values in update overwrite while consolidating for reporting
2.1.20
	+ Fixed regression in edition in place of booleans
	+ Better default balance of the dashboard based on the size of the widgets
	+ Added defaultSelectedType argument to PortRange
2.1.19
	+ Disable KeepAlive as it seems to give performance problems with Firefox
	  and set MaxClients value back to 1 in apache.conf
	+ Throw exceptions when calling methods not aplicable to RO instances
	+ Fixed problems when mixing read/write and read-only instances
	+ Date/Time and Timezone moved from NTP to core under System -> General
	+ Do not instance hidden widgets to improve dashboard performance
	+ New command shell with Zentyal environment at /usr/share/zentyal/shell
	+ Show warning when a language-pack is not installed
	+ Removed unnecessary dump/load operations to .bak yaml files
	+ AuditLogging and Logs constructor now receive the 'ro' parameter
	+ Do not show Audit Logging in Module Status widget
2.1.18
	+ New unificated zentyal-core.logrotate for all the internal logs
	+ Added forceEnabled option for logHelpers
	+ Moved carousel.js to wizard template
	+ Add ordering option to wizard pages
	+ Fixed cmp and isEqualTo methods for EBox::Types::IPAddr
	+ Fixed wrong Mb unit labels in Disk Usage and use GB when > 1024 MB
	+ Now global-action script can be called without progress indicator
	+ Fixed EBox::Types::File JavaScript setter code
	+ Added support for "Add new..." modal boxes in foreign selectors
	+ Each module can have now its customized purge-module script
	  that will be executed after the package is removed
	+ Added Administration Audit Logging to log sessions, configuration
	  changes, and show pending actions in save changes confirmation
	+ User name is stored in session
	+ Remove deprecated extendedRestore from the old Full Backup
2.1.17
	+ Fixed RAID event crash
	+ Added warning on models and composites when the module is disabled
	+ Fixed login page style with some languages
	+ Login page template can now be reused accepting title as parameter
	+ EBox::Types::File does not write on redis when it fails to
	  move the fail to its final destination
	+ Added quote column option for periodic log consolidation and
	  report consolidation
	+ Added exclude module option to backup restore
2.1.16
	+ Do not show incompatible navigator warning on Google Chrome
	+ Fixed syncRows override detection on DataTable find
	+ clean-conf script now deletes also state data
	+ Avoid 'undefined' message in selectors
2.1.15
	+ Move Disk Usage and RAID to the new Maintenance menu
	+ Always call syncRows on find (avoid data inconsistencies)
	+ Filename when downloading a conf backup now contains hostname
	+ Fixed bug in RAID template
	+ Set proper menu order in System menu (fixes NTP position)
	+ Fixed regresion in page size selector on DataTables
	+ Fixed legend style in Import/Export Configuration
2.1.14
	+ Fixed regresion with double quotes in HTML templates
	+ Fixed problems with libredis-perl version dependency
	+ Adding new apparmor profile management
2.1.13
	+ Better control of errors when saving changes
	+ Elements of Union type can be hidden
	+ Model elements can be hidden only in the viewer or the setter
	+ HTML attributtes are double-quoted
	+ Models can have sections of items
	+ Password view modified to show the confirmation field
	+ New multiselect type
	+ Redis backend now throws different kind of exceptions
2.1.12
	+ Revert no longer necessary parents workaround
	+ Hide action on viewCustomizer works now on DataTables
2.1.11
	+ Fixed bug which setted bad directory to models in tab view
	+ Union type: Use selected subtype on trailingText property if the
	  major type does not have the property
	+ Raise MaxClients to 2 to prevent apache slowness
2.1.10
	+ Security [ZSN-2-1]: Avoid XSS in process list widget
2.1.9
	+ Do not try to initialize redis client before EBox::init()
	+ Safer way to delete rows, deleting its id reference first
	+ Delete no longer needed workaround for gconf with "removed" attribute
	+ Fixed regression in port range setter
2.1.8
	+ Fixed regression in menu search
	+ Fixed missing messages of multi state actions
	+ Help toggler is shown if needed when dynamic content is received
	+ Fixed issue when disabling several actions at once in a data table view
	+ All the custom actions are disabled when one is clicked
	+ Submit wizard pages asynchronously and show loading indicator
	+ Added carousel.js for slide effects
2.1.7
	+ Fixed issues with wrong html attributes quotation
	+ Bugfix: volatile types can now calculate their value using other
	  the value from other elements in the row no matter their position
2.1.6
	+ Attach software.log to bug report if there are broken packages
	+ Added keyGenerator option to report queries
	+ Tuned apache conf to provide a better user experience
	+ Actions click handlers can contain custom javascript
	+ Restore configuration with force dependencies option continues
	  when modules referenced in the backup are not present
	+ Added new MultiStateAction type
2.1.5
	+ Avoid problems getting parent if the manager is uninitialized
	+ Rename some icon files with wrong extension
	+ Remove wrong optional attribute for read-only fields in Events
	+ Renamed all /EBox/ CGI URLs to /SysInfo/ for menu folder coherency
	+ Added support for custom actions in DataTables
	+ Replaced Halt/Reboot CGI with a model
	+ Message classes can be set from models
	+ Fixed error in Jabber dispatcher
	+ Show module name properly in log when restart from the dashboard fails
	+ Avoid warning when looking for inexistent PID in pidFileRunning
2.1.4
	+ Changed Component's parent/child relationships implementation
	+ Fixed WikiFormat on automatic bug report tickets
	+ Do not show available community version in Dashboard with QA
 	  updates
2.1.3
	+ Fall back to readonly data in config backup if there are unsaved changes
	+ Allow to automatically send a report in the unexpected error page
	+ Logs and Events are now submenus of the new Maintenance menu
	+ Configuration Report option is now present on the Import/Export section
	+ Require save changes operation after changing the language
	+ Added support for URL aliases via schemas/urls/*.urls files
	+ Allow to sort submenu items via 'order' attribute
	+ Automatically save changes after syncRows is called and mark the module
	  mark the module as unchanged unless it was previously changed
	+ Removed unnecessary ConfigureEvents composite
	+ Removed unnecessary code from syncRows in logs and events
	+ Restore configuration is safer when restoring /etc/zentyal files
	+ Fixed unescaped characters when showing an exception
	+ Fixed nested error page on AJAX requests
	+ Adapted dumpBackupExtraData to new expected return value
	+ Report remoteservices, when required, a change in administration
	  port
	+ Added continueOnModuleFail mode to configuration restore
	+ Fixed Firefox 4 issue when downloading backups
	+ Show scroll when needed in stacktraces (error page)
	+ More informative error messages when trying to restart locked modules
	  from the dashboard
	+ Creation of plpgsql language moved from EBox::Logs::initialSetup
	  to create-db script
	+ Redis backend now throws different kind of exceptions
	+ Avoid unnecesary warnings about PIDs
	+ Update Jabber dispatcher to use Net::XMPP with some refactoring
	+ Save changes messages are correctly shown with international charsets
	+ Support for bitmap option in RAID report
	+ Retry multiInsert line by line if there are encoding errors
	+ Adapted to new location of partitionsFileSystems in EBox::FileSystem
	+ Event messages are cleaned of null characters and truncated
	  before inserting in the database when is necessary
	+ Improve message for "Free storage space" event and send an info
	  message when a given partition is not full anymore
	+ Event messages now can contain newline characters
	+ Objects of select type are compared also by context
	+ Remove cache from optionsFromForeignModel since it produces
	  problems and it is useless
	+ Set title with server name if the server is subscribed
	+ Fix title HTML tag in views for Models and Composites
	+ Added lastEventsReport to be queried by remoteservices module
	+ Added EBox::Types::HTML type
	+ Added missing manage-logs script to the package
	+ Fixed problems with show/hide help switch and dynamic content
	+ Menus with subitems are now kept unfolded until a section on a
	  different menu is accessed
	+ Sliced restore mode fails correctly when schema file is missing,
	  added option to force restore without schema file
	+ Purge conf now purges the state keys as well
	+ Added EBox::Types::IPRange
2.1.2
	+ Now a menu folder can be closed clicking on it while is open
	+ Bugfix: cron scripts are renamed and no longer ignored by run-parts
	+ Added new EBox::Util::Nmap class implementing a nmap wrapper
2.1.1
	+ Fixed incoherency problems with 'on' and '1' in boolean indexes
	+ Move cron scripts from debian packaging to src/scripts/cron
	+ Trigger restart of logs and events when upgrading zentyal-core
	  without any other modules
	+ Don't restart apache twice when upgrading together with more modules
	+ Fixed params validation issues in addRow
2.1
	+ Replace YAML::Tiny with libyaml written in C through YAML::XS wrapper
	+ Minor bugfix: filter invalid '_' param added by Webkit-based browser
	  on EBox::CGI::Base::params() instead of _validateParams(), avoids
	  warning in zentyal.log when enabling modules
	+ All CGI urls renamed from /ebox to /zentyal
	+ New first() and deleteFirst() methods in EBox::Global to check
	  existence and delete the /var/lib/zentyal/.first file
	+ PO files are now included in the language-pack-zentyal-* packages
	+ Migrations are now always located under /usr/share/$package/migration
	  this change only affects to the events and logs migrations
	+ Delete no longer used domain and translationDomain methods/attributes
	+ Unified src/libexec and tools in the new src/scripts directory
	+ Remove the ebox- prefix on all the names of the /usr/share scripts
	+ New EBox::Util::SQL package with helpers to create and drop tables
	  from initial-setup and purge-module for each module
	+ Always drop tables when purging a package
	+ Delete 'ebox' user when purging zentyal-core
	+ Moved all SQL schemas from tools/sqllogs to schemas/sql
	+ SQL time-period tables are now located under schemas/sql/period
	+ Old ebox-clean-gconf renamed to /usr/share/zentyal/clean-conf and
	  ebox-unconfigure-module is now /usr/share/zentyal/unconfigure-module
	+ Added default implementation for enableActions, executing
	  /usr/share/zentyal-$modulename/enable-module if exists
	+ Optimization: Do not check if a row is unique if any field is unique
	+ Never call syncRows on read-only instances
	+ Big performance improvements using hashes and sets in redis
	  database to avoid calls to the keys command
	+ Delete useless calls to exists in EBox::Config::Redis
	+ New regen-redis-db tool to recreate the directory structure
	+ Renamed /etc/cron.hourly/90manageEBoxLogs to 90zentyal-manage-logs
	  and moved the actual code to /usr/share/zentyal/manage-logs
	+ Move /usr/share/ebox/zentyal-redisvi to /usr/share/zentyal/redisvi
	+ New /usr/share/zentyal/initial-setup script for modules postinst
	+ New /usr/share/zentyal/purge-module script for modules postrm
	+ Removed obsolete logs and events migrations
	+ Create plpgsql is now done on EBox::Logs::initialSetup
	+ Replace old ebox-migrate script with EBox::Module::Base::migrate
	+ Rotate duplicity-debug.log log if exists
	+ Bug fix: Port selected during installation is correctly saved
	+ Zentyal web UI is restarted if their dependencies are upgraded
	+ Bug fix: Logs don't include unrelated information now
	+ Add total in disk_usage report
	+ Bugfix: Events report by source now works again
	+ Do not include info messages in the events report
	+ Services event is triggered only after five failed checkings
	+ Do not add redundant includedir lines to /etc/sudoers
	+ Fixed encoding for strings read from redis server
	+ Support for redis-server 2.0 configuration
	+ Move core templates to /usr/share/zentyal/stubs/core
	+ Old /etc/ebox directory replaced with the new /etc/zentyal with
	  renamed core.conf, logs.conf and events.conf files
	+ Fixed broken link to alerts list
2.0.15
	+ Do not check the existence of cloud-prof package during the
	  restore since it is possible not to be installed while disaster
	  recovery process is done
	+ Renamed /etc/init.d/ebox to /etc/init.d/zentyal
	+ Use new zentyal-* package names
	+ Don't check .yaml existence for core modules
2.0.14
	+ Added compMessage in some events to distinguish among events if
	  required
	+ Make source in events non i18n
	+ After restore, set all the restored modules as changed
	+ Added module pre-checks for configuration backup
2.0.13
	+ Fixed dashboard graphs refresh
	+ Fixed module existence check when dpkg is running
	+ Fix typo in sudoers creation to make remote support work again
2.0.12
	+ Include status of packages in the downloadable bug report
	+ Bugfix: Avoid possible problems deleting redis.first file if not exist
2.0.11
	+ New methods entry_exists and st_entry_exists in config backend
2.0.10
	+ Now redis backend returns undef on get for undefined values
	+ Allow custom mason templates under /etc/ebox/stubs
	+ Better checks before restoring a configuration backup with
	  a set of modules different than the installed one
	+ Wait for 10 seconds to the child process when destroying the
	  progress indicator to avoid zombie processes
	+ Caught SIGPIPE when trying to contact Redis server and the
	  socket was already closed
	+ Do not stop redis server when restarting apache but only when
	  the service is asked to stop
	+ Improvements in import/export configuration (know before as
	  configuration backup)
	+ Improvements in ProgressIndicator
	+ Better behaviour of read-only rows with up/down arrows
	+ Added support for printableActionName in DataTable's
	+ Added information about automatic configuration backup
	+ Removed warning on non existent file digest
	+ Safer way to check if core modules exist during installation
2.0.9
	+ Treat wrong installed packages as not-existent modules
	+ Added a warning in dashboard informing about broken packages
	+ File sharing and mailfilter log event watchers works again since
	  it is managed several log tables per module
2.0.8
	+ Replaced zentyal-conf script with the more powerful zentyal-redisvi
	+ Set always the same default order for dashboard widgets
	+ Added help message to the configure widgets dialog
	+ Check for undefined values in logs consolidation
	+ Now dashboard notifies fails when restarting a service
	+ Fixed bug with some special characters in dashboard
	+ Fixed bug with some special characters in disk usage graph
2.0.7
	+ Pre-installation includes sudoers.d into sudoers file if it's not yet
	  installed
	+ Install apache-prefork instead of worker by default
	+ Rename service certificate to Zentyal Administration Web Server
2.0.6
	+ Use mod dependencies as default restore dependencies
	+ Fixed dependencies in events module
	+ Increased recursive dependency threshold to avoid
	  backup restoration problems
2.0.5
	+ Removed deprecated "Full backup" option from configuration backup
	+ Bugfix: SCP method works again after addition of SlicedBackup
	+ Added option in 90eboxpglogger.conf to disable logs consolidation
2.0.4
	+ Removed useless gconf backup during upgrade
	+ Fixed postinstall script problems during upgrade
2.0.3
	+ Added support for the sliced backup of the DB
	+ Hostname change is now visible in the form before saving changes
	+ Fixed config backend problems with _fileList call
	+ Added new bootDepends method to customize daemons boot order
	+ Added permanent message property to Composite
	+ Bugfix: Minor aesthetic fix in horizontal menu
	+ Bugfix: Disk usage is now reported in expected bytes
	+ Bugfix: Event dispatcher is not disabled when it is impossible
	  for it to dispatch the message
2.0.2
	+ Better message for the service status event
	+ Fixed modules configuration purge script
	+ Block enable module button after first click
	+ Avoid division by zero in progress indicator when total ticks is
	  zero
	+ Removed warning during postinst
	+ Added new subscription messages in logs, events and backup
2.0.1
	+ Bugfix: Login from Zentyal Cloud is passwordless again
	+ Some defensive code for the synchronization in Events models
	+ Bugfix: add EBox::Config::Redis::get to fetch scalar or list
	  values. Make GConfModule use it to avoid issues with directories
	  that have both sort of values.
1.5.14
	+ Fixed redis bug with dir keys prefix
	+ Improved login page style
	+ New login method using PAM instead of password file
	+ Allow to change admin passwords under System->General
	+ Avoid auto submit wizard forms
	+ Wizard skip buttons always available
	+ Rebranded post-installation questions
	+ Added zentyal-conf script to get/set redis config keys
1.5.13
	+ Added transition effect on first install slides
	+ Zentyal rebrand
	+ Added web page favicon
	+ Fixed already seen wizards apparition
	+ Fixed ro module creation with redis backend
	+ Use mason for links widgets
	+ Use new domain to official strings for subscriptions
1.5.12
	+ Added option to change hostname under System->General
	+ Show option "return to dashboard" when save changes fails.
1.5.11
	+ Added more tries on redis reconnection
	+ Fixed user corner access problems with redis server
	+ writeFile* methods reorganized
	+ Added cron as dependency as cron.hourly was never executed with anacron
	+ Improvements in consolidation of data for reports
1.5.10
	+ Fixed gconf to redis conversion for boolean values
1.5.9
	+ Improved migrations speed using the same perl interpreter
	+ Redis as configuration backend (instead of gconf)
	+ Improved error messages in ebox-software
	+ Set event source to 256 chars in database to adjust longer event
	  sources
	+ Progress bar AJAX updates are sent using JSON
	+ Fixed progress bar width problems
	+ Fixed top menu on wizards
	+ Improved error message when disconnecting a not connected database
	+ Abort installation if 'ebox' user already exists
	+ Bugfix: IP address is now properly registered if login fails
1.5.8
	+ Added template tableorderer.css.mas
	+ Added buttonless top menu option
	+ Bugfix: Save all modules on first installation
	+ Bugfix: General ebox database is now created if needed when
	  re/starting services
	+ Bugfix: Data to report are now uniform in number of elements per
	  value. This prevents errors when a value is present in a month and
	  not in another
	+ Bugfix: Don't show already visited wizard pages again
1.5.7
	+ Bugfix: Avoid error when RAID is not present
	+ Bugfix: Add ebox-consolidate-reportinfo call in daily cron script
	+ Bugfix: Called multiInsert and unbufferedInsert when necessary
	  after the loggerd reimplementation
	+ Bugfix: EBox::ThirdParty::Apache2::AuthCookie and
	  EBox::ThirdParty::Apache2::AuthCookie::Util package defined just
	  once
	+ Added util SystemKernel
	+ Improved progress indicator
	+ Changes in sudo generation to allow sudo for remote support user
	+ Initial setup wizards support
1.5.6
	+ Reimplementation of loggerd using inotify instead of File::Tail
1.5.5
	+ Asynchronous load of dashboard widgets for a smoother interface
1.5.4
	+ Changed dbus-check script to accept config file as a parameter
1.5.3
	+ Function _isDaemonRunning works now with snort in lucid
	+ Javascript refreshing instead of meta tag in log pages
	+ Updated links in dashboard widget
	+ Add package versions to downloadable ebox.log
	+ Fixed postgresql data dir path for disk usage with pg 8.4
	+ GUI improvements in search box
1.5.2
	+ Security [ESN-1-1]: Validate referer to avoid CSRF attacks
	+ Added reporting structure to events module
	+ Added new CGI to download the last lines of ebox.log
1.5.1
	+ Bugfix: Catch exception when upstart daemon does not exist and
	  return a stopped status
	+ Added method in logs module to dump database in behalf of
	ebackup module
	+ Bugfix: Do not check in row uniqueness for optional fields that
	are not passed as parameters
	+ Improve the output of ebox module status, to be consistent with the one
	  shown in the interface
	+ Add options to the report generation to allow queries to be more
	  flexible
	+ Events: Add possibility to enable watchers by default
	+ Bugfix: Adding a new field to a model now uses default
	  value instead of an empty value
	+ Added script and web interface for configuration report, added
	  more log files to the configuration report
1.5
	+ Use built-in authentication
	+ Use new upstart directory "init" instead of "event.d"
	+ Use new libjson-perl API
	+ Increase PerlInterpMaxRequests to 200
	+ Increase MaxRequestsPerChild (mpm-worker) to 200
	+ Fix issue with enconding in Ajax error responses
	+ Loggerd: if we don't have any file to watch we just sleep otherwise the process
	  will finish and upstart will try to start it over again and again.
	+ Make /etc/init.d/ebox depend on $network virtual facility
	+ Show uptime and users on General Information widget.
1.4.2
	+ Start services in the appropriate order (by dependencies) to fix a problem
	  when running /etc/init.d/ebox start in slaves (mail and other modules
	  were started before usersandgroups and thus failed)
1.4.1
	+ Remove network workarounds from /etc/init.d/ebox as we don't bring
	  interfaces down anymore
1.4
	+ Bug fix: i18n. setDomain in composites and models.
1.3.19
	+ Make the module dashboard widget update as the rest of the widgets
	+ Fix problem regarding translation of module names: fixes untranslated
	  module names in the dashboard, module status and everywhere else where
	  a module name is written
1.3.18
	+ Add version comparing function and use it instead of 'gt' in the
	  general widget
1.3.17
	+ Minor bug fix: check if value is defined in EBox::Type::Union
1.3.16
	+ Move enable field to first row in ConfigureDispatcherDataTable
	+ Add a warning to let users know that a module with unsaved changes
	  is disabled
	+ Remove events migration directory:
		- 0001_add_conf_configureeventtable.pl
		- 0002_add_conf_diskfree_watcher.pl
	+ Bug fix: We don't use names to stringify date to avoid issues
	  with DB insertions and localisation in event logging
	+ Bug fix: do not warn about disabled services which return false from
	  showModuleStatus()
	+ Add blank line under "Module Status"
	+ Installed and latest available versions of the core are now displayed
	  in the General Information widget
1.3.15
	+ Bug fix: Call EBox::Global::sortModulesByDependencies when
	  saving all modules and remove infinite loop in that method.
	  EBox::Global::modifiedModules now requires an argument to sort
	  its result dependending on enableDepends or depends attribute.
	+ Bug fix: keep menu folders open during page reloads
	+ Bug fix: enable the log events dispatcher by default now works
	+ Bug fix: fixed _lock function in EBox::Module::Base
	+ Bug fix: composites honor menuFolder()
	+ Add support for in-place edition for boolean types. (Closes
	  #1664)
	+ Add method to add new database table columnts to EBox::Migration::Helpers
	+ Bug fix: enable "Save Changes" button after an in-place edition
1.3.14
	+ Bug fix: fix critical bug in migration helper that caused some log
	  log tables to disappear
	+ Create events table
	+ Bug fix: log watcher works again
	+ Bug fix: delete cache if log index is not found as it could be
	  disabled
1.3.13
	+ Bug fix: critical error in EventDaemon that prevented properly start
	+ Cron script for manage logs does not run if another is already
	  running, hope that this will avoid problems with large logs
	+ Increased maximum size of message field in events
	+ Added script to purge logs
	+ Bug fix: multi-domain logs can be enabled again
1.3.12
	+ Added type for EBox::Dashboard::Value to stand out warning
	  messages in dashboard
	+ Added EBox::MigrationHelpers to include migration helpers, for now,
	  include a db table renaming one
	+ Bug fix: Fix mismatch in event table field names
	+ Bug fix: Add migration to create language plpgsql in database
	+ Bug fix: Add missing script for report log consolidation
	+ Bug fix: Don't show modules in logs if they are not configured. This
	  prevents some crashes when modules need information only available when
	  configured, such as mail which holds the vdomains in LDAP
	+ Added method EBox::Global::lastModificationTime to know when
	  eBox configuration was modified for last time
	+ Add support for breadcrumbs on the UI
	+ Bug fix: in Loggerd files are only parsed one time regardless of
	  how many LogHelper reference them
	+ Added precondition for Loggerd: it does not run if there isnt
	anything to watch
1.3.11
	+ Support customFilter in models for big tables
	+ Added EBox::Events::sendEvent method to send events using Perl
	  code (used by ebackup module)
	+ Bug fix: EBox::Type::Service::cmp now works when only the
	  protocols are different
	+ Check $self is defined in PgDBEngine::DESTROY
	+ Do not watch files in ebox-loggerd related to disabled modules and
	  other improvements in the daemon
	+ Silent some exceptions that are used for flow control
	+ Improve the message from Service Event Watcher
1.3.10
	+ Show warning when accesing the UI with unsupported browsers
	+ Add disableApparmorProfile to EBox::Module::Service
	+ Bug fix: add missing use
	+ Bug fix: Make EventDaemon more robust against malformed sent
	  events by only accepting EBox::Event objects
1.3.8
	+ Bug fix: fixed order in EBox::Global::modified modules. Now
	  Global and Backup use the same method to order the module list
	  by dependencies
1.3.7
	+ Bug fix: generate public.css and login.css in dynamic-www directory
	  which is /var/lib/zentyal/dynamicwww/css/ and not in /usr/share/ebox/www/css
	  as these files are generate every time eBox's apache is
	  restarted
	+ Bug fix: modules are restored now in the correct dependency
	  order
	+ ebox-make-backup accepts --destinaton flag to set backup's file name
	+ Add support for permanent messages to EBox::View::Customizer
1.3.6
	+ Bug fix: override _ids in EBox::Events::Watcher::Log to not return ids
	which do not exist
	+ Bug fix: fixed InverseMatchSelect type which is used by Firewall module
	+ New widget for the dashboard showing useful support information
	+ Bugfix: wrong permissions on CSS files caused problem with usercorner
	+ CSS are now templates for easier rebranding
	+ Added default.theme with eBox colors
1.3.5
	+ Bugfix: Allow unsafe characters in password type
	+ Add FollowSymLinks in eBox apache configuration. This is useful
	  if we use js libraries provided by packages
1.3.4
	+ Updated company name in the footer
	+ Bugfix: humanEventMessage works with multiple tableInfos now
	+ Add ebox-dbus-check to test if we can actually connect to dbus
1.3.4
	+ bugfix: empty cache before calling updatedRowNotify
	+ enable Log dispatcher by default and not allow users to disable
	it
	+ consolidation process continues in disabled but configured modules
	+ bugfix: Save Changes button doesn't turn red when accessing events for
	first time
1.3.2
	+ bugfix: workaround issue with dhcp configured interfaces at boot time
1.3.1
	+ bugfix: wrong regex in service status check
1.3.0
	+ bugfix: make full backup work again
1.1.30
	+ Change footer to new company holder
	+  RAID does not generate 'change in completion events, some text
	problems fixed with RAID events
	+ Report graphics had a datapoints limit dependent on the active
	time unit
	+ Apache certificate can be replaced by CA module
	+ Fixed regression in detailed report: total row now aggregates
	properly
	+ More characters allowed when changing password from web GUI
	+ Fixed regression with already used values in select types
	+ Do not a button to restart eBox's apache
	+ Fixed auth problem when dumping and restoring postgre database
1.1.20
	+ Added custom view support
	+ Bugfix: report models now can use the limit parameter in
	  reportRows() method
	+ use a regexp to fetch the PID in a pidfile, some files such as
	postfix's add tabs and spaces before the actual number
	+ Changed "pidfile" to "pidfiles" in _daemons() to allow checking more than
one (now it is a array ref instead of scalar)
	+ Modified Service.pm to support another output format for /etc/init.d daemon
status that returns [OK] instead of "running".
	+ unuformized case in menu entries and some more visual fixes
1.1.10
	+ Fix issue when there's a file managed by one module that has been modified
	  when saving changes
	+ Bugfix: events models are working again even if an event aware
	module is uninstalled and it is in a backup to restore
	+ Select.pm returns first value in options as default
       + Added 'parentModule' to model class to avoid recursive problems
	+ Added Float type
	+ Apache module allows to add configuration includes from other modules
	+ Display remote services button if subscribed
	+ Event daemon may received events through a named pipe
	+ Bugfix. SysInfo revokes its config correctly
	+ Added storer property to types in order to store the data in
	somewhere different from GConf
	+ Added protected property 'volatile' to the models to indicate
	that they store nothing in GConf but in somewhere different
	+ System Menu item element 'RAID' is always visible even when RAID
	is not installed
	+ Files in deleted rows are deleted when the changes are saved
	+ Fixed some bug whens backing and restore files
	+ Components can be subModels of the HasMany type
	+ Added EBox::Types::Text::WriteOnce type
	+ Do not use rows(), use row to force iteration over the rows and increase
	performance and reduce memory use.
	+ Do not suggest_sync after read operations in gconf
	+ Increase MaxRequestsPerChild to 200 in eBox's apache
	+ Make apache spawn only one child process
	+ Log module is backed up and restored normally because the old
	problem is not longer here
	+ Backup is more gentle with no backup files in backup directory,
	now it does not delete them
	+ HasMany  can retrieve again the model and row after the weak
	refence is garbage-collected. (Added to solve a bug in the doenload
	bundle dialog)
	+ EBox::Types::DomainName no longer accepts IP addresses as domain
	names
	+ Bugfix: modules that fail at configuration stage no longer appear as enabled
	+ Add parameter to EBox::Types::Select to disable options cache

0.12.103
	+ Bugfix: fix SQL statement to fetch last rows to consolidate
0.12.102
	+ Bugfix: consolidate logs using the last date and not starting from scratch
0.12.101
	+ Bugfix: DomainName type make comparisons case insensitive
	according to RFC 1035
0.12.100
	+ Bugfix: Never skip user's modifications if it set to true
	override user's changes
	+ EBox::Module::writeConfFile and EBox::Service scape file's path
	+ Bugfix. Configure logrotate to actually rotate ebox logs
	+ Fixed bug in ForcePurge logs model
	+ Fixed bug in DataTable: ModelManaged was called with tableName
	instead of context Name
	+ Fixing an `img` tag closed now properly and adding alternative
	text to match W3C validation in head title
	+ Backup pages now includes the size of the archive
	+ Fixed bug in ForcePurge logs model
	+ Now the modules can have more than one tableInfo for logging information
	+ Improve model debugging
	+ Improve restart debugging
	+ Backups and bug reports can be made from the command line
	+ Bugfix: `isEqualTo` is working now for `Boolean` types
	+ Bugfix: check if we must disable file modification checks in
	Manager::skipModification

0.12.99
	+ Add support for reporting
	+ Refresh logs automatically
	+ Reverse log order
	+ Remove temp file after it is downloaded with FromTempDir controller
0.12.3
	+ Bug fix: use the new API in purge method. Now purging logs is working
	again.
0.12.2
	+ Increase random string length used to generate the cookie to
	2048 bits
	+ Logs are show in inverse chronological order
0.12.1
	+ Bug fix: use unsafeParam for progress indicator or some i18 strings
	will fail when saving changes
0.12
	+ Bugfix: Don't assume timecol is 'timestamp' but defined by
	module developer. This allows to purge some logs tables again
	+ Add page titles to models
	+ Set default values when not given in `add` method in models
	+ Add method to manage page size in model
	+ Add hidden field to help with Ajax request and automated testing with
	  ANSTE
	+ Bugfix: cast sql types to filter fields in logs
	+ Bugfix: Restricted resources are back again to make RSS
	access policy work again
	+ Workaround bogus mason warnings
	+ Make postinst script less verbose
	+ Disable keepalive in eBox apache
	+ Do not run a startup script in eBox apache
	+ Set default purge time for logs stored in eBox db to 1 week
	+ Disable LogAdmin actions in `ebox-global-action` until LogAdmin
	feature is completely done
0.11.103
	+ Modify EBox::Types::HasMany to create directory based on its row
	+ Add _setRelationship method to set up relationships between models
	  and submodels
	+ Use the new EBox::Model::Row api
	+ Add help method to EBox::Types::Abstract
	+ Decrease size for percentage value in disk free watcher
	+ Increase channel link field size in RSS dispatcher
0.11.102
	+ Bugfix: cmp in EBox::Types::HostIP now sorts correctly
	+ updatedRowNotify in EBox::Model::DataTable receives old row as
	well as the recently updated row
	+ Added `override_user_modification` configuration parameter to
	avoid user modification checkings and override them without asking
	+ Added EBox::Model::Row to ease the management of data returned
	by models
	+ Added support to pre-save and post-save executable files. They
	must be placed at /etc/ebox/pre-save or /etc/ebox/post-save
	+ Added `findRow` method to ease find and set
0.11.101
	+ Bugfix: Fix memory leak in models while cloning types. Now
	cloning is controlled by clone method in types
	+ Bugfix: Union type now checks for its uniqueness
	+ DESTROY is not an autoloaded method anymore
	+ HasOne fields now may set printable value from the foreign field
	to set its value
	+ findId now searches as well using printableValue
	+ Bugfix. Minor bug found when key is an IP address in autoloaded
	methods
	+ Ordered tables may insert values at the beginning or the end of
	the table by "insertPosition" attribute
	+ Change notConfigured template to fix English and add link to the
	  module status section
	+ Add loading gif to module status actions
	+ Remove debug from ServiceInterface.pm
	+ Add support for custom separators to be used as index separators on
	  exposedMethods
	+ Bugfix. Stop eBox correctly when it's removed
	+ Improve apache-restart to make it more reliable.
0.11.100
	+ Bugfix. Fix issue with event filters and empty hashes
	+ Bugfix. Cache stuff in log and soap watcher to avoid memory leaks
	+ Bugfix. Fix bug that prevented the user from being warned when a row to
	  be deleted is being used by other model
	+ Bugfix. Add missing use of EBox::Global in State event watcher
	+ Added progress screen, now pogress screen keeps track of the changed
	  state of the modules and change the top page element properly
	+ Do not exec() to restart apache outside mod_perl
	+ Improve apache restart script
	+ Improve progress screen
0.11.99
	+ DataTable contains the property 'enableProperty' to set a column
	called 'enabled' to enable/disable rows from the user point of
	view. The 'enabled' column is put the first
	+ Added state to the RAID report instead of simpler active boolean
        + Fix bug when installing new event components and event GConf
	subtree has not changed
	+ Add RSS dispatcher to show eBox events under a RSS feed
	+ Rotate log files when they reach 10MB for 7 rotations
	+ Configurable minimum free space left for being notified by means
	of percentage
	+ Add File type including uploading and downloading
	+ Event daemon now checks if it is possible to send an event
	before actually sending it
	+ Added Action forms to perform an action without modifying
	persistent data
	+ Log queries are faster if there is no results
	+ Show no data stored when there are no logs for a domain
	+ Log watcher is added in order to notify when an event has
	happened. You can configure which log watcher you may enable and
	what you want to be notify by a determined filter and/or event.
	+ RAID watcher is added to check the RAID events that may happen
	when the RAID subsystem is configured in the eBox machine
	+ Change colour dataset in pie chart used for disk usage reporting
	+ Progress indicator now contains a returned value and error
	message as well
	+ Lock session file for HTTP session to avoid bugs
	related to multiple requests (AJAX) in a short time
	+ Upgrade runit dependency until 1.8.0 to avoid runit related
	issues
0.11
	+ Use apache2
	+ Add ebox-unblock-exec to unset signal mask before running  a executable
	+ Fix issue with multiple models and models with params.
	  This triggered a bug in DHCP when there was just one static
	  interface
	+ Fix _checkRowIsUnique and _checkFieldIsUnique
	+ Fix paging
	+ Trim long strings in log table, show tooltip with the whole string
	  and show links for URLs starting with "http://"
0.10.99
	+ Add disk usage information
	+ Show progress in backup process
	+ Add option to purge logs
	+ Create a link from /var/lib/zentyal/log to /var/log/ebox
	+ Fix bug with backup descriptions containing spaces
	+ Add removeAll method on data models
	+ Add HostIP, DomainName and Port types
	+ Add readonly forms to display static information
	+ Add Danish translation thanks to Allan Jacobsen
0.10
	+ New release
0.9.100
	+ Add checking for SOAP session opened
	+ Add EventDaemon
	+ Add Watcher and Dispatch framework to support an event
	  architecture on eBox
	+ Add volatile EBox::Types in order not to store their values
	  on GConf
	+ Add generic form
	+ Improvements on generic table
	+ Added Swedish translation

0.9.99
	+ Added Portuguese from Portugal translation
	+ Added Russian translation
	+ Bugfix: bad changed state in modules after restore

0.9.3
	+ New release

0.9.2
	+ Add browser warning when uploading files
	+ Enable/disable logging modules
0.9.1
	+ Fix backup issue with changed state
	+ Generic table supports custom ordering
0.9
	+ Added Polish translation
        + Bug in recognition of old CD-R writting devices fixed
	+ Added Aragonese translation
	+ Added Dutch translation
	+ Added German translation
	+ Added Portuguese translation

0.8.99
	+ Add data table model for generic Ajax tables
	+ Add types to be used by models
	+ Add MigrationBase and ebox-migrate to upgrade data models
	+ Some English fixes
0.8.1
	+ New release
0.8
	+ Fix backup issue related to bug reports
	+ Improved backup GUI
0.7.99
        + changed sudo stub to be more permissive
	+ added startup file to apache web server
	+ enhanced backup module
	+ added basic CD/DVD support to backup module
	+ added test stubs to simplify testing
	+ added test class in the spirit of Test::Class
	+ Html.pm now uses mason templates
0.7.1
	+ use Apache::Reload to reload modules when changed
	+ GUI consistency (#12)
	+ Fixed a bug for passwords longer than 16 chars
	+ ebox-sudoers-friendly added to not overwrite /etc/sudoers each time
0.7
	+ First public release
0.6
	+ Move to client
	+ Remove obsolete TODO list
	+ Remove firewall module from  base system
	+ Remove objects module from base system
	+ Remove network module from base system
	+ Add modInstances and modInstancesOfType
	+ Raname Base to ClientBase
	+ Remove calls to deprecated methods
	+ API documented using naturaldocs
	+ Update INSTALL
	+ Use a new method to get configkeys, now configkey reads every
	  [0.9
	+ Added Polish translation][0-9]+.conf file from the EBox::Config::etc() dir and
	  tries to get the value from the files in order.
	+ Display date in the correct languae in Summary
	+ Update debian scripts
	+ Several bugfixes
0.5.2
	+ Fix some packaging issues
0.5.1
	+ New menu system
	+ New firewall filtering rules
	+ 802.1q support

0.5
	+ New bug-free menus (actually Internet Explorer is the buggy piece
	  of... software that caused the reimplementation)
	+ Lots of small bugfixes
	+ Firewall: apply rules with no destination address to packets
	  routed through external interfaces only
	+ New debianize script
	+ Firewall: do not require port and protocol parameters as they
	  are now optional.
	+ Include SSL stuff in the dist tarball
	+ Let modules block changes in the network interfaces
	  configuration if they have references to the network config in
	  their config.
	+ Debian network configuration import script
	+ Fix the init.d script: it catches exceptions thrown by modules so that
	  it can try to start/stop all of them if an exception is thrown.
	+ Firewall: fix default policy bug in INPUT chains.
	+ Restore textdomain in exceptions
	+ New services section in the summary
	+ Added Error item to Summary. Catch exceptions from modules in
	  summary and generate error item
	+ Fix several errors with redirections and error handling in CGIs
	+ Several data validation functions were fixed, and a few others added
	+ Prevent the global module from keeping a reference to itself. And make
	  the read-only/read-write behavior of the factory consistent.
	+ Stop using ifconfig-wrapper and implement our own NetWrapper module
	  with wrappers for ifconfig and ip.
	+ Start/stop apache, network and firewall modules in first place.
	+ Ignore some network interface names such as irda, sit0, etc.
	+ The summary page uses read-only module instances.
	+ New DataInUse exception, old one renamed to DataExists.
	+ Network: do not overwrite resolv.conf if there are nameservers
	  given via dhcp.
	+ Do not set a default global policy for the ssh service.
	+ Check for forbiden characters when the parameter value is
	  requested by the CGI, this allows CGI's to handle the error,
	  and make some decissions before it happens.
	+ Create an "edit object" template and remove the object edition stuff
	  from the main objects page.
	+ Fix the apache restarting code.
	+ Network: Remove the route reordering feature, the kernel handles that
	  automatically.
	+ Fix tons of bugs in the network restarting code.
	+ Network: removed the 3rd nameserver configuration.
	+ Network: Get gateway info in the dhcp hook.
	+ Network: Removed default configuration from the gconf schema.
	+ New function for config-file generation
	+ New functions for pid file handling

0.4
	+ debian package
	+ added module to export/import configuration
	+ changes in firewall's API
	+ Added content filter based on dansguardian
	+ Added French translation
	+ Added Catalan translation
	+ Sudoers file is generated automatically based on module's needs
	+ Apache config file is generated by ebox  now
	+ Use SSL
	+ Added ebox.conf file
	+ Added module template generator

0.3
	+ Supports i18n
	+ API name consistency
	+ Use Mason for templates
	+ added tips to GUI
	+ added dhcp hooks
	+ administration port configuration
	+ Fixed bugs to IE compliant
	+ Revoke changes after logout
	+ Several bugfixes

0.2
	+ All modules are now based on gconf.
	+ Removed dependencies on xml-simple, xerces and xpath
	+ New MAC address field in Object members.
	+ Several bugfixes.

0.1
	+ Initial release<|MERGE_RESOLUTION|>--- conflicted
+++ resolved
@@ -1,4 +1,3 @@
-<<<<<<< HEAD
 3.4
 	+ Added to findValueMultipleFields and findValue the nosync parameter
 	+ Added support for haproxy 1.5
@@ -18,12 +17,8 @@
 	+ Adapted apache configuration to 2.4
 	+ Adapted EBox::Config::Redis to the new libredis-perl API
 	+ Adapted redis.conf to redis 2.6
-=======
-3.3.4
 	+ Remove lock file in EBox::Util::Lock::unlock()
 	+ Fixed mason component root for custom stubs
-3.3.3
->>>>>>> 403b8f4f
 	+ Fixed regression in clone action
 	+ Decode to utf8 the MySQL database results
 	+ Create log database using utf8 charset
