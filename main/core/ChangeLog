HEAD
<<<<<<< HEAD
	+ Implemented transactions for redis operations
	+ Replace old MVC cache system with a new low-level redis one
	+ Delete no longer necessary regen-redis-db tool
=======
	+ Implemented mysqldump for logs database
	+ Remove zentyal-events cron script which should not be longer necessary
	+ Bugfix: set executable permissions to cron scripts and example hooks
	+ Added a global method to retrieve installed server edition
>>>>>>> 08017ee0
	+ Log also duration and compMessage to events.log
2.3.1
	+ Updated Standards-Version to 3.9.2
	+ Fixed JS client side table sorting issue due to Prototype
	  library upgrade
	+ Disable InnoDB by default to reduce memory consumption of MySQL
	+ Now events are logged in a new file (events.log) in a more
	  human-readable format
	+ Added legend to DataTables with custom actions
	+ Changed JS to allow the restore of the action cell when a delete
	  action fails
	+ Set milestone to 3.0 when creating bug reports in the trac
	+ Avoid temporal modelInstance errors when adding or removing
	  modules with LogWatchers or LogDispatcher
	+ Unallow administration port change when the port is in use
2.3
	+ Do not launch a passwordless redis instance during first install
	+ New 'types' field in LogObserver and storers/acquirers to store special
	  types like IPs or MACs in an space-efficient way
	+ Use MySQL for the logs database instead of PostgreSQL
	+ Bugfix: logs database is now properly recreated after purge & install
	+ Avoid use of AUTOLOAD to execute redis commands, improves performance
	+ Use UNIX socket to connect to redis for better performance and
	  update default redis 2.2 settings
	+ Use "sudo" group instead of "admin" one for the UI access control
	+ Added EBox::Module::Base::version() to get package version
	+ Fixed problem in consalidation report when accumulating results
	  from queries having a "group by table.field"
	+ Added missing US and Etc zones in timezone selector
	+ Replaced autotools with zbuildtools
	+ Refuse to restore configuration backup from version lesser than
	  2.1 unless forced
	+ Do not retrieve format.js in every graph to improve performance
	+ The purge-module scripts are always managed as root user
	+ New grep-redis tool to search for patterns in redis keys or
	  values
	+ Use partitionFileSystems method from EBox::FileSystem
2.2.4
	+ New internal 'call' command in Zentyal shell to 'auto-use' the module
	+ Zentyal shell now can execute commandline arguments
	+ Bugfix: EBox::Types::IPAddr::isEqualTo allows to change netmask now
	+ Removed some undefined concatenation and compare warnings in error.log
	+ Ignore check operation in RAID event watcher
	+ Skip IP addresses ending in .0 in EBox::Types::IPRange::addresses()
	+ Do not store in redis trailing dots in Host and DomainName types
	+ Added internal command to instance models and other improvements in shell
	+ Now the whole /etc/zentyal directory is backed up and a copy of the
	  previous contents is stored at /var/backups before restoring
	+ Removing a module with a LogWatcher no longer breaks the LogWatcher
	  Configuration page anymore
	+ Fixed error in change-hostname script it does not longer match substrings
	+ Bugfix: Show breadcrumbs even from models which live in a
	  composite
	+ HTTPLink now returns empty string if no HTTPUrlView is defined
	  in DataTable class
	+ Added mising use sentence in EBox::Event::Watcher::Base
2.2.3
	+ Bugfix: Avoid url rewrite to ebox.cgi when requesting to /slave
	+ Fixed logrotate configuration
	+ More resilient way to handle with missing indexes in _find
	+ Added more informative text when mispelling methods whose prefix
	  is an AUTOLOAD action
	+ A more resilient solution to load events components in EventDaemon
	+ Added one and two years to the purge logs periods
	+ Fixed downloads from EBox::Type::File
2.2.2
	+ Revert cookie name change to avoid session loss in upgrades
	+ Do not try to change owner before user ebox is created
2.2.1
	+ Removed obsolete references to /zentyal URL
	+ Create configuration backup directories on install to avoid warnings
	  accessing the samba share when there are no backups
	+ Log result of save changes, either successful or with warnings
	+ Changed cookie name to remove forbidden characters to avoid
	  incompatibilities with some applications
	+ Removed duplicated and incorrect auding logging for password change
	+ Fixed some non-translatable strings
	+ Create automatic bug reports under 2.2.X milestone instead of 2.2
	+ Fixed bug changing background color on selected software packages
2.1.34
	+ Volatile types called password are now also masked in audit log
	+ Adjust padding for module descriptions in basic software view
	+ Removed beta icon
2.1.33
	+ Fixed modal add problems when using unique option on the type
	+ Fixed error management in the first screen of modal add
	+ Unify software selection and progress colors in CSS
	+ Set proper message type in Configure Events model
	+ Fixed error checking permanentMessage types in templates/msg.mas
2.1.32
	+ Added progress bar colors to theme definition
	+ Remove no longer correct UTF8 decode in ProgressIndicator
	+ Fixed UTF8 double-encoding on unexpected error CGI
	+ Reviewed some subscription strings
	+ Always fork before apache restart to avoid port change problems
	+ Stop modules in the correct order (inverse dependencies order)
	+ Better logging of failed modules on restore
2.1.31
	+ Do not start managed daemons on boot if the module is disabled
	+ Better message on redis error
	+ Watch for dependencies before automatic enable of modules on first install
2.1.30
	+ Removed obsolete /ebox URL from RSS link
	+ Changed methods related with extra backup data in modules logs
	  to play along with changes in ebackup module
	+ Set a user for remote access for audit reasons
	+ Detect session loss on AJAX requests
2.1.29
	+ Startup does not fail if SIGPIPE received
2.1.28
	+ Added code to mitigate false positives on module existence
	+ Avoid error in logs full summary due to incorrect syntax in template
	+ Allow unsafe chars in EBox::Types::File to avoid problems in some browsers
	+ Reviewed some subscription strings
	+ Warning about language-packs installed works again after Global changes
	+ Show n components update when only zentyal packages are left to
	  upgrade in the system widget
	+ Do not show debconf warning when installing packages
	+ EBox::Types::IPAddr (and IPNetwork) now works with defaultValue
	+ Allow to hide menu items, separators and dashboard widgets via conf keys
2.1.27
	+ Do not create tables during Disaster Recovery installation
	+ Added new EBox::Util::Debconf::value to get debconf values
	+ DataTable controller does no longer try to get a deleted row
	  for gather elements values for audit log
	+ Check if Updates watcher can be enabled if the subscription
	  level is yet unknown
2.1.26
	+ Detection of broken packages works again after proper deletion
	  of dpkg_running file
	+ Keep first install redis server running until trigger
	+ Unified module restart for package trigger and init.d
	+ Use restart-trigger script in postinst for faster daemons restarting
	+ System -> Halt/Reboot works again after regression in 2.1.25
	+ Added framework to show warning messages after save changes
	+ Change caption of remote services link to Zentyal Cloud
	+ Do not show Cloud link if hide_cloud_link config key is defined
	+ Added widget_ignore_updates key to hide updates in the dashboard
	+ Differentiate ads from notes
	+ Allow custom message type on permanentMessage
	+ Only allow custom themes signed by Zentyal
	+ Removed /zentyal prefix from URLs
	+ Caps lock detection on login page now works again
	+ Added HiddenIfNotAble property to event watchers to be hidden if
	  it is unabled to monitor the event
	+ Dashboard values can be now error and good as well
	+ Include a new software updates widget
	+ Include a new alert for basic subscriptions informing about
	  software updates
	+ Add update-notifier-common to dependencies
	+ EBox::DataTable::enabledRows returns rows in proper order
	+ Use custom ads when available
	+ Disable bug report when hide_bug_report defined on theme
2.1.25
	+ Do not show disabled module warnings in usercorner
	+ Mask passwords and unify boolean values in audit log
	+ Do not override type attribute for EBox::Types::Text subtypes
	+ Corrected installation finished message after first install
	+ Added new disableAutocomplete attribute on DataTables
	+ Optional values can be unset
	+ Minor improvements on nmap scan
2.1.24
	+ Do not try to generate config for unconfigured services
	+ Remove unnecessary redis call getting _serviceConfigured value
	+ Safer sizes for audit log fields
	+ Fix non-translatable "show help" string
	+ Allow links to first install wizard showing a desired page
	+ Fixed bug in disk usage when we have both values greater and
	  lower than 1024 MB
	+ Always return a number in EBox::AuditLogging::isEnabled to avoid
	  issues when returning the module status
	+ Added noDataMsg attribute on DataTable to show a message when
	  there are no rows
2.1.23
	+ Removed some warnings during consolidation process
	+ Depend on libterm-readline-gnu-perl for history support in shells
	+ Fixed error trying to change the admin port with NTP enabled
	+ Fixed breadcrumb destination for full log query page
	+ Use printableActionName in DataTable setter
2.1.22
	+ Fixed parentRow method in EBox::Types::Row
	+ Added new optionalLabel flag to EBox::Types::Abstract to avoid
	  show the label on non-optional values that need to be set as
	  optional when using show/hide viewCustomizers
	+ Added initHTMLStateOrder to View::Customizer to avoid incorrect
	  initial states
	+ Improved exceptions info in CGIs to help bug reporting
	+ Do not show customActions when editing row on DataTables
2.1.21
	+ Fixed bug printing traces at Global.pm
	+ Check new dump_exceptions confkey instead of the debug one in CGIs
	+ Explicit conversion to int those values stored in our database
	  for correct dumping in reporting
	+ Quote values in update overwrite while consolidating for reporting
2.1.20
	+ Fixed regression in edition in place of booleans
	+ Better default balance of the dashboard based on the size of the widgets
	+ Added defaultSelectedType argument to PortRange
2.1.19
	+ Disable KeepAlive as it seems to give performance problems with Firefox
	  and set MaxClients value back to 1 in apache.conf
	+ Throw exceptions when calling methods not aplicable to RO instances
	+ Fixed problems when mixing read/write and read-only instances
	+ Date/Time and Timezone moved from NTP to core under System -> General
	+ Do not instance hidden widgets to improve dashboard performance
	+ New command shell with Zentyal environment at /usr/share/zentyal/shell
	+ Show warning when a language-pack is not installed
	+ Removed unnecessary dump/load operations to .bak yaml files
	+ AuditLogging and Logs constructor now receive the 'ro' parameter
	+ Do not show Audit Logging in Module Status widget
2.1.18
	+ New unificated zentyal-core.logrotate for all the internal logs
	+ Added forceEnabled option for logHelpers
	+ Moved carousel.js to wizard template
	+ Add ordering option to wizard pages
	+ Fixed cmp and isEqualTo methods for EBox::Types::IPAddr
	+ Fixed wrong Mb unit labels in Disk Usage and use GB when > 1024 MB
	+ Now global-action script can be called without progress indicator
	+ Fixed EBox::Types::File JavaScript setter code
	+ Added support for "Add new..." modal boxes in foreign selectors
	+ Each module can have now its customized purge-module script
	  that will be executed after the package is removed
	+ Added Administration Audit Logging to log sessions, configuration
	  changes, and show pending actions in save changes confirmation
	+ User name is stored in session
	+ Remove deprecated extendedRestore from the old Full Backup
2.1.17
	+ Fixed RAID event crash
	+ Added warning on models and composites when the module is disabled
	+ Fixed login page style with some languages
	+ Login page template can now be reused accepting title as parameter
	+ EBox::Types::File does not write on redis when it fails to
	  move the fail to its final destination
	+ Added quote column option for periodic log consolidation and
	  report consolidation
	+ Added exclude module option to backup restore
2.1.16
	+ Do not show incompatible navigator warning on Google Chrome
	+ Fixed syncRows override detection on DataTable find
	+ clean-conf script now deletes also state data
	+ Avoid 'undefined' message in selectors
2.1.15
	+ Move Disk Usage and RAID to the new Maintenance menu
	+ Always call syncRows on find (avoid data inconsistencies)
	+ Filename when downloading a conf backup now contains hostname
	+ Fixed bug in RAID template
	+ Set proper menu order in System menu (fixes NTP position)
	+ Fixed regresion in page size selector on DataTables
	+ Fixed legend style in Import/Export Configuration
2.1.14
	+ Fixed regresion with double quotes in HTML templates
	+ Fixed problems with libredis-perl version dependency
	+ Adding new apparmor profile management
2.1.13
	+ Better control of errors when saving changes
	+ Elements of Union type can be hidden
	+ Model elements can be hidden only in the viewer or the setter
	+ HTML attributtes are double-quoted
	+ Models can have sections of items
	+ Password view modified to show the confirmation field
	+ New multiselect type
	+ Redis backend now throws different kind of exceptions
2.1.12
	+ Revert no longer necessary parents workaround
	+ Hide action on viewCustomizer works now on DataTables
2.1.11
	+ Fixed bug which setted bad directory to models in tab view
	+ Union type: Use selected subtype on trailingText property if the
	  major type does not have the property
	+ Raise MaxClients to 2 to prevent apache slowness
2.1.10
	+ Security [ZSN-2-1]: Avoid XSS in process list widget
2.1.9
	+ Do not try to initialize redis client before EBox::init()
	+ Safer way to delete rows, deleting its id reference first
	+ Delete no longer needed workaround for gconf with "removed" attribute
	+ Fixed regression in port range setter
2.1.8
	+ Fixed regression in menu search
	+ Fixed missing messages of multi state actions
	+ Help toggler is shown if needed when dynamic content is received
	+ Fixed issue when disabling several actions at once in a data table view
	+ All the custom actions are disabled when one is clicked
	+ Submit wizard pages asynchronously and show loading indicator
	+ Added carousel.js for slide effects
2.1.7
	+ Fixed issues with wrong html attributes quotation
	+ Bugfix: volatile types can now calculate their value using other
	  the value from other elements in the row no matter their position
2.1.6
	+ Attach software.log to bug report if there are broken packages
	+ Added keyGenerator option to report queries
	+ Tuned apache conf to provide a better user experience
	+ Actions click handlers can contain custom javascript
	+ Restore configuration with force dependencies option continues
	  when modules referenced in the backup are not present
	+ Added new MultiStateAction type
2.1.5
	+ Avoid problems getting parent if the manager is uninitialized
	+ Rename some icon files with wrong extension
	+ Remove wrong optional attribute for read-only fields in Events
	+ Renamed all /EBox/ CGI URLs to /SysInfo/ for menu folder coherency
	+ Added support for custom actions in DataTables
	+ Replaced Halt/Reboot CGI with a model
	+ Message classes can be set from models
	+ Fixed error in Jabber dispatcher
	+ Show module name properly in log when restart from the dashboard fails
	+ Avoid warning when looking for inexistent PID in pidFileRunning
2.1.4
	+ Changed Component's parent/child relationships implementation
	+ Fixed WikiFormat on automatic bug report tickets
	+ Do not show available community version in Dashboard with QA
 	  updates
2.1.3
	+ Fall back to readonly data in config backup if there are unsaved changes
	+ Allow to automatically send a report in the unexpected error page
	+ Logs and Events are now submenus of the new Maintenance menu
	+ Configuration Report option is now present on the Import/Export section
	+ Require save changes operation after changing the language
	+ Added support for URL aliases via schemas/urls/*.urls files
	+ Allow to sort submenu items via 'order' attribute
	+ Automatically save changes after syncRows is called and mark the module
	  mark the module as unchanged unless it was previously changed
	+ Removed unnecessary ConfigureEvents composite
	+ Removed unnecessary code from syncRows in logs and events
	+ Restore configuration is safer when restoring /etc/zentyal files
	+ Fixed unescaped characters when showing an exception
	+ Fixed nested error page on AJAX requests
	+ Adapted dumpBackupExtraData to new expected return value
	+ Report remoteservices, when required, a change in administration
	  port
	+ Added continueOnModuleFail mode to configuration restore
	+ Fixed Firefox 4 issue when downloading backups
	+ Show scroll when needed in stacktraces (error page)
	+ More informative error messages when trying to restart locked modules
	  from the dashboard
	+ Creation of plpgsql language moved from EBox::Logs::initialSetup
	  to create-db script
	+ Redis backend now throws different kind of exceptions
	+ Avoid unnecesary warnings about PIDs
	+ Update Jabber dispatcher to use Net::XMPP with some refactoring
	+ Save changes messages are correctly shown with international charsets
	+ Support for bitmap option in RAID report
	+ Retry multiInsert line by line if there are encoding errors
	+ Adapted to new location of partitionsFileSystems in EBox::FileSystem
	+ Event messages are cleaned of null characters and truncated
	  before inserting in the database when is necessary
	+ Improve message for "Free storage space" event and send an info
	  message when a given partition is not full anymore
	+ Event messages now can contain newline characters
	+ Objects of select type are compared also by context
	+ Remove cache from optionsFromForeignModel since it produces
	  problems and it is useless
	+ Set title with server name if the server is subscribed
	+ Fix title HTML tag in views for Models and Composites
	+ Added lastEventsReport to be queried by remoteservices module
	+ Added EBox::Types::HTML type
	+ Added missing manage-logs script to the package
	+ Fixed problems with show/hide help switch and dynamic content
	+ Menus with subitems are now kept unfolded until a section on a
	  different menu is accessed
	+ Sliced restore mode fails correctly when schema file is missing,
	  added option to force restore without schema file
	+ Purge conf now purges the state keys as well
	+ Added EBox::Types::IPRange
2.1.2
	+ Now a menu folder can be closed clicking on it while is open
	+ Bugfix: cron scripts are renamed and no longer ignored by run-parts
	+ Added new EBox::Util::Nmap class implementing a nmap wrapper
2.1.1
	+ Fixed incoherency problems with 'on' and '1' in boolean indexes
	+ Move cron scripts from debian packaging to src/scripts/cron
	+ Trigger restart of logs and events when upgrading zentyal-core
	  without any other modules
	+ Don't restart apache twice when upgrading together with more modules
	+ Fixed params validation issues in addRow
2.1
	+ Replace YAML::Tiny with libyaml written in C through YAML::XS wrapper
	+ Minor bugfix: filter invalid '_' param added by Webkit-based browser
	  on EBox::CGI::Base::params() instead of _validateParams(), avoids
	  warning in zentyal.log when enabling modules
	+ All CGI urls renamed from /ebox to /zentyal
	+ New first() and deleteFirst() methods in EBox::Global to check
	  existence and delete the /var/lib/zentyal/.first file
	+ PO files are now included in the language-pack-zentyal-* packages
	+ Migrations are now always located under /usr/share/$package/migration
	  this change only affects to the events and logs migrations
	+ Delete no longer used domain and translationDomain methods/attributes
	+ Unified src/libexec and tools in the new src/scripts directory
	+ Remove the ebox- prefix on all the names of the /usr/share scripts
	+ New EBox::Util::SQL package with helpers to create and drop tables
	  from initial-setup and purge-module for each module
	+ Always drop tables when purging a package
	+ Delete 'ebox' user when purging zentyal-core
	+ Moved all SQL schemas from tools/sqllogs to schemas/sql
	+ SQL time-period tables are now located under schemas/sql/period
	+ Old ebox-clean-gconf renamed to /usr/share/zentyal/clean-conf and
	  ebox-unconfigure-module is now /usr/share/zentyal/unconfigure-module
	+ Added default implementation for enableActions, executing
	  /usr/share/zentyal-$modulename/enable-module if exists
	+ Optimization: Do not check if a row is unique if any field is unique
	+ Never call syncRows on read-only instances
	+ Big performance improvements using hashes and sets in redis
	  database to avoid calls to the keys command
	+ Delete useless calls to exists in EBox::Config::Redis
	+ New regen-redis-db tool to recreate the directory structure
	+ Renamed /etc/cron.hourly/90manageEBoxLogs to 90zentyal-manage-logs
	  and moved the actual code to /usr/share/zentyal/manage-logs
	+ Move /usr/share/ebox/zentyal-redisvi to /usr/share/zentyal/redisvi
	+ New /usr/share/zentyal/initial-setup script for modules postinst
	+ New /usr/share/zentyal/purge-module script for modules postrm
	+ Removed obsolete logs and events migrations
	+ Create plpgsql is now done on EBox::Logs::initialSetup
	+ Replace old ebox-migrate script with EBox::Module::Base::migrate
	+ Rotate duplicity-debug.log log if exists
	+ Bug fix: Port selected during installation is correctly saved
	+ Zentyal web UI is restarted if their dependencies are upgraded
	+ Bug fix: Logs don't include unrelated information now
	+ Add total in disk_usage report
	+ Bugfix: Events report by source now works again
	+ Do not include info messages in the events report
	+ Services event is triggered only after five failed checkings
	+ Do not add redundant includedir lines to /etc/sudoers
	+ Fixed encoding for strings read from redis server
	+ Support for redis-server 2.0 configuration
	+ Move core templates to /usr/share/zentyal/stubs/core
	+ Old /etc/ebox directory replaced with the new /etc/zentyal with
	  renamed core.conf, logs.conf and events.conf files
	+ Fixed broken link to alerts list
2.0.15
	+ Do not check the existence of cloud-prof package during the
	  restore since it is possible not to be installed while disaster
	  recovery process is done
	+ Renamed /etc/init.d/ebox to /etc/init.d/zentyal
	+ Use new zentyal-* package names
	+ Don't check .yaml existence for core modules
2.0.14
	+ Added compMessage in some events to distinguish among events if
	  required
	+ Make source in events non i18n
	+ After restore, set all the restored modules as changed
	+ Added module pre-checks for configuration backup
2.0.13
	+ Fixed dashboard graphs refresh
	+ Fixed module existence check when dpkg is running
	+ Fix typo in sudoers creation to make remote support work again
2.0.12
	+ Include status of packages in the downloadable bug report
	+ Bugfix: Avoid possible problems deleting redis.first file if not exist
2.0.11
	+ New methods entry_exists and st_entry_exists in config backend
2.0.10
	+ Now redis backend returns undef on get for undefined values
	+ Allow custom mason templates under /etc/ebox/stubs
	+ Better checks before restoring a configuration backup with
	  a set of modules different than the installed one
	+ Wait for 10 seconds to the child process when destroying the
	  progress indicator to avoid zombie processes
	+ Caught SIGPIPE when trying to contact Redis server and the
	  socket was already closed
	+ Do not stop redis server when restarting apache but only when
	  the service is asked to stop
	+ Improvements in import/export configuration (know before as
	  configuration backup)
	+ Improvements in ProgressIndicator
	+ Better behaviour of read-only rows with up/down arrows
	+ Added support for printableActionName in DataTable's
	+ Added information about automatic configuration backup
	+ Removed warning on non existent file digest
	+ Safer way to check if core modules exist during installation
2.0.9
	+ Treat wrong installed packages as not-existent modules
	+ Added a warning in dashboard informing about broken packages
	+ File sharing and mailfilter log event watchers works again since
	  it is managed several log tables per module
2.0.8
	+ Replaced zentyal-conf script with the more powerful zentyal-redisvi
	+ Set always the same default order for dashboard widgets
	+ Added help message to the configure widgets dialog
	+ Check for undefined values in logs consolidation
	+ Now dashboard notifies fails when restarting a service
	+ Fixed bug with some special characters in dashboard
	+ Fixed bug with some special characters in disk usage graph
2.0.7
	+ Pre-installation includes sudoers.d into sudoers file if it's not yet
	  installed
	+ Install apache-prefork instead of worker by default
	+ Rename service certificate to Zentyal Administration Web Server
2.0.6
	+ Use mod dependencies as default restore dependencies
	+ Fixed dependencies in events module
	+ Increased recursive dependency threshold to avoid
	  backup restoration problems
2.0.5
	+ Removed deprecated "Full backup" option from configuration backup
	+ Bugfix: SCP method works again after addition of SlicedBackup
	+ Added option in 90eboxpglogger.conf to disable logs consolidation
2.0.4
	+ Removed useless gconf backup during upgrade
	+ Fixed postinstall script problems during upgrade
2.0.3
	+ Added support for the sliced backup of the DB
	+ Hostname change is now visible in the form before saving changes
	+ Fixed config backend problems with _fileList call
	+ Added new bootDepends method to customize daemons boot order
	+ Added permanent message property to Composite
	+ Bugfix: Minor aesthetic fix in horizontal menu
	+ Bugfix: Disk usage is now reported in expected bytes
	+ Bugfix: Event dispatcher is not disabled when it is impossible
	  for it to dispatch the message
2.0.2
	+ Better message for the service status event
	+ Fixed modules configuration purge script
	+ Block enable module button after first click
	+ Avoid division by zero in progress indicator when total ticks is
	  zero
	+ Removed warning during postinst
	+ Added new subscription messages in logs, events and backup
2.0.1
	+ Bugfix: Login from Zentyal Cloud is passwordless again
	+ Some defensive code for the synchronization in Events models
	+ Bugfix: add EBox::Config::Redis::get to fetch scalar or list
	  values. Make GConfModule use it to avoid issues with directories
	  that have both sort of values.
1.5.14
	+ Fixed redis bug with dir keys prefix
	+ Improved login page style
	+ New login method using PAM instead of password file
	+ Allow to change admin passwords under System->General
	+ Avoid auto submit wizard forms
	+ Wizard skip buttons always available
	+ Rebranded post-installation questions
	+ Added zentyal-conf script to get/set redis config keys
1.5.13
	+ Added transition effect on first install slides
	+ Zentyal rebrand
	+ Added web page favicon
	+ Fixed already seen wizards apparition
	+ Fixed ro module creation with redis backend
	+ Use mason for links widgets
	+ Use new domain to official strings for subscriptions
1.5.12
	+ Added option to change hostname under System->General
	+ Show option "return to dashboard" when save changes fails.
1.5.11
	+ Added more tries on redis reconnection
	+ Fixed user corner access problems with redis server
	+ writeFile* methods reorganized
	+ Added cron as dependency as cron.hourly was never executed with anacron
	+ Improvements in consolidation of data for reports
1.5.10
	+ Fixed gconf to redis conversion for boolean values
1.5.9
	+ Improved migrations speed using the same perl interpreter
	+ Redis as configuration backend (instead of gconf)
	+ Improved error messages in ebox-software
	+ Set event source to 256 chars in database to adjust longer event
	  sources
	+ Progress bar AJAX updates are sent using JSON
	+ Fixed progress bar width problems
	+ Fixed top menu on wizards
	+ Improved error message when disconnecting a not connected database
	+ Abort installation if 'ebox' user already exists
	+ Bugfix: IP address is now properly registered if login fails
1.5.8
	+ Added template tableorderer.css.mas
	+ Added buttonless top menu option
	+ Bugfix: Save all modules on first installation
	+ Bugfix: General ebox database is now created if needed when
	  re/starting services
	+ Bugfix: Data to report are now uniform in number of elements per
	  value. This prevents errors when a value is present in a month and
	  not in another
	+ Bugfix: Don't show already visited wizard pages again
1.5.7
	+ Bugfix: Avoid error when RAID is not present
	+ Bugfix: Add ebox-consolidate-reportinfo call in daily cron script
	+ Bugfix: Called multiInsert and unbufferedInsert when necessary
	  after the loggerd reimplementation
	+ Bugfix: EBox::ThirdParty::Apache2::AuthCookie and
	  EBox::ThirdParty::Apache2::AuthCookie::Util package defined just
	  once
	+ Added util SystemKernel
	+ Improved progress indicator
	+ Changes in sudo generation to allow sudo for remote support user
	+ Initial setup wizards support
1.5.6
	+ Reimplementation of loggerd using inotify instead of File::Tail
1.5.5
	+ Asynchronous load of dashboard widgets for a smoother interface
1.5.4
	+ Changed dbus-check script to accept config file as a parameter
1.5.3
	+ Function _isDaemonRunning works now with snort in lucid
	+ Javascript refreshing instead of meta tag in log pages
	+ Updated links in dashboard widget
	+ Add package versions to downloadable ebox.log
	+ Fixed postgresql data dir path for disk usage with pg 8.4
	+ GUI improvements in search box
1.5.2
	+ Security [ESN-1-1]: Validate referer to avoid CSRF attacks
	+ Added reporting structure to events module
	+ Added new CGI to download the last lines of ebox.log
1.5.1
	+ Bugfix: Catch exception when upstart daemon does not exist and
	  return a stopped status
	+ Added method in logs module to dump database in behalf of
	ebackup module
	+ Bugfix: Do not check in row uniqueness for optional fields that
	are not passed as parameters
	+ Improve the output of ebox module status, to be consistent with the one
	  shown in the interface
	+ Add options to the report generation to allow queries to be more
	  flexible
	+ Events: Add possibility to enable watchers by default
	+ Bugfix: Adding a new field to a model now uses default
	  value instead of an empty value
	+ Added script and web interface for configuration report, added
	  more log files to the configuration report
1.5
	+ Use built-in authentication
	+ Use new upstart directory "init" instead of "event.d"
	+ Use new libjson-perl API
	+ Increase PerlInterpMaxRequests to 200
	+ Increase MaxRequestsPerChild (mpm-worker) to 200
	+ Fix issue with enconding in Ajax error responses
	+ Loggerd: if we don't have any file to watch we just sleep otherwise the process
	  will finish and upstart will try to start it over again and again.
	+ Make /etc/init.d/ebox depend on $network virtual facility
	+ Show uptime and users on General Information widget. 
1.4.2
	+ Start services in the appropriate order (by dependencies) to fix a problem
	  when running /etc/init.d/ebox start in slaves (mail and other modules
	  were started before usersandgroups and thus failed)
1.4.1
	+ Remove network workarounds from /etc/init.d/ebox as we don't bring
	  interfaces down anymore
1.4
	+ Bug fix: i18n. setDomain in composites and models.
1.3.19
	+ Make the module dashboard widget update as the rest of the widgets
	+ Fix problem regarding translation of module names: fixes untranslated
	  module names in the dashboard, module status and everywhere else where
	  a module name is written
1.3.18
	+ Add version comparing function and use it instead of 'gt' in the
	  general widget
1.3.17
	+ Minor bug fix: check if value is defined in EBox::Type::Union
1.3.16
	+ Move enable field to first row in ConfigureDispatcherDataTable
	+ Add a warning to let users know that a module with unsaved changes
	  is disabled
	+ Remove events migration directory:
		- 0001_add_conf_configureeventtable.pl
		- 0002_add_conf_diskfree_watcher.pl
	+ Bug fix: We don't use names to stringify date to avoid issues
	  with DB insertions and localisation in event logging
	+ Bug fix: do not warn about disabled services which return false from
	  showModuleStatus()
	+ Add blank line under "Module Status"
	+ Installed and latest available versions of the core are now displayed
	  in the General Information widget
1.3.15
	+ Bug fix: Call EBox::Global::sortModulesByDependencies when
	  saving all modules and remove infinite loop in that method.
	  EBox::Global::modifiedModules now requires an argument to sort
	  its result dependending on enableDepends or depends attribute.
	+ Bug fix: keep menu folders open during page reloads
	+ Bug fix: enable the log events dispatcher by default now works
	+ Bug fix: fixed _lock function in EBox::Module::Base
	+ Bug fix: composites honor menuFolder()
	+ Add support for in-place edition for boolean types. (Closes
	  #1664)
	+ Add method to add new database table columnts to EBox::Migration::Helpers
	+ Bug fix: enable "Save Changes" button after an in-place edition
1.3.14
	+ Bug fix: fix critical bug in migration helper that caused some log
	  log tables to disappear
	+ Create events table
	+ Bug fix: log watcher works again
	+ Bug fix: delete cache if log index is not found as it could be
	  disabled
1.3.13
	+ Bug fix: critical error in EventDaemon that prevented properly start
	+ Cron script for manage logs does not run if another is already
	  running, hope that this will avoid problems with large logs
	+ Increased maximum size of message field in events
	+ Added script to purge logs
	+ Bug fix: multi-domain logs can be enabled again
1.3.12
	+ Added type for EBox::Dashboard::Value to stand out warning
	  messages in dashboard
	+ Added EBox::MigrationHelpers to include migration helpers, for now,
	  include a db table renaming one
	+ Bug fix: Fix mismatch in event table field names
	+ Bug fix: Add migration to create language plpgsql in database
	+ Bug fix: Add missing script for report log consolidation
	+ Bug fix: Don't show modules in logs if they are not configured. This
	  prevents some crashes when modules need information only available when
	  configured, such as mail which holds the vdomains in LDAP
	+ Added method EBox::Global::lastModificationTime to know when
	  eBox configuration was modified for last time
	+ Add support for breadcrumbs on the UI
	+ Bug fix: in Loggerd files are only parsed one time regardless of
	  how many LogHelper reference them
	+ Added precondition for Loggerd: it does not run if there isnt
	anything to watch
1.3.11
	+ Support customFilter in models for big tables
	+ Added EBox::Events::sendEvent method to send events using Perl
	  code (used by ebackup module)
	+ Bug fix: EBox::Type::Service::cmp now works when only the
	  protocols are different
	+ Check $self is defined in PgDBEngine::DESTROY
	+ Do not watch files in ebox-loggerd related to disabled modules and
	  other improvements in the daemon
	+ Silent some exceptions that are used for flow control
	+ Improve the message from Service Event Watcher
1.3.10
	+ Show warning when accesing the UI with unsupported browsers
	+ Add disableApparmorProfile to EBox::Module::Service
	+ Bug fix: add missing use
	+ Bug fix: Make EventDaemon more robust against malformed sent
	  events by only accepting EBox::Event objects
1.3.8
	+ Bug fix: fixed order in EBox::Global::modified modules. Now
	  Global and Backup use the same method to order the module list
	  by dependencies
1.3.7
	+ Bug fix: generate public.css and login.css in dynamic-www directory
	  which is /var/lib/zentyal/dynamicwww/css/ and not in /usr/share/ebox/www/css
	  as these files are generate every time eBox's apache is
	  restarted
	+ Bug fix: modules are restored now in the correct dependency
	  order
	+ ebox-make-backup accepts --destinaton flag to set backup's file name
	+ Add support for permanent messages to EBox::View::Customizer
1.3.6
	+ Bug fix: override _ids in EBox::Events::Watcher::Log to not return ids
	which do not exist
	+ Bug fix: fixed InverseMatchSelect type which is used by Firewall module
	+ New widget for the dashboard showing useful support information
	+ Bugfix: wrong permissions on CSS files caused problem with usercorner
	+ CSS are now templates for easier rebranding
	+ Added default.theme with eBox colors
1.3.5
	+ Bugfix: Allow unsafe characters in password type
	+ Add FollowSymLinks in eBox apache configuration. This is useful
	  if we use js libraries provided by packages
1.3.4
	+ Updated company name in the footer
	+ Bugfix: humanEventMessage works with multiple tableInfos now
	+ Add ebox-dbus-check to test if we can actually connect to dbus
1.3.4
	+ bugfix: empty cache before calling updatedRowNotify
	+ enable Log dispatcher by default and not allow users to disable
	it
	+ consolidation process continues in disabled but configured modules
	+ bugfix: Save Changes button doesn't turn red when accessing events for
	first time
1.3.2
	+ bugfix: workaround issue with dhcp configured interfaces at boot time
1.3.1
	+ bugfix: wrong regex in service status check
1.3.0
	+ bugfix: make full backup work again
1.1.30
	+ Change footer to new company holder
	+  RAID does not generate 'change in completion events, some text
	problems fixed with RAID events
	+ Report graphics had a datapoints limit dependent on the active
	time unit
	+ Apache certificate can be replaced by CA module
	+ Fixed regression in detailed report: total row now aggregates
	properly
	+ More characters allowed when changing password from web GUI
	+ Fixed regression with already used values in select types
	+ Do not a button to restart eBox's apache
	+ Fixed auth problem when dumping and restoring postgre database
1.1.20
	+ Added custom view support
	+ Bugfix: report models now can use the limit parameter in
	  reportRows() method
	+ use a regexp to fetch the PID in a pidfile, some files such as
	postfix's add tabs and spaces before the actual number
	+ Changed "pidfile" to "pidfiles" in _daemons() to allow checking more than
one (now it is a array ref instead of scalar)
	+ Modified Service.pm to support another output format for /etc/init.d daemon
status that returns [OK] instead of "running".
	+ unuformized case in menu entries and some more visual fixes
1.1.10
	+ Fix issue when there's a file managed by one module that has been modified
	  when saving changes
	+ Bugfix: events models are working again even if an event aware
	module is uninstalled and it is in a backup to restore
	+ Select.pm returns first value in options as default
       + Added 'parentModule' to model class to avoid recursive problems
	+ Added Float type
	+ Apache module allows to add configuration includes from other modules
	+ Display remote services button if subscribed
	+ Event daemon may received events through a named pipe
	+ Bugfix. SysInfo revokes its config correctly
	+ Added storer property to types in order to store the data in
	somewhere different from GConf
	+ Added protected property 'volatile' to the models to indicate
	that they store nothing in GConf but in somewhere different
	+ System Menu item element 'RAID' is always visible even when RAID
	is not installed
	+ Files in deleted rows are deleted when the changes are saved
	+ Fixed some bug whens backing and restore files
	+ Components can be subModels of the HasMany type
	+ Added EBox::Types::Text::WriteOnce type
	+ Do not use rows(), use row to force iteration over the rows and increase
	performance and reduce memory use.
	+ Do not suggest_sync after read operations in gconf
	+ Increase MaxRequestsPerChild to 200 in eBox's apache
	+ Make apache spawn only one child process
	+ Log module is backed up and restored normally because the old
	problem is not longer here
	+ Backup is more gentle with no backup files in backup directory,
	now it does not delete them
	+ HasMany  can retrieve again the model and row after the weak
	refence is garbage-collected. (Added to solve a bug in the doenload
	bundle dialog)
	+ EBox::Types::DomainName no longer accepts IP addresses as domain
	names
	+ Bugfix: modules that fail at configuration stage no longer appear as enabled
	+ Add parameter to EBox::Types::Select to disable options cache

0.12.103
	+ Bugfix: fix SQL statement to fetch last rows to consolidate
0.12.102
	+ Bugfix: consolidate logs using the last date and not starting from scratch 
0.12.101
	+ Bugfix: DomainName type make comparisons case insensitive
	according to RFC 1035
0.12.100
	+ Bugfix: Never skip user's modifications if it set to true
	override user's changes
	+ EBox::Module::writeConfFile and EBox::Service scape file's path
	+ Bugfix. Configure logrotate to actually rotate ebox logs
	+ Fixed bug in ForcePurge logs model
	+ Fixed bug in DataTable: ModelManaged was called with tableName
	instead of context Name
	+ Fixing an `img` tag closed now properly and adding alternative
	text to match W3C validation in head title
	+ Backup pages now includes the size of the archive
	+ Fixed bug in ForcePurge logs model
	+ Now the modules can have more than one tableInfo for logging information
	+ Improve model debugging 
	+ Improve restart debugging
	+ Backups and bug reports can be made from the command line
	+ Bugfix: `isEqualTo` is working now for `Boolean` types
	+ Bugfix: check if we must disable file modification checks in
	Manager::skipModification

0.12.99
	+ Add support for reporting
	+ Refresh logs automatically
	+ Reverse log order
	+ Remove temp file after it is downloaded with FromTempDir controller
0.12.3
	+ Bug fix: use the new API in purge method. Now purging logs is working
	again.
0.12.2
	+ Increase random string length used to generate the cookie to
	2048 bits
	+ Logs are show in inverse chronological order
0.12.1
	+ Bug fix: use unsafeParam for progress indicator or some i18 strings
	will fail when saving changes
0.12
	+ Bugfix: Don't assume timecol is 'timestamp' but defined by
	module developer. This allows to purge some logs tables again
	+ Add page titles to models
	+ Set default values when not given in `add` method in models
	+ Add method to manage page size in model
	+ Add hidden field to help with Ajax request and automated testing with
	  ANSTE
	+ Bugfix: cast sql types to filter fields in logs
	+ Bugfix: Restricted resources are back again to make RSS
	access policy work again
	+ Workaround bogus mason warnings
	+ Make postinst script less verbose
	+ Disable keepalive in eBox apache
	+ Do not run a startup script in eBox apache
	+ Set default purge time for logs stored in eBox db to 1 week
	+ Disable LogAdmin actions in `ebox-global-action` until LogAdmin
	feature is completely done
0.11.103
	+ Modify EBox::Types::HasMany to create directory based on its row 
	+ Add _setRelationship method to set up relationships between models
	  and submodels
	+ Use the new EBox::Model::Row api
	+ Add help method to EBox::Types::Abstract
	+ Decrease size for percentage value in disk free watcher
	+ Increase channel link field size in RSS dispatcher
0.11.102
	+ Bugfix: cmp in EBox::Types::HostIP now sorts correctly
	+ updatedRowNotify in EBox::Model::DataTable receives old row as
	well as the recently updated row
	+ Added `override_user_modification` configuration parameter to
	avoid user modification checkings and override them without asking
	+ Added EBox::Model::Row to ease the management of data returned
	by models
	+ Added support to pre-save and post-save executable files. They
	must be placed at /etc/ebox/pre-save or /etc/ebox/post-save
	+ Added `findRow` method to ease find and set
0.11.101
	+ Bugfix: Fix memory leak in models while cloning types. Now
	cloning is controlled by clone method in types
	+ Bugfix: Union type now checks for its uniqueness
	+ DESTROY is not an autoloaded method anymore
	+ HasOne fields now may set printable value from the foreign field
	to set its value
	+ findId now searches as well using printableValue
	+ Bugfix. Minor bug found when key is an IP address in autoloaded
	methods
	+ Ordered tables may insert values at the beginning or the end of
	the table by "insertPosition" attribute
	+ Change notConfigured template to fix English and add link to the
	  module status section
	+ Add loading gif to module status actions
	+ Remove debug from ServiceInterface.pm
	+ Add support for custom separators to be used as index separators on
	  exposedMethods
	+ Bugfix. Stop eBox correctly when it's removed
	+ Improve apache-restart to make it more reliable.
0.11.100
	+ Bugfix. Fix issue with event filters and empty hashes
	+ Bugfix. Cache stuff in log and soap watcher to avoid memory leaks
	+ Bugfix. Fix bug that prevented the user from being warned when a row to
	  be deleted is being used by other model
	+ Bugfix. Add missing use of EBox::Global in State event watcher
	+ Added progress screen, now pogress screen keeps track of the changed
	  state of the modules and change the top page element properly
	+ Do not exec() to restart apache outside mod_perl
	+ Improve apache restart script
	+ Improve progress screen 
0.11.99
	+ DataTable contains the property 'enableProperty' to set a column
	called 'enabled' to enable/disable rows from the user point of
	view. The 'enabled' column is put the first
	+ Added state to the RAID report instead of simpler active boolean
        + Fix bug when installing new event components and event GConf
	subtree has not changed
	+ Add RSS dispatcher to show eBox events under a RSS feed
	+ Rotate log files when they reach 10MB for 7 rotations
	+ Configurable minimum free space left for being notified by means
	of percentage
	+ Add File type including uploading and downloading
	+ Event daemon now checks if it is possible to send an event
	before actually sending it
	+ Added Action forms to perform an action without modifying
	persistent data
	+ Log queries are faster if there is no results
	+ Show no data stored when there are no logs for a domain
	+ Log watcher is added in order to notify when an event has
	happened. You can configure which log watcher you may enable and
	what you want to be notify by a determined filter and/or event.
	+ RAID watcher is added to check the RAID events that may happen
	when the RAID subsystem is configured in the eBox machine
	+ Change colour dataset in pie chart used for disk usage reporting
	+ Progress indicator now contains a returned value and error
	message as well
	+ Lock session file for HTTP session to avoid bugs
	related to multiple requests (AJAX) in a short time
	+ Upgrade runit dependency until 1.8.0 to avoid runit related
	issues
0.11
	+ Use apache2
	+ Add ebox-unblock-exec to unset signal mask before running  a executable
	+ Fix issue with multiple models and models with params.
	  This triggered a bug in DHCP when there was just one static
	  interface
	+ Fix _checkRowIsUnique and _checkFieldIsUnique 
	+ Fix paging 
	+ Trim long strings in log table, show tooltip with the whole string
	  and show links for URLs starting with "http://"
0.10.99
	+ Add disk usage information
	+ Show progress in backup process
	+ Add option to purge logs
	+ Create a link from /var/lib/zentyal/log to /var/log/ebox
	+ Fix bug with backup descriptions containing spaces
	+ Add removeAll method on data models
	+ Add HostIP, DomainName and Port types
	+ Add readonly forms to display static information
	+ Add Danish translation thanks to Allan Jacobsen
0.10
	+ New release
0.9.100
	+ Add checking for SOAP session opened
	+ Add EventDaemon
	+ Add Watcher and Dispatch framework to support an event
	  architecture on eBox
	+ Add volatile EBox::Types in order not to store their values 
	  on GConf
	+ Add generic form
	+ Improvements on generic table
	+ Added Swedish translation

0.9.99
	+ Added Portuguese from Portugal translation
	+ Added Russian translation
	+ Bugfix: bad changed state in modules after restore

0.9.3
	+ New release

0.9.2
	+ Add browser warning when uploading files
	+ Enable/disable logging modules
0.9.1
	+ Fix backup issue with changed state
	+ Generic table supports custom ordering
0.9
	+ Added Polish translation
        + Bug in recognition of old CD-R writting devices fixed
	+ Added Aragonese translation
	+ Added Dutch translation
	+ Added German translation
	+ Added Portuguese translation

0.8.99
	+ Add data table model for generic Ajax tables
	+ Add types to be used by models
	+ Add MigrationBase and ebox-migrate to upgrade data models
	+ Some English fixes
0.8.1
	+ New release
0.8
	+ Fix backup issue related to bug reports
	+ Improved backup GUI
0.7.99
        + changed sudo stub to be more permissive
	+ added startup file to apache web server
	+ enhanced backup module
	+ added basic CD/DVD support to backup module
	+ added test stubs to simplify testing
	+ added test class in the spirit of Test::Class
	+ Html.pm now uses mason templates
0.7.1
	+ use Apache::Reload to reload modules when changed
	+ GUI consistency (#12)
	+ Fixed a bug for passwords longer than 16 chars
	+ ebox-sudoers-friendly added to not overwrite /etc/sudoers each time
0.7
	+ First public release
0.6
	+ Move to client
	+ Remove obsolete TODO list
	+ Remove firewall module from  base system
	+ Remove objects module from base system
	+ Remove network module from base system
	+ Add modInstances and modInstancesOfType
	+ Raname Base to ClientBase
	+ Remove calls to deprecated methods
	+ API documented using naturaldocs
	+ Update INSTALL
	+ Use a new method to get configkeys, now configkey reads every
	  [0.9
	+ Added Polish translation][0-9]+.conf file from the EBox::Config::etc() dir and 
	  tries to get the value from the files in order.
	+ Display date in the correct languae in Summary
	+ Update debian scripts
	+ Several bugfixes
0.5.2
	+ Fix some packaging issues
0.5.1
	+ New menu system
	+ New firewall filtering rules
	+ 802.1q support

0.5
	+ New bug-free menus (actually Internet Explorer is the buggy piece
	  of... software that caused the reimplementation)
	+ Lots of small bugfixes
	+ Firewall: apply rules with no destination address to packets
	  routed through external interfaces only
	+ New debianize script
	+ Firewall: do not require port and protocol parameters as they
	  are now optional.
	+ Include SSL stuff in the dist tarball
	+ Let modules block changes in the network interfaces
	  configuration if they have references to the network config in
	  their config.
	+ Debian network configuration import script
	+ Fix the init.d script: it catches exceptions thrown by modules so that
	  it can try to start/stop all of them if an exception is thrown.
	+ Firewall: fix default policy bug in INPUT chains.
	+ Restore textdomain in exceptions
	+ New services section in the summary
	+ Added Error item to Summary. Catch exceptions from modules in
	  summary and generate error item
	+ Fix several errors with redirections and error handling in CGIs
	+ Several data validation functions were fixed, and a few others added
	+ Prevent the global module from keeping a reference to itself. And make
	  the read-only/read-write behavior of the factory consistent.
	+ Stop using ifconfig-wrapper and implement our own NetWrapper module
	  with wrappers for ifconfig and ip.
	+ Start/stop apache, network and firewall modules in first place.
	+ Ignore some network interface names such as irda, sit0, etc.
	+ The summary page uses read-only module instances.
	+ New DataInUse exception, old one renamed to DataExists.
	+ Network: do not overwrite resolv.conf if there are nameservers
	  given via dhcp.
	+ Do not set a default global policy for the ssh service.
	+ Check for forbiden characters when the parameter value is
	  requested by the CGI, this allows CGI's to handle the error,
	  and make some decissions before it happens.
	+ Create an "edit object" template and remove the object edition stuff
	  from the main objects page.
	+ Fix the apache restarting code.
	+ Network: Remove the route reordering feature, the kernel handles that
	  automatically.
	+ Fix tons of bugs in the network restarting code.
	+ Network: removed the 3rd nameserver configuration.
	+ Network: Get gateway info in the dhcp hook.
	+ Network: Removed default configuration from the gconf schema.
	+ New function for config-file generation
	+ New functions for pid file handling

0.4
	+ debian package
	+ added module to export/import configuration
	+ changes in firewall's API
	+ Added content filter based on dansguardian
	+ Added French translation
	+ Added Catalan translation
	+ Sudoers file is generated automatically based on module's needs
	+ Apache config file is generated by ebox  now
	+ Use SSL
	+ Added ebox.conf file
	+ Added module template generator

0.3
	+ Supports i18n
	+ API name consistency
	+ Use Mason for templates
	+ added tips to GUI 
	+ added dhcp hooks
	+ administration port configuration 
	+ Fixed bugs to IE compliant
	+ Revoke changes after logout
	+ Several bugfixes

0.2
	+ All modules are now based on gconf.
	+ Removed dependencies on xml-simple, xerces and xpath
	+ New MAC address field in Object members.
	+ Several bugfixes.

0.1
	+ Initial release<|MERGE_RESOLUTION|>--- conflicted
+++ resolved
@@ -1,14 +1,11 @@
 HEAD
-<<<<<<< HEAD
 	+ Implemented transactions for redis operations
 	+ Replace old MVC cache system with a new low-level redis one
 	+ Delete no longer necessary regen-redis-db tool
-=======
 	+ Implemented mysqldump for logs database
 	+ Remove zentyal-events cron script which should not be longer necessary
 	+ Bugfix: set executable permissions to cron scripts and example hooks
 	+ Added a global method to retrieve installed server edition
->>>>>>> 08017ee0
 	+ Log also duration and compMessage to events.log
 2.3.1
 	+ Updated Standards-Version to 3.9.2
