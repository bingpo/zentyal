HEAD
<<<<<<< HEAD
	+ Fixed ajax/form.mas to avoid phantom change button
	+ New look & feel of the web interface
=======
	+ Fixed warning call in EBox::Types::HasMany
2.3.20
	+ New look & feel for the web interface
	+ Adjust slides transition timeout during installation
	+ Audit changes table in save changes popup has scroll and better style
	+ Model messages are printed below model title
	+ noDataMsg now allows to add elements if it makes sense
	+ Fixed ajax/form.mas to avoid phantom change button
	+ EBox::Model::Manager::_setupModelDepends uses full paths so the
	  dependecies can discriminate between models with the same name
	+ Default row addition in DataForm does not fires validateTypedRow
	+ Code typo fix in change administration port model
>>>>>>> 6489a44e
	+ Set only Remote as option to export/import configuration to a
	  remote site
	+ Return undef in HasMany type when a model is not longer
	  available due to being uninstalled
	+ Added onclick atribute to the link.mas template
	+ Fix exception raising when no event component is found
	+ table_ordered.js : more robust trClick event method
	+ Changed dashboard JS which sometimes halted widget updates
	+ Added popup dialogs for import/export configuration
	+ Changes in styles and sizes of the save/revoke dialog
	+ Removed redudant code in ConfigureWatchers::syncRows which made module
	  to have an incorrect modified state
	+ Dont show in bug report removed packages with configuration
	  held as broken packages
<<<<<<< HEAD
=======
	+ DataTable::size() now calls to syncRows()
	+ EBox::Module::Config::set_list quivalent now has the same
	  behaviour than EBox::Module::Config::set
>>>>>>> 6489a44e
2.3.19
	+ Manually set up models for events to take into account the
	  dynamic models from the log watcher filtering models
	+ Fixed warnings when deleting a row which is referenced in other model
	+ Disable HTML form autocompletion in admin password change model
	+ Fixed incorrect non-editable warnings in change date and time model
	+ Fixed parsing value bug in EBox::Types::Date and EBox::Types::Time
	+ Reworked mdstat parsing, added failure_spare status
	+ Configuration backup implicitly preserves ownership of files
	+ Changes in styles and sizes of the save/revoke dialog
	+ New data form row is copied from default row, avoiding letting hidden
	  fields without its default value and causing missing fields errors
	+ Always fill abstract type with its default value, this avoids
	  errors with hidden fields with default value
	+ Different page to show errors when there are broken software packages
	+ InverseMatchSelect and InverseMatchUnion use 'not' instead of '!' to
	  denote inverse match. This string is configurable with a type argument
	+ Fixed types EBox::Type::InverseMatchSelect and InverseMatchUnion
	+ Fixed bug in DataTable::setTypedRow() which produced an incorrect 'id'
	  row element in DataTable::updateRowNotify()
	+ In tableBody.mas template: decomposed table topToolbar section in methods
	+ Fixed bug in discard changes dialog
	+ Confirmation dialogs now use styled modalboxes
	+ Do not reload page after save changes dialog if operation is successful
	+ Maintenance menu is now kept open when visiting the logs index page
2.3.18
	+ Manual clone of row in DataTable::setTypedRow to avoid segfault
	+ Avoid undef warnings in EBox::Model::DataTable::_find when the
	  element value is undef
	+ Fixed kill of ebox processes during postrm
	+ Set MySQL root password in create-db script and added mysql script
	  to /usr/share/zentyal for easy access to the zentyal database
	+ Increased timeout redirecting to wizards on installation to 5 seconds
	  to avoid problems on some slow or loaded machines
	+ Save changes dialog do not appear if there are no changes
	+ Delete no longer needed duplicated code
	+ Do not go to save changes after a regular package installation
	  they are saved only in the first install
	+ Progress bar in installation refactored
2.3.17
	+ Do not use modal box for save changes during installation
	+ Hidden fields in DataTables are no longer considered compulsory
	+ Select type has now its own viewer that allows use of filter function
	+ User is now enabled together with the rest of modules on first install
2.3.16
	+ Fix 'oldRow' parameter in UpdatedRowNotify
	+ Use Clone::Fast instead of Clone
	+ Modal dialog for the save and discard changes operations
	+ Use a different lock file for the usercorner redis
	+ Improved look of tables when checkAll controls are present
	+ Better icons for clone action
	+ Added confirmation dialog feature to models; added confirmation
	  dialog to change hostname model
	+ Dynamic default values are now properly updated when adding a row
	+ Kill processes owned by the ebox user before trying to delete it
	+ Do not use sudo to call status command at EBox::Service::running
	+ Fixed regression setting default CSS class in notes
2.3.15
	+ Added missing call to updateRowNotify in DataForms
	+ Fixed silent error in EBox::Types::File templates for non-readable
	  by ebox files
	+ Use pkill instead of killall in postinst
	+ Use unset instead of delete_dir when removing rows
	+ Do not set order list for DataForms
	+ Only try to clean tmp dir on global system start
2.3.14
	+ Error message for failure in package cache creation
	+ Fixed regression when showing a data table in a modal view
	+ Do not do a redis transaction for network module init actions
	+ Fixed EBox::Module::Config::st_unset()
	+ Allowed error class in msg template
2.3.13
	+ Fixed problems in EventDaemon with JSON and blessed references
	+ More crashes avoided when watchers or dispatchers doesn't exist
	+ Proper RAID watcher reimplementation using the new state API
	+ EBox::Config::Redis singleton has now a instance() method instead of new()
	+ Deleted wrong use in ForcePurge model
2.3.12
	+ Fixed problem with watchers and dispatchers after a module deletion
	+ Fixed EBox::Model::DataTable::_checkFieldIsUnique, it failed when the
	  printableValue of the element was different to its value
	+ Fixed separation between Add table link and table body
	+ Adaptation of EventDaemon to model and field changes
	+ Disabled logs consolidation on purge until it is reworked, fixed
	  missing use in purge logs model
	+ Fixed Componet::parentRow, it not longer tries to get a row with
	  undefined id
	+ Fix typo in ConfigureLogs model
	+ Mark files for removing before deleting the row from backend in
	  removeRow
	+ The Includes directives are set just for the main virtual host
	+ Fixed EventDaemon crash
2.3.11
	+ Mark files for removing before deleting the row from backend in removeRow
	+ Dashboard widgets now always read the information from RO
	+ Enable actions are now executed before enableService()
	+ Fixed regression which prevented update of the administration service
	  port when it was changed in the interface
	+ New EBox::Model::Composite::componentNames() for dynamic composites
	+ Remove _exposedMethods() feature to reduce use of AUTOLOAD
	+ Removed any message set in the model in syncRows method
	+ Added global() method to modules and components to get a coherent
	  read-write or read-only instance depending on the context
	+ Removed Model::Report and Composite::Report namespaces to simplify model
	  management and specification
	+ New redis key naming, with $mod/conf/*, $mod/state and $mod/ro/* replacing
	  /ebox/modules/$mod/*, /ebox/state/$mod/* and /ebox-ro/modules/$mod/*
	+ Removed unnecessary parentComposite methods in EBox::Model::Component
	+ Only mark modules as changed when data has really changed
	+ EBox::Global::modChange() throws exception if instance is readonly
	+ New get_state() and set_state() methods, st_* methods are kept for
	  backwards compatibility, but they are deprecated
	+ Simplified events module internals with Watcher and Dispatcher providers
	+ Model Manager is now able to properly manage read-only instances
	+ Composites can now use parentModule() like Models
	+ Renamed old EBox::GConfModule to EBox::Module::Config
	+ Unified model and composite management in the new EBox::Model::Manager
	+ Model and composites are loaded on demand to reduce memory consumption
	+ Model and composite information is now stored in .yaml schemas
	+ ModelProvider and CompositeProvider are no longer necessary
	+ Simplified DataForm using more code from DataTable
	+ Adapted RAID and restrictedResources() to the new JSON objects in redis
	+ Remove unused override modifications code
	+ Added /usr/share/zentyal/redis-cli wrapper for low-level debugging
	+ Use simpler "key: value" format for dumps instead of YAML
	+ Row id prefixes are now better chosen to avoid confusion
	+ Use JSON instead of list and hash redis types (some operations,
	  specially on lists, are up to 50% faster and caching is much simpler)
	+ Store rows as hashes instead of separated keys
	+ Remove deprecated all_dirs and all_entries methods
	+ Remove obsolete EBox::Order package
	+ Remove no longer needed redis directory tree sets
	+ Fixed isEqualTo() method on EBox::Types::Time
	+ EBox::Types::Abstract now provides default implementations of fields(),
	  _storeInGConf() and _restoreFromHash() using the new _attrs() method
	+ Remove indexes on DataTables to reduce complexity, no longer needed
	+ Simplified ProgressIndicator implementation using shared memory
	+ New EBox::Util::SHMLock package
	+ Implemented transactions for redis operations
	+ Replace old MVC cache system with a new low-level redis one
	+ Delete no longer necessary regen-redis-db tool
	+ Added new checkAll property to DataTable description to allow
	  multiple check/uncheck of boolean columns
2.3.10
	+ Added Desktop::ServiceProvider to allow modules to implement
	  requests from Zentyal desktop
	+ Added VirtualHost to manage desktop requests to Zentyal server
	+ Fix EventDaemon in the transition to MySQL
	+ Send EventDaemon errors to new rotated log file /var/log/zentyal/events.err
	+ Send an event to Zentyal Cloud when the updates are up-to-date
	+ Send an info event when modules come back to running
	+ Include additional info for current event watchers
	+ Fixed RAID report for some cases of spare devices and bitmaps
	+ Fixed log purge, SQL call must be a statement not a query
	+ Fixed regex syntax in user log queries
	+ Added missing "use Filesys::Df" to SysInfo
	+ Disabled consolidation by default until is fixed or reimplemented
	+ Fixed regresion in full log page for events
	+ Added clone action to data tables
	+ Fixed regression in modal popup when showing element table
	+ Added new type EBox::Types::KrbRealm
	+ Fix broken packages when dist-upgrading from old versions: stop ebox
	  owned processes before changing home directory
	+ Log the start and finish of start/stop modules actions
	+ Added usesPort() method to apache module
2.3.9
	+ Enable SSLInsecureRenegotiation to avoid master -> slave SOAP handsake
	  problems
	+ Added validateRowRemoval method to EBox::Model::DataTable
	+ Use rm -rf instead of remove_tree to avoid chdir permission problems
	+ Avoid problems restarting apache when .pid file does not exist
	+ Do not use graceful on apache to allow proper change of listen port
	+ Simplified apache restart mechanism and avoid some problems
2.3.8
	+ Create tables using MyISAM engine by default
	+ Delete obsolete 'admin' table
2.3.7
	+ Fixed printableName for apache module and remove entry in status widget
	+ Merged tableBodyWithoutActions.mas into tableBody.mas
	+ Removed tableBodyWithoutEdit.mas because it is no longer used
	+ Better form validation message when there are no ids for
	  foreign rows in select control with add new popup
	+ Fixed branding of RSS channel items
	+ Fixed destination path when copying zentyal.cnf to /etc/mysql/conf.d
	+ Packaging fixes for precise
2.3.6
	+ Switch from CGIs to models in System -> General
	+ New value() and setValue() methods in DataForm::setValue() for cleaner
	  code avoiding use of AUTOLOAD
	+ Added new EBox::Types::Time, EBox::Types::Date and EBox::Types::TimeZone
	+ Added new attribute 'enabled' to the Action and MultiStateAction types
	  to allow disabling an action. Accepts a scalar or a CODE ref
	+ The 'defaultValue' parameter of the types now accept a CODE ref that
	  returns the default value.
2.3.5
	+ Added force parameter in validateTypedRow
	+ Fixed 'hidden' on types when using method references
	+ Removed some console problematic characters from Util::Random::generate
	+ Added methods to manage apache CA certificates
	+ Use IO::Socket::SSL for SOAPClient connections
	+ Removed apache rewrite from old slaves implementation
	+ Do not show RSS image if custom_prefix defined
2.3.4
	+ Avoid 'negative radius' error in DiskUsage chart
	+ Fixed call to partitionFileSystems in EBox::SysInfo::logReportInfo
	+ Log audit does not ignore fields which their values could be interpreted
	  as boolean false
	+ Avoid ebox.cgi failure when showing certain strings in the error template
	+ Do not calculate md5 digests if override_user_modification is enabled
	+ Clean /var/lib/zentyal/tmp on boot
	+ Stop apache gracefully and delete unused code in Apache.pm
	+ Cache contents of module.yaml files in Global
2.3.3
	+ The editable attribute of the types now accept a reference to a function
	  to dinamically enable or disable the field.
	+ In progress bar CGIs AJAX call checks the availability of the
	  next page before loading it
	+ Replaced community logo
	+ Adapted messages in the UI for new editions
	+ Changed cookie name to remove forbidden characters to avoid
	  incompatibilities with some applications
	+ Added methods to enable/disable restart triggers
2.3.2
	+ Fixed redis unix socket permissions problem with usercorner
	+ Get row ids without safe characters checking
	+ Added EBox::Util::Random as random string generator
	+ Set log level to debug when cannot compute md5 for a nonexistent file
	+ Filtering in tables is now case insensitive
	+ ProgressIndicator no longer leaves zombie processes in the system
	+ Implemented mysqldump for logs database
	+ Remove zentyal-events cron script which should not be longer necessary
	+ Bugfix: set executable permissions to cron scripts and example hooks
	+ Added a global method to retrieve installed server edition
	+ Log also duration and compMessage to events.log
2.3.1
	+ Updated Standards-Version to 3.9.2
	+ Fixed JS client side table sorting issue due to Prototype
	  library upgrade
	+ Disable InnoDB by default to reduce memory consumption of MySQL
	+ Now events are logged in a new file (events.log) in a more
	  human-readable format
	+ Added legend to DataTables with custom actions
	+ Changed JS to allow the restore of the action cell when a delete
	  action fails
	+ Set milestone to 3.0 when creating bug reports in the trac
	+ Avoid temporal modelInstance errors when adding or removing
	  modules with LogWatchers or LogDispatcher
	+ Unallow administration port change when the port is in use
2.3
	+ Do not launch a passwordless redis instance during first install
	+ New 'types' field in LogObserver and storers/acquirers to store special
	  types like IPs or MACs in an space-efficient way
	+ Use MySQL for the logs database instead of PostgreSQL
	+ Bugfix: logs database is now properly recreated after purge & install
	+ Avoid use of AUTOLOAD to execute redis commands, improves performance
	+ Use UNIX socket to connect to redis for better performance and
	  update default redis 2.2 settings
	+ Use "sudo" group instead of "admin" one for the UI access control
	+ Added EBox::Module::Base::version() to get package version
	+ Fixed problem in consalidation report when accumulating results
	  from queries having a "group by table.field"
	+ Added missing US and Etc zones in timezone selector
	+ Replaced autotools with zbuildtools
	+ Refuse to restore configuration backup from version lesser than
	  2.1 unless forced
	+ Do not retrieve format.js in every graph to improve performance
	+ The purge-module scripts are always managed as root user
	+ New grep-redis tool to search for patterns in redis keys or
	  values
	+ Use partitionFileSystems method from EBox::FileSystem
2.2.4
	+ New internal 'call' command in Zentyal shell to 'auto-use' the module
	+ Zentyal shell now can execute commandline arguments
	+ Bugfix: EBox::Types::IPAddr::isEqualTo allows to change netmask now
	+ Removed some undefined concatenation and compare warnings in error.log
	+ Ignore check operation in RAID event watcher
	+ Skip IP addresses ending in .0 in EBox::Types::IPRange::addresses()
	+ Do not store in redis trailing dots in Host and DomainName types
	+ Added internal command to instance models and other improvements in shell
	+ Now the whole /etc/zentyal directory is backed up and a copy of the
	  previous contents is stored at /var/backups before restoring
	+ Removing a module with a LogWatcher no longer breaks the LogWatcher
	  Configuration page anymore
	+ Fixed error in change-hostname script it does not longer match substrings
	+ Bugfix: Show breadcrumbs even from models which live in a
	  composite
	+ HTTPLink now returns empty string if no HTTPUrlView is defined
	  in DataTable class
	+ Added mising use sentence in EBox::Event::Watcher::Base
2.2.3
	+ Bugfix: Avoid url rewrite to ebox.cgi when requesting to /slave
	+ Fixed logrotate configuration
	+ More resilient way to handle with missing indexes in _find
	+ Added more informative text when mispelling methods whose prefix
	  is an AUTOLOAD action
	+ A more resilient solution to load events components in EventDaemon
	+ Added one and two years to the purge logs periods
	+ Fixed downloads from EBox::Type::File
2.2.2
	+ Revert cookie name change to avoid session loss in upgrades
	+ Do not try to change owner before user ebox is created
2.2.1
	+ Removed obsolete references to /zentyal URL
	+ Create configuration backup directories on install to avoid warnings
	  accessing the samba share when there are no backups
	+ Log result of save changes, either successful or with warnings
	+ Changed cookie name to remove forbidden characters to avoid
	  incompatibilities with some applications
	+ Removed duplicated and incorrect auding logging for password change
	+ Fixed some non-translatable strings
	+ Create automatic bug reports under 2.2.X milestone instead of 2.2
	+ Fixed bug changing background color on selected software packages
2.1.34
	+ Volatile types called password are now also masked in audit log
	+ Adjust padding for module descriptions in basic software view
	+ Removed beta icon
2.1.33
	+ Fixed modal add problems when using unique option on the type
	+ Fixed error management in the first screen of modal add
	+ Unify software selection and progress colors in CSS
	+ Set proper message type in Configure Events model
	+ Fixed error checking permanentMessage types in templates/msg.mas
2.1.32
	+ Added progress bar colors to theme definition
	+ Remove no longer correct UTF8 decode in ProgressIndicator
	+ Fixed UTF8 double-encoding on unexpected error CGI
	+ Reviewed some subscription strings
	+ Always fork before apache restart to avoid port change problems
	+ Stop modules in the correct order (inverse dependencies order)
	+ Better logging of failed modules on restore
2.1.31
	+ Do not start managed daemons on boot if the module is disabled
	+ Better message on redis error
	+ Watch for dependencies before automatic enable of modules on first install
2.1.30
	+ Removed obsolete /ebox URL from RSS link
	+ Changed methods related with extra backup data in modules logs
	  to play along with changes in ebackup module
	+ Set a user for remote access for audit reasons
	+ Detect session loss on AJAX requests
2.1.29
	+ Startup does not fail if SIGPIPE received
2.1.28
	+ Added code to mitigate false positives on module existence
	+ Avoid error in logs full summary due to incorrect syntax in template
	+ Allow unsafe chars in EBox::Types::File to avoid problems in some browsers
	+ Reviewed some subscription strings
	+ Warning about language-packs installed works again after Global changes
	+ Show n components update when only zentyal packages are left to
	  upgrade in the system widget
	+ Do not show debconf warning when installing packages
	+ EBox::Types::IPAddr (and IPNetwork) now works with defaultValue
	+ Allow to hide menu items, separators and dashboard widgets via conf keys
2.1.27
	+ Do not create tables during Disaster Recovery installation
	+ Added new EBox::Util::Debconf::value to get debconf values
	+ DataTable controller does no longer try to get a deleted row
	  for gather elements values for audit log
	+ Check if Updates watcher can be enabled if the subscription
	  level is yet unknown
2.1.26
	+ Detection of broken packages works again after proper deletion
	  of dpkg_running file
	+ Keep first install redis server running until trigger
	+ Unified module restart for package trigger and init.d
	+ Use restart-trigger script in postinst for faster daemons restarting
	+ System -> Halt/Reboot works again after regression in 2.1.25
	+ Added framework to show warning messages after save changes
	+ Change caption of remote services link to Zentyal Cloud
	+ Do not show Cloud link if hide_cloud_link config key is defined
	+ Added widget_ignore_updates key to hide updates in the dashboard
	+ Differentiate ads from notes
	+ Allow custom message type on permanentMessage
	+ Only allow custom themes signed by Zentyal
	+ Removed /zentyal prefix from URLs
	+ Caps lock detection on login page now works again
	+ Added HiddenIfNotAble property to event watchers to be hidden if
	  it is unabled to monitor the event
	+ Dashboard values can be now error and good as well
	+ Include a new software updates widget
	+ Include a new alert for basic subscriptions informing about
	  software updates
	+ Add update-notifier-common to dependencies
	+ EBox::DataTable::enabledRows returns rows in proper order
	+ Use custom ads when available
	+ Disable bug report when hide_bug_report defined on theme
2.1.25
	+ Do not show disabled module warnings in usercorner
	+ Mask passwords and unify boolean values in audit log
	+ Do not override type attribute for EBox::Types::Text subtypes
	+ Corrected installation finished message after first install
	+ Added new disableAutocomplete attribute on DataTables
	+ Optional values can be unset
	+ Minor improvements on nmap scan
2.1.24
	+ Do not try to generate config for unconfigured services
	+ Remove unnecessary redis call getting _serviceConfigured value
	+ Safer sizes for audit log fields
	+ Fix non-translatable "show help" string
	+ Allow links to first install wizard showing a desired page
	+ Fixed bug in disk usage when we have both values greater and
	  lower than 1024 MB
	+ Always return a number in EBox::AuditLogging::isEnabled to avoid
	  issues when returning the module status
	+ Added noDataMsg attribute on DataTable to show a message when
	  there are no rows
2.1.23
	+ Removed some warnings during consolidation process
	+ Depend on libterm-readline-gnu-perl for history support in shells
	+ Fixed error trying to change the admin port with NTP enabled
	+ Fixed breadcrumb destination for full log query page
	+ Use printableActionName in DataTable setter
2.1.22
	+ Fixed parentRow method in EBox::Types::Row
	+ Added new optionalLabel flag to EBox::Types::Abstract to avoid
	  show the label on non-optional values that need to be set as
	  optional when using show/hide viewCustomizers
	+ Added initHTMLStateOrder to View::Customizer to avoid incorrect
	  initial states
	+ Improved exceptions info in CGIs to help bug reporting
	+ Do not show customActions when editing row on DataTables
2.1.21
	+ Fixed bug printing traces at Global.pm
	+ Check new dump_exceptions confkey instead of the debug one in CGIs
	+ Explicit conversion to int those values stored in our database
	  for correct dumping in reporting
	+ Quote values in update overwrite while consolidating for reporting
2.1.20
	+ Fixed regression in edition in place of booleans
	+ Better default balance of the dashboard based on the size of the widgets
	+ Added defaultSelectedType argument to PortRange
2.1.19
	+ Disable KeepAlive as it seems to give performance problems with Firefox
	  and set MaxClients value back to 1 in apache.conf
	+ Throw exceptions when calling methods not aplicable to RO instances
	+ Fixed problems when mixing read/write and read-only instances
	+ Date/Time and Timezone moved from NTP to core under System -> General
	+ Do not instance hidden widgets to improve dashboard performance
	+ New command shell with Zentyal environment at /usr/share/zentyal/shell
	+ Show warning when a language-pack is not installed
	+ Removed unnecessary dump/load operations to .bak yaml files
	+ AuditLogging and Logs constructor now receive the 'ro' parameter
	+ Do not show Audit Logging in Module Status widget
2.1.18
	+ New unificated zentyal-core.logrotate for all the internal logs
	+ Added forceEnabled option for logHelpers
	+ Moved carousel.js to wizard template
	+ Add ordering option to wizard pages
	+ Fixed cmp and isEqualTo methods for EBox::Types::IPAddr
	+ Fixed wrong Mb unit labels in Disk Usage and use GB when > 1024 MB
	+ Now global-action script can be called without progress indicator
	+ Fixed EBox::Types::File JavaScript setter code
	+ Added support for "Add new..." modal boxes in foreign selectors
	+ Each module can have now its customized purge-module script
	  that will be executed after the package is removed
	+ Added Administration Audit Logging to log sessions, configuration
	  changes, and show pending actions in save changes confirmation
	+ User name is stored in session
	+ Remove deprecated extendedRestore from the old Full Backup
2.1.17
	+ Fixed RAID event crash
	+ Added warning on models and composites when the module is disabled
	+ Fixed login page style with some languages
	+ Login page template can now be reused accepting title as parameter
	+ EBox::Types::File does not write on redis when it fails to
	  move the fail to its final destination
	+ Added quote column option for periodic log consolidation and
	  report consolidation
	+ Added exclude module option to backup restore
2.1.16
	+ Do not show incompatible navigator warning on Google Chrome
	+ Fixed syncRows override detection on DataTable find
	+ clean-conf script now deletes also state data
	+ Avoid 'undefined' message in selectors
2.1.15
	+ Move Disk Usage and RAID to the new Maintenance menu
	+ Always call syncRows on find (avoid data inconsistencies)
	+ Filename when downloading a conf backup now contains hostname
	+ Fixed bug in RAID template
	+ Set proper menu order in System menu (fixes NTP position)
	+ Fixed regresion in page size selector on DataTables
	+ Fixed legend style in Import/Export Configuration
2.1.14
	+ Fixed regresion with double quotes in HTML templates
	+ Fixed problems with libredis-perl version dependency
	+ Adding new apparmor profile management
2.1.13
	+ Better control of errors when saving changes
	+ Elements of Union type can be hidden
	+ Model elements can be hidden only in the viewer or the setter
	+ HTML attributtes are double-quoted
	+ Models can have sections of items
	+ Password view modified to show the confirmation field
	+ New multiselect type
	+ Redis backend now throws different kind of exceptions
2.1.12
	+ Revert no longer necessary parents workaround
	+ Hide action on viewCustomizer works now on DataTables
2.1.11
	+ Fixed bug which setted bad directory to models in tab view
	+ Union type: Use selected subtype on trailingText property if the
	  major type does not have the property
	+ Raise MaxClients to 2 to prevent apache slowness
2.1.10
	+ Security [ZSN-2-1]: Avoid XSS in process list widget
2.1.9
	+ Do not try to initialize redis client before EBox::init()
	+ Safer way to delete rows, deleting its id reference first
	+ Delete no longer needed workaround for gconf with "removed" attribute
	+ Fixed regression in port range setter
2.1.8
	+ Fixed regression in menu search
	+ Fixed missing messages of multi state actions
	+ Help toggler is shown if needed when dynamic content is received
	+ Fixed issue when disabling several actions at once in a data table view
	+ All the custom actions are disabled when one is clicked
	+ Submit wizard pages asynchronously and show loading indicator
	+ Added carousel.js for slide effects
2.1.7
	+ Fixed issues with wrong html attributes quotation
	+ Bugfix: volatile types can now calculate their value using other
	  the value from other elements in the row no matter their position
2.1.6
	+ Attach software.log to bug report if there are broken packages
	+ Added keyGenerator option to report queries
	+ Tuned apache conf to provide a better user experience
	+ Actions click handlers can contain custom javascript
	+ Restore configuration with force dependencies option continues
	  when modules referenced in the backup are not present
	+ Added new MultiStateAction type
2.1.5
	+ Avoid problems getting parent if the manager is uninitialized
	+ Rename some icon files with wrong extension
	+ Remove wrong optional attribute for read-only fields in Events
	+ Renamed all /EBox/ CGI URLs to /SysInfo/ for menu folder coherency
	+ Added support for custom actions in DataTables
	+ Replaced Halt/Reboot CGI with a model
	+ Message classes can be set from models
	+ Fixed error in Jabber dispatcher
	+ Show module name properly in log when restart from the dashboard fails
	+ Avoid warning when looking for inexistent PID in pidFileRunning
2.1.4
	+ Changed Component's parent/child relationships implementation
	+ Fixed WikiFormat on automatic bug report tickets
	+ Do not show available community version in Dashboard with QA
 	  updates
2.1.3
	+ Fall back to readonly data in config backup if there are unsaved changes
	+ Allow to automatically send a report in the unexpected error page
	+ Logs and Events are now submenus of the new Maintenance menu
	+ Configuration Report option is now present on the Import/Export section
	+ Require save changes operation after changing the language
	+ Added support for URL aliases via schemas/urls/*.urls files
	+ Allow to sort submenu items via 'order' attribute
	+ Automatically save changes after syncRows is called and mark the module
	  mark the module as unchanged unless it was previously changed
	+ Removed unnecessary ConfigureEvents composite
	+ Removed unnecessary code from syncRows in logs and events
	+ Restore configuration is safer when restoring /etc/zentyal files
	+ Fixed unescaped characters when showing an exception
	+ Fixed nested error page on AJAX requests
	+ Adapted dumpBackupExtraData to new expected return value
	+ Report remoteservices, when required, a change in administration
	  port
	+ Added continueOnModuleFail mode to configuration restore
	+ Fixed Firefox 4 issue when downloading backups
	+ Show scroll when needed in stacktraces (error page)
	+ More informative error messages when trying to restart locked modules
	  from the dashboard
	+ Creation of plpgsql language moved from EBox::Logs::initialSetup
	  to create-db script
	+ Redis backend now throws different kind of exceptions
	+ Avoid unnecesary warnings about PIDs
	+ Update Jabber dispatcher to use Net::XMPP with some refactoring
	+ Save changes messages are correctly shown with international charsets
	+ Support for bitmap option in RAID report
	+ Retry multiInsert line by line if there are encoding errors
	+ Adapted to new location of partitionsFileSystems in EBox::FileSystem
	+ Event messages are cleaned of null characters and truncated
	  before inserting in the database when is necessary
	+ Improve message for "Free storage space" event and send an info
	  message when a given partition is not full anymore
	+ Event messages now can contain newline characters
	+ Objects of select type are compared also by context
	+ Remove cache from optionsFromForeignModel since it produces
	  problems and it is useless
	+ Set title with server name if the server is subscribed
	+ Fix title HTML tag in views for Models and Composites
	+ Added lastEventsReport to be queried by remoteservices module
	+ Added EBox::Types::HTML type
	+ Added missing manage-logs script to the package
	+ Fixed problems with show/hide help switch and dynamic content
	+ Menus with subitems are now kept unfolded until a section on a
	  different menu is accessed
	+ Sliced restore mode fails correctly when schema file is missing,
	  added option to force restore without schema file
	+ Purge conf now purges the state keys as well
	+ Added EBox::Types::IPRange
2.1.2
	+ Now a menu folder can be closed clicking on it while is open
	+ Bugfix: cron scripts are renamed and no longer ignored by run-parts
	+ Added new EBox::Util::Nmap class implementing a nmap wrapper
2.1.1
	+ Fixed incoherency problems with 'on' and '1' in boolean indexes
	+ Move cron scripts from debian packaging to src/scripts/cron
	+ Trigger restart of logs and events when upgrading zentyal-core
	  without any other modules
	+ Don't restart apache twice when upgrading together with more modules
	+ Fixed params validation issues in addRow
2.1
	+ Replace YAML::Tiny with libyaml written in C through YAML::XS wrapper
	+ Minor bugfix: filter invalid '_' param added by Webkit-based browser
	  on EBox::CGI::Base::params() instead of _validateParams(), avoids
	  warning in zentyal.log when enabling modules
	+ All CGI urls renamed from /ebox to /zentyal
	+ New first() and deleteFirst() methods in EBox::Global to check
	  existence and delete the /var/lib/zentyal/.first file
	+ PO files are now included in the language-pack-zentyal-* packages
	+ Migrations are now always located under /usr/share/$package/migration
	  this change only affects to the events and logs migrations
	+ Delete no longer used domain and translationDomain methods/attributes
	+ Unified src/libexec and tools in the new src/scripts directory
	+ Remove the ebox- prefix on all the names of the /usr/share scripts
	+ New EBox::Util::SQL package with helpers to create and drop tables
	  from initial-setup and purge-module for each module
	+ Always drop tables when purging a package
	+ Delete 'ebox' user when purging zentyal-core
	+ Moved all SQL schemas from tools/sqllogs to schemas/sql
	+ SQL time-period tables are now located under schemas/sql/period
	+ Old ebox-clean-gconf renamed to /usr/share/zentyal/clean-conf and
	  ebox-unconfigure-module is now /usr/share/zentyal/unconfigure-module
	+ Added default implementation for enableActions, executing
	  /usr/share/zentyal-$modulename/enable-module if exists
	+ Optimization: Do not check if a row is unique if any field is unique
	+ Never call syncRows on read-only instances
	+ Big performance improvements using hashes and sets in redis
	  database to avoid calls to the keys command
	+ Delete useless calls to exists in EBox::Config::Redis
	+ New regen-redis-db tool to recreate the directory structure
	+ Renamed /etc/cron.hourly/90manageEBoxLogs to 90zentyal-manage-logs
	  and moved the actual code to /usr/share/zentyal/manage-logs
	+ Move /usr/share/ebox/zentyal-redisvi to /usr/share/zentyal/redisvi
	+ New /usr/share/zentyal/initial-setup script for modules postinst
	+ New /usr/share/zentyal/purge-module script for modules postrm
	+ Removed obsolete logs and events migrations
	+ Create plpgsql is now done on EBox::Logs::initialSetup
	+ Replace old ebox-migrate script with EBox::Module::Base::migrate
	+ Rotate duplicity-debug.log log if exists
	+ Bug fix: Port selected during installation is correctly saved
	+ Zentyal web UI is restarted if their dependencies are upgraded
	+ Bug fix: Logs don't include unrelated information now
	+ Add total in disk_usage report
	+ Bugfix: Events report by source now works again
	+ Do not include info messages in the events report
	+ Services event is triggered only after five failed checkings
	+ Do not add redundant includedir lines to /etc/sudoers
	+ Fixed encoding for strings read from redis server
	+ Support for redis-server 2.0 configuration
	+ Move core templates to /usr/share/zentyal/stubs/core
	+ Old /etc/ebox directory replaced with the new /etc/zentyal with
	  renamed core.conf, logs.conf and events.conf files
	+ Fixed broken link to alerts list
2.0.15
	+ Do not check the existence of cloud-prof package during the
	  restore since it is possible not to be installed while disaster
	  recovery process is done
	+ Renamed /etc/init.d/ebox to /etc/init.d/zentyal
	+ Use new zentyal-* package names
	+ Don't check .yaml existence for core modules
2.0.14
	+ Added compMessage in some events to distinguish among events if
	  required
	+ Make source in events non i18n
	+ After restore, set all the restored modules as changed
	+ Added module pre-checks for configuration backup
2.0.13
	+ Fixed dashboard graphs refresh
	+ Fixed module existence check when dpkg is running
	+ Fix typo in sudoers creation to make remote support work again
2.0.12
	+ Include status of packages in the downloadable bug report
	+ Bugfix: Avoid possible problems deleting redis.first file if not exist
2.0.11
	+ New methods entry_exists and st_entry_exists in config backend
2.0.10
	+ Now redis backend returns undef on get for undefined values
	+ Allow custom mason templates under /etc/ebox/stubs
	+ Better checks before restoring a configuration backup with
	  a set of modules different than the installed one
	+ Wait for 10 seconds to the child process when destroying the
	  progress indicator to avoid zombie processes
	+ Caught SIGPIPE when trying to contact Redis server and the
	  socket was already closed
	+ Do not stop redis server when restarting apache but only when
	  the service is asked to stop
	+ Improvements in import/export configuration (know before as
	  configuration backup)
	+ Improvements in ProgressIndicator
	+ Better behaviour of read-only rows with up/down arrows
	+ Added support for printableActionName in DataTable's
	+ Added information about automatic configuration backup
	+ Removed warning on non existent file digest
	+ Safer way to check if core modules exist during installation
2.0.9
	+ Treat wrong installed packages as not-existent modules
	+ Added a warning in dashboard informing about broken packages
	+ File sharing and mailfilter log event watchers works again since
	  it is managed several log tables per module
2.0.8
	+ Replaced zentyal-conf script with the more powerful zentyal-redisvi
	+ Set always the same default order for dashboard widgets
	+ Added help message to the configure widgets dialog
	+ Check for undefined values in logs consolidation
	+ Now dashboard notifies fails when restarting a service
	+ Fixed bug with some special characters in dashboard
	+ Fixed bug with some special characters in disk usage graph
2.0.7
	+ Pre-installation includes sudoers.d into sudoers file if it's not yet
	  installed
	+ Install apache-prefork instead of worker by default
	+ Rename service certificate to Zentyal Administration Web Server
2.0.6
	+ Use mod dependencies as default restore dependencies
	+ Fixed dependencies in events module
	+ Increased recursive dependency threshold to avoid
	  backup restoration problems
2.0.5
	+ Removed deprecated "Full backup" option from configuration backup
	+ Bugfix: SCP method works again after addition of SlicedBackup
	+ Added option in 90eboxpglogger.conf to disable logs consolidation
2.0.4
	+ Removed useless gconf backup during upgrade
	+ Fixed postinstall script problems during upgrade
2.0.3
	+ Added support for the sliced backup of the DB
	+ Hostname change is now visible in the form before saving changes
	+ Fixed config backend problems with _fileList call
	+ Added new bootDepends method to customize daemons boot order
	+ Added permanent message property to Composite
	+ Bugfix: Minor aesthetic fix in horizontal menu
	+ Bugfix: Disk usage is now reported in expected bytes
	+ Bugfix: Event dispatcher is not disabled when it is impossible
	  for it to dispatch the message
2.0.2
	+ Better message for the service status event
	+ Fixed modules configuration purge script
	+ Block enable module button after first click
	+ Avoid division by zero in progress indicator when total ticks is
	  zero
	+ Removed warning during postinst
	+ Added new subscription messages in logs, events and backup
2.0.1
	+ Bugfix: Login from Zentyal Cloud is passwordless again
	+ Some defensive code for the synchronization in Events models
	+ Bugfix: add EBox::Config::Redis::get to fetch scalar or list
	  values. Make GConfModule use it to avoid issues with directories
	  that have both sort of values.
1.5.14
	+ Fixed redis bug with dir keys prefix
	+ Improved login page style
	+ New login method using PAM instead of password file
	+ Allow to change admin passwords under System->General
	+ Avoid auto submit wizard forms
	+ Wizard skip buttons always available
	+ Rebranded post-installation questions
	+ Added zentyal-conf script to get/set redis config keys
1.5.13
	+ Added transition effect on first install slides
	+ Zentyal rebrand
	+ Added web page favicon
	+ Fixed already seen wizards apparition
	+ Fixed ro module creation with redis backend
	+ Use mason for links widgets
	+ Use new domain to official strings for subscriptions
1.5.12
	+ Added option to change hostname under System->General
	+ Show option "return to dashboard" when save changes fails.
1.5.11
	+ Added more tries on redis reconnection
	+ Fixed user corner access problems with redis server
	+ writeFile* methods reorganized
	+ Added cron as dependency as cron.hourly was never executed with anacron
	+ Improvements in consolidation of data for reports
1.5.10
	+ Fixed gconf to redis conversion for boolean values
1.5.9
	+ Improved migrations speed using the same perl interpreter
	+ Redis as configuration backend (instead of gconf)
	+ Improved error messages in ebox-software
	+ Set event source to 256 chars in database to adjust longer event
	  sources
	+ Progress bar AJAX updates are sent using JSON
	+ Fixed progress bar width problems
	+ Fixed top menu on wizards
	+ Improved error message when disconnecting a not connected database
	+ Abort installation if 'ebox' user already exists
	+ Bugfix: IP address is now properly registered if login fails
1.5.8
	+ Added template tableorderer.css.mas
	+ Added buttonless top menu option
	+ Bugfix: Save all modules on first installation
	+ Bugfix: General ebox database is now created if needed when
	  re/starting services
	+ Bugfix: Data to report are now uniform in number of elements per
	  value. This prevents errors when a value is present in a month and
	  not in another
	+ Bugfix: Don't show already visited wizard pages again
1.5.7
	+ Bugfix: Avoid error when RAID is not present
	+ Bugfix: Add ebox-consolidate-reportinfo call in daily cron script
	+ Bugfix: Called multiInsert and unbufferedInsert when necessary
	  after the loggerd reimplementation
	+ Bugfix: EBox::ThirdParty::Apache2::AuthCookie and
	  EBox::ThirdParty::Apache2::AuthCookie::Util package defined just
	  once
	+ Added util SystemKernel
	+ Improved progress indicator
	+ Changes in sudo generation to allow sudo for remote support user
	+ Initial setup wizards support
1.5.6
	+ Reimplementation of loggerd using inotify instead of File::Tail
1.5.5
	+ Asynchronous load of dashboard widgets for a smoother interface
1.5.4
	+ Changed dbus-check script to accept config file as a parameter
1.5.3
	+ Function _isDaemonRunning works now with snort in lucid
	+ Javascript refreshing instead of meta tag in log pages
	+ Updated links in dashboard widget
	+ Add package versions to downloadable ebox.log
	+ Fixed postgresql data dir path for disk usage with pg 8.4
	+ GUI improvements in search box
1.5.2
	+ Security [ESN-1-1]: Validate referer to avoid CSRF attacks
	+ Added reporting structure to events module
	+ Added new CGI to download the last lines of ebox.log
1.5.1
	+ Bugfix: Catch exception when upstart daemon does not exist and
	  return a stopped status
	+ Added method in logs module to dump database in behalf of
	ebackup module
	+ Bugfix: Do not check in row uniqueness for optional fields that
	are not passed as parameters
	+ Improve the output of ebox module status, to be consistent with the one
	  shown in the interface
	+ Add options to the report generation to allow queries to be more
	  flexible
	+ Events: Add possibility to enable watchers by default
	+ Bugfix: Adding a new field to a model now uses default
	  value instead of an empty value
	+ Added script and web interface for configuration report, added
	  more log files to the configuration report
1.5
	+ Use built-in authentication
	+ Use new upstart directory "init" instead of "event.d"
	+ Use new libjson-perl API
	+ Increase PerlInterpMaxRequests to 200
	+ Increase MaxRequestsPerChild (mpm-worker) to 200
	+ Fix issue with enconding in Ajax error responses
	+ Loggerd: if we don't have any file to watch we just sleep otherwise the process
	  will finish and upstart will try to start it over again and again.
	+ Make /etc/init.d/ebox depend on $network virtual facility
	+ Show uptime and users on General Information widget.
1.4.2
	+ Start services in the appropriate order (by dependencies) to fix a problem
	  when running /etc/init.d/ebox start in slaves (mail and other modules
	  were started before usersandgroups and thus failed)
1.4.1
	+ Remove network workarounds from /etc/init.d/ebox as we don't bring
	  interfaces down anymore
1.4
	+ Bug fix: i18n. setDomain in composites and models.
1.3.19
	+ Make the module dashboard widget update as the rest of the widgets
	+ Fix problem regarding translation of module names: fixes untranslated
	  module names in the dashboard, module status and everywhere else where
	  a module name is written
1.3.18
	+ Add version comparing function and use it instead of 'gt' in the
	  general widget
1.3.17
	+ Minor bug fix: check if value is defined in EBox::Type::Union
1.3.16
	+ Move enable field to first row in ConfigureDispatcherDataTable
	+ Add a warning to let users know that a module with unsaved changes
	  is disabled
	+ Remove events migration directory:
		- 0001_add_conf_configureeventtable.pl
		- 0002_add_conf_diskfree_watcher.pl
	+ Bug fix: We don't use names to stringify date to avoid issues
	  with DB insertions and localisation in event logging
	+ Bug fix: do not warn about disabled services which return false from
	  showModuleStatus()
	+ Add blank line under "Module Status"
	+ Installed and latest available versions of the core are now displayed
	  in the General Information widget
1.3.15
	+ Bug fix: Call EBox::Global::sortModulesByDependencies when
	  saving all modules and remove infinite loop in that method.
	  EBox::Global::modifiedModules now requires an argument to sort
	  its result dependending on enableDepends or depends attribute.
	+ Bug fix: keep menu folders open during page reloads
	+ Bug fix: enable the log events dispatcher by default now works
	+ Bug fix: fixed _lock function in EBox::Module::Base
	+ Bug fix: composites honor menuFolder()
	+ Add support for in-place edition for boolean types. (Closes
	  #1664)
	+ Add method to add new database table columnts to EBox::Migration::Helpers
	+ Bug fix: enable "Save Changes" button after an in-place edition
1.3.14
	+ Bug fix: fix critical bug in migration helper that caused some log
	  log tables to disappear
	+ Create events table
	+ Bug fix: log watcher works again
	+ Bug fix: delete cache if log index is not found as it could be
	  disabled
1.3.13
	+ Bug fix: critical error in EventDaemon that prevented properly start
	+ Cron script for manage logs does not run if another is already
	  running, hope that this will avoid problems with large logs
	+ Increased maximum size of message field in events
	+ Added script to purge logs
	+ Bug fix: multi-domain logs can be enabled again
1.3.12
	+ Added type for EBox::Dashboard::Value to stand out warning
	  messages in dashboard
	+ Added EBox::MigrationHelpers to include migration helpers, for now,
	  include a db table renaming one
	+ Bug fix: Fix mismatch in event table field names
	+ Bug fix: Add migration to create language plpgsql in database
	+ Bug fix: Add missing script for report log consolidation
	+ Bug fix: Don't show modules in logs if they are not configured. This
	  prevents some crashes when modules need information only available when
	  configured, such as mail which holds the vdomains in LDAP
	+ Added method EBox::Global::lastModificationTime to know when
	  eBox configuration was modified for last time
	+ Add support for breadcrumbs on the UI
	+ Bug fix: in Loggerd files are only parsed one time regardless of
	  how many LogHelper reference them
	+ Added precondition for Loggerd: it does not run if there isnt
	anything to watch
1.3.11
	+ Support customFilter in models for big tables
	+ Added EBox::Events::sendEvent method to send events using Perl
	  code (used by ebackup module)
	+ Bug fix: EBox::Type::Service::cmp now works when only the
	  protocols are different
	+ Check $self is defined in PgDBEngine::DESTROY
	+ Do not watch files in ebox-loggerd related to disabled modules and
	  other improvements in the daemon
	+ Silent some exceptions that are used for flow control
	+ Improve the message from Service Event Watcher
1.3.10
	+ Show warning when accesing the UI with unsupported browsers
	+ Add disableApparmorProfile to EBox::Module::Service
	+ Bug fix: add missing use
	+ Bug fix: Make EventDaemon more robust against malformed sent
	  events by only accepting EBox::Event objects
1.3.8
	+ Bug fix: fixed order in EBox::Global::modified modules. Now
	  Global and Backup use the same method to order the module list
	  by dependencies
1.3.7
	+ Bug fix: generate public.css and login.css in dynamic-www directory
	  which is /var/lib/zentyal/dynamicwww/css/ and not in /usr/share/ebox/www/css
	  as these files are generate every time eBox's apache is
	  restarted
	+ Bug fix: modules are restored now in the correct dependency
	  order
	+ ebox-make-backup accepts --destinaton flag to set backup's file name
	+ Add support for permanent messages to EBox::View::Customizer
1.3.6
	+ Bug fix: override _ids in EBox::Events::Watcher::Log to not return ids
	which do not exist
	+ Bug fix: fixed InverseMatchSelect type which is used by Firewall module
	+ New widget for the dashboard showing useful support information
	+ Bugfix: wrong permissions on CSS files caused problem with usercorner
	+ CSS are now templates for easier rebranding
	+ Added default.theme with eBox colors
1.3.5
	+ Bugfix: Allow unsafe characters in password type
	+ Add FollowSymLinks in eBox apache configuration. This is useful
	  if we use js libraries provided by packages
1.3.4
	+ Updated company name in the footer
	+ Bugfix: humanEventMessage works with multiple tableInfos now
	+ Add ebox-dbus-check to test if we can actually connect to dbus
1.3.4
	+ bugfix: empty cache before calling updatedRowNotify
	+ enable Log dispatcher by default and not allow users to disable
	it
	+ consolidation process continues in disabled but configured modules
	+ bugfix: Save Changes button doesn't turn red when accessing events for
	first time
1.3.2
	+ bugfix: workaround issue with dhcp configured interfaces at boot time
1.3.1
	+ bugfix: wrong regex in service status check
1.3.0
	+ bugfix: make full backup work again
1.1.30
	+ Change footer to new company holder
	+  RAID does not generate 'change in completion events, some text
	problems fixed with RAID events
	+ Report graphics had a datapoints limit dependent on the active
	time unit
	+ Apache certificate can be replaced by CA module
	+ Fixed regression in detailed report: total row now aggregates
	properly
	+ More characters allowed when changing password from web GUI
	+ Fixed regression with already used values in select types
	+ Do not a button to restart eBox's apache
	+ Fixed auth problem when dumping and restoring postgre database
1.1.20
	+ Added custom view support
	+ Bugfix: report models now can use the limit parameter in
	  reportRows() method
	+ use a regexp to fetch the PID in a pidfile, some files such as
	postfix's add tabs and spaces before the actual number
	+ Changed "pidfile" to "pidfiles" in _daemons() to allow checking more than
one (now it is a array ref instead of scalar)
	+ Modified Service.pm to support another output format for /etc/init.d daemon
status that returns [OK] instead of "running".
	+ unuformized case in menu entries and some more visual fixes
1.1.10
	+ Fix issue when there's a file managed by one module that has been modified
	  when saving changes
	+ Bugfix: events models are working again even if an event aware
	module is uninstalled and it is in a backup to restore
	+ Select.pm returns first value in options as default
       + Added 'parentModule' to model class to avoid recursive problems
	+ Added Float type
	+ Apache module allows to add configuration includes from other modules
	+ Display remote services button if subscribed
	+ Event daemon may received events through a named pipe
	+ Bugfix. SysInfo revokes its config correctly
	+ Added storer property to types in order to store the data in
	somewhere different from GConf
	+ Added protected property 'volatile' to the models to indicate
	that they store nothing in GConf but in somewhere different
	+ System Menu item element 'RAID' is always visible even when RAID
	is not installed
	+ Files in deleted rows are deleted when the changes are saved
	+ Fixed some bug whens backing and restore files
	+ Components can be subModels of the HasMany type
	+ Added EBox::Types::Text::WriteOnce type
	+ Do not use rows(), use row to force iteration over the rows and increase
	performance and reduce memory use.
	+ Do not suggest_sync after read operations in gconf
	+ Increase MaxRequestsPerChild to 200 in eBox's apache
	+ Make apache spawn only one child process
	+ Log module is backed up and restored normally because the old
	problem is not longer here
	+ Backup is more gentle with no backup files in backup directory,
	now it does not delete them
	+ HasMany  can retrieve again the model and row after the weak
	refence is garbage-collected. (Added to solve a bug in the doenload
	bundle dialog)
	+ EBox::Types::DomainName no longer accepts IP addresses as domain
	names
	+ Bugfix: modules that fail at configuration stage no longer appear as enabled
	+ Add parameter to EBox::Types::Select to disable options cache

0.12.103
	+ Bugfix: fix SQL statement to fetch last rows to consolidate
0.12.102
	+ Bugfix: consolidate logs using the last date and not starting from scratch
0.12.101
	+ Bugfix: DomainName type make comparisons case insensitive
	according to RFC 1035
0.12.100
	+ Bugfix: Never skip user's modifications if it set to true
	override user's changes
	+ EBox::Module::writeConfFile and EBox::Service scape file's path
	+ Bugfix. Configure logrotate to actually rotate ebox logs
	+ Fixed bug in ForcePurge logs model
	+ Fixed bug in DataTable: ModelManaged was called with tableName
	instead of context Name
	+ Fixing an `img` tag closed now properly and adding alternative
	text to match W3C validation in head title
	+ Backup pages now includes the size of the archive
	+ Fixed bug in ForcePurge logs model
	+ Now the modules can have more than one tableInfo for logging information
	+ Improve model debugging
	+ Improve restart debugging
	+ Backups and bug reports can be made from the command line
	+ Bugfix: `isEqualTo` is working now for `Boolean` types
	+ Bugfix: check if we must disable file modification checks in
	Manager::skipModification

0.12.99
	+ Add support for reporting
	+ Refresh logs automatically
	+ Reverse log order
	+ Remove temp file after it is downloaded with FromTempDir controller
0.12.3
	+ Bug fix: use the new API in purge method. Now purging logs is working
	again.
0.12.2
	+ Increase random string length used to generate the cookie to
	2048 bits
	+ Logs are show in inverse chronological order
0.12.1
	+ Bug fix: use unsafeParam for progress indicator or some i18 strings
	will fail when saving changes
0.12
	+ Bugfix: Don't assume timecol is 'timestamp' but defined by
	module developer. This allows to purge some logs tables again
	+ Add page titles to models
	+ Set default values when not given in `add` method in models
	+ Add method to manage page size in model
	+ Add hidden field to help with Ajax request and automated testing with
	  ANSTE
	+ Bugfix: cast sql types to filter fields in logs
	+ Bugfix: Restricted resources are back again to make RSS
	access policy work again
	+ Workaround bogus mason warnings
	+ Make postinst script less verbose
	+ Disable keepalive in eBox apache
	+ Do not run a startup script in eBox apache
	+ Set default purge time for logs stored in eBox db to 1 week
	+ Disable LogAdmin actions in `ebox-global-action` until LogAdmin
	feature is completely done
0.11.103
	+ Modify EBox::Types::HasMany to create directory based on its row
	+ Add _setRelationship method to set up relationships between models
	  and submodels
	+ Use the new EBox::Model::Row api
	+ Add help method to EBox::Types::Abstract
	+ Decrease size for percentage value in disk free watcher
	+ Increase channel link field size in RSS dispatcher
0.11.102
	+ Bugfix: cmp in EBox::Types::HostIP now sorts correctly
	+ updatedRowNotify in EBox::Model::DataTable receives old row as
	well as the recently updated row
	+ Added `override_user_modification` configuration parameter to
	avoid user modification checkings and override them without asking
	+ Added EBox::Model::Row to ease the management of data returned
	by models
	+ Added support to pre-save and post-save executable files. They
	must be placed at /etc/ebox/pre-save or /etc/ebox/post-save
	+ Added `findRow` method to ease find and set
0.11.101
	+ Bugfix: Fix memory leak in models while cloning types. Now
	cloning is controlled by clone method in types
	+ Bugfix: Union type now checks for its uniqueness
	+ DESTROY is not an autoloaded method anymore
	+ HasOne fields now may set printable value from the foreign field
	to set its value
	+ findId now searches as well using printableValue
	+ Bugfix. Minor bug found when key is an IP address in autoloaded
	methods
	+ Ordered tables may insert values at the beginning or the end of
	the table by "insertPosition" attribute
	+ Change notConfigured template to fix English and add link to the
	  module status section
	+ Add loading gif to module status actions
	+ Remove debug from ServiceInterface.pm
	+ Add support for custom separators to be used as index separators on
	  exposedMethods
	+ Bugfix. Stop eBox correctly when it's removed
	+ Improve apache-restart to make it more reliable.
0.11.100
	+ Bugfix. Fix issue with event filters and empty hashes
	+ Bugfix. Cache stuff in log and soap watcher to avoid memory leaks
	+ Bugfix. Fix bug that prevented the user from being warned when a row to
	  be deleted is being used by other model
	+ Bugfix. Add missing use of EBox::Global in State event watcher
	+ Added progress screen, now pogress screen keeps track of the changed
	  state of the modules and change the top page element properly
	+ Do not exec() to restart apache outside mod_perl
	+ Improve apache restart script
	+ Improve progress screen
0.11.99
	+ DataTable contains the property 'enableProperty' to set a column
	called 'enabled' to enable/disable rows from the user point of
	view. The 'enabled' column is put the first
	+ Added state to the RAID report instead of simpler active boolean
        + Fix bug when installing new event components and event GConf
	subtree has not changed
	+ Add RSS dispatcher to show eBox events under a RSS feed
	+ Rotate log files when they reach 10MB for 7 rotations
	+ Configurable minimum free space left for being notified by means
	of percentage
	+ Add File type including uploading and downloading
	+ Event daemon now checks if it is possible to send an event
	before actually sending it
	+ Added Action forms to perform an action without modifying
	persistent data
	+ Log queries are faster if there is no results
	+ Show no data stored when there are no logs for a domain
	+ Log watcher is added in order to notify when an event has
	happened. You can configure which log watcher you may enable and
	what you want to be notify by a determined filter and/or event.
	+ RAID watcher is added to check the RAID events that may happen
	when the RAID subsystem is configured in the eBox machine
	+ Change colour dataset in pie chart used for disk usage reporting
	+ Progress indicator now contains a returned value and error
	message as well
	+ Lock session file for HTTP session to avoid bugs
	related to multiple requests (AJAX) in a short time
	+ Upgrade runit dependency until 1.8.0 to avoid runit related
	issues
0.11
	+ Use apache2
	+ Add ebox-unblock-exec to unset signal mask before running  a executable
	+ Fix issue with multiple models and models with params.
	  This triggered a bug in DHCP when there was just one static
	  interface
	+ Fix _checkRowIsUnique and _checkFieldIsUnique
	+ Fix paging
	+ Trim long strings in log table, show tooltip with the whole string
	  and show links for URLs starting with "http://"
0.10.99
	+ Add disk usage information
	+ Show progress in backup process
	+ Add option to purge logs
	+ Create a link from /var/lib/zentyal/log to /var/log/ebox
	+ Fix bug with backup descriptions containing spaces
	+ Add removeAll method on data models
	+ Add HostIP, DomainName and Port types
	+ Add readonly forms to display static information
	+ Add Danish translation thanks to Allan Jacobsen
0.10
	+ New release
0.9.100
	+ Add checking for SOAP session opened
	+ Add EventDaemon
	+ Add Watcher and Dispatch framework to support an event
	  architecture on eBox
	+ Add volatile EBox::Types in order not to store their values
	  on GConf
	+ Add generic form
	+ Improvements on generic table
	+ Added Swedish translation

0.9.99
	+ Added Portuguese from Portugal translation
	+ Added Russian translation
	+ Bugfix: bad changed state in modules after restore

0.9.3
	+ New release

0.9.2
	+ Add browser warning when uploading files
	+ Enable/disable logging modules
0.9.1
	+ Fix backup issue with changed state
	+ Generic table supports custom ordering
0.9
	+ Added Polish translation
        + Bug in recognition of old CD-R writting devices fixed
	+ Added Aragonese translation
	+ Added Dutch translation
	+ Added German translation
	+ Added Portuguese translation

0.8.99
	+ Add data table model for generic Ajax tables
	+ Add types to be used by models
	+ Add MigrationBase and ebox-migrate to upgrade data models
	+ Some English fixes
0.8.1
	+ New release
0.8
	+ Fix backup issue related to bug reports
	+ Improved backup GUI
0.7.99
        + changed sudo stub to be more permissive
	+ added startup file to apache web server
	+ enhanced backup module
	+ added basic CD/DVD support to backup module
	+ added test stubs to simplify testing
	+ added test class in the spirit of Test::Class
	+ Html.pm now uses mason templates
0.7.1
	+ use Apache::Reload to reload modules when changed
	+ GUI consistency (#12)
	+ Fixed a bug for passwords longer than 16 chars
	+ ebox-sudoers-friendly added to not overwrite /etc/sudoers each time
0.7
	+ First public release
0.6
	+ Move to client
	+ Remove obsolete TODO list
	+ Remove firewall module from  base system
	+ Remove objects module from base system
	+ Remove network module from base system
	+ Add modInstances and modInstancesOfType
	+ Raname Base to ClientBase
	+ Remove calls to deprecated methods
	+ API documented using naturaldocs
	+ Update INSTALL
	+ Use a new method to get configkeys, now configkey reads every
	  [0.9
	+ Added Polish translation][0-9]+.conf file from the EBox::Config::etc() dir and
	  tries to get the value from the files in order.
	+ Display date in the correct languae in Summary
	+ Update debian scripts
	+ Several bugfixes
0.5.2
	+ Fix some packaging issues
0.5.1
	+ New menu system
	+ New firewall filtering rules
	+ 802.1q support

0.5
	+ New bug-free menus (actually Internet Explorer is the buggy piece
	  of... software that caused the reimplementation)
	+ Lots of small bugfixes
	+ Firewall: apply rules with no destination address to packets
	  routed through external interfaces only
	+ New debianize script
	+ Firewall: do not require port and protocol parameters as they
	  are now optional.
	+ Include SSL stuff in the dist tarball
	+ Let modules block changes in the network interfaces
	  configuration if they have references to the network config in
	  their config.
	+ Debian network configuration import script
	+ Fix the init.d script: it catches exceptions thrown by modules so that
	  it can try to start/stop all of them if an exception is thrown.
	+ Firewall: fix default policy bug in INPUT chains.
	+ Restore textdomain in exceptions
	+ New services section in the summary
	+ Added Error item to Summary. Catch exceptions from modules in
	  summary and generate error item
	+ Fix several errors with redirections and error handling in CGIs
	+ Several data validation functions were fixed, and a few others added
	+ Prevent the global module from keeping a reference to itself. And make
	  the read-only/read-write behavior of the factory consistent.
	+ Stop using ifconfig-wrapper and implement our own NetWrapper module
	  with wrappers for ifconfig and ip.
	+ Start/stop apache, network and firewall modules in first place.
	+ Ignore some network interface names such as irda, sit0, etc.
	+ The summary page uses read-only module instances.
	+ New DataInUse exception, old one renamed to DataExists.
	+ Network: do not overwrite resolv.conf if there are nameservers
	  given via dhcp.
	+ Do not set a default global policy for the ssh service.
	+ Check for forbiden characters when the parameter value is
	  requested by the CGI, this allows CGI's to handle the error,
	  and make some decissions before it happens.
	+ Create an "edit object" template and remove the object edition stuff
	  from the main objects page.
	+ Fix the apache restarting code.
	+ Network: Remove the route reordering feature, the kernel handles that
	  automatically.
	+ Fix tons of bugs in the network restarting code.
	+ Network: removed the 3rd nameserver configuration.
	+ Network: Get gateway info in the dhcp hook.
	+ Network: Removed default configuration from the gconf schema.
	+ New function for config-file generation
	+ New functions for pid file handling

0.4
	+ debian package
	+ added module to export/import configuration
	+ changes in firewall's API
	+ Added content filter based on dansguardian
	+ Added French translation
	+ Added Catalan translation
	+ Sudoers file is generated automatically based on module's needs
	+ Apache config file is generated by ebox  now
	+ Use SSL
	+ Added ebox.conf file
	+ Added module template generator

0.3
	+ Supports i18n
	+ API name consistency
	+ Use Mason for templates
	+ added tips to GUI
	+ added dhcp hooks
	+ administration port configuration
	+ Fixed bugs to IE compliant
	+ Revoke changes after logout
	+ Several bugfixes

0.2
	+ All modules are now based on gconf.
	+ Removed dependencies on xml-simple, xerces and xpath
	+ New MAC address field in Object members.
	+ Several bugfixes.

0.1
	+ Initial release<|MERGE_RESOLUTION|>--- conflicted
+++ resolved
@@ -1,8 +1,4 @@
 HEAD
-<<<<<<< HEAD
-	+ Fixed ajax/form.mas to avoid phantom change button
-	+ New look & feel of the web interface
-=======
 	+ Fixed warning call in EBox::Types::HasMany
 2.3.20
 	+ New look & feel for the web interface
@@ -15,7 +11,6 @@
 	  dependecies can discriminate between models with the same name
 	+ Default row addition in DataForm does not fires validateTypedRow
 	+ Code typo fix in change administration port model
->>>>>>> 6489a44e
 	+ Set only Remote as option to export/import configuration to a
 	  remote site
 	+ Return undef in HasMany type when a model is not longer
@@ -30,12 +25,9 @@
 	  to have an incorrect modified state
 	+ Dont show in bug report removed packages with configuration
 	  held as broken packages
-<<<<<<< HEAD
-=======
 	+ DataTable::size() now calls to syncRows()
 	+ EBox::Module::Config::set_list quivalent now has the same
 	  behaviour than EBox::Module::Config::set
->>>>>>> 6489a44e
 2.3.19
 	+ Manually set up models for events to take into account the
 	  dynamic models from the log watcher filtering models
