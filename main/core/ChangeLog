3.4
<<<<<<< HEAD
	+ Integration with HA module in save changes process
	+ Added icon for new zentyal-ha module
=======
	+ Include basic support to free-format Template models to be
	  included in Composites
>>>>>>> 65b1d77b
	+ Move run-pending-ops script from remoteservices to core
	+ Rename EBox::RemoteServices::RESTResult to EBox::RESTClient::Result
	+ Move EBox::RemoteServices::RESTClient to EBox::RESTClient as it
	  is used in ha and remoteservices module.
	+ Adapt init.d and upstart running checks to Ubuntu 13.10
	+ Use service instead of deprecated invoke-rc.d for init.d scripts
	+ Adapted apache configuration to 2.4
	+ Adapted EBox::Config::Redis to the new libredis-perl API
	+ Adapted redis.conf to redis 2.6
	+ Fixed general widget packages to avoid error on 'packages to
	  upgrade' section
	+ Fixed regression when table size is set to 'view all'
	+ Set version to 3.4
3.3.1
	+ Fixed redirects in table/form JSON replies
	+ Set automated ticket report milestone to 3.3.X
3.3
	+ Refactored module not enabled warning
	+ Add version to header logo
	+ HTML body can now have different styles based on the menu section
	+ Hide close button on saving changes and backup progess
	  dialogs. Don't allow to close it with esc key on those cases.
	+ Fix error when pageSize parameter is not supplied to the model controller
	+ Workaround against modules changed when saving all changes
	+ Recover from widget function exceptions
	+ Use the same Mason interpreter for most HTML templates
	+ Use more granular AJAX for table actions
	+ Use stand-alone AJAX call to refresh save changes button
	+ Added missing use to EBox::CGI::Base
	+ Allow to submit apport crash reports if debug=yes
	+ Switch from Error to TryCatch for exception handling
	+ Added new communityEdition() helper method in EBox::Global
	+ Add version to header logo
	+ Always reload page after saving changes
	+ Use AJAX call to refresh save change buttons
	+ Copy all the redis keys from 'conf' to 'ro' when saving changes of
	  any module to prevent incoherences
	+ Delete unused stopAllModules() and restartAllModules() in EBox::Global
	+ Workaround against modules changed when saving all changes
	+ Display remote services messages if they exist on Dashboard
	+ Recover from widget function exceptions
	+ Fixed mdstat output processing to remove "(auto-read-only)"
	+ Fixed audit logging of delete actions
	+ Fixed errors with row ID in ManageAdmins table
	+ Added missing EBox::Exceptions uses
	+ Fixed bug in selectSetter which hitted selects on DataForm with
	  'unique' option enabled
	+ EBox::WebServer::removeNginxInclude does not longer throws
	  a exception if the path to remove is not included
	+ Copy all the redis keys from 'conf' to 'ro' when saving changes of
	  any module to prevent incoherences
	+ Delete unused stopAllModules() and restartAllModules() in EBox::Global
	+ Use printableName in Configure Module popup
	+ Replace fork of Apache2::AuthCookie with libapache2-authcookie-perl
	+ Added EBox::Types::IPRange::addressesFromBeginToEnd class method
	+ Set proper trial link in advertisements
	+ Show register link in local backup when not registered
	+ Strip the 'C:\fakepath\' that chrome adds to the file input
	+ Make dump_exceptions key work also for mason exceptions
	+ Pass HTTP_PROXY system environment variable to CGIs as they are
	  used in Zentyal modules
	+ Waiting for Zentyal ready page check is more robust now
	+ Fixed error in the recursive method for getting module dependencies
	+ Fixed JS typo which disabled export backup dialog
	+ Added dbus dependency to avoid problems on some minimal installations
	+ When restoring pre-3.2 backups take in account that apache
	  module was renamed to webadmin
	+ Make sure that we always commit/discard audit of changes when we
	  save/revoke all modules
	+ Add new row attribute "disabled"
	+ Fixed JS glitch which broke the dashboard periodical updates
	+ Better check of referer which skips cloud domain if it does not exists
	+ Avoid warning when stopping a module without FirewallHelper
	+ Include contents of /etc/resolv.conf in bug report
	+ Avoid Apache error screen in login when entering through Zentyal
	  Remote using password
	+ Fix warning comparing undefined string in DomainName type
	+ Rewrite row isEqualTo method using hashElements instead of elements
	+ Only allow to move dashboard widget by its handle
	+ Do not fail if zentyal-mysql.passwd ends with a newline character
	+ Removed old migration code from 3.0 to 3.2
	+ Added Number.prototype.toTimeDiffString in format.js
	+ Added .btn-black CSS class
	+ Set version to 3.3
	+ Added enableInnoDbIfNeeded() to MyDBEngine
	+ Fix loading on custom action buttons
	+ Add icon for openchange module
	+ Add missing use statement in EBox::Types::MultiStateAction
	+ Add icon for openchange module
	+ Service type setter works again
3.2
	+ Set 3.2 versions and non-beta logo
3.1.13
	+ Added missing EBox::Gettext uses, fixes crash in view logs refresh
	+ Minor CSS style fixes
	+ Added missing use statement in EBox::Types::MultiStateAction
3.1.12
	+ Do not crash if /etc/timezone does not exist
	+ Clean /var/lib/zentyal/tmp at the first moments of boot instead of
	  when running zentyal start, this fixes problems with leftover locks
	  that affect dhclient hooks
	+ Fixed wrong case in some class names for the save changes button
	+ Fixed autoscroll in dashboard widgets
	+ Added placeholder for drag & drop of table rows
	+ No autoscroll is done when overflow happens. This makes sortable
	  work in chromium
	+ Set audit after logs when enabling in first install
	+ Avoid getting unsaved changes by using readonly instance in manage-logs
3.1.11
	+ Initial setup for webadmin is now executed in postinst
	+ Fixed webadmin port migration
3.1.10
	+ Use DATETIME type in date column for consolidation tables
	+ Summarised reports shows graphs again
	+ Events summarised report has breadcrumbs now
	+ Base EBox::Logs::Composite::SummarizedReport to let summarised
	  reports have common breadcrumbs
	+ Added migration from 3.0 (apache -> webadmin)
3.1.9
	+ Fixed in-place boolean edit with non-basic types different to Union
	+ Removed some warnings in error.log
	+ Fixed confirmation dialogs warning style
	+ Fixed configure widgets width and drop behavior
	+ Fixed regression in dashboard register link after jQuery migration
	+ Always set as changed without checking RO value, this fixes some
	  situations in which the save changes button was not enabled
	+ Fixed regression in audit log IP addresses after nginx integration
	+ Added datetime time formatter to JS graphs which show dates in X
	  axis and date and time in the tracker
	+ Fixed bug sending parameters in Zentyal.Tabs prototype
	+ Fixed side-effect in Model::Manager::_modelHasMultipleInstances() that
	  tried to load composite as model by mistake, the bug was at least
	  present sometimes when trying to generate the configuration report
	+ Throw internal exception in valueByName if elementByName is undef
	+ Added captiveportal icons to CSS
	+ Restore configuration backup from file now works again after JS
	  framework change
	+ Configuration backup download, restore and delete from the list
	  works again after the UI changes
	+ Fixed regression in tabbed composites with the jQuery changes
	+ Set proper title in dialogs when loading in an existent one
	+ Fixed regression on dashboard which allowed to move already
	  present dashboard widgets
3.1.8
	+ Always log Perl errors that are not Zentyal exceptions
	+ Move package icons from software to core as required for the menu
	+ Use dpkg --clear-avail to avoid incoherent updates information
	+ Show printableModelName in DataTables when precondition fails
	+ Fixed number of decimals in Disk Usage when unit is MB
	+ Fixed UTF-8 encoding problems in TreeView
	+ Copyright footer is now at the bottom of the menu
	+ Fixed regression on logs search caused by autoFilter changes
	+ Fix bytes formatter in graphs
	+ Simplified CSS and improved styles and icons
	+ Improved dashboard drag&drop behavior in Chrome
	+ Allow to define permanentMessage directly on models
	+ Show placeholder in dashboard widgets drag&drop
	+ Fixed crash reloading dashboard after configure widgets
	+ Only apply redirect port fix on administration port
	+ Fixed regression in user interface with DataInUse exceptions
	+ Fixed wrong behavior of software updates in dashboard widget
	+ Always show proper language name for english locales
	+ Fixed wrong redirects when using a non-default admin port
	+ Fixed regression in webadmin reload after changing the language
	+ Remove unnecessary and problematic desktop services code
	+ Added icons for disabled users.
3.1.7
	+ Avoid eval operation when using standard HtmlBlocks class
	+ Changed some code to not trigger some unnecesary warnings
	+ Fixed regression on active menu entry highlight
	+ No-committed changes does not appear in configuration changes
	  log table
	+ Added autoFilter property to method tableInfo
	+ Modules can now be marked for restart after save changes via
	  post_save_modules redis key of the global module
	+ Make all dashboards div of the same height to ease drag and drop
	+ Don't allow invalid email in create report CGI
	+ DBEngineFactory is now a singleton
	+ EBox::Util::Random mentions /dev/urandom in its error messages
	  to ease troubleshooting
	+ Assure that type's references to its row are not lost in the
	  edit form template methods
3.1.6
	+ Restyled UI
	+ Added form.js
	+ Added better 502 error page for nginx with redirect when apache is ready
	+ Always call udpateRowNotify in row update, even when the new
	  values are the same than old ones
	+ Fixed bad call to EBox::CGI::Run::urlToClass in EBox::CGi::Base
	+ Added icons for top-level menu entries and module status page
	+ Fixed bad arguments in CGI::Controller::Composite call to SUPER::new()
	+ More flexible EBox::CGI::run for inheritance
	+ Fixed encoding of parameters in confirmation dialogs
	+ Check backup integrity by listing the tar file, throw
	  InvalidData exception if the tar is corrupted
	+ Do not use hidden form fields for generating confirmation dialog JS
	+ Fixed log bugs: use correct RO mode in loggerd, fixed behaviour
	  when all log helpers are disabled, enable logs correctly when
	  added by first time to configure logs table
	+ Fixed bad interpolation in JS code in booleanInPlaceViewer.mas
	+ WizardPage CGIs can now return JSON replies as response
	+ unconfigure-module script disables also the module
	+ Restart firewall module when a firewall observer module is
	  stopped/started using zentyal init.d script
	+ Added temporary stopped state to a Service module to know if a
	  module is stopped but enabled
	+ Redirect to / from /ebox using remote access to avoid blank page
	+ Removed no longer necessary jQuery noConflict()
	+ Added combobox.js
	+ Added EBox::Model::Base as base for DataTable and the new TreeView
	+ Adapted EBox::CGI::Run for the new TreeView models
	+ Fixed DataTable row removal from the UI with 100% volatile models with
	  'ids' method overriden.
3.1.5
	+ Increased webadmin default timeout.
	+ Disable drag & drop on tables with only one row
3.1.4
	+ Don't allow to move read-only rows
	+ Better prefix for user configuration redis keys
	+ Hide disabled carousel buttons, fix modal template
	+ Fixed modal dialog template
	+ Mark save changes button as changed when moving rows
	+ Remove unused parameter in Zentyal.DataTable.changeRow
3.1.3
	+ Enhanced UI styles: dialogs, progress bars, carousel, colors and images
	+ Rows of tables can now be moved using drag & drop
	+ Added logout dialog with option of discarding changes
	+ Remember page size options per users, added 'View all' page size option
	+ Added storage of options per user
	+ Enable and/or conifgure module dependencies automatically in
	  Module Status page
	+ Adapted CGIs to new modal dialogs
	+ Ported graphs from flotr.js to flot.js
	+ Ported JS code to jQuery and jQuery-ui
	+ Removed Modalbox.js, table_orderer.js and carousel.js
	+ Left menu keyword search is now case insensitive
3.1.2
	+ Make manage administrators table resilent against invalid users
	+ Remove deprecated backup domains related from logs module
	+ Added EBox::Types::URI type
	+ Added saveReload method to use reload instead of restart to
	  reduce service downtime. Use with care and programatically
	+ Added findValueMultipleFields() to DataTable and refactor _find()
	  to allow search by multiple fields
	+ Fixed disk usage report for logs component
3.1.1
	+ Do not dump unnecessary .bak files to /var/lib/zentyal/conf
	+ Restart all the core daemons instead of only apache after logrotate
	+ Fixed graph template so it could be feed with data using decimal
	  comma, it will convert it to a JS array without problems
	+ Fixed regression parsing ModalController urls
	+ Fixed regression non-model CGIs with aliases
	+ Added a way to retrieve all Models inside a Composite and its children.
	+ Increased the size limit for file uploads.
	+ Implemented a way to include configuration files for Nginx so the SOAP
	  services are able to use Nginx for SSL.
3.1
	+ Improved the message shown when there are no changes pending to save on
	  logout.
	+ Use the X-Forwarded-Proto header for redirects construction.
	+ Added nginx as the public HTTP server of Zentyal.
	+ Renamed 'Apache' module to 'WebAdmin' module. If you need to restart the
	  web administration you must use 'service zentyal webadmin restart'.
	+ Set trac milestone for reported bugs to 3.1.X
	+ CGIs are now EBox::Module::CGI::* instead of EBox::CGI::Module::*
	+ Daemons are now disabled when configuring a module, so Zentyal can
	  manage them directly instead of being autostarted by the system
	+ EBox::Model::DataForm::formSubmitted called even where there is no
	  previous row
	+ Added Pre-Depends on mysql-server to avoid problems with upgrades
	+ Depend on mysql-server metapackage instead of mysql-server-5.5
	+ Depend on zentyal-common 3.1
3.0.20
	+ Check against inexistent path in EBox::Util::SHM::subkeys
	+ Silent diff in EBox::Types::File::isEqualTo
	+ Print correctly UTF8 characters from configuration backup description
	+ When host name is changed, update /etc/hostname
	+ Proper link to remote in configuration backup page
3.0.19
	+ Removed full restore option for restore-backup tool and
	  EBox:Backup relevant methods
	+ Optimise loading Test::Deep::NoTest to avoid test environment creation
	+ Use EBox::Module::Base::writeConfFileNoCheck to write apache
	  configuration file
	+ Log events after dispatching them in the EventDaemon and catch exception
	  to avoid crashes when mysql is already stopped
	+ Emit events on zentyal start and stop
	+ Refactor some events-related code
	+ Changed MB_widedialog CSS class to use all width available in
	  the screen
	+ Fixed a broken link to SysInfo/Composite/General when activating the
	  WebServer module.
3.0.18
	+ Pass model instance when invoking EBox::Types::Select populate function
	+ Improve dynamic editable property detection for framework types
	+ Override _validateReferer method in Desktop services CGI
	+ Don't abort configuration backup when we get a error retrieving the
	  partition table information
	+ In EBox:Model::Row, refactored elementExists and
	  elementByName to make them to have similiar code structure
	+ Improvement in test help classes and added test fakes for
	  EBox::Model::Manager and EBox::Util::SHMLock
	+ Prevented unuseful warning in
	  EBox::Model::DataTable::setDirectory when the old directory is undef
	+ Fixed unit tests under EBox/Model/t, backup configuration tests and
	  some others
	+ Remove unused method EBox::Auth::alreadyLogged()
	+ Apache::setRestrictedResource updates properly if already exists
	+ Global and Module::Config allow to set redis instance to ease testing
	+ Now EBox::GlobalImpl::lastModificationTime also checks
	  modification time of configuration files
	+ Rows in events models are now synced before running EventDaemon
	+ Better way of checking if event daemon is needed
3.0.17
	+ Allow numeric zero as search filter
	+ When filtering rows don't match agains link urls or hidden values
	+ Avoid CA file check when removing it from Apache module
	+ Silent removeCA and removeInclude exceptions when removing
	  non-existant element
	+ Fixed rollback operation in redis config backend
	+ Desktop services CGI now only returns JSON responses
	+ Log error when dynamic loading a class fails in
	  ConfigureDispatchers model
	+ Update total ticks dynamically in progress indicator if ticks overflow
3.0.16
	+ Fixed regression in boolean in-place edit with Union types
	+ Added some missing timezones to EBox::Types::TimeZone
	+ Add a new method to DBEngine 'checkForColumn' to retrieve columns
	  definition from a given table
	+ Reload models info in model manager if new modules are installed
3.0.15
	+ Make sure that halt/reboot button can be clicked only once
	+ Cleaner way of disabling dependant modules when the parent is disabled,
	  avoiding unnecessary calls to enableService each time the module status
	  page is loaded.
	+ Show confirmation dialog when trying to change host or domain
	  if zentyal-samba is installed and provisioned
	+ Modified data table controller so edit boolean in place reuses
	  the code of regular edits, avoiding getting incorrect read-only
	  values from cache
3.0.14
	+ Allow search filters with a leading '*'
	+ Better error reporting when choosing a bad search filter
	+ External exceptions from _print method are caught correctly in CGIs
	+ EBox::CGI::run now supports correct handling of APR::Error
	+ Fixed dashboard check updates ajax requests in Chrome
	+ Fixed errors with zero digits components in time type
3.0.13
	+ Better warning if size file is missing in a backup when
	  restoring it
	+ Fixed table cache behaviour on cache miss in logs module
	+ Fix wrong button label when deleting rows in 'datainuse' template
	+ Removed unused method EBox::Model::DataTable::_tailoredOrder
	+ Added force default mode and permission to writeConfFileNoCheck(),
	  writeFile() and derivatives
	+ Fixed bug in EBox:::Logs::CGI::Index with internationalized
	  parameter names
	+ DataTables with sortedBy are now orderer alphabetically with
	  proper case treatment
	+ Display messages in model even when there are not elements and
	  table body is not shown
3.0.12
	+ Improve change-hostname script, delete all references to current name
	+ Faster dashboard loading with asynchronous check of software updates
	+ Workaround for when the progress id parameter has been lost
	+ Fixed problems calling upstart coomands from cron jobs with wrong PATH
	+ Decode CGI unsafeParams as utf8
	+ Avoid double encoding when printing JSON response in EBox::CGI::Base
	+ Remove warning in EBox::Menu::Folder when currentfolder is not defined
	+ Removed unnecesary and misleading method new from EBox::Auth package
3.0.11
	+ Avoid flickering loading pages when switching between menu entries
	+ Incorrect regular expression in logs search page are correctly handled
	+ Fix input badly hidden in the logs screen
	+ reloadTable from DataTable now remove cached fields as well
3.0.10
	+ Fixed unsafe characters error when getting title of progress
	  indicator in progress dialog
	+ Added use utf8 to dashboard template to fix look of closable messages
3.0.9
	+ Adapted file downloads to the new utf8 fixes
	+ Write backup files in raw mode to avoid utf8 problems
	+ Print always utf8 in STDOUT on all CGIs
	+ Decode CGI params of values entered at the interface as utf8
	+ Proper encode/decode of utf8 with also pretty JSON
	+ Fixed utf8 decoding in date shown at dashboard
	+ Removed old workarounds for utf8 problems
	+ Added new recoveryEnabled() helper method to Module::Base
	+ Added recoveryDomainName() method to SyncProvider interface
	+ Restore backup can now install missing modules in Disaster Recovery
	+ Show specific slides when installing a commercial edition
	+ Redirect to proper CGI after login in disaster recovery mode
	+ Removed old debconf workaround for first stage installation
	+ Log redis start message as debug instead of info to avoid flood
	+ Use unsafeParam in EBox::CGI::Base::paramsAsHash
	+ EBox::Module::Service does not raise exception and logs
	  nothing when using init.d status
	+ Fixed glitch in backup CGI which sometimes showed
	  the modal dialog with a incorrect template
3.0.8
	+ Use path for default name in SyncFolders::Folder
	+ Do not restrict characters in data table searchs
	+ Fixed automatic bug report regression
	+ Fixed refresh of the table and temporal control states
	  in customActionClicked callback
	+ Modified modalbox-zentyal.js to accept wideDialog parameter
	+ Fixed template method in MultiStateAction to return the default
	  template when it is not any supplied to the object
	+ Fixed sendInPlaceBooleanValue method from table-helper.js; it
	  aborted because bad parameters of Ajax.Updater
	+ Fixed bug that made that the lock was shared between owners
	+ Some fixes in the function to add the rule for desktops services
	  to the firewall
	+ Delete obsolete EBox::CGI::MenuCSS package
3.0.7
	+ Add new EBox::Module::Service::Observer to notify modules about
	  changes in the service status
	+ Administration accounts management reflects the changes in
	  system accounts in ids() or row() method call
	+ Some fixes in the RAID event watcher
	+ foreignModelInstance returns undef if foreignModel is
	  undef. This happens when a module has been uninstalled and it is
	  referenced in other installed module (events)
	+ loggerd shows loaded LogHelpers when in debug mode
	+ Added additional info to events from RAID watcher
	+ Use sudo to remove temporal files/diectories in backup, avoiding
	  permissions errors
	+ Added exception for cloud-prof module to events dependencies
3.0.6
	+ Skip keys deleted in cache in Redis::_keys()
	+ Fixed events modules dependencies to depend on any module which
	  provides watchers or dispatchers
	+ Always call enableActions before enableService when configuring modules
	+ Added needsSaveAfterConfig state to service modules
	+ Better exceptions logging in EBox::CGI::Run
	+ Fixed 'element not exists' error when enabling a log watcher
	+ Scroll up when showing modal dialog
	+ Added fqdnChanged methods to SysInfo::Observer
	+ Fixed SSL configuration conflicts betwen SOAPClient and RESTClient
3.0.5
	+ Template ajax/simpleModalDialog.mas can now accept text
	+ Used poweroff instead of halt to assure that system is powered
	  off after halt
	+ Fixed log audit database insert error when halting or rebooting
	+ Added time-based closable notification messages
	+ Adapted to new EBox::setLocaleEnvironment method
	+ EBox::Type::File now allows ebox user to own files in directories
	  which are not writable by him
	+ Removed cron daily invocation of deprecated report scripts
3.0.4
	+ Added EBox::SyncFolders interface
	+ Fixed invokation of tar for backup of model files
	+ New observer for sysinfo module to notify modules implementing the
	  SysInfo::Observer interface when the host name or host domain is
	  changed by the user, before and after the change takes effect
	+ Stop and start apache after language change to force environment reload
	+ Reload page after language change
	+ EBox::Module::Service::isRunning() skips daemons whose precondition fail
	+ Fixed undefined reference in DataTable controller for log audit
	+ Added and used serviceId field for service certificates
	+ Fixed SQL quoting of column names in unbuffered inserts and consolidation
3.0.3
	+ Fixed bug which prevented highlight of selected item in menu
	+ Fixed base class of event dispatcher to be compatible with the
	  changes dispatcher configuration table
	+ Fixed event daemon to use dumped variables
	+ Fixed need of double-click when closing menu items in some cases
	+ Fixed logs consolidation to avoid high CPU usage
	+ In view log table: correctly align previous and first page buttons
	+ Improve host name and domain validation.
	+ Forbidden the use of a qualified hostname in change hostname form
	+ Update samba hostname-dependent fields when hostname is changed
	+ Confirmation dialog when the local domain is changed and with a
	  warning if local domain which ends in .local
3.0.2
	+ The synchronization of redis cache refuses with log message to set
	  undefined values
	+ Fixed wrong sql statement which cause unwanted logs purge
	+ DataForm does not check for uniqueness of its fields, as it only
	  contains a single row
	+ In ConfigureLogs, restored printable names for log domains
	+ Fixed dashboard update error on modules widget, counter-graph
	  widget and widget without sections
	+ Better way to fix non-root warnings during boot without interfering
	  on manual restart commands in the shell
3.0.1
	+ Properly set default language as the first element of the Select to
	  avoid its loss on the first apache restart
	+ Set milestone to 3.0.X when creating tickets in trac.zentyal.org
	+ Removed forced setting of LANG variables in mod_perl which made progress
	  indicator fail when using any language different to English
	+ Removed some frequent undef warnings
	+ Added executeOnBrothers method to EBox::Model::Component
	+ Fixed repetition of 'add' and 'number change' events in RAID watcher
	+ Fixed incorrect display of edit button in tables without editField action
	+ Cache MySQL password to avoid reading it all the time
	+ Fixed request came from non-root user warnings during boot
	+ Send info event in Runit watcher only if the service was down
	  MAX_DOWN_PERIODS
3.0
	+ Removed beta logo
	+ Set 'firstInstall' flag on modules when installing during initial install
	+ Set 'restoringBackup' flag on modules when restoring backup
	+ Call enableService after initialSetup while restoring backup
	+ Registration link in widget now have appropiate content when either
	  remoteservices or software are not installed
	+ Fixed style for disabled buttons
	+ Composite and DataTable viewers recover from errors in pageTitle method
	+ Fixed intermitent failure in progress when there are no slides
	+ Rollback redis transaction on otherwise instead finally block
	+ Members of the 'admin' group can now login again on Zentyal
	+ Multi-admin management for commercial editions
	+ First and last move row buttons are now disabled instead of hidden
	+ In save changes dialog set focus always in the 'save' button
	+ Fixed i18n problem in some cases where environment variables
	  were different than the selected locale on Zentyal UI, now
	  LANG and LC_MESSAGES are explicitly passed to mod_perl
	+ Reviewed registration strings
	+ Added template attribute to MultiStateAction to provide any kind
	  of HTML to display an action
	+ Changed icon, name and link for Zentyal Remote
	+ Fixed some compatibility issues with Internet Explorer 9
	+ Show warning with Internet Explorer 8 or older
	+ Improved dashboard buttons colors
2.3.24
	+ Do not cache undef values in EBox::Config::Redis::get()
	+ Code fix on subscription retrieval for Updates event
	+ Update validate referer to new Remote Services module API
	+ In-place booleans now properly mark the module as changed
	+ Do not try to read slides if software module is not installed
	+ Fixed wrong call in Events::isEnabledDispatcher()
	+ Updated 'created by' footer
2.3.23
	+ Change the default domain name from 'zentyal.lan' to
	  'zentyal-domain.lan'
	+ Changes in first enable to avoid letting modules unsaved
	+ Type File now accepts spaces in the file name
	+ Added setTimezone method to MyDBEngine
	+ Enable consolidation after reviewing and pruning
	+ Code typo fix in Events::isEnabledWatcher
	+ Remove all report code from core
	+ Move SysInfo report related to remoteservices module
	+ Fixed regression which removed scroll bars from popups
	+ New carousel transition for the installation slides
	+ Added option to not show final notes in progress bar
	+ EBox::Model::Component::modelGetter does not die when trying to
	  get a model for an uninstalled module
	+ Added previous/next buttons to manually switch installation slides
	+ New installation slides format
	+ Added compatibility with MS Internet Explorer >= 8
2.3.22
	+ Changed first installation workflow and wizard infraestructure
	+ Improved firewall icons
	+ Set hover style for configure rules button in firewall
	+ Do not disable InnoDB in mysql if there are other databases
	+ Progress indicator no longer calls showAds if it is undefined
	+ Send cache headers on static files to improve browsing speed
	+ Added foreignNoSyncRows and foreignFilter options to EBox::Types::Select
	+ Improved settings icon
	+ Fixed modalboxes style
	+ Improve host domain validation. Single label domains are not allowed.
2.3.21
	+ Fixes on notifyActions
	+ Check for isDaemonRunning now compatible with asterisk status
	+ Fixed warning call in EBox::Types::HasMany
2.3.20
	+ New look & feel for the web interface
	+ Adjust slides transition timeout during installation
	+ Audit changes table in save changes popup has scroll and better style
	+ Model messages are printed below model title
	+ noDataMsg now allows to add elements if it makes sense
	+ Fixed ajax/form.mas to avoid phantom change button
	+ EBox::Model::Manager::_setupModelDepends uses full paths so the
	  dependecies can discriminate between models with the same name
	+ Default row addition in DataForm does not fires validateTypedRow
	+ Code typo fix in change administration port model
	+ Set only Remote as option to export/import configuration to a
	  remote site
	+ Return undef in HasMany type when a model is not longer
	  available due to being uninstalled
	+ Added onclick atribute to the link.mas template
	+ Fix exception raising when no event component is found
	+ table_ordered.js : more robust trClick event method
	+ Changed dashboard JS which sometimes halted widget updates
	+ Added popup dialogs for import/export configuration
	+ Changes in styles and sizes of the save/revoke dialog
	+ Removed redudant code in ConfigureWatchers::syncRows which made module
	  to have an incorrect modified state
	+ Dont show in bug report removed packages with configuration
	  held as broken packages
	+ DataTable::size() now calls to syncRows()
	+ EBox::Module::Config::set_list quivalent now has the same
	  behaviour than EBox::Module::Config::set
2.3.19
	+ Manually set up models for events to take into account the
	  dynamic models from the log watcher filtering models
	+ Fixed warnings when deleting a row which is referenced in other model
	+ Disable HTML form autocompletion in admin password change model
	+ Fixed incorrect non-editable warnings in change date and time model
	+ Fixed parsing value bug in EBox::Types::Date and EBox::Types::Time
	+ Reworked mdstat parsing, added failure_spare status
	+ Configuration backup implicitly preserves ownership of files
	+ Changes in styles and sizes of the save/revoke dialog
	+ New data form row is copied from default row, avoiding letting hidden
	  fields without its default value and causing missing fields errors
	+ Always fill abstract type with its default value, this avoids
	  errors with hidden fields with default value
	+ Different page to show errors when there are broken software packages
	+ InverseMatchSelect and InverseMatchUnion use 'not' instead of '!' to
	  denote inverse match. This string is configurable with a type argument
	+ Fixed types EBox::Type::InverseMatchSelect and InverseMatchUnion
	+ Fixed bug in DataTable::setTypedRow() which produced an incorrect 'id'
	  row element in DataTable::updateRowNotify()
	+ In tableBody.mas template: decomposed table topToolbar section in methods
	+ Fixed bug in discard changes dialog
	+ Confirmation dialogs now use styled modalboxes
	+ Do not reload page after save changes dialog if operation is successful
	+ Maintenance menu is now kept open when visiting the logs index page
2.3.18
	+ Manual clone of row in DataTable::setTypedRow to avoid segfault
	+ Avoid undef warnings in EBox::Model::DataTable::_find when the
	  element value is undef
	+ Fixed kill of ebox processes during postrm
	+ Set MySQL root password in create-db script and added mysql script
	  to /usr/share/zentyal for easy access to the zentyal database
	+ Increased timeout redirecting to wizards on installation to 5 seconds
	  to avoid problems on some slow or loaded machines
	+ Save changes dialog do not appear if there are no changes
	+ Delete no longer needed duplicated code
	+ Do not go to save changes after a regular package installation
	  they are saved only in the first install
	+ Progress bar in installation refactored
2.3.17
	+ Do not use modal box for save changes during installation
	+ Hidden fields in DataTables are no longer considered compulsory
	+ Select type has now its own viewer that allows use of filter function
	+ User is now enabled together with the rest of modules on first install
2.3.16
	+ Fix 'oldRow' parameter in UpdatedRowNotify
	+ Use Clone::Fast instead of Clone
	+ Modal dialog for the save and discard changes operations
	+ Use a different lock file for the usercorner redis
	+ Improved look of tables when checkAll controls are present
	+ Better icons for clone action
	+ Added confirmation dialog feature to models; added confirmation
	  dialog to change hostname model
	+ Dynamic default values are now properly updated when adding a row
	+ Kill processes owned by the ebox user before trying to delete it
	+ Do not use sudo to call status command at EBox::Service::running
	+ Fixed regression setting default CSS class in notes
2.3.15
	+ Added missing call to updateRowNotify in DataForms
	+ Fixed silent error in EBox::Types::File templates for non-readable
	  by ebox files
	+ Use pkill instead of killall in postinst
	+ Use unset instead of delete_dir when removing rows
	+ Do not set order list for DataForms
	+ Only try to clean tmp dir on global system start
2.3.14
	+ Error message for failure in package cache creation
	+ Fixed regression when showing a data table in a modal view
	+ Do not do a redis transaction for network module init actions
	+ Fixed EBox::Module::Config::st_unset()
	+ Allowed error class in msg template
2.3.13
	+ Fixed problems in EventDaemon with JSON and blessed references
	+ More crashes avoided when watchers or dispatchers doesn't exist
	+ Proper RAID watcher reimplementation using the new state API
	+ EBox::Config::Redis singleton has now a instance() method instead of new()
	+ Deleted wrong use in ForcePurge model
2.3.12
	+ Fixed problem with watchers and dispatchers after a module deletion
	+ Fixed EBox::Model::DataTable::_checkFieldIsUnique, it failed when the
	  printableValue of the element was different to its value
	+ Fixed separation between Add table link and table body
	+ Adaptation of EventDaemon to model and field changes
	+ Disabled logs consolidation on purge until it is reworked, fixed
	  missing use in purge logs model
	+ Fixed Componet::parentRow, it not longer tries to get a row with
	  undefined id
	+ Fix typo in ConfigureLogs model
	+ Mark files for removing before deleting the row from backend in
	  removeRow
	+ The Includes directives are set just for the main virtual host
	+ Fixed EventDaemon crash
2.3.11
	+ Mark files for removing before deleting the row from backend in removeRow
	+ Dashboard widgets now always read the information from RO
	+ Enable actions are now executed before enableService()
	+ Fixed regression which prevented update of the administration service
	  port when it was changed in the interface
	+ New EBox::Model::Composite::componentNames() for dynamic composites
	+ Remove _exposedMethods() feature to reduce use of AUTOLOAD
	+ Removed any message set in the model in syncRows method
	+ Added global() method to modules and components to get a coherent
	  read-write or read-only instance depending on the context
	+ Removed Model::Report and Composite::Report namespaces to simplify model
	  management and specification
	+ New redis key naming, with $mod/conf/*, $mod/state and $mod/ro/* replacing
	  /ebox/modules/$mod/*, /ebox/state/$mod/* and /ebox-ro/modules/$mod/*
	+ Removed unnecessary parentComposite methods in EBox::Model::Component
	+ Only mark modules as changed when data has really changed
	+ EBox::Global::modChange() throws exception if instance is readonly
	+ New get_state() and set_state() methods, st_* methods are kept for
	  backwards compatibility, but they are deprecated
	+ Simplified events module internals with Watcher and Dispatcher providers
	+ Model Manager is now able to properly manage read-only instances
	+ Composites can now use parentModule() like Models
	+ Renamed old EBox::GConfModule to EBox::Module::Config
	+ Unified model and composite management in the new EBox::Model::Manager
	+ Model and composites are loaded on demand to reduce memory consumption
	+ Model and composite information is now stored in .yaml schemas
	+ ModelProvider and CompositeProvider are no longer necessary
	+ Simplified DataForm using more code from DataTable
	+ Adapted RAID and restrictedResources() to the new JSON objects in redis
	+ Remove unused override modifications code
	+ Added /usr/share/zentyal/redis-cli wrapper for low-level debugging
	+ Use simpler "key: value" format for dumps instead of YAML
	+ Row id prefixes are now better chosen to avoid confusion
	+ Use JSON instead of list and hash redis types (some operations,
	  specially on lists, are up to 50% faster and caching is much simpler)
	+ Store rows as hashes instead of separated keys
	+ Remove deprecated all_dirs and all_entries methods
	+ Remove obsolete EBox::Order package
	+ Remove no longer needed redis directory tree sets
	+ Fixed isEqualTo() method on EBox::Types::Time
	+ EBox::Types::Abstract now provides default implementations of fields(),
	  _storeInGConf() and _restoreFromHash() using the new _attrs() method
	+ Remove indexes on DataTables to reduce complexity, no longer needed
	+ Simplified ProgressIndicator implementation using shared memory
	+ New EBox::Util::SHMLock package
	+ Implemented transactions for redis operations
	+ Replace old MVC cache system with a new low-level redis one
	+ Delete no longer necessary regen-redis-db tool
	+ Added new checkAll property to DataTable description to allow
	  multiple check/uncheck of boolean columns
2.3.10
	+ Added Desktop::ServiceProvider to allow modules to implement
	  requests from Zentyal desktop
	+ Added VirtualHost to manage desktop requests to Zentyal server
	+ Fix EventDaemon in the transition to MySQL
	+ Send EventDaemon errors to new rotated log file /var/log/zentyal/events.err
	+ Send an event to Zentyal Cloud when the updates are up-to-date
	+ Send an info event when modules come back to running
	+ Include additional info for current event watchers
	+ Fixed RAID report for some cases of spare devices and bitmaps
	+ Fixed log purge, SQL call must be a statement not a query
	+ Fixed regex syntax in user log queries
	+ Added missing "use Filesys::Df" to SysInfo
	+ Disabled consolidation by default until is fixed or reimplemented
	+ Fixed regresion in full log page for events
	+ Added clone action to data tables
	+ Fixed regression in modal popup when showing element table
	+ Added new type EBox::Types::KrbRealm
	+ Fix broken packages when dist-upgrading from old versions: stop ebox
	  owned processes before changing home directory
	+ Log the start and finish of start/stop modules actions
	+ Added usesPort() method to apache module
2.3.9
	+ Enable SSLInsecureRenegotiation to avoid master -> slave SOAP handsake
	  problems
	+ Added validateRowRemoval method to EBox::Model::DataTable
	+ Use rm -rf instead of remove_tree to avoid chdir permission problems
	+ Avoid problems restarting apache when .pid file does not exist
	+ Do not use graceful on apache to allow proper change of listen port
	+ Simplified apache restart mechanism and avoid some problems
2.3.8
	+ Create tables using MyISAM engine by default
	+ Delete obsolete 'admin' table
2.3.7
	+ Fixed printableName for apache module and remove entry in status widget
	+ Merged tableBodyWithoutActions.mas into tableBody.mas
	+ Removed tableBodyWithoutEdit.mas because it is no longer used
	+ Better form validation message when there are no ids for
	  foreign rows in select control with add new popup
	+ Fixed branding of RSS channel items
	+ Fixed destination path when copying zentyal.cnf to /etc/mysql/conf.d
	+ Packaging fixes for precise
2.3.6
	+ Switch from CGIs to models in System -> General
	+ New value() and setValue() methods in DataForm::setValue() for cleaner
	  code avoiding use of AUTOLOAD
	+ Added new EBox::Types::Time, EBox::Types::Date and EBox::Types::TimeZone
	+ Added new attribute 'enabled' to the Action and MultiStateAction types
	  to allow disabling an action. Accepts a scalar or a CODE ref
	+ The 'defaultValue' parameter of the types now accept a CODE ref that
	  returns the default value.
2.3.5
	+ Added force parameter in validateTypedRow
	+ Fixed 'hidden' on types when using method references
	+ Removed some console problematic characters from Util::Random::generate
	+ Added methods to manage apache CA certificates
	+ Use IO::Socket::SSL for SOAPClient connections
	+ Removed apache rewrite from old slaves implementation
	+ Do not show RSS image if custom_prefix defined
2.3.4
	+ Avoid 'negative radius' error in DiskUsage chart
	+ Fixed call to partitionFileSystems in EBox::SysInfo::logReportInfo
	+ Log audit does not ignore fields which their values could be interpreted
	  as boolean false
	+ Avoid ebox.cgi failure when showing certain strings in the error template
	+ Do not calculate md5 digests if override_user_modification is enabled
	+ Clean /var/lib/zentyal/tmp on boot
	+ Stop apache gracefully and delete unused code in Apache.pm
	+ Cache contents of module.yaml files in Global
2.3.3
	+ The editable attribute of the types now accept a reference to a function
	  to dinamically enable or disable the field.
	+ In progress bar CGIs AJAX call checks the availability of the
	  next page before loading it
	+ Replaced community logo
	+ Adapted messages in the UI for new editions
	+ Changed cookie name to remove forbidden characters to avoid
	  incompatibilities with some applications
	+ Added methods to enable/disable restart triggers
2.3.2
	+ Fixed redis unix socket permissions problem with usercorner
	+ Get row ids without safe characters checking
	+ Added EBox::Util::Random as random string generator
	+ Set log level to debug when cannot compute md5 for a nonexistent file
	+ Filtering in tables is now case insensitive
	+ ProgressIndicator no longer leaves zombie processes in the system
	+ Implemented mysqldump for logs database
	+ Remove zentyal-events cron script which should not be longer necessary
	+ Bugfix: set executable permissions to cron scripts and example hooks
	+ Added a global method to retrieve installed server edition
	+ Log also duration and compMessage to events.log
2.3.1
	+ Updated Standards-Version to 3.9.2
	+ Fixed JS client side table sorting issue due to Prototype
	  library upgrade
	+ Disable InnoDB by default to reduce memory consumption of MySQL
	+ Now events are logged in a new file (events.log) in a more
	  human-readable format
	+ Added legend to DataTables with custom actions
	+ Changed JS to allow the restore of the action cell when a delete
	  action fails
	+ Set milestone to 3.0 when creating bug reports in the trac
	+ Avoid temporal modelInstance errors when adding or removing
	  modules with LogWatchers or LogDispatcher
	+ Unallow administration port change when the port is in use
2.3
	+ Do not launch a passwordless redis instance during first install
	+ New 'types' field in LogObserver and storers/acquirers to store special
	  types like IPs or MACs in an space-efficient way
	+ Use MySQL for the logs database instead of PostgreSQL
	+ Bugfix: logs database is now properly recreated after purge & install
	+ Avoid use of AUTOLOAD to execute redis commands, improves performance
	+ Use UNIX socket to connect to redis for better performance and
	  update default redis 2.2 settings
	+ Use "sudo" group instead of "admin" one for the UI access control
	+ Added EBox::Module::Base::version() to get package version
	+ Fixed problem in consalidation report when accumulating results
	  from queries having a "group by table.field"
	+ Added missing US and Etc zones in timezone selector
	+ Replaced autotools with zbuildtools
	+ Refuse to restore configuration backup from version lesser than
	  2.1 unless forced
	+ Do not retrieve format.js in every graph to improve performance
	+ The purge-module scripts are always managed as root user
	+ New grep-redis tool to search for patterns in redis keys or
	  values
	+ Use partitionFileSystems method from EBox::FileSystem
2.2.4
	+ New internal 'call' command in Zentyal shell to 'auto-use' the module
	+ Zentyal shell now can execute commandline arguments
	+ Bugfix: EBox::Types::IPAddr::isEqualTo allows to change netmask now
	+ Removed some undefined concatenation and compare warnings in error.log
	+ Ignore check operation in RAID event watcher
	+ Skip IP addresses ending in .0 in EBox::Types::IPRange::addresses()
	+ Do not store in redis trailing dots in Host and DomainName types
	+ Added internal command to instance models and other improvements in shell
	+ Now the whole /etc/zentyal directory is backed up and a copy of the
	  previous contents is stored at /var/backups before restoring
	+ Removing a module with a LogWatcher no longer breaks the LogWatcher
	  Configuration page anymore
	+ Fixed error in change-hostname script it does not longer match substrings
	+ Bugfix: Show breadcrumbs even from models which live in a
	  composite
	+ HTTPLink now returns empty string if no HTTPUrlView is defined
	  in DataTable class
	+ Added mising use sentence in EBox::Event::Watcher::Base
2.2.3
	+ Bugfix: Avoid url rewrite to ebox.cgi when requesting to /slave
	+ Fixed logrotate configuration
	+ More resilient way to handle with missing indexes in _find
	+ Added more informative text when mispelling methods whose prefix
	  is an AUTOLOAD action
	+ A more resilient solution to load events components in EventDaemon
	+ Added one and two years to the purge logs periods
	+ Fixed downloads from EBox::Type::File
2.2.2
	+ Revert cookie name change to avoid session loss in upgrades
	+ Do not try to change owner before user ebox is created
2.2.1
	+ Removed obsolete references to /zentyal URL
	+ Create configuration backup directories on install to avoid warnings
	  accessing the samba share when there are no backups
	+ Log result of save changes, either successful or with warnings
	+ Changed cookie name to remove forbidden characters to avoid
	  incompatibilities with some applications
	+ Removed duplicated and incorrect auding logging for password change
	+ Fixed some non-translatable strings
	+ Create automatic bug reports under 2.2.X milestone instead of 2.2
	+ Fixed bug changing background color on selected software packages
2.1.34
	+ Volatile types called password are now also masked in audit log
	+ Adjust padding for module descriptions in basic software view
	+ Removed beta icon
2.1.33
	+ Fixed modal add problems when using unique option on the type
	+ Fixed error management in the first screen of modal add
	+ Unify software selection and progress colors in CSS
	+ Set proper message type in Configure Events model
	+ Fixed error checking permanentMessage types in templates/msg.mas
2.1.32
	+ Added progress bar colors to theme definition
	+ Remove no longer correct UTF8 decode in ProgressIndicator
	+ Fixed UTF8 double-encoding on unexpected error CGI
	+ Reviewed some subscription strings
	+ Always fork before apache restart to avoid port change problems
	+ Stop modules in the correct order (inverse dependencies order)
	+ Better logging of failed modules on restore
2.1.31
	+ Do not start managed daemons on boot if the module is disabled
	+ Better message on redis error
	+ Watch for dependencies before automatic enable of modules on first install
2.1.30
	+ Removed obsolete /ebox URL from RSS link
	+ Changed methods related with extra backup data in modules logs
	  to play along with changes in ebackup module
	+ Set a user for remote access for audit reasons
	+ Detect session loss on AJAX requests
2.1.29
	+ Startup does not fail if SIGPIPE received
2.1.28
	+ Added code to mitigate false positives on module existence
	+ Avoid error in logs full summary due to incorrect syntax in template
	+ Allow unsafe chars in EBox::Types::File to avoid problems in some browsers
	+ Reviewed some subscription strings
	+ Warning about language-packs installed works again after Global changes
	+ Show n components update when only zentyal packages are left to
	  upgrade in the system widget
	+ Do not show debconf warning when installing packages
	+ EBox::Types::IPAddr (and IPNetwork) now works with defaultValue
	+ Allow to hide menu items, separators and dashboard widgets via conf keys
2.1.27
	+ Do not create tables during Disaster Recovery installation
	+ Added new EBox::Util::Debconf::value to get debconf values
	+ DataTable controller does no longer try to get a deleted row
	  for gather elements values for audit log
	+ Check if Updates watcher can be enabled if the subscription
	  level is yet unknown
2.1.26
	+ Detection of broken packages works again after proper deletion
	  of dpkg_running file
	+ Keep first install redis server running until trigger
	+ Unified module restart for package trigger and init.d
	+ Use restart-trigger script in postinst for faster daemons restarting
	+ System -> Halt/Reboot works again after regression in 2.1.25
	+ Added framework to show warning messages after save changes
	+ Change caption of remote services link to Zentyal Cloud
	+ Do not show Cloud link if hide_cloud_link config key is defined
	+ Added widget_ignore_updates key to hide updates in the dashboard
	+ Differentiate ads from notes
	+ Allow custom message type on permanentMessage
	+ Only allow custom themes signed by Zentyal
	+ Removed /zentyal prefix from URLs
	+ Caps lock detection on login page now works again
	+ Added HiddenIfNotAble property to event watchers to be hidden if
	  it is unabled to monitor the event
	+ Dashboard values can be now error and good as well
	+ Include a new software updates widget
	+ Include a new alert for basic subscriptions informing about
	  software updates
	+ Add update-notifier-common to dependencies
	+ EBox::DataTable::enabledRows returns rows in proper order
	+ Use custom ads when available
	+ Disable bug report when hide_bug_report defined on theme
2.1.25
	+ Do not show disabled module warnings in usercorner
	+ Mask passwords and unify boolean values in audit log
	+ Do not override type attribute for EBox::Types::Text subtypes
	+ Corrected installation finished message after first install
	+ Added new disableAutocomplete attribute on DataTables
	+ Optional values can be unset
	+ Minor improvements on nmap scan
2.1.24
	+ Do not try to generate config for unconfigured services
	+ Remove unnecessary redis call getting _serviceConfigured value
	+ Safer sizes for audit log fields
	+ Fix non-translatable "show help" string
	+ Allow links to first install wizard showing a desired page
	+ Fixed bug in disk usage when we have both values greater and
	  lower than 1024 MB
	+ Always return a number in EBox::AuditLogging::isEnabled to avoid
	  issues when returning the module status
	+ Added noDataMsg attribute on DataTable to show a message when
	  there are no rows
2.1.23
	+ Removed some warnings during consolidation process
	+ Depend on libterm-readline-gnu-perl for history support in shells
	+ Fixed error trying to change the admin port with NTP enabled
	+ Fixed breadcrumb destination for full log query page
	+ Use printableActionName in DataTable setter
2.1.22
	+ Fixed parentRow method in EBox::Types::Row
	+ Added new optionalLabel flag to EBox::Types::Abstract to avoid
	  show the label on non-optional values that need to be set as
	  optional when using show/hide viewCustomizers
	+ Added initHTMLStateOrder to View::Customizer to avoid incorrect
	  initial states
	+ Improved exceptions info in CGIs to help bug reporting
	+ Do not show customActions when editing row on DataTables
2.1.21
	+ Fixed bug printing traces at Global.pm
	+ Check new dump_exceptions confkey instead of the debug one in CGIs
	+ Explicit conversion to int those values stored in our database
	  for correct dumping in reporting
	+ Quote values in update overwrite while consolidating for reporting
2.1.20
	+ Fixed regression in edition in place of booleans
	+ Better default balance of the dashboard based on the size of the widgets
	+ Added defaultSelectedType argument to PortRange
2.1.19
	+ Disable KeepAlive as it seems to give performance problems with Firefox
	  and set MaxClients value back to 1 in apache.conf
	+ Throw exceptions when calling methods not aplicable to RO instances
	+ Fixed problems when mixing read/write and read-only instances
	+ Date/Time and Timezone moved from NTP to core under System -> General
	+ Do not instance hidden widgets to improve dashboard performance
	+ New command shell with Zentyal environment at /usr/share/zentyal/shell
	+ Show warning when a language-pack is not installed
	+ Removed unnecessary dump/load operations to .bak yaml files
	+ AuditLogging and Logs constructor now receive the 'ro' parameter
	+ Do not show Audit Logging in Module Status widget
2.1.18
	+ New unificated zentyal-core.logrotate for all the internal logs
	+ Added forceEnabled option for logHelpers
	+ Moved carousel.js to wizard template
	+ Add ordering option to wizard pages
	+ Fixed cmp and isEqualTo methods for EBox::Types::IPAddr
	+ Fixed wrong Mb unit labels in Disk Usage and use GB when > 1024 MB
	+ Now global-action script can be called without progress indicator
	+ Fixed EBox::Types::File JavaScript setter code
	+ Added support for "Add new..." modal boxes in foreign selectors
	+ Each module can have now its customized purge-module script
	  that will be executed after the package is removed
	+ Added Administration Audit Logging to log sessions, configuration
	  changes, and show pending actions in save changes confirmation
	+ User name is stored in session
	+ Remove deprecated extendedRestore from the old Full Backup
2.1.17
	+ Fixed RAID event crash
	+ Added warning on models and composites when the module is disabled
	+ Fixed login page style with some languages
	+ Login page template can now be reused accepting title as parameter
	+ EBox::Types::File does not write on redis when it fails to
	  move the fail to its final destination
	+ Added quote column option for periodic log consolidation and
	  report consolidation
	+ Added exclude module option to backup restore
2.1.16
	+ Do not show incompatible navigator warning on Google Chrome
	+ Fixed syncRows override detection on DataTable find
	+ clean-conf script now deletes also state data
	+ Avoid 'undefined' message in selectors
2.1.15
	+ Move Disk Usage and RAID to the new Maintenance menu
	+ Always call syncRows on find (avoid data inconsistencies)
	+ Filename when downloading a conf backup now contains hostname
	+ Fixed bug in RAID template
	+ Set proper menu order in System menu (fixes NTP position)
	+ Fixed regresion in page size selector on DataTables
	+ Fixed legend style in Import/Export Configuration
2.1.14
	+ Fixed regresion with double quotes in HTML templates
	+ Fixed problems with libredis-perl version dependency
	+ Adding new apparmor profile management
2.1.13
	+ Better control of errors when saving changes
	+ Elements of Union type can be hidden
	+ Model elements can be hidden only in the viewer or the setter
	+ HTML attributtes are double-quoted
	+ Models can have sections of items
	+ Password view modified to show the confirmation field
	+ New multiselect type
	+ Redis backend now throws different kind of exceptions
2.1.12
	+ Revert no longer necessary parents workaround
	+ Hide action on viewCustomizer works now on DataTables
2.1.11
	+ Fixed bug which setted bad directory to models in tab view
	+ Union type: Use selected subtype on trailingText property if the
	  major type does not have the property
	+ Raise MaxClients to 2 to prevent apache slowness
2.1.10
	+ Security [ZSN-2-1]: Avoid XSS in process list widget
2.1.9
	+ Do not try to initialize redis client before EBox::init()
	+ Safer way to delete rows, deleting its id reference first
	+ Delete no longer needed workaround for gconf with "removed" attribute
	+ Fixed regression in port range setter
2.1.8
	+ Fixed regression in menu search
	+ Fixed missing messages of multi state actions
	+ Help toggler is shown if needed when dynamic content is received
	+ Fixed issue when disabling several actions at once in a data table view
	+ All the custom actions are disabled when one is clicked
	+ Submit wizard pages asynchronously and show loading indicator
	+ Added carousel.js for slide effects
2.1.7
	+ Fixed issues with wrong html attributes quotation
	+ Bugfix: volatile types can now calculate their value using other
	  the value from other elements in the row no matter their position
2.1.6
	+ Attach software.log to bug report if there are broken packages
	+ Added keyGenerator option to report queries
	+ Tuned apache conf to provide a better user experience
	+ Actions click handlers can contain custom javascript
	+ Restore configuration with force dependencies option continues
	  when modules referenced in the backup are not present
	+ Added new MultiStateAction type
2.1.5
	+ Avoid problems getting parent if the manager is uninitialized
	+ Rename some icon files with wrong extension
	+ Remove wrong optional attribute for read-only fields in Events
	+ Renamed all /EBox/ CGI URLs to /SysInfo/ for menu folder coherency
	+ Added support for custom actions in DataTables
	+ Replaced Halt/Reboot CGI with a model
	+ Message classes can be set from models
	+ Fixed error in Jabber dispatcher
	+ Show module name properly in log when restart from the dashboard fails
	+ Avoid warning when looking for inexistent PID in pidFileRunning
2.1.4
	+ Changed Component's parent/child relationships implementation
	+ Fixed WikiFormat on automatic bug report tickets
	+ Do not show available community version in Dashboard with QA
 	  updates
2.1.3
	+ Fall back to readonly data in config backup if there are unsaved changes
	+ Allow to automatically send a report in the unexpected error page
	+ Logs and Events are now submenus of the new Maintenance menu
	+ Configuration Report option is now present on the Import/Export section
	+ Require save changes operation after changing the language
	+ Added support for URL aliases via schemas/urls/*.urls files
	+ Allow to sort submenu items via 'order' attribute
	+ Automatically save changes after syncRows is called and mark the module
	  mark the module as unchanged unless it was previously changed
	+ Removed unnecessary ConfigureEvents composite
	+ Removed unnecessary code from syncRows in logs and events
	+ Restore configuration is safer when restoring /etc/zentyal files
	+ Fixed unescaped characters when showing an exception
	+ Fixed nested error page on AJAX requests
	+ Adapted dumpBackupExtraData to new expected return value
	+ Report remoteservices, when required, a change in administration
	  port
	+ Added continueOnModuleFail mode to configuration restore
	+ Fixed Firefox 4 issue when downloading backups
	+ Show scroll when needed in stacktraces (error page)
	+ More informative error messages when trying to restart locked modules
	  from the dashboard
	+ Creation of plpgsql language moved from EBox::Logs::initialSetup
	  to create-db script
	+ Redis backend now throws different kind of exceptions
	+ Avoid unnecesary warnings about PIDs
	+ Update Jabber dispatcher to use Net::XMPP with some refactoring
	+ Save changes messages are correctly shown with international charsets
	+ Support for bitmap option in RAID report
	+ Retry multiInsert line by line if there are encoding errors
	+ Adapted to new location of partitionsFileSystems in EBox::FileSystem
	+ Event messages are cleaned of null characters and truncated
	  before inserting in the database when is necessary
	+ Improve message for "Free storage space" event and send an info
	  message when a given partition is not full anymore
	+ Event messages now can contain newline characters
	+ Objects of select type are compared also by context
	+ Remove cache from optionsFromForeignModel since it produces
	  problems and it is useless
	+ Set title with server name if the server is subscribed
	+ Fix title HTML tag in views for Models and Composites
	+ Added lastEventsReport to be queried by remoteservices module
	+ Added EBox::Types::HTML type
	+ Added missing manage-logs script to the package
	+ Fixed problems with show/hide help switch and dynamic content
	+ Menus with subitems are now kept unfolded until a section on a
	  different menu is accessed
	+ Sliced restore mode fails correctly when schema file is missing,
	  added option to force restore without schema file
	+ Purge conf now purges the state keys as well
	+ Added EBox::Types::IPRange
2.1.2
	+ Now a menu folder can be closed clicking on it while is open
	+ Bugfix: cron scripts are renamed and no longer ignored by run-parts
	+ Added new EBox::Util::Nmap class implementing a nmap wrapper
2.1.1
	+ Fixed incoherency problems with 'on' and '1' in boolean indexes
	+ Move cron scripts from debian packaging to src/scripts/cron
	+ Trigger restart of logs and events when upgrading zentyal-core
	  without any other modules
	+ Don't restart apache twice when upgrading together with more modules
	+ Fixed params validation issues in addRow
2.1
	+ Replace YAML::Tiny with libyaml written in C through YAML::XS wrapper
	+ Minor bugfix: filter invalid '_' param added by Webkit-based browser
	  on EBox::CGI::Base::params() instead of _validateParams(), avoids
	  warning in zentyal.log when enabling modules
	+ All CGI urls renamed from /ebox to /zentyal
	+ New first() and deleteFirst() methods in EBox::Global to check
	  existence and delete the /var/lib/zentyal/.first file
	+ PO files are now included in the language-pack-zentyal-* packages
	+ Migrations are now always located under /usr/share/$package/migration
	  this change only affects to the events and logs migrations
	+ Delete no longer used domain and translationDomain methods/attributes
	+ Unified src/libexec and tools in the new src/scripts directory
	+ Remove the ebox- prefix on all the names of the /usr/share scripts
	+ New EBox::Util::SQL package with helpers to create and drop tables
	  from initial-setup and purge-module for each module
	+ Always drop tables when purging a package
	+ Delete 'ebox' user when purging zentyal-core
	+ Moved all SQL schemas from tools/sqllogs to schemas/sql
	+ SQL time-period tables are now located under schemas/sql/period
	+ Old ebox-clean-gconf renamed to /usr/share/zentyal/clean-conf and
	  ebox-unconfigure-module is now /usr/share/zentyal/unconfigure-module
	+ Added default implementation for enableActions, executing
	  /usr/share/zentyal-$modulename/enable-module if exists
	+ Optimization: Do not check if a row is unique if any field is unique
	+ Never call syncRows on read-only instances
	+ Big performance improvements using hashes and sets in redis
	  database to avoid calls to the keys command
	+ Delete useless calls to exists in EBox::Config::Redis
	+ New regen-redis-db tool to recreate the directory structure
	+ Renamed /etc/cron.hourly/90manageEBoxLogs to 90zentyal-manage-logs
	  and moved the actual code to /usr/share/zentyal/manage-logs
	+ Move /usr/share/ebox/zentyal-redisvi to /usr/share/zentyal/redisvi
	+ New /usr/share/zentyal/initial-setup script for modules postinst
	+ New /usr/share/zentyal/purge-module script for modules postrm
	+ Removed obsolete logs and events migrations
	+ Create plpgsql is now done on EBox::Logs::initialSetup
	+ Replace old ebox-migrate script with EBox::Module::Base::migrate
	+ Rotate duplicity-debug.log log if exists
	+ Bug fix: Port selected during installation is correctly saved
	+ Zentyal web UI is restarted if their dependencies are upgraded
	+ Bug fix: Logs don't include unrelated information now
	+ Add total in disk_usage report
	+ Bugfix: Events report by source now works again
	+ Do not include info messages in the events report
	+ Services event is triggered only after five failed checkings
	+ Do not add redundant includedir lines to /etc/sudoers
	+ Fixed encoding for strings read from redis server
	+ Support for redis-server 2.0 configuration
	+ Move core templates to /usr/share/zentyal/stubs/core
	+ Old /etc/ebox directory replaced with the new /etc/zentyal with
	  renamed core.conf, logs.conf and events.conf files
	+ Fixed broken link to alerts list
2.0.15
	+ Do not check the existence of cloud-prof package during the
	  restore since it is possible not to be installed while disaster
	  recovery process is done
	+ Renamed /etc/init.d/ebox to /etc/init.d/zentyal
	+ Use new zentyal-* package names
	+ Don't check .yaml existence for core modules
2.0.14
	+ Added compMessage in some events to distinguish among events if
	  required
	+ Make source in events non i18n
	+ After restore, set all the restored modules as changed
	+ Added module pre-checks for configuration backup
2.0.13
	+ Fixed dashboard graphs refresh
	+ Fixed module existence check when dpkg is running
	+ Fix typo in sudoers creation to make remote support work again
2.0.12
	+ Include status of packages in the downloadable bug report
	+ Bugfix: Avoid possible problems deleting redis.first file if not exist
2.0.11
	+ New methods entry_exists and st_entry_exists in config backend
2.0.10
	+ Now redis backend returns undef on get for undefined values
	+ Allow custom mason templates under /etc/ebox/stubs
	+ Better checks before restoring a configuration backup with
	  a set of modules different than the installed one
	+ Wait for 10 seconds to the child process when destroying the
	  progress indicator to avoid zombie processes
	+ Caught SIGPIPE when trying to contact Redis server and the
	  socket was already closed
	+ Do not stop redis server when restarting apache but only when
	  the service is asked to stop
	+ Improvements in import/export configuration (know before as
	  configuration backup)
	+ Improvements in ProgressIndicator
	+ Better behaviour of read-only rows with up/down arrows
	+ Added support for printableActionName in DataTable's
	+ Added information about automatic configuration backup
	+ Removed warning on non existent file digest
	+ Safer way to check if core modules exist during installation
2.0.9
	+ Treat wrong installed packages as not-existent modules
	+ Added a warning in dashboard informing about broken packages
	+ File sharing and mailfilter log event watchers works again since
	  it is managed several log tables per module
2.0.8
	+ Replaced zentyal-conf script with the more powerful zentyal-redisvi
	+ Set always the same default order for dashboard widgets
	+ Added help message to the configure widgets dialog
	+ Check for undefined values in logs consolidation
	+ Now dashboard notifies fails when restarting a service
	+ Fixed bug with some special characters in dashboard
	+ Fixed bug with some special characters in disk usage graph
2.0.7
	+ Pre-installation includes sudoers.d into sudoers file if it's not yet
	  installed
	+ Install apache-prefork instead of worker by default
	+ Rename service certificate to Zentyal Administration Web Server
2.0.6
	+ Use mod dependencies as default restore dependencies
	+ Fixed dependencies in events module
	+ Increased recursive dependency threshold to avoid
	  backup restoration problems
2.0.5
	+ Removed deprecated "Full backup" option from configuration backup
	+ Bugfix: SCP method works again after addition of SlicedBackup
	+ Added option in 90eboxpglogger.conf to disable logs consolidation
2.0.4
	+ Removed useless gconf backup during upgrade
	+ Fixed postinstall script problems during upgrade
2.0.3
	+ Added support for the sliced backup of the DB
	+ Hostname change is now visible in the form before saving changes
	+ Fixed config backend problems with _fileList call
	+ Added new bootDepends method to customize daemons boot order
	+ Added permanent message property to Composite
	+ Bugfix: Minor aesthetic fix in horizontal menu
	+ Bugfix: Disk usage is now reported in expected bytes
	+ Bugfix: Event dispatcher is not disabled when it is impossible
	  for it to dispatch the message
2.0.2
	+ Better message for the service status event
	+ Fixed modules configuration purge script
	+ Block enable module button after first click
	+ Avoid division by zero in progress indicator when total ticks is
	  zero
	+ Removed warning during postinst
	+ Added new subscription messages in logs, events and backup
2.0.1
	+ Bugfix: Login from Zentyal Cloud is passwordless again
	+ Some defensive code for the synchronization in Events models
	+ Bugfix: add EBox::Config::Redis::get to fetch scalar or list
	  values. Make GConfModule use it to avoid issues with directories
	  that have both sort of values.
1.5.14
	+ Fixed redis bug with dir keys prefix
	+ Improved login page style
	+ New login method using PAM instead of password file
	+ Allow to change admin passwords under System->General
	+ Avoid auto submit wizard forms
	+ Wizard skip buttons always available
	+ Rebranded post-installation questions
	+ Added zentyal-conf script to get/set redis config keys
1.5.13
	+ Added transition effect on first install slides
	+ Zentyal rebrand
	+ Added web page favicon
	+ Fixed already seen wizards apparition
	+ Fixed ro module creation with redis backend
	+ Use mason for links widgets
	+ Use new domain to official strings for subscriptions
1.5.12
	+ Added option to change hostname under System->General
	+ Show option "return to dashboard" when save changes fails.
1.5.11
	+ Added more tries on redis reconnection
	+ Fixed user corner access problems with redis server
	+ writeFile* methods reorganized
	+ Added cron as dependency as cron.hourly was never executed with anacron
	+ Improvements in consolidation of data for reports
1.5.10
	+ Fixed gconf to redis conversion for boolean values
1.5.9
	+ Improved migrations speed using the same perl interpreter
	+ Redis as configuration backend (instead of gconf)
	+ Improved error messages in ebox-software
	+ Set event source to 256 chars in database to adjust longer event
	  sources
	+ Progress bar AJAX updates are sent using JSON
	+ Fixed progress bar width problems
	+ Fixed top menu on wizards
	+ Improved error message when disconnecting a not connected database
	+ Abort installation if 'ebox' user already exists
	+ Bugfix: IP address is now properly registered if login fails
1.5.8
	+ Added template tableorderer.css.mas
	+ Added buttonless top menu option
	+ Bugfix: Save all modules on first installation
	+ Bugfix: General ebox database is now created if needed when
	  re/starting services
	+ Bugfix: Data to report are now uniform in number of elements per
	  value. This prevents errors when a value is present in a month and
	  not in another
	+ Bugfix: Don't show already visited wizard pages again
1.5.7
	+ Bugfix: Avoid error when RAID is not present
	+ Bugfix: Add ebox-consolidate-reportinfo call in daily cron script
	+ Bugfix: Called multiInsert and unbufferedInsert when necessary
	  after the loggerd reimplementation
	+ Bugfix: EBox::ThirdParty::Apache2::AuthCookie and
	  EBox::ThirdParty::Apache2::AuthCookie::Util package defined just
	  once
	+ Added util SystemKernel
	+ Improved progress indicator
	+ Changes in sudo generation to allow sudo for remote support user
	+ Initial setup wizards support
1.5.6
	+ Reimplementation of loggerd using inotify instead of File::Tail
1.5.5
	+ Asynchronous load of dashboard widgets for a smoother interface
1.5.4
	+ Changed dbus-check script to accept config file as a parameter
1.5.3
	+ Function _isDaemonRunning works now with snort in lucid
	+ Javascript refreshing instead of meta tag in log pages
	+ Updated links in dashboard widget
	+ Add package versions to downloadable ebox.log
	+ Fixed postgresql data dir path for disk usage with pg 8.4
	+ GUI improvements in search box
1.5.2
	+ Security [ESN-1-1]: Validate referer to avoid CSRF attacks
	+ Added reporting structure to events module
	+ Added new CGI to download the last lines of ebox.log
1.5.1
	+ Bugfix: Catch exception when upstart daemon does not exist and
	  return a stopped status
	+ Added method in logs module to dump database in behalf of
	ebackup module
	+ Bugfix: Do not check in row uniqueness for optional fields that
	are not passed as parameters
	+ Improve the output of ebox module status, to be consistent with the one
	  shown in the interface
	+ Add options to the report generation to allow queries to be more
	  flexible
	+ Events: Add possibility to enable watchers by default
	+ Bugfix: Adding a new field to a model now uses default
	  value instead of an empty value
	+ Added script and web interface for configuration report, added
	  more log files to the configuration report
1.5
	+ Use built-in authentication
	+ Use new upstart directory "init" instead of "event.d"
	+ Use new libjson-perl API
	+ Increase PerlInterpMaxRequests to 200
	+ Increase MaxRequestsPerChild (mpm-worker) to 200
	+ Fix issue with enconding in Ajax error responses
	+ Loggerd: if we don't have any file to watch we just sleep otherwise the process
	  will finish and upstart will try to start it over again and again.
	+ Make /etc/init.d/ebox depend on $network virtual facility
	+ Show uptime and users on General Information widget.
1.4.2
	+ Start services in the appropriate order (by dependencies) to fix a problem
	  when running /etc/init.d/ebox start in slaves (mail and other modules
	  were started before usersandgroups and thus failed)
1.4.1
	+ Remove network workarounds from /etc/init.d/ebox as we don't bring
	  interfaces down anymore
1.4
	+ Bug fix: i18n. setDomain in composites and models.
1.3.19
	+ Make the module dashboard widget update as the rest of the widgets
	+ Fix problem regarding translation of module names: fixes untranslated
	  module names in the dashboard, module status and everywhere else where
	  a module name is written
1.3.18
	+ Add version comparing function and use it instead of 'gt' in the
	  general widget
1.3.17
	+ Minor bug fix: check if value is defined in EBox::Type::Union
1.3.16
	+ Move enable field to first row in ConfigureDispatcherDataTable
	+ Add a warning to let users know that a module with unsaved changes
	  is disabled
	+ Remove events migration directory:
		- 0001_add_conf_configureeventtable.pl
		- 0002_add_conf_diskfree_watcher.pl
	+ Bug fix: We don't use names to stringify date to avoid issues
	  with DB insertions and localisation in event logging
	+ Bug fix: do not warn about disabled services which return false from
	  showModuleStatus()
	+ Add blank line under "Module Status"
	+ Installed and latest available versions of the core are now displayed
	  in the General Information widget
1.3.15
	+ Bug fix: Call EBox::Global::sortModulesByDependencies when
	  saving all modules and remove infinite loop in that method.
	  EBox::Global::modifiedModules now requires an argument to sort
	  its result dependending on enableDepends or depends attribute.
	+ Bug fix: keep menu folders open during page reloads
	+ Bug fix: enable the log events dispatcher by default now works
	+ Bug fix: fixed _lock function in EBox::Module::Base
	+ Bug fix: composites honor menuFolder()
	+ Add support for in-place edition for boolean types. (Closes
	  #1664)
	+ Add method to add new database table columnts to EBox::Migration::Helpers
	+ Bug fix: enable "Save Changes" button after an in-place edition
1.3.14
	+ Bug fix: fix critical bug in migration helper that caused some log
	  log tables to disappear
	+ Create events table
	+ Bug fix: log watcher works again
	+ Bug fix: delete cache if log index is not found as it could be
	  disabled
1.3.13
	+ Bug fix: critical error in EventDaemon that prevented properly start
	+ Cron script for manage logs does not run if another is already
	  running, hope that this will avoid problems with large logs
	+ Increased maximum size of message field in events
	+ Added script to purge logs
	+ Bug fix: multi-domain logs can be enabled again
1.3.12
	+ Added type for EBox::Dashboard::Value to stand out warning
	  messages in dashboard
	+ Added EBox::MigrationHelpers to include migration helpers, for now,
	  include a db table renaming one
	+ Bug fix: Fix mismatch in event table field names
	+ Bug fix: Add migration to create language plpgsql in database
	+ Bug fix: Add missing script for report log consolidation
	+ Bug fix: Don't show modules in logs if they are not configured. This
	  prevents some crashes when modules need information only available when
	  configured, such as mail which holds the vdomains in LDAP
	+ Added method EBox::Global::lastModificationTime to know when
	  eBox configuration was modified for last time
	+ Add support for breadcrumbs on the UI
	+ Bug fix: in Loggerd files are only parsed one time regardless of
	  how many LogHelper reference them
	+ Added precondition for Loggerd: it does not run if there isnt
	anything to watch
1.3.11
	+ Support customFilter in models for big tables
	+ Added EBox::Events::sendEvent method to send events using Perl
	  code (used by ebackup module)
	+ Bug fix: EBox::Type::Service::cmp now works when only the
	  protocols are different
	+ Check $self is defined in PgDBEngine::DESTROY
	+ Do not watch files in ebox-loggerd related to disabled modules and
	  other improvements in the daemon
	+ Silent some exceptions that are used for flow control
	+ Improve the message from Service Event Watcher
1.3.10
	+ Show warning when accesing the UI with unsupported browsers
	+ Add disableApparmorProfile to EBox::Module::Service
	+ Bug fix: add missing use
	+ Bug fix: Make EventDaemon more robust against malformed sent
	  events by only accepting EBox::Event objects
1.3.8
	+ Bug fix: fixed order in EBox::Global::modified modules. Now
	  Global and Backup use the same method to order the module list
	  by dependencies
1.3.7
	+ Bug fix: generate public.css and login.css in dynamic-www directory
	  which is /var/lib/zentyal/dynamicwww/css/ and not in /usr/share/ebox/www/css
	  as these files are generate every time eBox's apache is
	  restarted
	+ Bug fix: modules are restored now in the correct dependency
	  order
	+ ebox-make-backup accepts --destinaton flag to set backup's file name
	+ Add support for permanent messages to EBox::View::Customizer
1.3.6
	+ Bug fix: override _ids in EBox::Events::Watcher::Log to not return ids
	which do not exist
	+ Bug fix: fixed InverseMatchSelect type which is used by Firewall module
	+ New widget for the dashboard showing useful support information
	+ Bugfix: wrong permissions on CSS files caused problem with usercorner
	+ CSS are now templates for easier rebranding
	+ Added default.theme with eBox colors
1.3.5
	+ Bugfix: Allow unsafe characters in password type
	+ Add FollowSymLinks in eBox apache configuration. This is useful
	  if we use js libraries provided by packages
1.3.4
	+ Updated company name in the footer
	+ Bugfix: humanEventMessage works with multiple tableInfos now
	+ Add ebox-dbus-check to test if we can actually connect to dbus
1.3.4
	+ bugfix: empty cache before calling updatedRowNotify
	+ enable Log dispatcher by default and not allow users to disable
	it
	+ consolidation process continues in disabled but configured modules
	+ bugfix: Save Changes button doesn't turn red when accessing events for
	first time
1.3.2
	+ bugfix: workaround issue with dhcp configured interfaces at boot time
1.3.1
	+ bugfix: wrong regex in service status check
1.3.0
	+ bugfix: make full backup work again
1.1.30
	+ Change footer to new company holder
	+  RAID does not generate 'change in completion events, some text
	problems fixed with RAID events
	+ Report graphics had a datapoints limit dependent on the active
	time unit
	+ Apache certificate can be replaced by CA module
	+ Fixed regression in detailed report: total row now aggregates
	properly
	+ More characters allowed when changing password from web GUI
	+ Fixed regression with already used values in select types
	+ Do not a button to restart eBox's apache
	+ Fixed auth problem when dumping and restoring postgre database
1.1.20
	+ Added custom view support
	+ Bugfix: report models now can use the limit parameter in
	  reportRows() method
	+ use a regexp to fetch the PID in a pidfile, some files such as
	postfix's add tabs and spaces before the actual number
	+ Changed "pidfile" to "pidfiles" in _daemons() to allow checking more than
one (now it is a array ref instead of scalar)
	+ Modified Service.pm to support another output format for /etc/init.d daemon
status that returns [OK] instead of "running".
	+ unuformized case in menu entries and some more visual fixes
1.1.10
	+ Fix issue when there's a file managed by one module that has been modified
	  when saving changes
	+ Bugfix: events models are working again even if an event aware
	module is uninstalled and it is in a backup to restore
	+ Select.pm returns first value in options as default
       + Added 'parentModule' to model class to avoid recursive problems
	+ Added Float type
	+ Apache module allows to add configuration includes from other modules
	+ Display remote services button if subscribed
	+ Event daemon may received events through a named pipe
	+ Bugfix. SysInfo revokes its config correctly
	+ Added storer property to types in order to store the data in
	somewhere different from GConf
	+ Added protected property 'volatile' to the models to indicate
	that they store nothing in GConf but in somewhere different
	+ System Menu item element 'RAID' is always visible even when RAID
	is not installed
	+ Files in deleted rows are deleted when the changes are saved
	+ Fixed some bug whens backing and restore files
	+ Components can be subModels of the HasMany type
	+ Added EBox::Types::Text::WriteOnce type
	+ Do not use rows(), use row to force iteration over the rows and increase
	performance and reduce memory use.
	+ Do not suggest_sync after read operations in gconf
	+ Increase MaxRequestsPerChild to 200 in eBox's apache
	+ Make apache spawn only one child process
	+ Log module is backed up and restored normally because the old
	problem is not longer here
	+ Backup is more gentle with no backup files in backup directory,
	now it does not delete them
	+ HasMany  can retrieve again the model and row after the weak
	refence is garbage-collected. (Added to solve a bug in the doenload
	bundle dialog)
	+ EBox::Types::DomainName no longer accepts IP addresses as domain
	names
	+ Bugfix: modules that fail at configuration stage no longer appear as enabled
	+ Add parameter to EBox::Types::Select to disable options cache

0.12.103
	+ Bugfix: fix SQL statement to fetch last rows to consolidate
0.12.102
	+ Bugfix: consolidate logs using the last date and not starting from scratch
0.12.101
	+ Bugfix: DomainName type make comparisons case insensitive
	according to RFC 1035
0.12.100
	+ Bugfix: Never skip user's modifications if it set to true
	override user's changes
	+ EBox::Module::writeConfFile and EBox::Service scape file's path
	+ Bugfix. Configure logrotate to actually rotate ebox logs
	+ Fixed bug in ForcePurge logs model
	+ Fixed bug in DataTable: ModelManaged was called with tableName
	instead of context Name
	+ Fixing an `img` tag closed now properly and adding alternative
	text to match W3C validation in head title
	+ Backup pages now includes the size of the archive
	+ Fixed bug in ForcePurge logs model
	+ Now the modules can have more than one tableInfo for logging information
	+ Improve model debugging
	+ Improve restart debugging
	+ Backups and bug reports can be made from the command line
	+ Bugfix: `isEqualTo` is working now for `Boolean` types
	+ Bugfix: check if we must disable file modification checks in
	Manager::skipModification

0.12.99
	+ Add support for reporting
	+ Refresh logs automatically
	+ Reverse log order
	+ Remove temp file after it is downloaded with FromTempDir controller
0.12.3
	+ Bug fix: use the new API in purge method. Now purging logs is working
	again.
0.12.2
	+ Increase random string length used to generate the cookie to
	2048 bits
	+ Logs are show in inverse chronological order
0.12.1
	+ Bug fix: use unsafeParam for progress indicator or some i18 strings
	will fail when saving changes
0.12
	+ Bugfix: Don't assume timecol is 'timestamp' but defined by
	module developer. This allows to purge some logs tables again
	+ Add page titles to models
	+ Set default values when not given in `add` method in models
	+ Add method to manage page size in model
	+ Add hidden field to help with Ajax request and automated testing with
	  ANSTE
	+ Bugfix: cast sql types to filter fields in logs
	+ Bugfix: Restricted resources are back again to make RSS
	access policy work again
	+ Workaround bogus mason warnings
	+ Make postinst script less verbose
	+ Disable keepalive in eBox apache
	+ Do not run a startup script in eBox apache
	+ Set default purge time for logs stored in eBox db to 1 week
	+ Disable LogAdmin actions in `ebox-global-action` until LogAdmin
	feature is completely done
0.11.103
	+ Modify EBox::Types::HasMany to create directory based on its row
	+ Add _setRelationship method to set up relationships between models
	  and submodels
	+ Use the new EBox::Model::Row api
	+ Add help method to EBox::Types::Abstract
	+ Decrease size for percentage value in disk free watcher
	+ Increase channel link field size in RSS dispatcher
0.11.102
	+ Bugfix: cmp in EBox::Types::HostIP now sorts correctly
	+ updatedRowNotify in EBox::Model::DataTable receives old row as
	well as the recently updated row
	+ Added `override_user_modification` configuration parameter to
	avoid user modification checkings and override them without asking
	+ Added EBox::Model::Row to ease the management of data returned
	by models
	+ Added support to pre-save and post-save executable files. They
	must be placed at /etc/ebox/pre-save or /etc/ebox/post-save
	+ Added `findRow` method to ease find and set
0.11.101
	+ Bugfix: Fix memory leak in models while cloning types. Now
	cloning is controlled by clone method in types
	+ Bugfix: Union type now checks for its uniqueness
	+ DESTROY is not an autoloaded method anymore
	+ HasOne fields now may set printable value from the foreign field
	to set its value
	+ findId now searches as well using printableValue
	+ Bugfix. Minor bug found when key is an IP address in autoloaded
	methods
	+ Ordered tables may insert values at the beginning or the end of
	the table by "insertPosition" attribute
	+ Change notConfigured template to fix English and add link to the
	  module status section
	+ Add loading gif to module status actions
	+ Remove debug from ServiceInterface.pm
	+ Add support for custom separators to be used as index separators on
	  exposedMethods
	+ Bugfix. Stop eBox correctly when it's removed
	+ Improve apache-restart to make it more reliable.
0.11.100
	+ Bugfix. Fix issue with event filters and empty hashes
	+ Bugfix. Cache stuff in log and soap watcher to avoid memory leaks
	+ Bugfix. Fix bug that prevented the user from being warned when a row to
	  be deleted is being used by other model
	+ Bugfix. Add missing use of EBox::Global in State event watcher
	+ Added progress screen, now pogress screen keeps track of the changed
	  state of the modules and change the top page element properly
	+ Do not exec() to restart apache outside mod_perl
	+ Improve apache restart script
	+ Improve progress screen
0.11.99
	+ DataTable contains the property 'enableProperty' to set a column
	called 'enabled' to enable/disable rows from the user point of
	view. The 'enabled' column is put the first
	+ Added state to the RAID report instead of simpler active boolean
        + Fix bug when installing new event components and event GConf
	subtree has not changed
	+ Add RSS dispatcher to show eBox events under a RSS feed
	+ Rotate log files when they reach 10MB for 7 rotations
	+ Configurable minimum free space left for being notified by means
	of percentage
	+ Add File type including uploading and downloading
	+ Event daemon now checks if it is possible to send an event
	before actually sending it
	+ Added Action forms to perform an action without modifying
	persistent data
	+ Log queries are faster if there is no results
	+ Show no data stored when there are no logs for a domain
	+ Log watcher is added in order to notify when an event has
	happened. You can configure which log watcher you may enable and
	what you want to be notify by a determined filter and/or event.
	+ RAID watcher is added to check the RAID events that may happen
	when the RAID subsystem is configured in the eBox machine
	+ Change colour dataset in pie chart used for disk usage reporting
	+ Progress indicator now contains a returned value and error
	message as well
	+ Lock session file for HTTP session to avoid bugs
	related to multiple requests (AJAX) in a short time
	+ Upgrade runit dependency until 1.8.0 to avoid runit related
	issues
0.11
	+ Use apache2
	+ Add ebox-unblock-exec to unset signal mask before running  a executable
	+ Fix issue with multiple models and models with params.
	  This triggered a bug in DHCP when there was just one static
	  interface
	+ Fix _checkRowIsUnique and _checkFieldIsUnique
	+ Fix paging
	+ Trim long strings in log table, show tooltip with the whole string
	  and show links for URLs starting with "http://"
0.10.99
	+ Add disk usage information
	+ Show progress in backup process
	+ Add option to purge logs
	+ Create a link from /var/lib/zentyal/log to /var/log/ebox
	+ Fix bug with backup descriptions containing spaces
	+ Add removeAll method on data models
	+ Add HostIP, DomainName and Port types
	+ Add readonly forms to display static information
	+ Add Danish translation thanks to Allan Jacobsen
0.10
	+ New release
0.9.100
	+ Add checking for SOAP session opened
	+ Add EventDaemon
	+ Add Watcher and Dispatch framework to support an event
	  architecture on eBox
	+ Add volatile EBox::Types in order not to store their values
	  on GConf
	+ Add generic form
	+ Improvements on generic table
	+ Added Swedish translation

0.9.99
	+ Added Portuguese from Portugal translation
	+ Added Russian translation
	+ Bugfix: bad changed state in modules after restore

0.9.3
	+ New release

0.9.2
	+ Add browser warning when uploading files
	+ Enable/disable logging modules
0.9.1
	+ Fix backup issue with changed state
	+ Generic table supports custom ordering
0.9
	+ Added Polish translation
        + Bug in recognition of old CD-R writting devices fixed
	+ Added Aragonese translation
	+ Added Dutch translation
	+ Added German translation
	+ Added Portuguese translation

0.8.99
	+ Add data table model for generic Ajax tables
	+ Add types to be used by models
	+ Add MigrationBase and ebox-migrate to upgrade data models
	+ Some English fixes
0.8.1
	+ New release
0.8
	+ Fix backup issue related to bug reports
	+ Improved backup GUI
0.7.99
        + changed sudo stub to be more permissive
	+ added startup file to apache web server
	+ enhanced backup module
	+ added basic CD/DVD support to backup module
	+ added test stubs to simplify testing
	+ added test class in the spirit of Test::Class
	+ Html.pm now uses mason templates
0.7.1
	+ use Apache::Reload to reload modules when changed
	+ GUI consistency (#12)
	+ Fixed a bug for passwords longer than 16 chars
	+ ebox-sudoers-friendly added to not overwrite /etc/sudoers each time
0.7
	+ First public release
0.6
	+ Move to client
	+ Remove obsolete TODO list
	+ Remove firewall module from  base system
	+ Remove objects module from base system
	+ Remove network module from base system
	+ Add modInstances and modInstancesOfType
	+ Raname Base to ClientBase
	+ Remove calls to deprecated methods
	+ API documented using naturaldocs
	+ Update INSTALL
	+ Use a new method to get configkeys, now configkey reads every
	  [0.9
	+ Added Polish translation][0-9]+.conf file from the EBox::Config::etc() dir and
	  tries to get the value from the files in order.
	+ Display date in the correct languae in Summary
	+ Update debian scripts
	+ Several bugfixes
0.5.2
	+ Fix some packaging issues
0.5.1
	+ New menu system
	+ New firewall filtering rules
	+ 802.1q support

0.5
	+ New bug-free menus (actually Internet Explorer is the buggy piece
	  of... software that caused the reimplementation)
	+ Lots of small bugfixes
	+ Firewall: apply rules with no destination address to packets
	  routed through external interfaces only
	+ New debianize script
	+ Firewall: do not require port and protocol parameters as they
	  are now optional.
	+ Include SSL stuff in the dist tarball
	+ Let modules block changes in the network interfaces
	  configuration if they have references to the network config in
	  their config.
	+ Debian network configuration import script
	+ Fix the init.d script: it catches exceptions thrown by modules so that
	  it can try to start/stop all of them if an exception is thrown.
	+ Firewall: fix default policy bug in INPUT chains.
	+ Restore textdomain in exceptions
	+ New services section in the summary
	+ Added Error item to Summary. Catch exceptions from modules in
	  summary and generate error item
	+ Fix several errors with redirections and error handling in CGIs
	+ Several data validation functions were fixed, and a few others added
	+ Prevent the global module from keeping a reference to itself. And make
	  the read-only/read-write behavior of the factory consistent.
	+ Stop using ifconfig-wrapper and implement our own NetWrapper module
	  with wrappers for ifconfig and ip.
	+ Start/stop apache, network and firewall modules in first place.
	+ Ignore some network interface names such as irda, sit0, etc.
	+ The summary page uses read-only module instances.
	+ New DataInUse exception, old one renamed to DataExists.
	+ Network: do not overwrite resolv.conf if there are nameservers
	  given via dhcp.
	+ Do not set a default global policy for the ssh service.
	+ Check for forbiden characters when the parameter value is
	  requested by the CGI, this allows CGI's to handle the error,
	  and make some decissions before it happens.
	+ Create an "edit object" template and remove the object edition stuff
	  from the main objects page.
	+ Fix the apache restarting code.
	+ Network: Remove the route reordering feature, the kernel handles that
	  automatically.
	+ Fix tons of bugs in the network restarting code.
	+ Network: removed the 3rd nameserver configuration.
	+ Network: Get gateway info in the dhcp hook.
	+ Network: Removed default configuration from the gconf schema.
	+ New function for config-file generation
	+ New functions for pid file handling

0.4
	+ debian package
	+ added module to export/import configuration
	+ changes in firewall's API
	+ Added content filter based on dansguardian
	+ Added French translation
	+ Added Catalan translation
	+ Sudoers file is generated automatically based on module's needs
	+ Apache config file is generated by ebox  now
	+ Use SSL
	+ Added ebox.conf file
	+ Added module template generator

0.3
	+ Supports i18n
	+ API name consistency
	+ Use Mason for templates
	+ added tips to GUI
	+ added dhcp hooks
	+ administration port configuration
	+ Fixed bugs to IE compliant
	+ Revoke changes after logout
	+ Several bugfixes

0.2
	+ All modules are now based on gconf.
	+ Removed dependencies on xml-simple, xerces and xpath
	+ New MAC address field in Object members.
	+ Several bugfixes.

0.1
	+ Initial release<|MERGE_RESOLUTION|>--- conflicted
+++ resolved
@@ -1,11 +1,8 @@
 3.4
-<<<<<<< HEAD
 	+ Integration with HA module in save changes process
 	+ Added icon for new zentyal-ha module
-=======
 	+ Include basic support to free-format Template models to be
 	  included in Composites
->>>>>>> 65b1d77b
 	+ Move run-pending-ops script from remoteservices to core
 	+ Rename EBox::RemoteServices::RESTResult to EBox::RESTClient::Result
 	+ Move EBox::RemoteServices::RESTClient to EBox::RESTClient as it
