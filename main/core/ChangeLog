--- conflicted
+++ resolved
@@ -1,5 +1,4 @@
 HEAD
-<<<<<<< HEAD
 	+ Added new communityEdition() helper method in EBox::Global
 	+ Add version to header logo
 	+ Always reload page after saving changes
@@ -8,9 +7,7 @@
 	  any module to prevent incoherences
 	+ Delete unused stopAllModules() and restartAllModules() in EBox::Global
 	+ Workaround against modules changed when saving all changes
-=======
 	+ Display remote services messages if they exist on Dashboard
->>>>>>> 042bbbc4
 	+ Recover from widget function exceptions
 	+ Fixed mdstat output processing to remove "(auto-read-only)"
 	+ Fixed audit logging of delete actions
