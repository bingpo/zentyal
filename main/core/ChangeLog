--- conflicted
+++ resolved
@@ -1,9 +1,6 @@
 3.4
-<<<<<<< HEAD
-=======
 	+ Show nice error when global-action fails using die + scalar
 	+ EBox::Util::Random now accepts a set of chars to have a random string
->>>>>>> 74bdc67a
 	+ Notify HA when a module which must have a single instance in the
 	  cluster is enabled/disabled.
 	+ Added enabled action to /etc/init.d/zentyal to display whether a
