--- conflicted
+++ resolved
@@ -1,10 +1,7 @@
 4.0
-<<<<<<< HEAD
 	+ Implement data in use in JS for forms
-=======
 	+ Fixed ManageAdmins model and offer it in all editions
 	+ Pass row argument to editable function handler
->>>>>>> df6f9476
 	+ Enable automatic updates on commercial servers by default
 	+ Remove excessive top margin for first child fields in forms
 	+ Better warning in change hostname confirmation dialog
