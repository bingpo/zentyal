<<<<<<< HEAD
2.3.18
	+ Manual clone of row in DataTable::setTypedRow to avoid segfault
	+ Avoid undef warnings in EBox::Model::DataTable::_find when the
	  element value is undef
	+ Fixed kill of ebox processes during postrm
	+ Set MySQL root password in create-db script and added mysql script
	  to /usr/share/zentyal for easy access to the zentyal database
	+ Increased timeout redirecting to wizards on installation to 5 seconds
	  to avoid problems on some slow or loaded machines
	+ Save changes dialog do not appear if there are no changes
	+ Delete no longer needed duplicated code
	+ Do not go to save changes after a regular package installation
	  they are saved only in the first install
	+ Progress bar in installation refactored
2.3.17
	+ Do not use modal box for save changes during installation
	+ Hidden fields in DataTables are no longer considered compulsory
	+ Select type has now its own viewer that allows use of filter function
	+ User is now enabled together with the rest of modules on first install
2.3.16
	+ Fix 'oldRow' parameter in UpdatedRowNotify
	+ Use Clone::Fast instead of Clone
	+ Modal dialog for the save and discard changes operations
	+ Use a different lock file for the usercorner redis
	+ Improved look of tables when checkAll controls are present
	+ Better icons for clone action
	+ Added confirmation dialog feature to models; added confirmation
	  dialog to change hostname model
	+ Dynamic default values are now properly updated when adding a row
	+ Kill processes owned by the ebox user before trying to delete it
	+ Do not use sudo to call status command at EBox::Service::running
	+ Fixed regression setting default CSS class in notes
2.3.15
	+ Added missing call to updateRowNotify in DataForms
	+ Fixed silent error in EBox::Types::File templates for non-readable
	  by ebox files
	+ Use pkill instead of killall in postinst
	+ Use unset instead of delete_dir when removing rows
	+ Do not set order list for DataForms
	+ Only try to clean tmp dir on global system start
2.3.14
	+ Error message for failure in package cache creation
	+ Fixed regression when showing a data table in a modal view
	+ Do not do a redis transaction for network module init actions
=======
HEAD
	+ Enable consolidation after reviewing and pruning
	+ Code typo fix in Events::isEnabledWatcher
	+ Remove all report code from core
	+ Move SysInfo report related to remoteservices module
>>>>>>> 6dfb3e65
	+ Fixed EBox::Module::Config::st_unset()
	+ Allowed error class in msg template
2.3.13
	+ Fixed problems in EventDaemon with JSON and blessed references
	+ More crashes avoided when watchers or dispatchers doesn't exist
	+ Proper RAID watcher reimplementation using the new state API
	+ EBox::Config::Redis singleton has now a instance() method instead of new()
	+ Deleted wrong use in ForcePurge model
2.3.12
	+ Fixed problem with watchers and dispatchers after a module deletion
	+ Fixed EBox::Model::DataTable::_checkFieldIsUnique, it failed when the
	  printableValue of the element was different to its value
	+ Fixed separation between Add table link and table body
	+ Adaptation of EventDaemon to model and field changes
	+ Disabled logs consolidation on purge until it is reworked, fixed
	  missing use in purge logs model
	+ Fixed Componet::parentRow, it not longer tries to get a row with
	  undefined id
	+ Fix typo in ConfigureLogs model
	+ Mark files for removing before deleting the row from backend in
	  removeRow
	+ The Includes directives are set just for the main virtual host
	+ Fixed EventDaemon crash
2.3.11
	+ Mark files for removing before deleting the row from backend in removeRow
	+ Dashboard widgets now always read the information from RO
	+ Enable actions are now executed before enableService()
	+ Fixed regression which prevented update of the administration service
	  port when it was changed in the interface
	+ New EBox::Model::Composite::componentNames() for dynamic composites
	+ Remove _exposedMethods() feature to reduce use of AUTOLOAD
	+ Removed any message set in the model in syncRows method
	+ Added global() method to modules and components to get a coherent
	  read-write or read-only instance depending on the context
	+ Removed Model::Report and Composite::Report namespaces to simplify model
	  management and specification
	+ New redis key naming, with $mod/conf/*, $mod/state and $mod/ro/* replacing
	  /ebox/modules/$mod/*, /ebox/state/$mod/* and /ebox-ro/modules/$mod/*
	+ Removed unnecessary parentComposite methods in EBox::Model::Component
	+ Only mark modules as changed when data has really changed
	+ EBox::Global::modChange() throws exception if instance is readonly
	+ New get_state() and set_state() methods, st_* methods are kept for
	  backwards compatibility, but they are deprecated
	+ Simplified events module internals with Watcher and Dispatcher providers
	+ Model Manager is now able to properly manage read-only instances
	+ Composites can now use parentModule() like Models
	+ Renamed old EBox::GConfModule to EBox::Module::Config
	+ Unified model and composite management in the new EBox::Model::Manager
	+ Model and composites are loaded on demand to reduce memory consumption
	+ Model and composite information is now stored in .yaml schemas
	+ ModelProvider and CompositeProvider are no longer necessary
	+ Simplified DataForm using more code from DataTable
	+ Adapted RAID and restrictedResources() to the new JSON objects in redis
	+ Remove unused override modifications code
	+ Added /usr/share/zentyal/redis-cli wrapper for low-level debugging
	+ Use simpler "key: value" format for dumps instead of YAML
	+ Row id prefixes are now better chosen to avoid confusion
	+ Use JSON instead of list and hash redis types (some operations,
	  specially on lists, are up to 50% faster and caching is much simpler)
	+ Store rows as hashes instead of separated keys
	+ Remove deprecated all_dirs and all_entries methods
	+ Remove obsolete EBox::Order package
	+ Remove no longer needed redis directory tree sets
	+ Fixed isEqualTo() method on EBox::Types::Time
	+ EBox::Types::Abstract now provides default implementations of fields(),
	  _storeInGConf() and _restoreFromHash() using the new _attrs() method
	+ Remove indexes on DataTables to reduce complexity, no longer needed
	+ Simplified ProgressIndicator implementation using shared memory
	+ New EBox::Util::SHMLock package
	+ Implemented transactions for redis operations
	+ Replace old MVC cache system with a new low-level redis one
	+ Delete no longer necessary regen-redis-db tool
	+ Added new checkAll property to DataTable description to allow
	  multiple check/uncheck of boolean columns
2.3.10
	+ Added Desktop::ServiceProvider to allow modules to implement
	  requests from Zentyal desktop
	+ Added VirtualHost to manage desktop requests to Zentyal server
	+ Fix EventDaemon in the transition to MySQL
	+ Send EventDaemon errors to new rotated log file /var/log/zentyal/events.err
	+ Send an event to Zentyal Cloud when the updates are up-to-date
	+ Send an info event when modules come back to running
	+ Include additional info for current event watchers
	+ Fixed RAID report for some cases of spare devices and bitmaps
	+ Fixed log purge, SQL call must be a statement not a query
	+ Fixed regex syntax in user log queries
	+ Added missing "use Filesys::Df" to SysInfo
	+ Disabled consolidation by default until is fixed or reimplemented
	+ Fixed regresion in full log page for events
	+ Added clone action to data tables
	+ Fixed regression in modal popup when showing element table
	+ Added new type EBox::Types::KrbRealm
	+ Fix broken packages when dist-upgrading from old versions: stop ebox
	  owned processes before changing home directory
	+ Log the start and finish of start/stop modules actions
	+ Added usesPort() method to apache module
2.3.9
	+ Enable SSLInsecureRenegotiation to avoid master -> slave SOAP handsake
	  problems
	+ Added validateRowRemoval method to EBox::Model::DataTable
	+ Use rm -rf instead of remove_tree to avoid chdir permission problems
	+ Avoid problems restarting apache when .pid file does not exist
	+ Do not use graceful on apache to allow proper change of listen port
	+ Simplified apache restart mechanism and avoid some problems
2.3.8
	+ Create tables using MyISAM engine by default
	+ Delete obsolete 'admin' table
2.3.7
	+ Fixed printableName for apache module and remove entry in status widget
	+ Merged tableBodyWithoutActions.mas into tableBody.mas
	+ Removed tableBodyWithoutEdit.mas because it is no longer used
	+ Better form validation message when there are no ids for
	  foreign rows in select control with add new popup
	+ Fixed branding of RSS channel items
	+ Fixed destination path when copying zentyal.cnf to /etc/mysql/conf.d
	+ Packaging fixes for precise
2.3.6
	+ Switch from CGIs to models in System -> General
	+ New value() and setValue() methods in DataForm::setValue() for cleaner
	  code avoiding use of AUTOLOAD
	+ Added new EBox::Types::Time, EBox::Types::Date and EBox::Types::TimeZone
	+ Added new attribute 'enabled' to the Action and MultiStateAction types
	  to allow disabling an action. Accepts a scalar or a CODE ref
	+ The 'defaultValue' parameter of the types now accept a CODE ref that
	  returns the default value.
2.3.5
	+ Added force parameter in validateTypedRow
	+ Fixed 'hidden' on types when using method references
	+ Removed some console problematic characters from Util::Random::generate
	+ Added methods to manage apache CA certificates
	+ Use IO::Socket::SSL for SOAPClient connections
	+ Removed apache rewrite from old slaves implementation
	+ Do not show RSS image if custom_prefix defined
2.3.4
	+ Avoid 'negative radius' error in DiskUsage chart
	+ Fixed call to partitionFileSystems in EBox::SysInfo::logReportInfo
	+ Log audit does not ignore fields which their values could be interpreted
	  as boolean false
	+ Avoid ebox.cgi failure when showing certain strings in the error template
	+ Do not calculate md5 digests if override_user_modification is enabled
	+ Clean /var/lib/zentyal/tmp on boot
	+ Stop apache gracefully and delete unused code in Apache.pm
	+ Cache contents of module.yaml files in Global
2.3.3
	+ The editable attribute of the types now accept a reference to a function
	  to dinamically enable or disable the field.
	+ In progress bar CGIs AJAX call checks the availability of the
	  next page before loading it
	+ Replaced community logo
	+ Adapted messages in the UI for new editions
	+ Changed cookie name to remove forbidden characters to avoid
	  incompatibilities with some applications
	+ Added methods to enable/disable restart triggers
2.3.2
	+ Fixed redis unix socket permissions problem with usercorner
	+ Get row ids without safe characters checking
	+ Added EBox::Util::Random as random string generator
	+ Set log level to debug when cannot compute md5 for a nonexistent file
	+ Filtering in tables is now case insensitive
	+ ProgressIndicator no longer leaves zombie processes in the system
	+ Implemented mysqldump for logs database
	+ Remove zentyal-events cron script which should not be longer necessary
	+ Bugfix: set executable permissions to cron scripts and example hooks
	+ Added a global method to retrieve installed server edition
	+ Log also duration and compMessage to events.log
2.3.1
	+ Updated Standards-Version to 3.9.2
	+ Fixed JS client side table sorting issue due to Prototype
	  library upgrade
	+ Disable InnoDB by default to reduce memory consumption of MySQL
	+ Now events are logged in a new file (events.log) in a more
	  human-readable format
	+ Added legend to DataTables with custom actions
	+ Changed JS to allow the restore of the action cell when a delete
	  action fails
	+ Set milestone to 3.0 when creating bug reports in the trac
	+ Avoid temporal modelInstance errors when adding or removing
	  modules with LogWatchers or LogDispatcher
	+ Unallow administration port change when the port is in use
2.3
	+ Do not launch a passwordless redis instance during first install
	+ New 'types' field in LogObserver and storers/acquirers to store special
	  types like IPs or MACs in an space-efficient way
	+ Use MySQL for the logs database instead of PostgreSQL
	+ Bugfix: logs database is now properly recreated after purge & install
	+ Avoid use of AUTOLOAD to execute redis commands, improves performance
	+ Use UNIX socket to connect to redis for better performance and
	  update default redis 2.2 settings
	+ Use "sudo" group instead of "admin" one for the UI access control
	+ Added EBox::Module::Base::version() to get package version
	+ Fixed problem in consalidation report when accumulating results
	  from queries having a "group by table.field"
	+ Added missing US and Etc zones in timezone selector
	+ Replaced autotools with zbuildtools
	+ Refuse to restore configuration backup from version lesser than
	  2.1 unless forced
	+ Do not retrieve format.js in every graph to improve performance
	+ The purge-module scripts are always managed as root user
	+ New grep-redis tool to search for patterns in redis keys or
	  values
	+ Use partitionFileSystems method from EBox::FileSystem
2.2.4
	+ New internal 'call' command in Zentyal shell to 'auto-use' the module
	+ Zentyal shell now can execute commandline arguments
	+ Bugfix: EBox::Types::IPAddr::isEqualTo allows to change netmask now
	+ Removed some undefined concatenation and compare warnings in error.log
	+ Ignore check operation in RAID event watcher
	+ Skip IP addresses ending in .0 in EBox::Types::IPRange::addresses()
	+ Do not store in redis trailing dots in Host and DomainName types
	+ Added internal command to instance models and other improvements in shell
	+ Now the whole /etc/zentyal directory is backed up and a copy of the
	  previous contents is stored at /var/backups before restoring
	+ Removing a module with a LogWatcher no longer breaks the LogWatcher
	  Configuration page anymore
	+ Fixed error in change-hostname script it does not longer match substrings
	+ Bugfix: Show breadcrumbs even from models which live in a
	  composite
	+ HTTPLink now returns empty string if no HTTPUrlView is defined
	  in DataTable class
	+ Added mising use sentence in EBox::Event::Watcher::Base
2.2.3
	+ Bugfix: Avoid url rewrite to ebox.cgi when requesting to /slave
	+ Fixed logrotate configuration
	+ More resilient way to handle with missing indexes in _find
	+ Added more informative text when mispelling methods whose prefix
	  is an AUTOLOAD action
	+ A more resilient solution to load events components in EventDaemon
	+ Added one and two years to the purge logs periods
	+ Fixed downloads from EBox::Type::File
2.2.2
	+ Revert cookie name change to avoid session loss in upgrades
	+ Do not try to change owner before user ebox is created
2.2.1
	+ Removed obsolete references to /zentyal URL
	+ Create configuration backup directories on install to avoid warnings
	  accessing the samba share when there are no backups
	+ Log result of save changes, either successful or with warnings
	+ Changed cookie name to remove forbidden characters to avoid
	  incompatibilities with some applications
	+ Removed duplicated and incorrect auding logging for password change
	+ Fixed some non-translatable strings
	+ Create automatic bug reports under 2.2.X milestone instead of 2.2
	+ Fixed bug changing background color on selected software packages
2.1.34
	+ Volatile types called password are now also masked in audit log
	+ Adjust padding for module descriptions in basic software view
	+ Removed beta icon
2.1.33
	+ Fixed modal add problems when using unique option on the type
	+ Fixed error management in the first screen of modal add
	+ Unify software selection and progress colors in CSS
	+ Set proper message type in Configure Events model
	+ Fixed error checking permanentMessage types in templates/msg.mas
2.1.32
	+ Added progress bar colors to theme definition
	+ Remove no longer correct UTF8 decode in ProgressIndicator
	+ Fixed UTF8 double-encoding on unexpected error CGI
	+ Reviewed some subscription strings
	+ Always fork before apache restart to avoid port change problems
	+ Stop modules in the correct order (inverse dependencies order)
	+ Better logging of failed modules on restore
2.1.31
	+ Do not start managed daemons on boot if the module is disabled
	+ Better message on redis error
	+ Watch for dependencies before automatic enable of modules on first install
2.1.30
	+ Removed obsolete /ebox URL from RSS link
	+ Changed methods related with extra backup data in modules logs
	  to play along with changes in ebackup module
	+ Set a user for remote access for audit reasons
	+ Detect session loss on AJAX requests
2.1.29
	+ Startup does not fail if SIGPIPE received
2.1.28
	+ Added code to mitigate false positives on module existence
	+ Avoid error in logs full summary due to incorrect syntax in template
	+ Allow unsafe chars in EBox::Types::File to avoid problems in some browsers
	+ Reviewed some subscription strings
	+ Warning about language-packs installed works again after Global changes
	+ Show n components update when only zentyal packages are left to
	  upgrade in the system widget
	+ Do not show debconf warning when installing packages
	+ EBox::Types::IPAddr (and IPNetwork) now works with defaultValue
	+ Allow to hide menu items, separators and dashboard widgets via conf keys
2.1.27
	+ Do not create tables during Disaster Recovery installation
	+ Added new EBox::Util::Debconf::value to get debconf values
	+ DataTable controller does no longer try to get a deleted row
	  for gather elements values for audit log
	+ Check if Updates watcher can be enabled if the subscription
	  level is yet unknown
2.1.26
	+ Detection of broken packages works again after proper deletion
	  of dpkg_running file
	+ Keep first install redis server running until trigger
	+ Unified module restart for package trigger and init.d
	+ Use restart-trigger script in postinst for faster daemons restarting
	+ System -> Halt/Reboot works again after regression in 2.1.25
	+ Added framework to show warning messages after save changes
	+ Change caption of remote services link to Zentyal Cloud
	+ Do not show Cloud link if hide_cloud_link config key is defined
	+ Added widget_ignore_updates key to hide updates in the dashboard
	+ Differentiate ads from notes
	+ Allow custom message type on permanentMessage
	+ Only allow custom themes signed by Zentyal
	+ Removed /zentyal prefix from URLs
	+ Caps lock detection on login page now works again
	+ Added HiddenIfNotAble property to event watchers to be hidden if
	  it is unabled to monitor the event
	+ Dashboard values can be now error and good as well
	+ Include a new software updates widget
	+ Include a new alert for basic subscriptions informing about
	  software updates
	+ Add update-notifier-common to dependencies
	+ EBox::DataTable::enabledRows returns rows in proper order
	+ Use custom ads when available
	+ Disable bug report when hide_bug_report defined on theme
2.1.25
	+ Do not show disabled module warnings in usercorner
	+ Mask passwords and unify boolean values in audit log
	+ Do not override type attribute for EBox::Types::Text subtypes
	+ Corrected installation finished message after first install
	+ Added new disableAutocomplete attribute on DataTables
	+ Optional values can be unset
	+ Minor improvements on nmap scan
2.1.24
	+ Do not try to generate config for unconfigured services
	+ Remove unnecessary redis call getting _serviceConfigured value
	+ Safer sizes for audit log fields
	+ Fix non-translatable "show help" string
	+ Allow links to first install wizard showing a desired page
	+ Fixed bug in disk usage when we have both values greater and
	  lower than 1024 MB
	+ Always return a number in EBox::AuditLogging::isEnabled to avoid
	  issues when returning the module status
	+ Added noDataMsg attribute on DataTable to show a message when
	  there are no rows
2.1.23
	+ Removed some warnings during consolidation process
	+ Depend on libterm-readline-gnu-perl for history support in shells
	+ Fixed error trying to change the admin port with NTP enabled
	+ Fixed breadcrumb destination for full log query page
	+ Use printableActionName in DataTable setter
2.1.22
	+ Fixed parentRow method in EBox::Types::Row
	+ Added new optionalLabel flag to EBox::Types::Abstract to avoid
	  show the label on non-optional values that need to be set as
	  optional when using show/hide viewCustomizers
	+ Added initHTMLStateOrder to View::Customizer to avoid incorrect
	  initial states
	+ Improved exceptions info in CGIs to help bug reporting
	+ Do not show customActions when editing row on DataTables
2.1.21
	+ Fixed bug printing traces at Global.pm
	+ Check new dump_exceptions confkey instead of the debug one in CGIs
	+ Explicit conversion to int those values stored in our database
	  for correct dumping in reporting
	+ Quote values in update overwrite while consolidating for reporting
2.1.20
	+ Fixed regression in edition in place of booleans
	+ Better default balance of the dashboard based on the size of the widgets
	+ Added defaultSelectedType argument to PortRange
2.1.19
	+ Disable KeepAlive as it seems to give performance problems with Firefox
	  and set MaxClients value back to 1 in apache.conf
	+ Throw exceptions when calling methods not aplicable to RO instances
	+ Fixed problems when mixing read/write and read-only instances
	+ Date/Time and Timezone moved from NTP to core under System -> General
	+ Do not instance hidden widgets to improve dashboard performance
	+ New command shell with Zentyal environment at /usr/share/zentyal/shell
	+ Show warning when a language-pack is not installed
	+ Removed unnecessary dump/load operations to .bak yaml files
	+ AuditLogging and Logs constructor now receive the 'ro' parameter
	+ Do not show Audit Logging in Module Status widget
2.1.18
	+ New unificated zentyal-core.logrotate for all the internal logs
	+ Added forceEnabled option for logHelpers
	+ Moved carousel.js to wizard template
	+ Add ordering option to wizard pages
	+ Fixed cmp and isEqualTo methods for EBox::Types::IPAddr
	+ Fixed wrong Mb unit labels in Disk Usage and use GB when > 1024 MB
	+ Now global-action script can be called without progress indicator
	+ Fixed EBox::Types::File JavaScript setter code
	+ Added support for "Add new..." modal boxes in foreign selectors
	+ Each module can have now its customized purge-module script
	  that will be executed after the package is removed
	+ Added Administration Audit Logging to log sessions, configuration
	  changes, and show pending actions in save changes confirmation
	+ User name is stored in session
	+ Remove deprecated extendedRestore from the old Full Backup
2.1.17
	+ Fixed RAID event crash
	+ Added warning on models and composites when the module is disabled
	+ Fixed login page style with some languages
	+ Login page template can now be reused accepting title as parameter
	+ EBox::Types::File does not write on redis when it fails to
	  move the fail to its final destination
	+ Added quote column option for periodic log consolidation and
	  report consolidation
	+ Added exclude module option to backup restore
2.1.16
	+ Do not show incompatible navigator warning on Google Chrome
	+ Fixed syncRows override detection on DataTable find
	+ clean-conf script now deletes also state data
	+ Avoid 'undefined' message in selectors
2.1.15
	+ Move Disk Usage and RAID to the new Maintenance menu
	+ Always call syncRows on find (avoid data inconsistencies)
	+ Filename when downloading a conf backup now contains hostname
	+ Fixed bug in RAID template
	+ Set proper menu order in System menu (fixes NTP position)
	+ Fixed regresion in page size selector on DataTables
	+ Fixed legend style in Import/Export Configuration
2.1.14
	+ Fixed regresion with double quotes in HTML templates
	+ Fixed problems with libredis-perl version dependency
	+ Adding new apparmor profile management
2.1.13
	+ Better control of errors when saving changes
	+ Elements of Union type can be hidden
	+ Model elements can be hidden only in the viewer or the setter
	+ HTML attributtes are double-quoted
	+ Models can have sections of items
	+ Password view modified to show the confirmation field
	+ New multiselect type
	+ Redis backend now throws different kind of exceptions
2.1.12
	+ Revert no longer necessary parents workaround
	+ Hide action on viewCustomizer works now on DataTables
2.1.11
	+ Fixed bug which setted bad directory to models in tab view
	+ Union type: Use selected subtype on trailingText property if the
	  major type does not have the property
	+ Raise MaxClients to 2 to prevent apache slowness
2.1.10
	+ Security [ZSN-2-1]: Avoid XSS in process list widget
2.1.9
	+ Do not try to initialize redis client before EBox::init()
	+ Safer way to delete rows, deleting its id reference first
	+ Delete no longer needed workaround for gconf with "removed" attribute
	+ Fixed regression in port range setter
2.1.8
	+ Fixed regression in menu search
	+ Fixed missing messages of multi state actions
	+ Help toggler is shown if needed when dynamic content is received
	+ Fixed issue when disabling several actions at once in a data table view
	+ All the custom actions are disabled when one is clicked
	+ Submit wizard pages asynchronously and show loading indicator
	+ Added carousel.js for slide effects
2.1.7
	+ Fixed issues with wrong html attributes quotation
	+ Bugfix: volatile types can now calculate their value using other
	  the value from other elements in the row no matter their position
2.1.6
	+ Attach software.log to bug report if there are broken packages
	+ Added keyGenerator option to report queries
	+ Tuned apache conf to provide a better user experience
	+ Actions click handlers can contain custom javascript
	+ Restore configuration with force dependencies option continues
	  when modules referenced in the backup are not present
	+ Added new MultiStateAction type
2.1.5
	+ Avoid problems getting parent if the manager is uninitialized
	+ Rename some icon files with wrong extension
	+ Remove wrong optional attribute for read-only fields in Events
	+ Renamed all /EBox/ CGI URLs to /SysInfo/ for menu folder coherency
	+ Added support for custom actions in DataTables
	+ Replaced Halt/Reboot CGI with a model
	+ Message classes can be set from models
	+ Fixed error in Jabber dispatcher
	+ Show module name properly in log when restart from the dashboard fails
	+ Avoid warning when looking for inexistent PID in pidFileRunning
2.1.4
	+ Changed Component's parent/child relationships implementation
	+ Fixed WikiFormat on automatic bug report tickets
	+ Do not show available community version in Dashboard with QA
 	  updates
2.1.3
	+ Fall back to readonly data in config backup if there are unsaved changes
	+ Allow to automatically send a report in the unexpected error page
	+ Logs and Events are now submenus of the new Maintenance menu
	+ Configuration Report option is now present on the Import/Export section
	+ Require save changes operation after changing the language
	+ Added support for URL aliases via schemas/urls/*.urls files
	+ Allow to sort submenu items via 'order' attribute
	+ Automatically save changes after syncRows is called and mark the module
	  mark the module as unchanged unless it was previously changed
	+ Removed unnecessary ConfigureEvents composite
	+ Removed unnecessary code from syncRows in logs and events
	+ Restore configuration is safer when restoring /etc/zentyal files
	+ Fixed unescaped characters when showing an exception
	+ Fixed nested error page on AJAX requests
	+ Adapted dumpBackupExtraData to new expected return value
	+ Report remoteservices, when required, a change in administration
	  port
	+ Added continueOnModuleFail mode to configuration restore
	+ Fixed Firefox 4 issue when downloading backups
	+ Show scroll when needed in stacktraces (error page)
	+ More informative error messages when trying to restart locked modules
	  from the dashboard
	+ Creation of plpgsql language moved from EBox::Logs::initialSetup
	  to create-db script
	+ Redis backend now throws different kind of exceptions
	+ Avoid unnecesary warnings about PIDs
	+ Update Jabber dispatcher to use Net::XMPP with some refactoring
	+ Save changes messages are correctly shown with international charsets
	+ Support for bitmap option in RAID report
	+ Retry multiInsert line by line if there are encoding errors
	+ Adapted to new location of partitionsFileSystems in EBox::FileSystem
	+ Event messages are cleaned of null characters and truncated
	  before inserting in the database when is necessary
	+ Improve message for "Free storage space" event and send an info
	  message when a given partition is not full anymore
	+ Event messages now can contain newline characters
	+ Objects of select type are compared also by context
	+ Remove cache from optionsFromForeignModel since it produces
	  problems and it is useless
	+ Set title with server name if the server is subscribed
	+ Fix title HTML tag in views for Models and Composites
	+ Added lastEventsReport to be queried by remoteservices module
	+ Added EBox::Types::HTML type
	+ Added missing manage-logs script to the package
	+ Fixed problems with show/hide help switch and dynamic content
	+ Menus with subitems are now kept unfolded until a section on a
	  different menu is accessed
	+ Sliced restore mode fails correctly when schema file is missing,
	  added option to force restore without schema file
	+ Purge conf now purges the state keys as well
	+ Added EBox::Types::IPRange
2.1.2
	+ Now a menu folder can be closed clicking on it while is open
	+ Bugfix: cron scripts are renamed and no longer ignored by run-parts
	+ Added new EBox::Util::Nmap class implementing a nmap wrapper
2.1.1
	+ Fixed incoherency problems with 'on' and '1' in boolean indexes
	+ Move cron scripts from debian packaging to src/scripts/cron
	+ Trigger restart of logs and events when upgrading zentyal-core
	  without any other modules
	+ Don't restart apache twice when upgrading together with more modules
	+ Fixed params validation issues in addRow
2.1
	+ Replace YAML::Tiny with libyaml written in C through YAML::XS wrapper
	+ Minor bugfix: filter invalid '_' param added by Webkit-based browser
	  on EBox::CGI::Base::params() instead of _validateParams(), avoids
	  warning in zentyal.log when enabling modules
	+ All CGI urls renamed from /ebox to /zentyal
	+ New first() and deleteFirst() methods in EBox::Global to check
	  existence and delete the /var/lib/zentyal/.first file
	+ PO files are now included in the language-pack-zentyal-* packages
	+ Migrations are now always located under /usr/share/$package/migration
	  this change only affects to the events and logs migrations
	+ Delete no longer used domain and translationDomain methods/attributes
	+ Unified src/libexec and tools in the new src/scripts directory
	+ Remove the ebox- prefix on all the names of the /usr/share scripts
	+ New EBox::Util::SQL package with helpers to create and drop tables
	  from initial-setup and purge-module for each module
	+ Always drop tables when purging a package
	+ Delete 'ebox' user when purging zentyal-core
	+ Moved all SQL schemas from tools/sqllogs to schemas/sql
	+ SQL time-period tables are now located under schemas/sql/period
	+ Old ebox-clean-gconf renamed to /usr/share/zentyal/clean-conf and
	  ebox-unconfigure-module is now /usr/share/zentyal/unconfigure-module
	+ Added default implementation for enableActions, executing
	  /usr/share/zentyal-$modulename/enable-module if exists
	+ Optimization: Do not check if a row is unique if any field is unique
	+ Never call syncRows on read-only instances
	+ Big performance improvements using hashes and sets in redis
	  database to avoid calls to the keys command
	+ Delete useless calls to exists in EBox::Config::Redis
	+ New regen-redis-db tool to recreate the directory structure
	+ Renamed /etc/cron.hourly/90manageEBoxLogs to 90zentyal-manage-logs
	  and moved the actual code to /usr/share/zentyal/manage-logs
	+ Move /usr/share/ebox/zentyal-redisvi to /usr/share/zentyal/redisvi
	+ New /usr/share/zentyal/initial-setup script for modules postinst
	+ New /usr/share/zentyal/purge-module script for modules postrm
	+ Removed obsolete logs and events migrations
	+ Create plpgsql is now done on EBox::Logs::initialSetup
	+ Replace old ebox-migrate script with EBox::Module::Base::migrate
	+ Rotate duplicity-debug.log log if exists
	+ Bug fix: Port selected during installation is correctly saved
	+ Zentyal web UI is restarted if their dependencies are upgraded
	+ Bug fix: Logs don't include unrelated information now
	+ Add total in disk_usage report
	+ Bugfix: Events report by source now works again
	+ Do not include info messages in the events report
	+ Services event is triggered only after five failed checkings
	+ Do not add redundant includedir lines to /etc/sudoers
	+ Fixed encoding for strings read from redis server
	+ Support for redis-server 2.0 configuration
	+ Move core templates to /usr/share/zentyal/stubs/core
	+ Old /etc/ebox directory replaced with the new /etc/zentyal with
	  renamed core.conf, logs.conf and events.conf files
	+ Fixed broken link to alerts list
2.0.15
	+ Do not check the existence of cloud-prof package during the
	  restore since it is possible not to be installed while disaster
	  recovery process is done
	+ Renamed /etc/init.d/ebox to /etc/init.d/zentyal
	+ Use new zentyal-* package names
	+ Don't check .yaml existence for core modules
2.0.14
	+ Added compMessage in some events to distinguish among events if
	  required
	+ Make source in events non i18n
	+ After restore, set all the restored modules as changed
	+ Added module pre-checks for configuration backup
2.0.13
	+ Fixed dashboard graphs refresh
	+ Fixed module existence check when dpkg is running
	+ Fix typo in sudoers creation to make remote support work again
2.0.12
	+ Include status of packages in the downloadable bug report
	+ Bugfix: Avoid possible problems deleting redis.first file if not exist
2.0.11
	+ New methods entry_exists and st_entry_exists in config backend
2.0.10
	+ Now redis backend returns undef on get for undefined values
	+ Allow custom mason templates under /etc/ebox/stubs
	+ Better checks before restoring a configuration backup with
	  a set of modules different than the installed one
	+ Wait for 10 seconds to the child process when destroying the
	  progress indicator to avoid zombie processes
	+ Caught SIGPIPE when trying to contact Redis server and the
	  socket was already closed
	+ Do not stop redis server when restarting apache but only when
	  the service is asked to stop
	+ Improvements in import/export configuration (know before as
	  configuration backup)
	+ Improvements in ProgressIndicator
	+ Better behaviour of read-only rows with up/down arrows
	+ Added support for printableActionName in DataTable's
	+ Added information about automatic configuration backup
	+ Removed warning on non existent file digest
	+ Safer way to check if core modules exist during installation
2.0.9
	+ Treat wrong installed packages as not-existent modules
	+ Added a warning in dashboard informing about broken packages
	+ File sharing and mailfilter log event watchers works again since
	  it is managed several log tables per module
2.0.8
	+ Replaced zentyal-conf script with the more powerful zentyal-redisvi
	+ Set always the same default order for dashboard widgets
	+ Added help message to the configure widgets dialog
	+ Check for undefined values in logs consolidation
	+ Now dashboard notifies fails when restarting a service
	+ Fixed bug with some special characters in dashboard
	+ Fixed bug with some special characters in disk usage graph
2.0.7
	+ Pre-installation includes sudoers.d into sudoers file if it's not yet
	  installed
	+ Install apache-prefork instead of worker by default
	+ Rename service certificate to Zentyal Administration Web Server
2.0.6
	+ Use mod dependencies as default restore dependencies
	+ Fixed dependencies in events module
	+ Increased recursive dependency threshold to avoid
	  backup restoration problems
2.0.5
	+ Removed deprecated "Full backup" option from configuration backup
	+ Bugfix: SCP method works again after addition of SlicedBackup
	+ Added option in 90eboxpglogger.conf to disable logs consolidation
2.0.4
	+ Removed useless gconf backup during upgrade
	+ Fixed postinstall script problems during upgrade
2.0.3
	+ Added support for the sliced backup of the DB
	+ Hostname change is now visible in the form before saving changes
	+ Fixed config backend problems with _fileList call
	+ Added new bootDepends method to customize daemons boot order
	+ Added permanent message property to Composite
	+ Bugfix: Minor aesthetic fix in horizontal menu
	+ Bugfix: Disk usage is now reported in expected bytes
	+ Bugfix: Event dispatcher is not disabled when it is impossible
	  for it to dispatch the message
2.0.2
	+ Better message for the service status event
	+ Fixed modules configuration purge script
	+ Block enable module button after first click
	+ Avoid division by zero in progress indicator when total ticks is
	  zero
	+ Removed warning during postinst
	+ Added new subscription messages in logs, events and backup
2.0.1
	+ Bugfix: Login from Zentyal Cloud is passwordless again
	+ Some defensive code for the synchronization in Events models
	+ Bugfix: add EBox::Config::Redis::get to fetch scalar or list
	  values. Make GConfModule use it to avoid issues with directories
	  that have both sort of values.
1.5.14
	+ Fixed redis bug with dir keys prefix
	+ Improved login page style
	+ New login method using PAM instead of password file
	+ Allow to change admin passwords under System->General
	+ Avoid auto submit wizard forms
	+ Wizard skip buttons always available
	+ Rebranded post-installation questions
	+ Added zentyal-conf script to get/set redis config keys
1.5.13
	+ Added transition effect on first install slides
	+ Zentyal rebrand
	+ Added web page favicon
	+ Fixed already seen wizards apparition
	+ Fixed ro module creation with redis backend
	+ Use mason for links widgets
	+ Use new domain to official strings for subscriptions
1.5.12
	+ Added option to change hostname under System->General
	+ Show option "return to dashboard" when save changes fails.
1.5.11
	+ Added more tries on redis reconnection
	+ Fixed user corner access problems with redis server
	+ writeFile* methods reorganized
	+ Added cron as dependency as cron.hourly was never executed with anacron
	+ Improvements in consolidation of data for reports
1.5.10
	+ Fixed gconf to redis conversion for boolean values
1.5.9
	+ Improved migrations speed using the same perl interpreter
	+ Redis as configuration backend (instead of gconf)
	+ Improved error messages in ebox-software
	+ Set event source to 256 chars in database to adjust longer event
	  sources
	+ Progress bar AJAX updates are sent using JSON
	+ Fixed progress bar width problems
	+ Fixed top menu on wizards
	+ Improved error message when disconnecting a not connected database
	+ Abort installation if 'ebox' user already exists
	+ Bugfix: IP address is now properly registered if login fails
1.5.8
	+ Added template tableorderer.css.mas
	+ Added buttonless top menu option
	+ Bugfix: Save all modules on first installation
	+ Bugfix: General ebox database is now created if needed when
	  re/starting services
	+ Bugfix: Data to report are now uniform in number of elements per
	  value. This prevents errors when a value is present in a month and
	  not in another
	+ Bugfix: Don't show already visited wizard pages again
1.5.7
	+ Bugfix: Avoid error when RAID is not present
	+ Bugfix: Add ebox-consolidate-reportinfo call in daily cron script
	+ Bugfix: Called multiInsert and unbufferedInsert when necessary
	  after the loggerd reimplementation
	+ Bugfix: EBox::ThirdParty::Apache2::AuthCookie and
	  EBox::ThirdParty::Apache2::AuthCookie::Util package defined just
	  once
	+ Added util SystemKernel
	+ Improved progress indicator
	+ Changes in sudo generation to allow sudo for remote support user
	+ Initial setup wizards support
1.5.6
	+ Reimplementation of loggerd using inotify instead of File::Tail
1.5.5
	+ Asynchronous load of dashboard widgets for a smoother interface
1.5.4
	+ Changed dbus-check script to accept config file as a parameter
1.5.3
	+ Function _isDaemonRunning works now with snort in lucid
	+ Javascript refreshing instead of meta tag in log pages
	+ Updated links in dashboard widget
	+ Add package versions to downloadable ebox.log
	+ Fixed postgresql data dir path for disk usage with pg 8.4
	+ GUI improvements in search box
1.5.2
	+ Security [ESN-1-1]: Validate referer to avoid CSRF attacks
	+ Added reporting structure to events module
	+ Added new CGI to download the last lines of ebox.log
1.5.1
	+ Bugfix: Catch exception when upstart daemon does not exist and
	  return a stopped status
	+ Added method in logs module to dump database in behalf of
	ebackup module
	+ Bugfix: Do not check in row uniqueness for optional fields that
	are not passed as parameters
	+ Improve the output of ebox module status, to be consistent with the one
	  shown in the interface
	+ Add options to the report generation to allow queries to be more
	  flexible
	+ Events: Add possibility to enable watchers by default
	+ Bugfix: Adding a new field to a model now uses default
	  value instead of an empty value
	+ Added script and web interface for configuration report, added
	  more log files to the configuration report
1.5
	+ Use built-in authentication
	+ Use new upstart directory "init" instead of "event.d"
	+ Use new libjson-perl API
	+ Increase PerlInterpMaxRequests to 200
	+ Increase MaxRequestsPerChild (mpm-worker) to 200
	+ Fix issue with enconding in Ajax error responses
	+ Loggerd: if we don't have any file to watch we just sleep otherwise the process
	  will finish and upstart will try to start it over again and again.
	+ Make /etc/init.d/ebox depend on $network virtual facility
	+ Show uptime and users on General Information widget.
1.4.2
	+ Start services in the appropriate order (by dependencies) to fix a problem
	  when running /etc/init.d/ebox start in slaves (mail and other modules
	  were started before usersandgroups and thus failed)
1.4.1
	+ Remove network workarounds from /etc/init.d/ebox as we don't bring
	  interfaces down anymore
1.4
	+ Bug fix: i18n. setDomain in composites and models.
1.3.19
	+ Make the module dashboard widget update as the rest of the widgets
	+ Fix problem regarding translation of module names: fixes untranslated
	  module names in the dashboard, module status and everywhere else where
	  a module name is written
1.3.18
	+ Add version comparing function and use it instead of 'gt' in the
	  general widget
1.3.17
	+ Minor bug fix: check if value is defined in EBox::Type::Union
1.3.16
	+ Move enable field to first row in ConfigureDispatcherDataTable
	+ Add a warning to let users know that a module with unsaved changes
	  is disabled
	+ Remove events migration directory:
		- 0001_add_conf_configureeventtable.pl
		- 0002_add_conf_diskfree_watcher.pl
	+ Bug fix: We don't use names to stringify date to avoid issues
	  with DB insertions and localisation in event logging
	+ Bug fix: do not warn about disabled services which return false from
	  showModuleStatus()
	+ Add blank line under "Module Status"
	+ Installed and latest available versions of the core are now displayed
	  in the General Information widget
1.3.15
	+ Bug fix: Call EBox::Global::sortModulesByDependencies when
	  saving all modules and remove infinite loop in that method.
	  EBox::Global::modifiedModules now requires an argument to sort
	  its result dependending on enableDepends or depends attribute.
	+ Bug fix: keep menu folders open during page reloads
	+ Bug fix: enable the log events dispatcher by default now works
	+ Bug fix: fixed _lock function in EBox::Module::Base
	+ Bug fix: composites honor menuFolder()
	+ Add support for in-place edition for boolean types. (Closes
	  #1664)
	+ Add method to add new database table columnts to EBox::Migration::Helpers
	+ Bug fix: enable "Save Changes" button after an in-place edition
1.3.14
	+ Bug fix: fix critical bug in migration helper that caused some log
	  log tables to disappear
	+ Create events table
	+ Bug fix: log watcher works again
	+ Bug fix: delete cache if log index is not found as it could be
	  disabled
1.3.13
	+ Bug fix: critical error in EventDaemon that prevented properly start
	+ Cron script for manage logs does not run if another is already
	  running, hope that this will avoid problems with large logs
	+ Increased maximum size of message field in events
	+ Added script to purge logs
	+ Bug fix: multi-domain logs can be enabled again
1.3.12
	+ Added type for EBox::Dashboard::Value to stand out warning
	  messages in dashboard
	+ Added EBox::MigrationHelpers to include migration helpers, for now,
	  include a db table renaming one
	+ Bug fix: Fix mismatch in event table field names
	+ Bug fix: Add migration to create language plpgsql in database
	+ Bug fix: Add missing script for report log consolidation
	+ Bug fix: Don't show modules in logs if they are not configured. This
	  prevents some crashes when modules need information only available when
	  configured, such as mail which holds the vdomains in LDAP
	+ Added method EBox::Global::lastModificationTime to know when
	  eBox configuration was modified for last time
	+ Add support for breadcrumbs on the UI
	+ Bug fix: in Loggerd files are only parsed one time regardless of
	  how many LogHelper reference them
	+ Added precondition for Loggerd: it does not run if there isnt
	anything to watch
1.3.11
	+ Support customFilter in models for big tables
	+ Added EBox::Events::sendEvent method to send events using Perl
	  code (used by ebackup module)
	+ Bug fix: EBox::Type::Service::cmp now works when only the
	  protocols are different
	+ Check $self is defined in PgDBEngine::DESTROY
	+ Do not watch files in ebox-loggerd related to disabled modules and
	  other improvements in the daemon
	+ Silent some exceptions that are used for flow control
	+ Improve the message from Service Event Watcher
1.3.10
	+ Show warning when accesing the UI with unsupported browsers
	+ Add disableApparmorProfile to EBox::Module::Service
	+ Bug fix: add missing use
	+ Bug fix: Make EventDaemon more robust against malformed sent
	  events by only accepting EBox::Event objects
1.3.8
	+ Bug fix: fixed order in EBox::Global::modified modules. Now
	  Global and Backup use the same method to order the module list
	  by dependencies
1.3.7
	+ Bug fix: generate public.css and login.css in dynamic-www directory
	  which is /var/lib/zentyal/dynamicwww/css/ and not in /usr/share/ebox/www/css
	  as these files are generate every time eBox's apache is
	  restarted
	+ Bug fix: modules are restored now in the correct dependency
	  order
	+ ebox-make-backup accepts --destinaton flag to set backup's file name
	+ Add support for permanent messages to EBox::View::Customizer
1.3.6
	+ Bug fix: override _ids in EBox::Events::Watcher::Log to not return ids
	which do not exist
	+ Bug fix: fixed InverseMatchSelect type which is used by Firewall module
	+ New widget for the dashboard showing useful support information
	+ Bugfix: wrong permissions on CSS files caused problem with usercorner
	+ CSS are now templates for easier rebranding
	+ Added default.theme with eBox colors
1.3.5
	+ Bugfix: Allow unsafe characters in password type
	+ Add FollowSymLinks in eBox apache configuration. This is useful
	  if we use js libraries provided by packages
1.3.4
	+ Updated company name in the footer
	+ Bugfix: humanEventMessage works with multiple tableInfos now
	+ Add ebox-dbus-check to test if we can actually connect to dbus
1.3.4
	+ bugfix: empty cache before calling updatedRowNotify
	+ enable Log dispatcher by default and not allow users to disable
	it
	+ consolidation process continues in disabled but configured modules
	+ bugfix: Save Changes button doesn't turn red when accessing events for
	first time
1.3.2
	+ bugfix: workaround issue with dhcp configured interfaces at boot time
1.3.1
	+ bugfix: wrong regex in service status check
1.3.0
	+ bugfix: make full backup work again
1.1.30
	+ Change footer to new company holder
	+  RAID does not generate 'change in completion events, some text
	problems fixed with RAID events
	+ Report graphics had a datapoints limit dependent on the active
	time unit
	+ Apache certificate can be replaced by CA module
	+ Fixed regression in detailed report: total row now aggregates
	properly
	+ More characters allowed when changing password from web GUI
	+ Fixed regression with already used values in select types
	+ Do not a button to restart eBox's apache
	+ Fixed auth problem when dumping and restoring postgre database
1.1.20
	+ Added custom view support
	+ Bugfix: report models now can use the limit parameter in
	  reportRows() method
	+ use a regexp to fetch the PID in a pidfile, some files such as
	postfix's add tabs and spaces before the actual number
	+ Changed "pidfile" to "pidfiles" in _daemons() to allow checking more than
one (now it is a array ref instead of scalar)
	+ Modified Service.pm to support another output format for /etc/init.d daemon
status that returns [OK] instead of "running".
	+ unuformized case in menu entries and some more visual fixes
1.1.10
	+ Fix issue when there's a file managed by one module that has been modified
	  when saving changes
	+ Bugfix: events models are working again even if an event aware
	module is uninstalled and it is in a backup to restore
	+ Select.pm returns first value in options as default
       + Added 'parentModule' to model class to avoid recursive problems
	+ Added Float type
	+ Apache module allows to add configuration includes from other modules
	+ Display remote services button if subscribed
	+ Event daemon may received events through a named pipe
	+ Bugfix. SysInfo revokes its config correctly
	+ Added storer property to types in order to store the data in
	somewhere different from GConf
	+ Added protected property 'volatile' to the models to indicate
	that they store nothing in GConf but in somewhere different
	+ System Menu item element 'RAID' is always visible even when RAID
	is not installed
	+ Files in deleted rows are deleted when the changes are saved
	+ Fixed some bug whens backing and restore files
	+ Components can be subModels of the HasMany type
	+ Added EBox::Types::Text::WriteOnce type
	+ Do not use rows(), use row to force iteration over the rows and increase
	performance and reduce memory use.
	+ Do not suggest_sync after read operations in gconf
	+ Increase MaxRequestsPerChild to 200 in eBox's apache
	+ Make apache spawn only one child process
	+ Log module is backed up and restored normally because the old
	problem is not longer here
	+ Backup is more gentle with no backup files in backup directory,
	now it does not delete them
	+ HasMany  can retrieve again the model and row after the weak
	refence is garbage-collected. (Added to solve a bug in the doenload
	bundle dialog)
	+ EBox::Types::DomainName no longer accepts IP addresses as domain
	names
	+ Bugfix: modules that fail at configuration stage no longer appear as enabled
	+ Add parameter to EBox::Types::Select to disable options cache

0.12.103
	+ Bugfix: fix SQL statement to fetch last rows to consolidate
0.12.102
	+ Bugfix: consolidate logs using the last date and not starting from scratch
0.12.101
	+ Bugfix: DomainName type make comparisons case insensitive
	according to RFC 1035
0.12.100
	+ Bugfix: Never skip user's modifications if it set to true
	override user's changes
	+ EBox::Module::writeConfFile and EBox::Service scape file's path
	+ Bugfix. Configure logrotate to actually rotate ebox logs
	+ Fixed bug in ForcePurge logs model
	+ Fixed bug in DataTable: ModelManaged was called with tableName
	instead of context Name
	+ Fixing an `img` tag closed now properly and adding alternative
	text to match W3C validation in head title
	+ Backup pages now includes the size of the archive
	+ Fixed bug in ForcePurge logs model
	+ Now the modules can have more than one tableInfo for logging information
	+ Improve model debugging
	+ Improve restart debugging
	+ Backups and bug reports can be made from the command line
	+ Bugfix: `isEqualTo` is working now for `Boolean` types
	+ Bugfix: check if we must disable file modification checks in
	Manager::skipModification

0.12.99
	+ Add support for reporting
	+ Refresh logs automatically
	+ Reverse log order
	+ Remove temp file after it is downloaded with FromTempDir controller
0.12.3
	+ Bug fix: use the new API in purge method. Now purging logs is working
	again.
0.12.2
	+ Increase random string length used to generate the cookie to
	2048 bits
	+ Logs are show in inverse chronological order
0.12.1
	+ Bug fix: use unsafeParam for progress indicator or some i18 strings
	will fail when saving changes
0.12
	+ Bugfix: Don't assume timecol is 'timestamp' but defined by
	module developer. This allows to purge some logs tables again
	+ Add page titles to models
	+ Set default values when not given in `add` method in models
	+ Add method to manage page size in model
	+ Add hidden field to help with Ajax request and automated testing with
	  ANSTE
	+ Bugfix: cast sql types to filter fields in logs
	+ Bugfix: Restricted resources are back again to make RSS
	access policy work again
	+ Workaround bogus mason warnings
	+ Make postinst script less verbose
	+ Disable keepalive in eBox apache
	+ Do not run a startup script in eBox apache
	+ Set default purge time for logs stored in eBox db to 1 week
	+ Disable LogAdmin actions in `ebox-global-action` until LogAdmin
	feature is completely done
0.11.103
	+ Modify EBox::Types::HasMany to create directory based on its row
	+ Add _setRelationship method to set up relationships between models
	  and submodels
	+ Use the new EBox::Model::Row api
	+ Add help method to EBox::Types::Abstract
	+ Decrease size for percentage value in disk free watcher
	+ Increase channel link field size in RSS dispatcher
0.11.102
	+ Bugfix: cmp in EBox::Types::HostIP now sorts correctly
	+ updatedRowNotify in EBox::Model::DataTable receives old row as
	well as the recently updated row
	+ Added `override_user_modification` configuration parameter to
	avoid user modification checkings and override them without asking
	+ Added EBox::Model::Row to ease the management of data returned
	by models
	+ Added support to pre-save and post-save executable files. They
	must be placed at /etc/ebox/pre-save or /etc/ebox/post-save
	+ Added `findRow` method to ease find and set
0.11.101
	+ Bugfix: Fix memory leak in models while cloning types. Now
	cloning is controlled by clone method in types
	+ Bugfix: Union type now checks for its uniqueness
	+ DESTROY is not an autoloaded method anymore
	+ HasOne fields now may set printable value from the foreign field
	to set its value
	+ findId now searches as well using printableValue
	+ Bugfix. Minor bug found when key is an IP address in autoloaded
	methods
	+ Ordered tables may insert values at the beginning or the end of
	the table by "insertPosition" attribute
	+ Change notConfigured template to fix English and add link to the
	  module status section
	+ Add loading gif to module status actions
	+ Remove debug from ServiceInterface.pm
	+ Add support for custom separators to be used as index separators on
	  exposedMethods
	+ Bugfix. Stop eBox correctly when it's removed
	+ Improve apache-restart to make it more reliable.
0.11.100
	+ Bugfix. Fix issue with event filters and empty hashes
	+ Bugfix. Cache stuff in log and soap watcher to avoid memory leaks
	+ Bugfix. Fix bug that prevented the user from being warned when a row to
	  be deleted is being used by other model
	+ Bugfix. Add missing use of EBox::Global in State event watcher
	+ Added progress screen, now pogress screen keeps track of the changed
	  state of the modules and change the top page element properly
	+ Do not exec() to restart apache outside mod_perl
	+ Improve apache restart script
	+ Improve progress screen
0.11.99
	+ DataTable contains the property 'enableProperty' to set a column
	called 'enabled' to enable/disable rows from the user point of
	view. The 'enabled' column is put the first
	+ Added state to the RAID report instead of simpler active boolean
        + Fix bug when installing new event components and event GConf
	subtree has not changed
	+ Add RSS dispatcher to show eBox events under a RSS feed
	+ Rotate log files when they reach 10MB for 7 rotations
	+ Configurable minimum free space left for being notified by means
	of percentage
	+ Add File type including uploading and downloading
	+ Event daemon now checks if it is possible to send an event
	before actually sending it
	+ Added Action forms to perform an action without modifying
	persistent data
	+ Log queries are faster if there is no results
	+ Show no data stored when there are no logs for a domain
	+ Log watcher is added in order to notify when an event has
	happened. You can configure which log watcher you may enable and
	what you want to be notify by a determined filter and/or event.
	+ RAID watcher is added to check the RAID events that may happen
	when the RAID subsystem is configured in the eBox machine
	+ Change colour dataset in pie chart used for disk usage reporting
	+ Progress indicator now contains a returned value and error
	message as well
	+ Lock session file for HTTP session to avoid bugs
	related to multiple requests (AJAX) in a short time
	+ Upgrade runit dependency until 1.8.0 to avoid runit related
	issues
0.11
	+ Use apache2
	+ Add ebox-unblock-exec to unset signal mask before running  a executable
	+ Fix issue with multiple models and models with params.
	  This triggered a bug in DHCP when there was just one static
	  interface
	+ Fix _checkRowIsUnique and _checkFieldIsUnique
	+ Fix paging
	+ Trim long strings in log table, show tooltip with the whole string
	  and show links for URLs starting with "http://"
0.10.99
	+ Add disk usage information
	+ Show progress in backup process
	+ Add option to purge logs
	+ Create a link from /var/lib/zentyal/log to /var/log/ebox
	+ Fix bug with backup descriptions containing spaces
	+ Add removeAll method on data models
	+ Add HostIP, DomainName and Port types
	+ Add readonly forms to display static information
	+ Add Danish translation thanks to Allan Jacobsen
0.10
	+ New release
0.9.100
	+ Add checking for SOAP session opened
	+ Add EventDaemon
	+ Add Watcher and Dispatch framework to support an event
	  architecture on eBox
	+ Add volatile EBox::Types in order not to store their values
	  on GConf
	+ Add generic form
	+ Improvements on generic table
	+ Added Swedish translation

0.9.99
	+ Added Portuguese from Portugal translation
	+ Added Russian translation
	+ Bugfix: bad changed state in modules after restore

0.9.3
	+ New release

0.9.2
	+ Add browser warning when uploading files
	+ Enable/disable logging modules
0.9.1
	+ Fix backup issue with changed state
	+ Generic table supports custom ordering
0.9
	+ Added Polish translation
        + Bug in recognition of old CD-R writting devices fixed
	+ Added Aragonese translation
	+ Added Dutch translation
	+ Added German translation
	+ Added Portuguese translation

0.8.99
	+ Add data table model for generic Ajax tables
	+ Add types to be used by models
	+ Add MigrationBase and ebox-migrate to upgrade data models
	+ Some English fixes
0.8.1
	+ New release
0.8
	+ Fix backup issue related to bug reports
	+ Improved backup GUI
0.7.99
        + changed sudo stub to be more permissive
	+ added startup file to apache web server
	+ enhanced backup module
	+ added basic CD/DVD support to backup module
	+ added test stubs to simplify testing
	+ added test class in the spirit of Test::Class
	+ Html.pm now uses mason templates
0.7.1
	+ use Apache::Reload to reload modules when changed
	+ GUI consistency (#12)
	+ Fixed a bug for passwords longer than 16 chars
	+ ebox-sudoers-friendly added to not overwrite /etc/sudoers each time
0.7
	+ First public release
0.6
	+ Move to client
	+ Remove obsolete TODO list
	+ Remove firewall module from  base system
	+ Remove objects module from base system
	+ Remove network module from base system
	+ Add modInstances and modInstancesOfType
	+ Raname Base to ClientBase
	+ Remove calls to deprecated methods
	+ API documented using naturaldocs
	+ Update INSTALL
	+ Use a new method to get configkeys, now configkey reads every
	  [0.9
	+ Added Polish translation][0-9]+.conf file from the EBox::Config::etc() dir and
	  tries to get the value from the files in order.
	+ Display date in the correct languae in Summary
	+ Update debian scripts
	+ Several bugfixes
0.5.2
	+ Fix some packaging issues
0.5.1
	+ New menu system
	+ New firewall filtering rules
	+ 802.1q support

0.5
	+ New bug-free menus (actually Internet Explorer is the buggy piece
	  of... software that caused the reimplementation)
	+ Lots of small bugfixes
	+ Firewall: apply rules with no destination address to packets
	  routed through external interfaces only
	+ New debianize script
	+ Firewall: do not require port and protocol parameters as they
	  are now optional.
	+ Include SSL stuff in the dist tarball
	+ Let modules block changes in the network interfaces
	  configuration if they have references to the network config in
	  their config.
	+ Debian network configuration import script
	+ Fix the init.d script: it catches exceptions thrown by modules so that
	  it can try to start/stop all of them if an exception is thrown.
	+ Firewall: fix default policy bug in INPUT chains.
	+ Restore textdomain in exceptions
	+ New services section in the summary
	+ Added Error item to Summary. Catch exceptions from modules in
	  summary and generate error item
	+ Fix several errors with redirections and error handling in CGIs
	+ Several data validation functions were fixed, and a few others added
	+ Prevent the global module from keeping a reference to itself. And make
	  the read-only/read-write behavior of the factory consistent.
	+ Stop using ifconfig-wrapper and implement our own NetWrapper module
	  with wrappers for ifconfig and ip.
	+ Start/stop apache, network and firewall modules in first place.
	+ Ignore some network interface names such as irda, sit0, etc.
	+ The summary page uses read-only module instances.
	+ New DataInUse exception, old one renamed to DataExists.
	+ Network: do not overwrite resolv.conf if there are nameservers
	  given via dhcp.
	+ Do not set a default global policy for the ssh service.
	+ Check for forbiden characters when the parameter value is
	  requested by the CGI, this allows CGI's to handle the error,
	  and make some decissions before it happens.
	+ Create an "edit object" template and remove the object edition stuff
	  from the main objects page.
	+ Fix the apache restarting code.
	+ Network: Remove the route reordering feature, the kernel handles that
	  automatically.
	+ Fix tons of bugs in the network restarting code.
	+ Network: removed the 3rd nameserver configuration.
	+ Network: Get gateway info in the dhcp hook.
	+ Network: Removed default configuration from the gconf schema.
	+ New function for config-file generation
	+ New functions for pid file handling

0.4
	+ debian package
	+ added module to export/import configuration
	+ changes in firewall's API
	+ Added content filter based on dansguardian
	+ Added French translation
	+ Added Catalan translation
	+ Sudoers file is generated automatically based on module's needs
	+ Apache config file is generated by ebox  now
	+ Use SSL
	+ Added ebox.conf file
	+ Added module template generator

0.3
	+ Supports i18n
	+ API name consistency
	+ Use Mason for templates
	+ added tips to GUI
	+ added dhcp hooks
	+ administration port configuration
	+ Fixed bugs to IE compliant
	+ Revoke changes after logout
	+ Several bugfixes

0.2
	+ All modules are now based on gconf.
	+ Removed dependencies on xml-simple, xerces and xpath
	+ New MAC address field in Object members.
	+ Several bugfixes.

0.1
	+ Initial release<|MERGE_RESOLUTION|>--- conflicted
+++ resolved
@@ -1,4 +1,8 @@
-<<<<<<< HEAD
+HEAD
+	+ Enable consolidation after reviewing and pruning
+	+ Code typo fix in Events::isEnabledWatcher
+	+ Remove all report code from core
+	+ Move SysInfo report related to remoteservices module
 2.3.18
 	+ Manual clone of row in DataTable::setTypedRow to avoid segfault
 	+ Avoid undef warnings in EBox::Model::DataTable::_find when the
@@ -43,13 +47,6 @@
 	+ Error message for failure in package cache creation
 	+ Fixed regression when showing a data table in a modal view
 	+ Do not do a redis transaction for network module init actions
-=======
-HEAD
-	+ Enable consolidation after reviewing and pruning
-	+ Code typo fix in Events::isEnabledWatcher
-	+ Remove all report code from core
-	+ Move SysInfo report related to remoteservices module
->>>>>>> 6dfb3e65
 	+ Fixed EBox::Module::Config::st_unset()
 	+ Allowed error class in msg template
 2.3.13
