--- conflicted
+++ resolved
@@ -1,16 +1,12 @@
-HEAD
-<<<<<<< HEAD
-	+ EBox::WebServer::removeNginxInclude does not longer throws
-	  a exception if the path to remove is not included
 3.3
-	+ Use printableName in Configure Module popup
-	+ Replace fork of Apache2::AuthCookie with libapache2-authcookie-perl
-=======
 	+ Fixed errors with row ID in ManageAdmins table
 	+ Added missing EBox::Exceptions uses
 	+ Fixed bug in selectSetter which hitted selects on DataForm with
 	  'unique' option enabled
->>>>>>> a07742c3
+	+ EBox::WebServer::removeNginxInclude does not longer throws
+	  a exception if the path to remove is not included
+	+ Use printableName in Configure Module popup
+	+ Replace fork of Apache2::AuthCookie with libapache2-authcookie-perl
 	+ Added EBox::Types::IPRange::addressesFromBeginToEnd class method
 	+ Set proper trial link in advertisements
 	+ Show register link in local backup when not registered
