--- conflicted
+++ resolved
@@ -1,12 +1,9 @@
 HEAD
-<<<<<<< HEAD
+	+ When restoring pre-3.2 backups take in account that apache
+	  module was renamed to webadmin
 	+ Make sure that we always commit/discard audit of changes when we
 	  save/revoke all modules
 	+ Add new row attribute "disabled"
-=======
-	+ When restoring pre-3.2 backups take in account that apache
-	  module was renamed to webadmin
->>>>>>> daf4f675
 	+ Fixed JS glitch which broke the dashboard periodical updates
 	+ Better check of referer which skips cloud domain if it does not exists
 	+ Avoid warning when stopping a module without FirewallHelper
