HEAD
<<<<<<< HEAD
	+ Use same JSON reply file for changeRowForm and dataInUse
	+ Fixed regression in AJAX changes with raised error when a
	  data in use exception was found
	+ Fixed css error that hide information in the logs tables
=======
	+ Fix EBox::Types::Composite::cmp to store changes when only last type
	  is modified
3.2.6
	+ Show confirmation dialog before upgrading to 3.3
>>>>>>> 06151ac3
	+ Fixed general widget packages to avoid error on 'packages to
	  upgrade' section
3.3.2
	+ Fixed regression when table size is set to 'view all'
3.3.1
	+ Fixed redirects in table/form JSON replies
	+ Set automated ticket report milestone to 3.3.X
3.3
	+ Refactored module not enabled warning
	+ Add version to header logo
	+ HTML body can now have different styles based on the menu section
	+ Hide close button on saving changes and backup progess
	  dialogs. Don't allow to close it with esc key on those cases.
	+ Fix error when pageSize parameter is not supplied to the model controller
	+ Workaround against modules changed when saving all changes
	+ Recover from widget function exceptions
	+ Use the same Mason interpreter for most HTML templates
	+ Use more granular AJAX for table actions
	+ Use stand-alone AJAX call to refresh save changes button
	+ Added missing use to EBox::CGI::Base
	+ Allow to submit apport crash reports if debug=yes
	+ Switch from Error to TryCatch for exception handling
	+ Added new communityEdition() helper method in EBox::Global
	+ Add version to header logo
	+ Always reload page after saving changes
	+ Use AJAX call to refresh save change buttons
	+ Copy all the redis keys from 'conf' to 'ro' when saving changes of
	  any module to prevent incoherences
	+ Delete unused stopAllModules() and restartAllModules() in EBox::Global
	+ Workaround against modules changed when saving all changes
	+ Display remote services messages if they exist on Dashboard
	+ Recover from widget function exceptions
	+ Fixed mdstat output processing to remove "(auto-read-only)"
	+ Fixed audit logging of delete actions
	+ Fixed errors with row ID in ManageAdmins table
	+ Added missing EBox::Exceptions uses
	+ Fixed bug in selectSetter which hitted selects on DataForm with
	  'unique' option enabled
	+ EBox::WebServer::removeNginxInclude does not longer throws
	  a exception if the path to remove is not included
	+ Copy all the redis keys from 'conf' to 'ro' when saving changes of
	  any module to prevent incoherences
	+ Delete unused stopAllModules() and restartAllModules() in EBox::Global
	+ Use printableName in Configure Module popup
	+ Replace fork of Apache2::AuthCookie with libapache2-authcookie-perl
	+ Added EBox::Types::IPRange::addressesFromBeginToEnd class method
	+ Set proper trial link in advertisements
	+ Show register link in local backup when not registered
	+ Strip the 'C:\fakepath\' that chrome adds to the file input
	+ Make dump_exceptions key work also for mason exceptions
	+ Pass HTTP_PROXY system environment variable to CGIs as they are
	  used in Zentyal modules
	+ Waiting for Zentyal ready page check is more robust now
	+ Fixed error in the recursive method for getting module dependencies
	+ Fixed JS typo which disabled export backup dialog
	+ Added dbus dependency to avoid problems on some minimal installations
	+ When restoring pre-3.2 backups take in account that apache
	  module was renamed to webadmin
	+ Make sure that we always commit/discard audit of changes when we
	  save/revoke all modules
	+ Add new row attribute "disabled"
	+ Fixed JS glitch which broke the dashboard periodical updates
	+ Better check of referer which skips cloud domain if it does not exists
	+ Avoid warning when stopping a module without FirewallHelper
	+ Include contents of /etc/resolv.conf in bug report
	+ Avoid Apache error screen in login when entering through Zentyal
	  Remote using password
	+ Fix warning comparing undefined string in DomainName type
	+ Rewrite row isEqualTo method using hashElements instead of elements
	+ Only allow to move dashboard widget by its handle
	+ Do not fail if zentyal-mysql.passwd ends with a newline character
	+ Removed old migration code from 3.0 to 3.2
	+ Added Number.prototype.toTimeDiffString in format.js
	+ Added .btn-black CSS class
	+ Set version to 3.3
	+ Added enableInnoDbIfNeeded() to MyDBEngine
	+ Fix loading on custom action buttons
	+ Add icon for openchange module
	+ Add missing use statement in EBox::Types::MultiStateAction
	+ Add icon for openchange module
	+ Service type setter works again
3.2
	+ Set 3.2 versions and non-beta logo
3.1.13
	+ Added missing EBox::Gettext uses, fixes crash in view logs refresh
	+ Minor CSS style fixes
	+ Added missing use statement in EBox::Types::MultiStateAction
3.1.12
	+ Do not crash if /etc/timezone does not exist
	+ Clean /var/lib/zentyal/tmp at the first moments of boot instead of
	  when running zentyal start, this fixes problems with leftover locks
	  that affect dhclient hooks
	+ Fixed wrong case in some class names for the save changes button
	+ Fixed autoscroll in dashboard widgets
	+ Added placeholder for drag & drop of table rows
	+ No autoscroll is done when overflow happens. This makes sortable
	  work in chromium
	+ Set audit after logs when enabling in first install
	+ Avoid getting unsaved changes by using readonly instance in manage-logs
3.1.11
	+ Initial setup for webadmin is now executed in postinst
	+ Fixed webadmin port migration
3.1.10
	+ Use DATETIME type in date column for consolidation tables
	+ Summarised reports shows graphs again
	+ Events summarised report has breadcrumbs now
	+ Base EBox::Logs::Composite::SummarizedReport to let summarised
	  reports have common breadcrumbs
	+ Added migration from 3.0 (apache -> webadmin)
3.1.9
	+ Fixed in-place boolean edit with non-basic types different to Union
	+ Removed some warnings in error.log
	+ Fixed confirmation dialogs warning style
	+ Fixed configure widgets width and drop behavior
	+ Fixed regression in dashboard register link after jQuery migration
	+ Always set as changed without checking RO value, this fixes some
	  situations in which the save changes button was not enabled
	+ Fixed regression in audit log IP addresses after nginx integration
	+ Added datetime time formatter to JS graphs which show dates in X
	  axis and date and time in the tracker
	+ Fixed bug sending parameters in Zentyal.Tabs prototype
	+ Fixed side-effect in Model::Manager::_modelHasMultipleInstances() that
	  tried to load composite as model by mistake, the bug was at least
	  present sometimes when trying to generate the configuration report
	+ Throw internal exception in valueByName if elementByName is undef
	+ Added captiveportal icons to CSS
	+ Restore configuration backup from file now works again after JS
	  framework change
	+ Configuration backup download, restore and delete from the list
	  works again after the UI changes
	+ Fixed regression in tabbed composites with the jQuery changes
	+ Set proper title in dialogs when loading in an existent one
	+ Fixed regression on dashboard which allowed to move already
	  present dashboard widgets
3.1.8
	+ Always log Perl errors that are not Zentyal exceptions
	+ Move package icons from software to core as required for the menu
	+ Use dpkg --clear-avail to avoid incoherent updates information
	+ Show printableModelName in DataTables when precondition fails
	+ Fixed number of decimals in Disk Usage when unit is MB
	+ Fixed UTF-8 encoding problems in TreeView
	+ Copyright footer is now at the bottom of the menu
	+ Fixed regression on logs search caused by autoFilter changes
	+ Fix bytes formatter in graphs
	+ Simplified CSS and improved styles and icons
	+ Improved dashboard drag&drop behavior in Chrome
	+ Allow to define permanentMessage directly on models
	+ Show placeholder in dashboard widgets drag&drop
	+ Fixed crash reloading dashboard after configure widgets
	+ Only apply redirect port fix on administration port
	+ Fixed regression in user interface with DataInUse exceptions
	+ Fixed wrong behavior of software updates in dashboard widget
	+ Always show proper language name for english locales
	+ Fixed wrong redirects when using a non-default admin port
	+ Fixed regression in webadmin reload after changing the language
	+ Remove unnecessary and problematic desktop services code
	+ Added icons for disabled users.
3.1.7
	+ Avoid eval operation when using standard HtmlBlocks class
	+ Changed some code to not trigger some unnecesary warnings
	+ Fixed regression on active menu entry highlight
	+ No-committed changes does not appear in configuration changes
	  log table
	+ Added autoFilter property to method tableInfo
	+ Modules can now be marked for restart after save changes via
	  post_save_modules redis key of the global module
	+ Make all dashboards div of the same height to ease drag and drop
	+ Don't allow invalid email in create report CGI
	+ DBEngineFactory is now a singleton
	+ EBox::Util::Random mentions /dev/urandom in its error messages
	  to ease troubleshooting
	+ Assure that type's references to its row are not lost in the
	  edit form template methods
3.1.6
	+ Restyled UI
	+ Added form.js
	+ Added better 502 error page for nginx with redirect when apache is ready
	+ Always call udpateRowNotify in row update, even when the new
	  values are the same than old ones
	+ Fixed bad call to EBox::CGI::Run::urlToClass in EBox::CGi::Base
	+ Added icons for top-level menu entries and module status page
	+ Fixed bad arguments in CGI::Controller::Composite call to SUPER::new()
	+ More flexible EBox::CGI::run for inheritance
	+ Fixed encoding of parameters in confirmation dialogs
	+ Check backup integrity by listing the tar file, throw
	  InvalidData exception if the tar is corrupted
	+ Do not use hidden form fields for generating confirmation dialog JS
	+ Fixed log bugs: use correct RO mode in loggerd, fixed behaviour
	  when all log helpers are disabled, enable logs correctly when
	  added by first time to configure logs table
	+ Fixed bad interpolation in JS code in booleanInPlaceViewer.mas
	+ WizardPage CGIs can now return JSON replies as response
	+ unconfigure-module script disables also the module
	+ Restart firewall module when a firewall observer module is
	  stopped/started using zentyal init.d script
	+ Added temporary stopped state to a Service module to know if a
	  module is stopped but enabled
	+ Redirect to / from /ebox using remote access to avoid blank page
	+ Removed no longer necessary jQuery noConflict()
	+ Added combobox.js
	+ Added EBox::Model::Base as base for DataTable and the new TreeView
	+ Adapted EBox::CGI::Run for the new TreeView models
	+ Fixed DataTable row removal from the UI with 100% volatile models with
	  'ids' method overriden.
3.1.5
	+ Increased webadmin default timeout.
	+ Disable drag & drop on tables with only one row
3.1.4
	+ Don't allow to move read-only rows
	+ Better prefix for user configuration redis keys
	+ Hide disabled carousel buttons, fix modal template
	+ Fixed modal dialog template
	+ Mark save changes button as changed when moving rows
	+ Remove unused parameter in Zentyal.DataTable.changeRow
3.1.3
	+ Enhanced UI styles: dialogs, progress bars, carousel, colors and images
	+ Rows of tables can now be moved using drag & drop
	+ Added logout dialog with option of discarding changes
	+ Remember page size options per users, added 'View all' page size option
	+ Added storage of options per user
	+ Enable and/or conifgure module dependencies automatically in
	  Module Status page
	+ Adapted CGIs to new modal dialogs
	+ Ported graphs from flotr.js to flot.js
	+ Ported JS code to jQuery and jQuery-ui
	+ Removed Modalbox.js, table_orderer.js and carousel.js
	+ Left menu keyword search is now case insensitive
3.1.2
	+ Make manage administrators table resilent against invalid users
	+ Remove deprecated backup domains related from logs module
	+ Added EBox::Types::URI type
	+ Added saveReload method to use reload instead of restart to
	  reduce service downtime. Use with care and programatically
	+ Added findValueMultipleFields() to DataTable and refactor _find()
	  to allow search by multiple fields
	+ Fixed disk usage report for logs component
3.1.1
	+ Do not dump unnecessary .bak files to /var/lib/zentyal/conf
	+ Restart all the core daemons instead of only apache after logrotate
	+ Fixed graph template so it could be feed with data using decimal
	  comma, it will convert it to a JS array without problems
	+ Fixed regression parsing ModalController urls
	+ Fixed regression non-model CGIs with aliases
	+ Added a way to retrieve all Models inside a Composite and its children.
	+ Increased the size limit for file uploads.
	+ Implemented a way to include configuration files for Nginx so the SOAP
	  services are able to use Nginx for SSL.
3.1
	+ Improved the message shown when there are no changes pending to save on
	  logout.
	+ Use the X-Forwarded-Proto header for redirects construction.
	+ Added nginx as the public HTTP server of Zentyal.
	+ Renamed 'Apache' module to 'WebAdmin' module. If you need to restart the
	  web administration you must use 'service zentyal webadmin restart'.
	+ Set trac milestone for reported bugs to 3.1.X
	+ CGIs are now EBox::Module::CGI::* instead of EBox::CGI::Module::*
	+ Daemons are now disabled when configuring a module, so Zentyal can
	  manage them directly instead of being autostarted by the system
	+ EBox::Model::DataForm::formSubmitted called even where there is no
	  previous row
	+ Added Pre-Depends on mysql-server to avoid problems with upgrades
	+ Depend on mysql-server metapackage instead of mysql-server-5.5
	+ Depend on zentyal-common 3.1
3.0.20
	+ Check against inexistent path in EBox::Util::SHM::subkeys
	+ Silent diff in EBox::Types::File::isEqualTo
	+ Print correctly UTF8 characters from configuration backup description
	+ When host name is changed, update /etc/hostname
	+ Proper link to remote in configuration backup page
3.0.19
	+ Removed full restore option for restore-backup tool and
	  EBox:Backup relevant methods
	+ Optimise loading Test::Deep::NoTest to avoid test environment creation
	+ Use EBox::Module::Base::writeConfFileNoCheck to write apache
	  configuration file
	+ Log events after dispatching them in the EventDaemon and catch exception
	  to avoid crashes when mysql is already stopped
	+ Emit events on zentyal start and stop
	+ Refactor some events-related code
	+ Changed MB_widedialog CSS class to use all width available in
	  the screen
	+ Fixed a broken link to SysInfo/Composite/General when activating the
	  WebServer module.
3.0.18
	+ Pass model instance when invoking EBox::Types::Select populate function
	+ Improve dynamic editable property detection for framework types
	+ Override _validateReferer method in Desktop services CGI
	+ Don't abort configuration backup when we get a error retrieving the
	  partition table information
	+ In EBox:Model::Row, refactored elementExists and
	  elementByName to make them to have similiar code structure
	+ Improvement in test help classes and added test fakes for
	  EBox::Model::Manager and EBox::Util::SHMLock
	+ Prevented unuseful warning in
	  EBox::Model::DataTable::setDirectory when the old directory is undef
	+ Fixed unit tests under EBox/Model/t, backup configuration tests and
	  some others
	+ Remove unused method EBox::Auth::alreadyLogged()
	+ Apache::setRestrictedResource updates properly if already exists
	+ Global and Module::Config allow to set redis instance to ease testing
	+ Now EBox::GlobalImpl::lastModificationTime also checks
	  modification time of configuration files
	+ Rows in events models are now synced before running EventDaemon
	+ Better way of checking if event daemon is needed
3.0.17
	+ Allow numeric zero as search filter
	+ When filtering rows don't match agains link urls or hidden values
	+ Avoid CA file check when removing it from Apache module
	+ Silent removeCA and removeInclude exceptions when removing
	  non-existant element
	+ Fixed rollback operation in redis config backend
	+ Desktop services CGI now only returns JSON responses
	+ Log error when dynamic loading a class fails in
	  ConfigureDispatchers model
	+ Update total ticks dynamically in progress indicator if ticks overflow
3.0.16
	+ Fixed regression in boolean in-place edit with Union types
	+ Added some missing timezones to EBox::Types::TimeZone
	+ Add a new method to DBEngine 'checkForColumn' to retrieve columns
	  definition from a given table
	+ Reload models info in model manager if new modules are installed
3.0.15
	+ Make sure that halt/reboot button can be clicked only once
	+ Cleaner way of disabling dependant modules when the parent is disabled,
	  avoiding unnecessary calls to enableService each time the module status
	  page is loaded.
	+ Show confirmation dialog when trying to change host or domain
	  if zentyal-samba is installed and provisioned
	+ Modified data table controller so edit boolean in place reuses
	  the code of regular edits, avoiding getting incorrect read-only
	  values from cache
3.0.14
	+ Allow search filters with a leading '*'
	+ Better error reporting when choosing a bad search filter
	+ External exceptions from _print method are caught correctly in CGIs
	+ EBox::CGI::run now supports correct handling of APR::Error
	+ Fixed dashboard check updates ajax requests in Chrome
	+ Fixed errors with zero digits components in time type
3.0.13
	+ Better warning if size file is missing in a backup when
	  restoring it
	+ Fixed table cache behaviour on cache miss in logs module
	+ Fix wrong button label when deleting rows in 'datainuse' template
	+ Removed unused method EBox::Model::DataTable::_tailoredOrder
	+ Added force default mode and permission to writeConfFileNoCheck(),
	  writeFile() and derivatives
	+ Fixed bug in EBox:::Logs::CGI::Index with internationalized
	  parameter names
	+ DataTables with sortedBy are now orderer alphabetically with
	  proper case treatment
	+ Display messages in model even when there are not elements and
	  table body is not shown
3.0.12
	+ Improve change-hostname script, delete all references to current name
	+ Faster dashboard loading with asynchronous check of software updates
	+ Workaround for when the progress id parameter has been lost
	+ Fixed problems calling upstart coomands from cron jobs with wrong PATH
	+ Decode CGI unsafeParams as utf8
	+ Avoid double encoding when printing JSON response in EBox::CGI::Base
	+ Remove warning in EBox::Menu::Folder when currentfolder is not defined
	+ Removed unnecesary and misleading method new from EBox::Auth package
3.0.11
	+ Avoid flickering loading pages when switching between menu entries
	+ Incorrect regular expression in logs search page are correctly handled
	+ Fix input badly hidden in the logs screen
	+ reloadTable from DataTable now remove cached fields as well
3.0.10
	+ Fixed unsafe characters error when getting title of progress
	  indicator in progress dialog
	+ Added use utf8 to dashboard template to fix look of closable messages
3.0.9
	+ Adapted file downloads to the new utf8 fixes
	+ Write backup files in raw mode to avoid utf8 problems
	+ Print always utf8 in STDOUT on all CGIs
	+ Decode CGI params of values entered at the interface as utf8
	+ Proper encode/decode of utf8 with also pretty JSON
	+ Fixed utf8 decoding in date shown at dashboard
	+ Removed old workarounds for utf8 problems
	+ Added new recoveryEnabled() helper method to Module::Base
	+ Added recoveryDomainName() method to SyncProvider interface
	+ Restore backup can now install missing modules in Disaster Recovery
	+ Show specific slides when installing a commercial edition
	+ Redirect to proper CGI after login in disaster recovery mode
	+ Removed old debconf workaround for first stage installation
	+ Log redis start message as debug instead of info to avoid flood
	+ Use unsafeParam in EBox::CGI::Base::paramsAsHash
	+ EBox::Module::Service does not raise exception and logs
	  nothing when using init.d status
	+ Fixed glitch in backup CGI which sometimes showed
	  the modal dialog with a incorrect template
3.0.8
	+ Use path for default name in SyncFolders::Folder
	+ Do not restrict characters in data table searchs
	+ Fixed automatic bug report regression
	+ Fixed refresh of the table and temporal control states
	  in customActionClicked callback
	+ Modified modalbox-zentyal.js to accept wideDialog parameter
	+ Fixed template method in MultiStateAction to return the default
	  template when it is not any supplied to the object
	+ Fixed sendInPlaceBooleanValue method from table-helper.js; it
	  aborted because bad parameters of Ajax.Updater
	+ Fixed bug that made that the lock was shared between owners
	+ Some fixes in the function to add the rule for desktops services
	  to the firewall
	+ Delete obsolete EBox::CGI::MenuCSS package
3.0.7
	+ Add new EBox::Module::Service::Observer to notify modules about
	  changes in the service status
	+ Administration accounts management reflects the changes in
	  system accounts in ids() or row() method call
	+ Some fixes in the RAID event watcher
	+ foreignModelInstance returns undef if foreignModel is
	  undef. This happens when a module has been uninstalled and it is
	  referenced in other installed module (events)
	+ loggerd shows loaded LogHelpers when in debug mode
	+ Added additional info to events from RAID watcher
	+ Use sudo to remove temporal files/diectories in backup, avoiding
	  permissions errors
	+ Added exception for cloud-prof module to events dependencies
3.0.6
	+ Skip keys deleted in cache in Redis::_keys()
	+ Fixed events modules dependencies to depend on any module which
	  provides watchers or dispatchers
	+ Always call enableActions before enableService when configuring modules
	+ Added needsSaveAfterConfig state to service modules
	+ Better exceptions logging in EBox::CGI::Run
	+ Fixed 'element not exists' error when enabling a log watcher
	+ Scroll up when showing modal dialog
	+ Added fqdnChanged methods to SysInfo::Observer
	+ Fixed SSL configuration conflicts betwen SOAPClient and RESTClient
3.0.5
	+ Template ajax/simpleModalDialog.mas can now accept text
	+ Used poweroff instead of halt to assure that system is powered
	  off after halt
	+ Fixed log audit database insert error when halting or rebooting
	+ Added time-based closable notification messages
	+ Adapted to new EBox::setLocaleEnvironment method
	+ EBox::Type::File now allows ebox user to own files in directories
	  which are not writable by him
	+ Removed cron daily invocation of deprecated report scripts
3.0.4
	+ Added EBox::SyncFolders interface
	+ Fixed invokation of tar for backup of model files
	+ New observer for sysinfo module to notify modules implementing the
	  SysInfo::Observer interface when the host name or host domain is
	  changed by the user, before and after the change takes effect
	+ Stop and start apache after language change to force environment reload
	+ Reload page after language change
	+ EBox::Module::Service::isRunning() skips daemons whose precondition fail
	+ Fixed undefined reference in DataTable controller for log audit
	+ Added and used serviceId field for service certificates
	+ Fixed SQL quoting of column names in unbuffered inserts and consolidation
3.0.3
	+ Fixed bug which prevented highlight of selected item in menu
	+ Fixed base class of event dispatcher to be compatible with the
	  changes dispatcher configuration table
	+ Fixed event daemon to use dumped variables
	+ Fixed need of double-click when closing menu items in some cases
	+ Fixed logs consolidation to avoid high CPU usage
	+ In view log table: correctly align previous and first page buttons
	+ Improve host name and domain validation.
	+ Forbidden the use of a qualified hostname in change hostname form
	+ Update samba hostname-dependent fields when hostname is changed
	+ Confirmation dialog when the local domain is changed and with a
	  warning if local domain which ends in .local
3.0.2
	+ The synchronization of redis cache refuses with log message to set
	  undefined values
	+ Fixed wrong sql statement which cause unwanted logs purge
	+ DataForm does not check for uniqueness of its fields, as it only
	  contains a single row
	+ In ConfigureLogs, restored printable names for log domains
	+ Fixed dashboard update error on modules widget, counter-graph
	  widget and widget without sections
	+ Better way to fix non-root warnings during boot without interfering
	  on manual restart commands in the shell
3.0.1
	+ Properly set default language as the first element of the Select to
	  avoid its loss on the first apache restart
	+ Set milestone to 3.0.X when creating tickets in trac.zentyal.org
	+ Removed forced setting of LANG variables in mod_perl which made progress
	  indicator fail when using any language different to English
	+ Removed some frequent undef warnings
	+ Added executeOnBrothers method to EBox::Model::Component
	+ Fixed repetition of 'add' and 'number change' events in RAID watcher
	+ Fixed incorrect display of edit button in tables without editField action
	+ Cache MySQL password to avoid reading it all the time
	+ Fixed request came from non-root user warnings during boot
	+ Send info event in Runit watcher only if the service was down
	  MAX_DOWN_PERIODS
3.0
	+ Removed beta logo
	+ Set 'firstInstall' flag on modules when installing during initial install
	+ Set 'restoringBackup' flag on modules when restoring backup
	+ Call enableService after initialSetup while restoring backup
	+ Registration link in widget now have appropiate content when either
	  remoteservices or software are not installed
	+ Fixed style for disabled buttons
	+ Composite and DataTable viewers recover from errors in pageTitle method
	+ Fixed intermitent failure in progress when there are no slides
	+ Rollback redis transaction on otherwise instead finally block
	+ Members of the 'admin' group can now login again on Zentyal
	+ Multi-admin management for commercial editions
	+ First and last move row buttons are now disabled instead of hidden
	+ In save changes dialog set focus always in the 'save' button
	+ Fixed i18n problem in some cases where environment variables
	  were different than the selected locale on Zentyal UI, now
	  LANG and LC_MESSAGES are explicitly passed to mod_perl
	+ Reviewed registration strings
	+ Added template attribute to MultiStateAction to provide any kind
	  of HTML to display an action
	+ Changed icon, name and link for Zentyal Remote
	+ Fixed some compatibility issues with Internet Explorer 9
	+ Show warning with Internet Explorer 8 or older
	+ Improved dashboard buttons colors
2.3.24
	+ Do not cache undef values in EBox::Config::Redis::get()
	+ Code fix on subscription retrieval for Updates event
	+ Update validate referer to new Remote Services module API
	+ In-place booleans now properly mark the module as changed
	+ Do not try to read slides if software module is not installed
	+ Fixed wrong call in Events::isEnabledDispatcher()
	+ Updated 'created by' footer
2.3.23
	+ Change the default domain name from 'zentyal.lan' to
	  'zentyal-domain.lan'
	+ Changes in first enable to avoid letting modules unsaved
	+ Type File now accepts spaces in the file name
	+ Added setTimezone method to MyDBEngine
	+ Enable consolidation after reviewing and pruning
	+ Code typo fix in Events::isEnabledWatcher
	+ Remove all report code from core
	+ Move SysInfo report related to remoteservices module
	+ Fixed regression which removed scroll bars from popups
	+ New carousel transition for the installation slides
	+ Added option to not show final notes in progress bar
	+ EBox::Model::Component::modelGetter does not die when trying to
	  get a model for an uninstalled module
	+ Added previous/next buttons to manually switch installation slides
	+ New installation slides format
	+ Added compatibility with MS Internet Explorer >= 8
2.3.22
	+ Changed first installation workflow and wizard infraestructure
	+ Improved firewall icons
	+ Set hover style for configure rules button in firewall
	+ Do not disable InnoDB in mysql if there are other databases
	+ Progress indicator no longer calls showAds if it is undefined
	+ Send cache headers on static files to improve browsing speed
	+ Added foreignNoSyncRows and foreignFilter options to EBox::Types::Select
	+ Improved settings icon
	+ Fixed modalboxes style
	+ Improve host domain validation. Single label domains are not allowed.
2.3.21
	+ Fixes on notifyActions
	+ Check for isDaemonRunning now compatible with asterisk status
	+ Fixed warning call in EBox::Types::HasMany
2.3.20
	+ New look & feel for the web interface
	+ Adjust slides transition timeout during installation
	+ Audit changes table in save changes popup has scroll and better style
	+ Model messages are printed below model title
	+ noDataMsg now allows to add elements if it makes sense
	+ Fixed ajax/form.mas to avoid phantom change button
	+ EBox::Model::Manager::_setupModelDepends uses full paths so the
	  dependecies can discriminate between models with the same name
	+ Default row addition in DataForm does not fires validateTypedRow
	+ Code typo fix in change administration port model
	+ Set only Remote as option to export/import configuration to a
	  remote site
	+ Return undef in HasMany type when a model is not longer
	  available due to being uninstalled
	+ Added onclick atribute to the link.mas template
	+ Fix exception raising when no event component is found
	+ table_ordered.js : more robust trClick event method
	+ Changed dashboard JS which sometimes halted widget updates
	+ Added popup dialogs for import/export configuration
	+ Changes in styles and sizes of the save/revoke dialog
	+ Removed redudant code in ConfigureWatchers::syncRows which made module
	  to have an incorrect modified state
	+ Dont show in bug report removed packages with configuration
	  held as broken packages
	+ DataTable::size() now calls to syncRows()
	+ EBox::Module::Config::set_list quivalent now has the same
	  behaviour than EBox::Module::Config::set
2.3.19
	+ Manually set up models for events to take into account the
	  dynamic models from the log watcher filtering models
	+ Fixed warnings when deleting a row which is referenced in other model
	+ Disable HTML form autocompletion in admin password change model
	+ Fixed incorrect non-editable warnings in change date and time model
	+ Fixed parsing value bug in EBox::Types::Date and EBox::Types::Time
	+ Reworked mdstat parsing, added failure_spare status
	+ Configuration backup implicitly preserves ownership of files
	+ Changes in styles and sizes of the save/revoke dialog
	+ New data form row is copied from default row, avoiding letting hidden
	  fields without its default value and causing missing fields errors
	+ Always fill abstract type with its default value, this avoids
	  errors with hidden fields with default value
	+ Different page to show errors when there are broken software packages
	+ InverseMatchSelect and InverseMatchUnion use 'not' instead of '!' to
	  denote inverse match. This string is configurable with a type argument
	+ Fixed types EBox::Type::InverseMatchSelect and InverseMatchUnion
	+ Fixed bug in DataTable::setTypedRow() which produced an incorrect 'id'
	  row element in DataTable::updateRowNotify()
	+ In tableBody.mas template: decomposed table topToolbar section in methods
	+ Fixed bug in discard changes dialog
	+ Confirmation dialogs now use styled modalboxes
	+ Do not reload page after save changes dialog if operation is successful
	+ Maintenance menu is now kept open when visiting the logs index page
2.3.18
	+ Manual clone of row in DataTable::setTypedRow to avoid segfault
	+ Avoid undef warnings in EBox::Model::DataTable::_find when the
	  element value is undef
	+ Fixed kill of ebox processes during postrm
	+ Set MySQL root password in create-db script and added mysql script
	  to /usr/share/zentyal for easy access to the zentyal database
	+ Increased timeout redirecting to wizards on installation to 5 seconds
	  to avoid problems on some slow or loaded machines
	+ Save changes dialog do not appear if there are no changes
	+ Delete no longer needed duplicated code
	+ Do not go to save changes after a regular package installation
	  they are saved only in the first install
	+ Progress bar in installation refactored
2.3.17
	+ Do not use modal box for save changes during installation
	+ Hidden fields in DataTables are no longer considered compulsory
	+ Select type has now its own viewer that allows use of filter function
	+ User is now enabled together with the rest of modules on first install
2.3.16
	+ Fix 'oldRow' parameter in UpdatedRowNotify
	+ Use Clone::Fast instead of Clone
	+ Modal dialog for the save and discard changes operations
	+ Use a different lock file for the usercorner redis
	+ Improved look of tables when checkAll controls are present
	+ Better icons for clone action
	+ Added confirmation dialog feature to models; added confirmation
	  dialog to change hostname model
	+ Dynamic default values are now properly updated when adding a row
	+ Kill processes owned by the ebox user before trying to delete it
	+ Do not use sudo to call status command at EBox::Service::running
	+ Fixed regression setting default CSS class in notes
2.3.15
	+ Added missing call to updateRowNotify in DataForms
	+ Fixed silent error in EBox::Types::File templates for non-readable
	  by ebox files
	+ Use pkill instead of killall in postinst
	+ Use unset instead of delete_dir when removing rows
	+ Do not set order list for DataForms
	+ Only try to clean tmp dir on global system start
2.3.14
	+ Error message for failure in package cache creation
	+ Fixed regression when showing a data table in a modal view
	+ Do not do a redis transaction for network module init actions
	+ Fixed EBox::Module::Config::st_unset()
	+ Allowed error class in msg template
2.3.13
	+ Fixed problems in EventDaemon with JSON and blessed references
	+ More crashes avoided when watchers or dispatchers doesn't exist
	+ Proper RAID watcher reimplementation using the new state API
	+ EBox::Config::Redis singleton has now a instance() method instead of new()
	+ Deleted wrong use in ForcePurge model
2.3.12
	+ Fixed problem with watchers and dispatchers after a module deletion
	+ Fixed EBox::Model::DataTable::_checkFieldIsUnique, it failed when the
	  printableValue of the element was different to its value
	+ Fixed separation between Add table link and table body
	+ Adaptation of EventDaemon to model and field changes
	+ Disabled logs consolidation on purge until it is reworked, fixed
	  missing use in purge logs model
	+ Fixed Componet::parentRow, it not longer tries to get a row with
	  undefined id
	+ Fix typo in ConfigureLogs model
	+ Mark files for removing before deleting the row from backend in
	  removeRow
	+ The Includes directives are set just for the main virtual host
	+ Fixed EventDaemon crash
2.3.11
	+ Mark files for removing before deleting the row from backend in removeRow
	+ Dashboard widgets now always read the information from RO
	+ Enable actions are now executed before enableService()
	+ Fixed regression which prevented update of the administration service
	  port when it was changed in the interface
	+ New EBox::Model::Composite::componentNames() for dynamic composites
	+ Remove _exposedMethods() feature to reduce use of AUTOLOAD
	+ Removed any message set in the model in syncRows method
	+ Added global() method to modules and components to get a coherent
	  read-write or read-only instance depending on the context
	+ Removed Model::Report and Composite::Report namespaces to simplify model
	  management and specification
	+ New redis key naming, with $mod/conf/*, $mod/state and $mod/ro/* replacing
	  /ebox/modules/$mod/*, /ebox/state/$mod/* and /ebox-ro/modules/$mod/*
	+ Removed unnecessary parentComposite methods in EBox::Model::Component
	+ Only mark modules as changed when data has really changed
	+ EBox::Global::modChange() throws exception if instance is readonly
	+ New get_state() and set_state() methods, st_* methods are kept for
	  backwards compatibility, but they are deprecated
	+ Simplified events module internals with Watcher and Dispatcher providers
	+ Model Manager is now able to properly manage read-only instances
	+ Composites can now use parentModule() like Models
	+ Renamed old EBox::GConfModule to EBox::Module::Config
	+ Unified model and composite management in the new EBox::Model::Manager
	+ Model and composites are loaded on demand to reduce memory consumption
	+ Model and composite information is now stored in .yaml schemas
	+ ModelProvider and CompositeProvider are no longer necessary
	+ Simplified DataForm using more code from DataTable
	+ Adapted RAID and restrictedResources() to the new JSON objects in redis
	+ Remove unused override modifications code
	+ Added /usr/share/zentyal/redis-cli wrapper for low-level debugging
	+ Use simpler "key: value" format for dumps instead of YAML
	+ Row id prefixes are now better chosen to avoid confusion
	+ Use JSON instead of list and hash redis types (some operations,
	  specially on lists, are up to 50% faster and caching is much simpler)
	+ Store rows as hashes instead of separated keys
	+ Remove deprecated all_dirs and all_entries methods
	+ Remove obsolete EBox::Order package
	+ Remove no longer needed redis directory tree sets
	+ Fixed isEqualTo() method on EBox::Types::Time
	+ EBox::Types::Abstract now provides default implementations of fields(),
	  _storeInGConf() and _restoreFromHash() using the new _attrs() method
	+ Remove indexes on DataTables to reduce complexity, no longer needed
	+ Simplified ProgressIndicator implementation using shared memory
	+ New EBox::Util::SHMLock package
	+ Implemented transactions for redis operations
	+ Replace old MVC cache system with a new low-level redis one
	+ Delete no longer necessary regen-redis-db tool
	+ Added new checkAll property to DataTable description to allow
	  multiple check/uncheck of boolean columns
2.3.10
	+ Added Desktop::ServiceProvider to allow modules to implement
	  requests from Zentyal desktop
	+ Added VirtualHost to manage desktop requests to Zentyal server
	+ Fix EventDaemon in the transition to MySQL
	+ Send EventDaemon errors to new rotated log file /var/log/zentyal/events.err
	+ Send an event to Zentyal Cloud when the updates are up-to-date
	+ Send an info event when modules come back to running
	+ Include additional info for current event watchers
	+ Fixed RAID report for some cases of spare devices and bitmaps
	+ Fixed log purge, SQL call must be a statement not a query
	+ Fixed regex syntax in user log queries
	+ Added missing "use Filesys::Df" to SysInfo
	+ Disabled consolidation by default until is fixed or reimplemented
	+ Fixed regresion in full log page for events
	+ Added clone action to data tables
	+ Fixed regression in modal popup when showing element table
	+ Added new type EBox::Types::KrbRealm
	+ Fix broken packages when dist-upgrading from old versions: stop ebox
	  owned processes before changing home directory
	+ Log the start and finish of start/stop modules actions
	+ Added usesPort() method to apache module
2.3.9
	+ Enable SSLInsecureRenegotiation to avoid master -> slave SOAP handsake
	  problems
	+ Added validateRowRemoval method to EBox::Model::DataTable
	+ Use rm -rf instead of remove_tree to avoid chdir permission problems
	+ Avoid problems restarting apache when .pid file does not exist
	+ Do not use graceful on apache to allow proper change of listen port
	+ Simplified apache restart mechanism and avoid some problems
2.3.8
	+ Create tables using MyISAM engine by default
	+ Delete obsolete 'admin' table
2.3.7
	+ Fixed printableName for apache module and remove entry in status widget
	+ Merged tableBodyWithoutActions.mas into tableBody.mas
	+ Removed tableBodyWithoutEdit.mas because it is no longer used
	+ Better form validation message when there are no ids for
	  foreign rows in select control with add new popup
	+ Fixed branding of RSS channel items
	+ Fixed destination path when copying zentyal.cnf to /etc/mysql/conf.d
	+ Packaging fixes for precise
2.3.6
	+ Switch from CGIs to models in System -> General
	+ New value() and setValue() methods in DataForm::setValue() for cleaner
	  code avoiding use of AUTOLOAD
	+ Added new EBox::Types::Time, EBox::Types::Date and EBox::Types::TimeZone
	+ Added new attribute 'enabled' to the Action and MultiStateAction types
	  to allow disabling an action. Accepts a scalar or a CODE ref
	+ The 'defaultValue' parameter of the types now accept a CODE ref that
	  returns the default value.
2.3.5
	+ Added force parameter in validateTypedRow
	+ Fixed 'hidden' on types when using method references
	+ Removed some console problematic characters from Util::Random::generate
	+ Added methods to manage apache CA certificates
	+ Use IO::Socket::SSL for SOAPClient connections
	+ Removed apache rewrite from old slaves implementation
	+ Do not show RSS image if custom_prefix defined
2.3.4
	+ Avoid 'negative radius' error in DiskUsage chart
	+ Fixed call to partitionFileSystems in EBox::SysInfo::logReportInfo
	+ Log audit does not ignore fields which their values could be interpreted
	  as boolean false
	+ Avoid ebox.cgi failure when showing certain strings in the error template
	+ Do not calculate md5 digests if override_user_modification is enabled
	+ Clean /var/lib/zentyal/tmp on boot
	+ Stop apache gracefully and delete unused code in Apache.pm
	+ Cache contents of module.yaml files in Global
2.3.3
	+ The editable attribute of the types now accept a reference to a function
	  to dinamically enable or disable the field.
	+ In progress bar CGIs AJAX call checks the availability of the
	  next page before loading it
	+ Replaced community logo
	+ Adapted messages in the UI for new editions
	+ Changed cookie name to remove forbidden characters to avoid
	  incompatibilities with some applications
	+ Added methods to enable/disable restart triggers
2.3.2
	+ Fixed redis unix socket permissions problem with usercorner
	+ Get row ids without safe characters checking
	+ Added EBox::Util::Random as random string generator
	+ Set log level to debug when cannot compute md5 for a nonexistent file
	+ Filtering in tables is now case insensitive
	+ ProgressIndicator no longer leaves zombie processes in the system
	+ Implemented mysqldump for logs database
	+ Remove zentyal-events cron script which should not be longer necessary
	+ Bugfix: set executable permissions to cron scripts and example hooks
	+ Added a global method to retrieve installed server edition
	+ Log also duration and compMessage to events.log
2.3.1
	+ Updated Standards-Version to 3.9.2
	+ Fixed JS client side table sorting issue due to Prototype
	  library upgrade
	+ Disable InnoDB by default to reduce memory consumption of MySQL
	+ Now events are logged in a new file (events.log) in a more
	  human-readable format
	+ Added legend to DataTables with custom actions
	+ Changed JS to allow the restore of the action cell when a delete
	  action fails
	+ Set milestone to 3.0 when creating bug reports in the trac
	+ Avoid temporal modelInstance errors when adding or removing
	  modules with LogWatchers or LogDispatcher
	+ Unallow administration port change when the port is in use
2.3
	+ Do not launch a passwordless redis instance during first install
	+ New 'types' field in LogObserver and storers/acquirers to store special
	  types like IPs or MACs in an space-efficient way
	+ Use MySQL for the logs database instead of PostgreSQL
	+ Bugfix: logs database is now properly recreated after purge & install
	+ Avoid use of AUTOLOAD to execute redis commands, improves performance
	+ Use UNIX socket to connect to redis for better performance and
	  update default redis 2.2 settings
	+ Use "sudo" group instead of "admin" one for the UI access control
	+ Added EBox::Module::Base::version() to get package version
	+ Fixed problem in consalidation report when accumulating results
	  from queries having a "group by table.field"
	+ Added missing US and Etc zones in timezone selector
	+ Replaced autotools with zbuildtools
	+ Refuse to restore configuration backup from version lesser than
	  2.1 unless forced
	+ Do not retrieve format.js in every graph to improve performance
	+ The purge-module scripts are always managed as root user
	+ New grep-redis tool to search for patterns in redis keys or
	  values
	+ Use partitionFileSystems method from EBox::FileSystem
2.2.4
	+ New internal 'call' command in Zentyal shell to 'auto-use' the module
	+ Zentyal shell now can execute commandline arguments
	+ Bugfix: EBox::Types::IPAddr::isEqualTo allows to change netmask now
	+ Removed some undefined concatenation and compare warnings in error.log
	+ Ignore check operation in RAID event watcher
	+ Skip IP addresses ending in .0 in EBox::Types::IPRange::addresses()
	+ Do not store in redis trailing dots in Host and DomainName types
	+ Added internal command to instance models and other improvements in shell
	+ Now the whole /etc/zentyal directory is backed up and a copy of the
	  previous contents is stored at /var/backups before restoring
	+ Removing a module with a LogWatcher no longer breaks the LogWatcher
	  Configuration page anymore
	+ Fixed error in change-hostname script it does not longer match substrings
	+ Bugfix: Show breadcrumbs even from models which live in a
	  composite
	+ HTTPLink now returns empty string if no HTTPUrlView is defined
	  in DataTable class
	+ Added mising use sentence in EBox::Event::Watcher::Base
2.2.3
	+ Bugfix: Avoid url rewrite to ebox.cgi when requesting to /slave
	+ Fixed logrotate configuration
	+ More resilient way to handle with missing indexes in _find
	+ Added more informative text when mispelling methods whose prefix
	  is an AUTOLOAD action
	+ A more resilient solution to load events components in EventDaemon
	+ Added one and two years to the purge logs periods
	+ Fixed downloads from EBox::Type::File
2.2.2
	+ Revert cookie name change to avoid session loss in upgrades
	+ Do not try to change owner before user ebox is created
2.2.1
	+ Removed obsolete references to /zentyal URL
	+ Create configuration backup directories on install to avoid warnings
	  accessing the samba share when there are no backups
	+ Log result of save changes, either successful or with warnings
	+ Changed cookie name to remove forbidden characters to avoid
	  incompatibilities with some applications
	+ Removed duplicated and incorrect auding logging for password change
	+ Fixed some non-translatable strings
	+ Create automatic bug reports under 2.2.X milestone instead of 2.2
	+ Fixed bug changing background color on selected software packages
2.1.34
	+ Volatile types called password are now also masked in audit log
	+ Adjust padding for module descriptions in basic software view
	+ Removed beta icon
2.1.33
	+ Fixed modal add problems when using unique option on the type
	+ Fixed error management in the first screen of modal add
	+ Unify software selection and progress colors in CSS
	+ Set proper message type in Configure Events model
	+ Fixed error checking permanentMessage types in templates/msg.mas
2.1.32
	+ Added progress bar colors to theme definition
	+ Remove no longer correct UTF8 decode in ProgressIndicator
	+ Fixed UTF8 double-encoding on unexpected error CGI
	+ Reviewed some subscription strings
	+ Always fork before apache restart to avoid port change problems
	+ Stop modules in the correct order (inverse dependencies order)
	+ Better logging of failed modules on restore
2.1.31
	+ Do not start managed daemons on boot if the module is disabled
	+ Better message on redis error
	+ Watch for dependencies before automatic enable of modules on first install
2.1.30
	+ Removed obsolete /ebox URL from RSS link
	+ Changed methods related with extra backup data in modules logs
	  to play along with changes in ebackup module
	+ Set a user for remote access for audit reasons
	+ Detect session loss on AJAX requests
2.1.29
	+ Startup does not fail if SIGPIPE received
2.1.28
	+ Added code to mitigate false positives on module existence
	+ Avoid error in logs full summary due to incorrect syntax in template
	+ Allow unsafe chars in EBox::Types::File to avoid problems in some browsers
	+ Reviewed some subscription strings
	+ Warning about language-packs installed works again after Global changes
	+ Show n components update when only zentyal packages are left to
	  upgrade in the system widget
	+ Do not show debconf warning when installing packages
	+ EBox::Types::IPAddr (and IPNetwork) now works with defaultValue
	+ Allow to hide menu items, separators and dashboard widgets via conf keys
2.1.27
	+ Do not create tables during Disaster Recovery installation
	+ Added new EBox::Util::Debconf::value to get debconf values
	+ DataTable controller does no longer try to get a deleted row
	  for gather elements values for audit log
	+ Check if Updates watcher can be enabled if the subscription
	  level is yet unknown
2.1.26
	+ Detection of broken packages works again after proper deletion
	  of dpkg_running file
	+ Keep first install redis server running until trigger
	+ Unified module restart for package trigger and init.d
	+ Use restart-trigger script in postinst for faster daemons restarting
	+ System -> Halt/Reboot works again after regression in 2.1.25
	+ Added framework to show warning messages after save changes
	+ Change caption of remote services link to Zentyal Cloud
	+ Do not show Cloud link if hide_cloud_link config key is defined
	+ Added widget_ignore_updates key to hide updates in the dashboard
	+ Differentiate ads from notes
	+ Allow custom message type on permanentMessage
	+ Only allow custom themes signed by Zentyal
	+ Removed /zentyal prefix from URLs
	+ Caps lock detection on login page now works again
	+ Added HiddenIfNotAble property to event watchers to be hidden if
	  it is unabled to monitor the event
	+ Dashboard values can be now error and good as well
	+ Include a new software updates widget
	+ Include a new alert for basic subscriptions informing about
	  software updates
	+ Add update-notifier-common to dependencies
	+ EBox::DataTable::enabledRows returns rows in proper order
	+ Use custom ads when available
	+ Disable bug report when hide_bug_report defined on theme
2.1.25
	+ Do not show disabled module warnings in usercorner
	+ Mask passwords and unify boolean values in audit log
	+ Do not override type attribute for EBox::Types::Text subtypes
	+ Corrected installation finished message after first install
	+ Added new disableAutocomplete attribute on DataTables
	+ Optional values can be unset
	+ Minor improvements on nmap scan
2.1.24
	+ Do not try to generate config for unconfigured services
	+ Remove unnecessary redis call getting _serviceConfigured value
	+ Safer sizes for audit log fields
	+ Fix non-translatable "show help" string
	+ Allow links to first install wizard showing a desired page
	+ Fixed bug in disk usage when we have both values greater and
	  lower than 1024 MB
	+ Always return a number in EBox::AuditLogging::isEnabled to avoid
	  issues when returning the module status
	+ Added noDataMsg attribute on DataTable to show a message when
	  there are no rows
2.1.23
	+ Removed some warnings during consolidation process
	+ Depend on libterm-readline-gnu-perl for history support in shells
	+ Fixed error trying to change the admin port with NTP enabled
	+ Fixed breadcrumb destination for full log query page
	+ Use printableActionName in DataTable setter
2.1.22
	+ Fixed parentRow method in EBox::Types::Row
	+ Added new optionalLabel flag to EBox::Types::Abstract to avoid
	  show the label on non-optional values that need to be set as
	  optional when using show/hide viewCustomizers
	+ Added initHTMLStateOrder to View::Customizer to avoid incorrect
	  initial states
	+ Improved exceptions info in CGIs to help bug reporting
	+ Do not show customActions when editing row on DataTables
2.1.21
	+ Fixed bug printing traces at Global.pm
	+ Check new dump_exceptions confkey instead of the debug one in CGIs
	+ Explicit conversion to int those values stored in our database
	  for correct dumping in reporting
	+ Quote values in update overwrite while consolidating for reporting
2.1.20
	+ Fixed regression in edition in place of booleans
	+ Better default balance of the dashboard based on the size of the widgets
	+ Added defaultSelectedType argument to PortRange
2.1.19
	+ Disable KeepAlive as it seems to give performance problems with Firefox
	  and set MaxClients value back to 1 in apache.conf
	+ Throw exceptions when calling methods not aplicable to RO instances
	+ Fixed problems when mixing read/write and read-only instances
	+ Date/Time and Timezone moved from NTP to core under System -> General
	+ Do not instance hidden widgets to improve dashboard performance
	+ New command shell with Zentyal environment at /usr/share/zentyal/shell
	+ Show warning when a language-pack is not installed
	+ Removed unnecessary dump/load operations to .bak yaml files
	+ AuditLogging and Logs constructor now receive the 'ro' parameter
	+ Do not show Audit Logging in Module Status widget
2.1.18
	+ New unificated zentyal-core.logrotate for all the internal logs
	+ Added forceEnabled option for logHelpers
	+ Moved carousel.js to wizard template
	+ Add ordering option to wizard pages
	+ Fixed cmp and isEqualTo methods for EBox::Types::IPAddr
	+ Fixed wrong Mb unit labels in Disk Usage and use GB when > 1024 MB
	+ Now global-action script can be called without progress indicator
	+ Fixed EBox::Types::File JavaScript setter code
	+ Added support for "Add new..." modal boxes in foreign selectors
	+ Each module can have now its customized purge-module script
	  that will be executed after the package is removed
	+ Added Administration Audit Logging to log sessions, configuration
	  changes, and show pending actions in save changes confirmation
	+ User name is stored in session
	+ Remove deprecated extendedRestore from the old Full Backup
2.1.17
	+ Fixed RAID event crash
	+ Added warning on models and composites when the module is disabled
	+ Fixed login page style with some languages
	+ Login page template can now be reused accepting title as parameter
	+ EBox::Types::File does not write on redis when it fails to
	  move the fail to its final destination
	+ Added quote column option for periodic log consolidation and
	  report consolidation
	+ Added exclude module option to backup restore
2.1.16
	+ Do not show incompatible navigator warning on Google Chrome
	+ Fixed syncRows override detection on DataTable find
	+ clean-conf script now deletes also state data
	+ Avoid 'undefined' message in selectors
2.1.15
	+ Move Disk Usage and RAID to the new Maintenance menu
	+ Always call syncRows on find (avoid data inconsistencies)
	+ Filename when downloading a conf backup now contains hostname
	+ Fixed bug in RAID template
	+ Set proper menu order in System menu (fixes NTP position)
	+ Fixed regresion in page size selector on DataTables
	+ Fixed legend style in Import/Export Configuration
2.1.14
	+ Fixed regresion with double quotes in HTML templates
	+ Fixed problems with libredis-perl version dependency
	+ Adding new apparmor profile management
2.1.13
	+ Better control of errors when saving changes
	+ Elements of Union type can be hidden
	+ Model elements can be hidden only in the viewer or the setter
	+ HTML attributtes are double-quoted
	+ Models can have sections of items
	+ Password view modified to show the confirmation field
	+ New multiselect type
	+ Redis backend now throws different kind of exceptions
2.1.12
	+ Revert no longer necessary parents workaround
	+ Hide action on viewCustomizer works now on DataTables
2.1.11
	+ Fixed bug which setted bad directory to models in tab view
	+ Union type: Use selected subtype on trailingText property if the
	  major type does not have the property
	+ Raise MaxClients to 2 to prevent apache slowness
2.1.10
	+ Security [ZSN-2-1]: Avoid XSS in process list widget
2.1.9
	+ Do not try to initialize redis client before EBox::init()
	+ Safer way to delete rows, deleting its id reference first
	+ Delete no longer needed workaround for gconf with "removed" attribute
	+ Fixed regression in port range setter
2.1.8
	+ Fixed regression in menu search
	+ Fixed missing messages of multi state actions
	+ Help toggler is shown if needed when dynamic content is received
	+ Fixed issue when disabling several actions at once in a data table view
	+ All the custom actions are disabled when one is clicked
	+ Submit wizard pages asynchronously and show loading indicator
	+ Added carousel.js for slide effects
2.1.7
	+ Fixed issues with wrong html attributes quotation
	+ Bugfix: volatile types can now calculate their value using other
	  the value from other elements in the row no matter their position
2.1.6
	+ Attach software.log to bug report if there are broken packages
	+ Added keyGenerator option to report queries
	+ Tuned apache conf to provide a better user experience
	+ Actions click handlers can contain custom javascript
	+ Restore configuration with force dependencies option continues
	  when modules referenced in the backup are not present
	+ Added new MultiStateAction type
2.1.5
	+ Avoid problems getting parent if the manager is uninitialized
	+ Rename some icon files with wrong extension
	+ Remove wrong optional attribute for read-only fields in Events
	+ Renamed all /EBox/ CGI URLs to /SysInfo/ for menu folder coherency
	+ Added support for custom actions in DataTables
	+ Replaced Halt/Reboot CGI with a model
	+ Message classes can be set from models
	+ Fixed error in Jabber dispatcher
	+ Show module name properly in log when restart from the dashboard fails
	+ Avoid warning when looking for inexistent PID in pidFileRunning
2.1.4
	+ Changed Component's parent/child relationships implementation
	+ Fixed WikiFormat on automatic bug report tickets
	+ Do not show available community version in Dashboard with QA
 	  updates
2.1.3
	+ Fall back to readonly data in config backup if there are unsaved changes
	+ Allow to automatically send a report in the unexpected error page
	+ Logs and Events are now submenus of the new Maintenance menu
	+ Configuration Report option is now present on the Import/Export section
	+ Require save changes operation after changing the language
	+ Added support for URL aliases via schemas/urls/*.urls files
	+ Allow to sort submenu items via 'order' attribute
	+ Automatically save changes after syncRows is called and mark the module
	  mark the module as unchanged unless it was previously changed
	+ Removed unnecessary ConfigureEvents composite
	+ Removed unnecessary code from syncRows in logs and events
	+ Restore configuration is safer when restoring /etc/zentyal files
	+ Fixed unescaped characters when showing an exception
	+ Fixed nested error page on AJAX requests
	+ Adapted dumpBackupExtraData to new expected return value
	+ Report remoteservices, when required, a change in administration
	  port
	+ Added continueOnModuleFail mode to configuration restore
	+ Fixed Firefox 4 issue when downloading backups
	+ Show scroll when needed in stacktraces (error page)
	+ More informative error messages when trying to restart locked modules
	  from the dashboard
	+ Creation of plpgsql language moved from EBox::Logs::initialSetup
	  to create-db script
	+ Redis backend now throws different kind of exceptions
	+ Avoid unnecesary warnings about PIDs
	+ Update Jabber dispatcher to use Net::XMPP with some refactoring
	+ Save changes messages are correctly shown with international charsets
	+ Support for bitmap option in RAID report
	+ Retry multiInsert line by line if there are encoding errors
	+ Adapted to new location of partitionsFileSystems in EBox::FileSystem
	+ Event messages are cleaned of null characters and truncated
	  before inserting in the database when is necessary
	+ Improve message for "Free storage space" event and send an info
	  message when a given partition is not full anymore
	+ Event messages now can contain newline characters
	+ Objects of select type are compared also by context
	+ Remove cache from optionsFromForeignModel since it produces
	  problems and it is useless
	+ Set title with server name if the server is subscribed
	+ Fix title HTML tag in views for Models and Composites
	+ Added lastEventsReport to be queried by remoteservices module
	+ Added EBox::Types::HTML type
	+ Added missing manage-logs script to the package
	+ Fixed problems with show/hide help switch and dynamic content
	+ Menus with subitems are now kept unfolded until a section on a
	  different menu is accessed
	+ Sliced restore mode fails correctly when schema file is missing,
	  added option to force restore without schema file
	+ Purge conf now purges the state keys as well
	+ Added EBox::Types::IPRange
2.1.2
	+ Now a menu folder can be closed clicking on it while is open
	+ Bugfix: cron scripts are renamed and no longer ignored by run-parts
	+ Added new EBox::Util::Nmap class implementing a nmap wrapper
2.1.1
	+ Fixed incoherency problems with 'on' and '1' in boolean indexes
	+ Move cron scripts from debian packaging to src/scripts/cron
	+ Trigger restart of logs and events when upgrading zentyal-core
	  without any other modules
	+ Don't restart apache twice when upgrading together with more modules
	+ Fixed params validation issues in addRow
2.1
	+ Replace YAML::Tiny with libyaml written in C through YAML::XS wrapper
	+ Minor bugfix: filter invalid '_' param added by Webkit-based browser
	  on EBox::CGI::Base::params() instead of _validateParams(), avoids
	  warning in zentyal.log when enabling modules
	+ All CGI urls renamed from /ebox to /zentyal
	+ New first() and deleteFirst() methods in EBox::Global to check
	  existence and delete the /var/lib/zentyal/.first file
	+ PO files are now included in the language-pack-zentyal-* packages
	+ Migrations are now always located under /usr/share/$package/migration
	  this change only affects to the events and logs migrations
	+ Delete no longer used domain and translationDomain methods/attributes
	+ Unified src/libexec and tools in the new src/scripts directory
	+ Remove the ebox- prefix on all the names of the /usr/share scripts
	+ New EBox::Util::SQL package with helpers to create and drop tables
	  from initial-setup and purge-module for each module
	+ Always drop tables when purging a package
	+ Delete 'ebox' user when purging zentyal-core
	+ Moved all SQL schemas from tools/sqllogs to schemas/sql
	+ SQL time-period tables are now located under schemas/sql/period
	+ Old ebox-clean-gconf renamed to /usr/share/zentyal/clean-conf and
	  ebox-unconfigure-module is now /usr/share/zentyal/unconfigure-module
	+ Added default implementation for enableActions, executing
	  /usr/share/zentyal-$modulename/enable-module if exists
	+ Optimization: Do not check if a row is unique if any field is unique
	+ Never call syncRows on read-only instances
	+ Big performance improvements using hashes and sets in redis
	  database to avoid calls to the keys command
	+ Delete useless calls to exists in EBox::Config::Redis
	+ New regen-redis-db tool to recreate the directory structure
	+ Renamed /etc/cron.hourly/90manageEBoxLogs to 90zentyal-manage-logs
	  and moved the actual code to /usr/share/zentyal/manage-logs
	+ Move /usr/share/ebox/zentyal-redisvi to /usr/share/zentyal/redisvi
	+ New /usr/share/zentyal/initial-setup script for modules postinst
	+ New /usr/share/zentyal/purge-module script for modules postrm
	+ Removed obsolete logs and events migrations
	+ Create plpgsql is now done on EBox::Logs::initialSetup
	+ Replace old ebox-migrate script with EBox::Module::Base::migrate
	+ Rotate duplicity-debug.log log if exists
	+ Bug fix: Port selected during installation is correctly saved
	+ Zentyal web UI is restarted if their dependencies are upgraded
	+ Bug fix: Logs don't include unrelated information now
	+ Add total in disk_usage report
	+ Bugfix: Events report by source now works again
	+ Do not include info messages in the events report
	+ Services event is triggered only after five failed checkings
	+ Do not add redundant includedir lines to /etc/sudoers
	+ Fixed encoding for strings read from redis server
	+ Support for redis-server 2.0 configuration
	+ Move core templates to /usr/share/zentyal/stubs/core
	+ Old /etc/ebox directory replaced with the new /etc/zentyal with
	  renamed core.conf, logs.conf and events.conf files
	+ Fixed broken link to alerts list
2.0.15
	+ Do not check the existence of cloud-prof package during the
	  restore since it is possible not to be installed while disaster
	  recovery process is done
	+ Renamed /etc/init.d/ebox to /etc/init.d/zentyal
	+ Use new zentyal-* package names
	+ Don't check .yaml existence for core modules
2.0.14
	+ Added compMessage in some events to distinguish among events if
	  required
	+ Make source in events non i18n
	+ After restore, set all the restored modules as changed
	+ Added module pre-checks for configuration backup
2.0.13
	+ Fixed dashboard graphs refresh
	+ Fixed module existence check when dpkg is running
	+ Fix typo in sudoers creation to make remote support work again
2.0.12
	+ Include status of packages in the downloadable bug report
	+ Bugfix: Avoid possible problems deleting redis.first file if not exist
2.0.11
	+ New methods entry_exists and st_entry_exists in config backend
2.0.10
	+ Now redis backend returns undef on get for undefined values
	+ Allow custom mason templates under /etc/ebox/stubs
	+ Better checks before restoring a configuration backup with
	  a set of modules different than the installed one
	+ Wait for 10 seconds to the child process when destroying the
	  progress indicator to avoid zombie processes
	+ Caught SIGPIPE when trying to contact Redis server and the
	  socket was already closed
	+ Do not stop redis server when restarting apache but only when
	  the service is asked to stop
	+ Improvements in import/export configuration (know before as
	  configuration backup)
	+ Improvements in ProgressIndicator
	+ Better behaviour of read-only rows with up/down arrows
	+ Added support for printableActionName in DataTable's
	+ Added information about automatic configuration backup
	+ Removed warning on non existent file digest
	+ Safer way to check if core modules exist during installation
2.0.9
	+ Treat wrong installed packages as not-existent modules
	+ Added a warning in dashboard informing about broken packages
	+ File sharing and mailfilter log event watchers works again since
	  it is managed several log tables per module
2.0.8
	+ Replaced zentyal-conf script with the more powerful zentyal-redisvi
	+ Set always the same default order for dashboard widgets
	+ Added help message to the configure widgets dialog
	+ Check for undefined values in logs consolidation
	+ Now dashboard notifies fails when restarting a service
	+ Fixed bug with some special characters in dashboard
	+ Fixed bug with some special characters in disk usage graph
2.0.7
	+ Pre-installation includes sudoers.d into sudoers file if it's not yet
	  installed
	+ Install apache-prefork instead of worker by default
	+ Rename service certificate to Zentyal Administration Web Server
2.0.6
	+ Use mod dependencies as default restore dependencies
	+ Fixed dependencies in events module
	+ Increased recursive dependency threshold to avoid
	  backup restoration problems
2.0.5
	+ Removed deprecated "Full backup" option from configuration backup
	+ Bugfix: SCP method works again after addition of SlicedBackup
	+ Added option in 90eboxpglogger.conf to disable logs consolidation
2.0.4
	+ Removed useless gconf backup during upgrade
	+ Fixed postinstall script problems during upgrade
2.0.3
	+ Added support for the sliced backup of the DB
	+ Hostname change is now visible in the form before saving changes
	+ Fixed config backend problems with _fileList call
	+ Added new bootDepends method to customize daemons boot order
	+ Added permanent message property to Composite
	+ Bugfix: Minor aesthetic fix in horizontal menu
	+ Bugfix: Disk usage is now reported in expected bytes
	+ Bugfix: Event dispatcher is not disabled when it is impossible
	  for it to dispatch the message
2.0.2
	+ Better message for the service status event
	+ Fixed modules configuration purge script
	+ Block enable module button after first click
	+ Avoid division by zero in progress indicator when total ticks is
	  zero
	+ Removed warning during postinst
	+ Added new subscription messages in logs, events and backup
2.0.1
	+ Bugfix: Login from Zentyal Cloud is passwordless again
	+ Some defensive code for the synchronization in Events models
	+ Bugfix: add EBox::Config::Redis::get to fetch scalar or list
	  values. Make GConfModule use it to avoid issues with directories
	  that have both sort of values.
1.5.14
	+ Fixed redis bug with dir keys prefix
	+ Improved login page style
	+ New login method using PAM instead of password file
	+ Allow to change admin passwords under System->General
	+ Avoid auto submit wizard forms
	+ Wizard skip buttons always available
	+ Rebranded post-installation questions
	+ Added zentyal-conf script to get/set redis config keys
1.5.13
	+ Added transition effect on first install slides
	+ Zentyal rebrand
	+ Added web page favicon
	+ Fixed already seen wizards apparition
	+ Fixed ro module creation with redis backend
	+ Use mason for links widgets
	+ Use new domain to official strings for subscriptions
1.5.12
	+ Added option to change hostname under System->General
	+ Show option "return to dashboard" when save changes fails.
1.5.11
	+ Added more tries on redis reconnection
	+ Fixed user corner access problems with redis server
	+ writeFile* methods reorganized
	+ Added cron as dependency as cron.hourly was never executed with anacron
	+ Improvements in consolidation of data for reports
1.5.10
	+ Fixed gconf to redis conversion for boolean values
1.5.9
	+ Improved migrations speed using the same perl interpreter
	+ Redis as configuration backend (instead of gconf)
	+ Improved error messages in ebox-software
	+ Set event source to 256 chars in database to adjust longer event
	  sources
	+ Progress bar AJAX updates are sent using JSON
	+ Fixed progress bar width problems
	+ Fixed top menu on wizards
	+ Improved error message when disconnecting a not connected database
	+ Abort installation if 'ebox' user already exists
	+ Bugfix: IP address is now properly registered if login fails
1.5.8
	+ Added template tableorderer.css.mas
	+ Added buttonless top menu option
	+ Bugfix: Save all modules on first installation
	+ Bugfix: General ebox database is now created if needed when
	  re/starting services
	+ Bugfix: Data to report are now uniform in number of elements per
	  value. This prevents errors when a value is present in a month and
	  not in another
	+ Bugfix: Don't show already visited wizard pages again
1.5.7
	+ Bugfix: Avoid error when RAID is not present
	+ Bugfix: Add ebox-consolidate-reportinfo call in daily cron script
	+ Bugfix: Called multiInsert and unbufferedInsert when necessary
	  after the loggerd reimplementation
	+ Bugfix: EBox::ThirdParty::Apache2::AuthCookie and
	  EBox::ThirdParty::Apache2::AuthCookie::Util package defined just
	  once
	+ Added util SystemKernel
	+ Improved progress indicator
	+ Changes in sudo generation to allow sudo for remote support user
	+ Initial setup wizards support
1.5.6
	+ Reimplementation of loggerd using inotify instead of File::Tail
1.5.5
	+ Asynchronous load of dashboard widgets for a smoother interface
1.5.4
	+ Changed dbus-check script to accept config file as a parameter
1.5.3
	+ Function _isDaemonRunning works now with snort in lucid
	+ Javascript refreshing instead of meta tag in log pages
	+ Updated links in dashboard widget
	+ Add package versions to downloadable ebox.log
	+ Fixed postgresql data dir path for disk usage with pg 8.4
	+ GUI improvements in search box
1.5.2
	+ Security [ESN-1-1]: Validate referer to avoid CSRF attacks
	+ Added reporting structure to events module
	+ Added new CGI to download the last lines of ebox.log
1.5.1
	+ Bugfix: Catch exception when upstart daemon does not exist and
	  return a stopped status
	+ Added method in logs module to dump database in behalf of
	ebackup module
	+ Bugfix: Do not check in row uniqueness for optional fields that
	are not passed as parameters
	+ Improve the output of ebox module status, to be consistent with the one
	  shown in the interface
	+ Add options to the report generation to allow queries to be more
	  flexible
	+ Events: Add possibility to enable watchers by default
	+ Bugfix: Adding a new field to a model now uses default
	  value instead of an empty value
	+ Added script and web interface for configuration report, added
	  more log files to the configuration report
1.5
	+ Use built-in authentication
	+ Use new upstart directory "init" instead of "event.d"
	+ Use new libjson-perl API
	+ Increase PerlInterpMaxRequests to 200
	+ Increase MaxRequestsPerChild (mpm-worker) to 200
	+ Fix issue with enconding in Ajax error responses
	+ Loggerd: if we don't have any file to watch we just sleep otherwise the process
	  will finish and upstart will try to start it over again and again.
	+ Make /etc/init.d/ebox depend on $network virtual facility
	+ Show uptime and users on General Information widget.
1.4.2
	+ Start services in the appropriate order (by dependencies) to fix a problem
	  when running /etc/init.d/ebox start in slaves (mail and other modules
	  were started before usersandgroups and thus failed)
1.4.1
	+ Remove network workarounds from /etc/init.d/ebox as we don't bring
	  interfaces down anymore
1.4
	+ Bug fix: i18n. setDomain in composites and models.
1.3.19
	+ Make the module dashboard widget update as the rest of the widgets
	+ Fix problem regarding translation of module names: fixes untranslated
	  module names in the dashboard, module status and everywhere else where
	  a module name is written
1.3.18
	+ Add version comparing function and use it instead of 'gt' in the
	  general widget
1.3.17
	+ Minor bug fix: check if value is defined in EBox::Type::Union
1.3.16
	+ Move enable field to first row in ConfigureDispatcherDataTable
	+ Add a warning to let users know that a module with unsaved changes
	  is disabled
	+ Remove events migration directory:
		- 0001_add_conf_configureeventtable.pl
		- 0002_add_conf_diskfree_watcher.pl
	+ Bug fix: We don't use names to stringify date to avoid issues
	  with DB insertions and localisation in event logging
	+ Bug fix: do not warn about disabled services which return false from
	  showModuleStatus()
	+ Add blank line under "Module Status"
	+ Installed and latest available versions of the core are now displayed
	  in the General Information widget
1.3.15
	+ Bug fix: Call EBox::Global::sortModulesByDependencies when
	  saving all modules and remove infinite loop in that method.
	  EBox::Global::modifiedModules now requires an argument to sort
	  its result dependending on enableDepends or depends attribute.
	+ Bug fix: keep menu folders open during page reloads
	+ Bug fix: enable the log events dispatcher by default now works
	+ Bug fix: fixed _lock function in EBox::Module::Base
	+ Bug fix: composites honor menuFolder()
	+ Add support for in-place edition for boolean types. (Closes
	  #1664)
	+ Add method to add new database table columnts to EBox::Migration::Helpers
	+ Bug fix: enable "Save Changes" button after an in-place edition
1.3.14
	+ Bug fix: fix critical bug in migration helper that caused some log
	  log tables to disappear
	+ Create events table
	+ Bug fix: log watcher works again
	+ Bug fix: delete cache if log index is not found as it could be
	  disabled
1.3.13
	+ Bug fix: critical error in EventDaemon that prevented properly start
	+ Cron script for manage logs does not run if another is already
	  running, hope that this will avoid problems with large logs
	+ Increased maximum size of message field in events
	+ Added script to purge logs
	+ Bug fix: multi-domain logs can be enabled again
1.3.12
	+ Added type for EBox::Dashboard::Value to stand out warning
	  messages in dashboard
	+ Added EBox::MigrationHelpers to include migration helpers, for now,
	  include a db table renaming one
	+ Bug fix: Fix mismatch in event table field names
	+ Bug fix: Add migration to create language plpgsql in database
	+ Bug fix: Add missing script for report log consolidation
	+ Bug fix: Don't show modules in logs if they are not configured. This
	  prevents some crashes when modules need information only available when
	  configured, such as mail which holds the vdomains in LDAP
	+ Added method EBox::Global::lastModificationTime to know when
	  eBox configuration was modified for last time
	+ Add support for breadcrumbs on the UI
	+ Bug fix: in Loggerd files are only parsed one time regardless of
	  how many LogHelper reference them
	+ Added precondition for Loggerd: it does not run if there isnt
	anything to watch
1.3.11
	+ Support customFilter in models for big tables
	+ Added EBox::Events::sendEvent method to send events using Perl
	  code (used by ebackup module)
	+ Bug fix: EBox::Type::Service::cmp now works when only the
	  protocols are different
	+ Check $self is defined in PgDBEngine::DESTROY
	+ Do not watch files in ebox-loggerd related to disabled modules and
	  other improvements in the daemon
	+ Silent some exceptions that are used for flow control
	+ Improve the message from Service Event Watcher
1.3.10
	+ Show warning when accesing the UI with unsupported browsers
	+ Add disableApparmorProfile to EBox::Module::Service
	+ Bug fix: add missing use
	+ Bug fix: Make EventDaemon more robust against malformed sent
	  events by only accepting EBox::Event objects
1.3.8
	+ Bug fix: fixed order in EBox::Global::modified modules. Now
	  Global and Backup use the same method to order the module list
	  by dependencies
1.3.7
	+ Bug fix: generate public.css and login.css in dynamic-www directory
	  which is /var/lib/zentyal/dynamicwww/css/ and not in /usr/share/ebox/www/css
	  as these files are generate every time eBox's apache is
	  restarted
	+ Bug fix: modules are restored now in the correct dependency
	  order
	+ ebox-make-backup accepts --destinaton flag to set backup's file name
	+ Add support for permanent messages to EBox::View::Customizer
1.3.6
	+ Bug fix: override _ids in EBox::Events::Watcher::Log to not return ids
	which do not exist
	+ Bug fix: fixed InverseMatchSelect type which is used by Firewall module
	+ New widget for the dashboard showing useful support information
	+ Bugfix: wrong permissions on CSS files caused problem with usercorner
	+ CSS are now templates for easier rebranding
	+ Added default.theme with eBox colors
1.3.5
	+ Bugfix: Allow unsafe characters in password type
	+ Add FollowSymLinks in eBox apache configuration. This is useful
	  if we use js libraries provided by packages
1.3.4
	+ Updated company name in the footer
	+ Bugfix: humanEventMessage works with multiple tableInfos now
	+ Add ebox-dbus-check to test if we can actually connect to dbus
1.3.4
	+ bugfix: empty cache before calling updatedRowNotify
	+ enable Log dispatcher by default and not allow users to disable
	it
	+ consolidation process continues in disabled but configured modules
	+ bugfix: Save Changes button doesn't turn red when accessing events for
	first time
1.3.2
	+ bugfix: workaround issue with dhcp configured interfaces at boot time
1.3.1
	+ bugfix: wrong regex in service status check
1.3.0
	+ bugfix: make full backup work again
1.1.30
	+ Change footer to new company holder
	+  RAID does not generate 'change in completion events, some text
	problems fixed with RAID events
	+ Report graphics had a datapoints limit dependent on the active
	time unit
	+ Apache certificate can be replaced by CA module
	+ Fixed regression in detailed report: total row now aggregates
	properly
	+ More characters allowed when changing password from web GUI
	+ Fixed regression with already used values in select types
	+ Do not a button to restart eBox's apache
	+ Fixed auth problem when dumping and restoring postgre database
1.1.20
	+ Added custom view support
	+ Bugfix: report models now can use the limit parameter in
	  reportRows() method
	+ use a regexp to fetch the PID in a pidfile, some files such as
	postfix's add tabs and spaces before the actual number
	+ Changed "pidfile" to "pidfiles" in _daemons() to allow checking more than
one (now it is a array ref instead of scalar)
	+ Modified Service.pm to support another output format for /etc/init.d daemon
status that returns [OK] instead of "running".
	+ unuformized case in menu entries and some more visual fixes
1.1.10
	+ Fix issue when there's a file managed by one module that has been modified
	  when saving changes
	+ Bugfix: events models are working again even if an event aware
	module is uninstalled and it is in a backup to restore
	+ Select.pm returns first value in options as default
       + Added 'parentModule' to model class to avoid recursive problems
	+ Added Float type
	+ Apache module allows to add configuration includes from other modules
	+ Display remote services button if subscribed
	+ Event daemon may received events through a named pipe
	+ Bugfix. SysInfo revokes its config correctly
	+ Added storer property to types in order to store the data in
	somewhere different from GConf
	+ Added protected property 'volatile' to the models to indicate
	that they store nothing in GConf but in somewhere different
	+ System Menu item element 'RAID' is always visible even when RAID
	is not installed
	+ Files in deleted rows are deleted when the changes are saved
	+ Fixed some bug whens backing and restore files
	+ Components can be subModels of the HasMany type
	+ Added EBox::Types::Text::WriteOnce type
	+ Do not use rows(), use row to force iteration over the rows and increase
	performance and reduce memory use.
	+ Do not suggest_sync after read operations in gconf
	+ Increase MaxRequestsPerChild to 200 in eBox's apache
	+ Make apache spawn only one child process
	+ Log module is backed up and restored normally because the old
	problem is not longer here
	+ Backup is more gentle with no backup files in backup directory,
	now it does not delete them
	+ HasMany  can retrieve again the model and row after the weak
	refence is garbage-collected. (Added to solve a bug in the doenload
	bundle dialog)
	+ EBox::Types::DomainName no longer accepts IP addresses as domain
	names
	+ Bugfix: modules that fail at configuration stage no longer appear as enabled
	+ Add parameter to EBox::Types::Select to disable options cache

0.12.103
	+ Bugfix: fix SQL statement to fetch last rows to consolidate
0.12.102
	+ Bugfix: consolidate logs using the last date and not starting from scratch
0.12.101
	+ Bugfix: DomainName type make comparisons case insensitive
	according to RFC 1035
0.12.100
	+ Bugfix: Never skip user's modifications if it set to true
	override user's changes
	+ EBox::Module::writeConfFile and EBox::Service scape file's path
	+ Bugfix. Configure logrotate to actually rotate ebox logs
	+ Fixed bug in ForcePurge logs model
	+ Fixed bug in DataTable: ModelManaged was called with tableName
	instead of context Name
	+ Fixing an `img` tag closed now properly and adding alternative
	text to match W3C validation in head title
	+ Backup pages now includes the size of the archive
	+ Fixed bug in ForcePurge logs model
	+ Now the modules can have more than one tableInfo for logging information
	+ Improve model debugging
	+ Improve restart debugging
	+ Backups and bug reports can be made from the command line
	+ Bugfix: `isEqualTo` is working now for `Boolean` types
	+ Bugfix: check if we must disable file modification checks in
	Manager::skipModification

0.12.99
	+ Add support for reporting
	+ Refresh logs automatically
	+ Reverse log order
	+ Remove temp file after it is downloaded with FromTempDir controller
0.12.3
	+ Bug fix: use the new API in purge method. Now purging logs is working
	again.
0.12.2
	+ Increase random string length used to generate the cookie to
	2048 bits
	+ Logs are show in inverse chronological order
0.12.1
	+ Bug fix: use unsafeParam for progress indicator or some i18 strings
	will fail when saving changes
0.12
	+ Bugfix: Don't assume timecol is 'timestamp' but defined by
	module developer. This allows to purge some logs tables again
	+ Add page titles to models
	+ Set default values when not given in `add` method in models
	+ Add method to manage page size in model
	+ Add hidden field to help with Ajax request and automated testing with
	  ANSTE
	+ Bugfix: cast sql types to filter fields in logs
	+ Bugfix: Restricted resources are back again to make RSS
	access policy work again
	+ Workaround bogus mason warnings
	+ Make postinst script less verbose
	+ Disable keepalive in eBox apache
	+ Do not run a startup script in eBox apache
	+ Set default purge time for logs stored in eBox db to 1 week
	+ Disable LogAdmin actions in `ebox-global-action` until LogAdmin
	feature is completely done
0.11.103
	+ Modify EBox::Types::HasMany to create directory based on its row
	+ Add _setRelationship method to set up relationships between models
	  and submodels
	+ Use the new EBox::Model::Row api
	+ Add help method to EBox::Types::Abstract
	+ Decrease size for percentage value in disk free watcher
	+ Increase channel link field size in RSS dispatcher
0.11.102
	+ Bugfix: cmp in EBox::Types::HostIP now sorts correctly
	+ updatedRowNotify in EBox::Model::DataTable receives old row as
	well as the recently updated row
	+ Added `override_user_modification` configuration parameter to
	avoid user modification checkings and override them without asking
	+ Added EBox::Model::Row to ease the management of data returned
	by models
	+ Added support to pre-save and post-save executable files. They
	must be placed at /etc/ebox/pre-save or /etc/ebox/post-save
	+ Added `findRow` method to ease find and set
0.11.101
	+ Bugfix: Fix memory leak in models while cloning types. Now
	cloning is controlled by clone method in types
	+ Bugfix: Union type now checks for its uniqueness
	+ DESTROY is not an autoloaded method anymore
	+ HasOne fields now may set printable value from the foreign field
	to set its value
	+ findId now searches as well using printableValue
	+ Bugfix. Minor bug found when key is an IP address in autoloaded
	methods
	+ Ordered tables may insert values at the beginning or the end of
	the table by "insertPosition" attribute
	+ Change notConfigured template to fix English and add link to the
	  module status section
	+ Add loading gif to module status actions
	+ Remove debug from ServiceInterface.pm
	+ Add support for custom separators to be used as index separators on
	  exposedMethods
	+ Bugfix. Stop eBox correctly when it's removed
	+ Improve apache-restart to make it more reliable.
0.11.100
	+ Bugfix. Fix issue with event filters and empty hashes
	+ Bugfix. Cache stuff in log and soap watcher to avoid memory leaks
	+ Bugfix. Fix bug that prevented the user from being warned when a row to
	  be deleted is being used by other model
	+ Bugfix. Add missing use of EBox::Global in State event watcher
	+ Added progress screen, now pogress screen keeps track of the changed
	  state of the modules and change the top page element properly
	+ Do not exec() to restart apache outside mod_perl
	+ Improve apache restart script
	+ Improve progress screen
0.11.99
	+ DataTable contains the property 'enableProperty' to set a column
	called 'enabled' to enable/disable rows from the user point of
	view. The 'enabled' column is put the first
	+ Added state to the RAID report instead of simpler active boolean
        + Fix bug when installing new event components and event GConf
	subtree has not changed
	+ Add RSS dispatcher to show eBox events under a RSS feed
	+ Rotate log files when they reach 10MB for 7 rotations
	+ Configurable minimum free space left for being notified by means
	of percentage
	+ Add File type including uploading and downloading
	+ Event daemon now checks if it is possible to send an event
	before actually sending it
	+ Added Action forms to perform an action without modifying
	persistent data
	+ Log queries are faster if there is no results
	+ Show no data stored when there are no logs for a domain
	+ Log watcher is added in order to notify when an event has
	happened. You can configure which log watcher you may enable and
	what you want to be notify by a determined filter and/or event.
	+ RAID watcher is added to check the RAID events that may happen
	when the RAID subsystem is configured in the eBox machine
	+ Change colour dataset in pie chart used for disk usage reporting
	+ Progress indicator now contains a returned value and error
	message as well
	+ Lock session file for HTTP session to avoid bugs
	related to multiple requests (AJAX) in a short time
	+ Upgrade runit dependency until 1.8.0 to avoid runit related
	issues
0.11
	+ Use apache2
	+ Add ebox-unblock-exec to unset signal mask before running  a executable
	+ Fix issue with multiple models and models with params.
	  This triggered a bug in DHCP when there was just one static
	  interface
	+ Fix _checkRowIsUnique and _checkFieldIsUnique
	+ Fix paging
	+ Trim long strings in log table, show tooltip with the whole string
	  and show links for URLs starting with "http://"
0.10.99
	+ Add disk usage information
	+ Show progress in backup process
	+ Add option to purge logs
	+ Create a link from /var/lib/zentyal/log to /var/log/ebox
	+ Fix bug with backup descriptions containing spaces
	+ Add removeAll method on data models
	+ Add HostIP, DomainName and Port types
	+ Add readonly forms to display static information
	+ Add Danish translation thanks to Allan Jacobsen
0.10
	+ New release
0.9.100
	+ Add checking for SOAP session opened
	+ Add EventDaemon
	+ Add Watcher and Dispatch framework to support an event
	  architecture on eBox
	+ Add volatile EBox::Types in order not to store their values
	  on GConf
	+ Add generic form
	+ Improvements on generic table
	+ Added Swedish translation

0.9.99
	+ Added Portuguese from Portugal translation
	+ Added Russian translation
	+ Bugfix: bad changed state in modules after restore

0.9.3
	+ New release

0.9.2
	+ Add browser warning when uploading files
	+ Enable/disable logging modules
0.9.1
	+ Fix backup issue with changed state
	+ Generic table supports custom ordering
0.9
	+ Added Polish translation
        + Bug in recognition of old CD-R writting devices fixed
	+ Added Aragonese translation
	+ Added Dutch translation
	+ Added German translation
	+ Added Portuguese translation

0.8.99
	+ Add data table model for generic Ajax tables
	+ Add types to be used by models
	+ Add MigrationBase and ebox-migrate to upgrade data models
	+ Some English fixes
0.8.1
	+ New release
0.8
	+ Fix backup issue related to bug reports
	+ Improved backup GUI
0.7.99
        + changed sudo stub to be more permissive
	+ added startup file to apache web server
	+ enhanced backup module
	+ added basic CD/DVD support to backup module
	+ added test stubs to simplify testing
	+ added test class in the spirit of Test::Class
	+ Html.pm now uses mason templates
0.7.1
	+ use Apache::Reload to reload modules when changed
	+ GUI consistency (#12)
	+ Fixed a bug for passwords longer than 16 chars
	+ ebox-sudoers-friendly added to not overwrite /etc/sudoers each time
0.7
	+ First public release
0.6
	+ Move to client
	+ Remove obsolete TODO list
	+ Remove firewall module from  base system
	+ Remove objects module from base system
	+ Remove network module from base system
	+ Add modInstances and modInstancesOfType
	+ Raname Base to ClientBase
	+ Remove calls to deprecated methods
	+ API documented using naturaldocs
	+ Update INSTALL
	+ Use a new method to get configkeys, now configkey reads every
	  [0.9
	+ Added Polish translation][0-9]+.conf file from the EBox::Config::etc() dir and
	  tries to get the value from the files in order.
	+ Display date in the correct languae in Summary
	+ Update debian scripts
	+ Several bugfixes
0.5.2
	+ Fix some packaging issues
0.5.1
	+ New menu system
	+ New firewall filtering rules
	+ 802.1q support

0.5
	+ New bug-free menus (actually Internet Explorer is the buggy piece
	  of... software that caused the reimplementation)
	+ Lots of small bugfixes
	+ Firewall: apply rules with no destination address to packets
	  routed through external interfaces only
	+ New debianize script
	+ Firewall: do not require port and protocol parameters as they
	  are now optional.
	+ Include SSL stuff in the dist tarball
	+ Let modules block changes in the network interfaces
	  configuration if they have references to the network config in
	  their config.
	+ Debian network configuration import script
	+ Fix the init.d script: it catches exceptions thrown by modules so that
	  it can try to start/stop all of them if an exception is thrown.
	+ Firewall: fix default policy bug in INPUT chains.
	+ Restore textdomain in exceptions
	+ New services section in the summary
	+ Added Error item to Summary. Catch exceptions from modules in
	  summary and generate error item
	+ Fix several errors with redirections and error handling in CGIs
	+ Several data validation functions were fixed, and a few others added
	+ Prevent the global module from keeping a reference to itself. And make
	  the read-only/read-write behavior of the factory consistent.
	+ Stop using ifconfig-wrapper and implement our own NetWrapper module
	  with wrappers for ifconfig and ip.
	+ Start/stop apache, network and firewall modules in first place.
	+ Ignore some network interface names such as irda, sit0, etc.
	+ The summary page uses read-only module instances.
	+ New DataInUse exception, old one renamed to DataExists.
	+ Network: do not overwrite resolv.conf if there are nameservers
	  given via dhcp.
	+ Do not set a default global policy for the ssh service.
	+ Check for forbiden characters when the parameter value is
	  requested by the CGI, this allows CGI's to handle the error,
	  and make some decissions before it happens.
	+ Create an "edit object" template and remove the object edition stuff
	  from the main objects page.
	+ Fix the apache restarting code.
	+ Network: Remove the route reordering feature, the kernel handles that
	  automatically.
	+ Fix tons of bugs in the network restarting code.
	+ Network: removed the 3rd nameserver configuration.
	+ Network: Get gateway info in the dhcp hook.
	+ Network: Removed default configuration from the gconf schema.
	+ New function for config-file generation
	+ New functions for pid file handling

0.4
	+ debian package
	+ added module to export/import configuration
	+ changes in firewall's API
	+ Added content filter based on dansguardian
	+ Added French translation
	+ Added Catalan translation
	+ Sudoers file is generated automatically based on module's needs
	+ Apache config file is generated by ebox  now
	+ Use SSL
	+ Added ebox.conf file
	+ Added module template generator

0.3
	+ Supports i18n
	+ API name consistency
	+ Use Mason for templates
	+ added tips to GUI
	+ added dhcp hooks
	+ administration port configuration
	+ Fixed bugs to IE compliant
	+ Revoke changes after logout
	+ Several bugfixes

0.2
	+ All modules are now based on gconf.
	+ Removed dependencies on xml-simple, xerces and xpath
	+ New MAC address field in Object members.
	+ Several bugfixes.

0.1
	+ Initial release<|MERGE_RESOLUTION|>--- conflicted
+++ resolved
@@ -1,15 +1,10 @@
 HEAD
-<<<<<<< HEAD
 	+ Use same JSON reply file for changeRowForm and dataInUse
 	+ Fixed regression in AJAX changes with raised error when a
 	  data in use exception was found
 	+ Fixed css error that hide information in the logs tables
-=======
 	+ Fix EBox::Types::Composite::cmp to store changes when only last type
 	  is modified
-3.2.6
-	+ Show confirmation dialog before upgrading to 3.3
->>>>>>> 06151ac3
 	+ Fixed general widget packages to avoid error on 'packages to
 	  upgrade' section
 3.3.2
