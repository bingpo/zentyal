--- conflicted
+++ resolved
@@ -1,7 +1,6 @@
 HEAD
 	+ Manually set up models for events to take into account the
 	  dynamic models from the log watcher filtering models
-<<<<<<< HEAD
 	+ Return undef in HasMany type when a model is not longer
 	  available due to being uninstalled
 	+ Added onclick atribute to the link.mas template
@@ -12,14 +11,13 @@
 	+ Fixed bug in DataTable::setTypedRow() which produced an incorrect 'id'
 	  row element in DataTable::updateRowNotify()
 	+ In tableBody.mas template: decomposed table topToolbar section in methods
-=======
+	+ Changes in styles and sizes of the save/revoke dialog
 	+ Fixed warnings when deleting a row which is referenced in other model
 	+ Disable HTML form autocompletion in admin password change model
 	+ Fixed incorrect non-editable warnings in change date and time model
 	+ Fixed parsing value bug in EBox::Types::Date and EBox::Types::Time
 	+ Reworked mdstat parsing, added failure_spare status
 	+ Configuration backup implicitly preserves ownership of files
->>>>>>> 089a234f
 	+ Changes in styles and sizes of the save/revoke dialog
 	+ New data form row is copied from default row, avoiding letting hidden
 	  fields without its default value and causing missing fields errors
@@ -29,9 +27,6 @@
 	+ InverseMatchSelect and InverseMatchUnion use 'not' instead of '!' to
 	  denote inverse match. This string is configurable with a type argument
 	+ Fixed types EBox::Type::InverseMatchSelect and InverseMatchUnion
-	+ Fixed bug in DataTable::setTypedRow() which produced an incorrect 'id'
-	  row element in DataTable::updateRowNotify()
-	+ In tableBody.mas template: decomposed table topToolbar section in methods
 	+ Fixed bug in discard changes dialog
 	+ Confirmation dialogs now use styled modalboxes
 	+ Do not reload page after save changes dialog if operation is successful
