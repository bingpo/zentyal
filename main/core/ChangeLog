--- conflicted
+++ resolved
@@ -1,9 +1,6 @@
 HEAD
-<<<<<<< HEAD
+	+ Remove incorrect directory not exists warnings
 	+ Crash reports can be submitted also with global debug disabled
-=======
-	+ Remove incorrect directory exists warnings
->>>>>>> e2efe658
 4.0.1
 	+ Save changes does redirection after 10 consecutive failed requests
 	+ Hide useless revoke button in OpenChange vdomains table
