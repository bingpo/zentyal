<<<<<<< HEAD
3.4
	+ Integration with HA module in save changes process
	+ Added icon for new zentyal-ha module
	+ Migrate rs_verify_servers in remoteservices.conf to
	  rest_verify_servers core.conf
	+ Include basic support to free-format Template models to be
	  included in Composites
	+ Move run-pending-ops script from remoteservices to core
	+ Rename EBox::RemoteServices::RESTResult to EBox::RESTClient::Result
	+ Move EBox::RemoteServices::RESTClient to EBox::RESTClient as it
	  is used in ha and remoteservices module.
	+ Adapt init.d and upstart running checks to Ubuntu 13.10
	+ Use service instead of deprecated invoke-rc.d for init.d scripts
	+ Adapted apache configuration to 2.4
	+ Adapted EBox::Config::Redis to the new libredis-perl API
	+ Adapted redis.conf to redis 2.6
	+ Fixed regression in clone action
=======
HEAD
	+ Added to findValueMultipleFields and findValue the nosync parameter
	+ Added support for haproxy 1.5
	+ Moved nginx to listen on localhost
>>>>>>> db8b65ba
	+ Decode to utf8 the MySQL database results
	+ Create log database using utf8 charset
	+ Better way to set MySQL password for all the root accounts
	+ Use same JSON reply file for changeRowForm and dataInUse
	+ Fixed regression in AJAX changes with raised error when a
	  data in use exception was found
	+ Fixed css error that hide information in the logs tables
	+ Use sharedscripts in zentyal-core logrotate to avoid triggering
	  in every log file
	+ Take into account view customizer on audit logging
	+ Show complex types (more than one field) in audit log
	  while editing by storing the dump of the value
	+ Fix EBox::Types::Composite::cmp to store changes when only last type
	  is modified
	+ Fixed general widget packages to avoid error on 'packages to
	  upgrade' section
	+ Fixed regression when table size is set to 'view all'
	+ Set version to 3.4
3.3.1
	+ Fixed redirects in table/form JSON replies
	+ Set automated ticket report milestone to 3.3.X
3.3
	+ Refactored module not enabled warning
	+ Add version to header logo
	+ HTML body can now have different styles based on the menu section
	+ Hide close button on saving changes and backup progess
	  dialogs. Don't allow to close it with esc key on those cases.
	+ Fix error when pageSize parameter is not supplied to the model controller
	+ Workaround against modules changed when saving all changes
	+ Recover from widget function exceptions
	+ Use the same Mason interpreter for most HTML templates
	+ Use more granular AJAX for table actions
	+ Use stand-alone AJAX call to refresh save changes button
	+ Added missing use to EBox::CGI::Base
	+ Allow to submit apport crash reports if debug=yes
	+ Switch from Error to TryCatch for exception handling
	+ Added new communityEdition() helper method in EBox::Global
	+ Add version to header logo
	+ Always reload page after saving changes
	+ Use AJAX call to refresh save change buttons
	+ Copy all the redis keys from 'conf' to 'ro' when saving changes of
	  any module to prevent incoherences
	+ Delete unused stopAllModules() and restartAllModules() in EBox::Global
	+ Workaround against modules changed when saving all changes
	+ Display remote services messages if they exist on Dashboard
	+ Recover from widget function exceptions
	+ Fixed mdstat output processing to remove "(auto-read-only)"
	+ Fixed audit logging of delete actions
	+ Fixed errors with row ID in ManageAdmins table
	+ Added missing EBox::Exceptions uses
	+ Fixed bug in selectSetter which hitted selects on DataForm with
	  'unique' option enabled
	+ EBox::WebServer::removeNginxInclude does not longer throws
	  a exception if the path to remove is not included
	+ Copy all the redis keys from 'conf' to 'ro' when saving changes of
	  any module to prevent incoherences
	+ Delete unused stopAllModules() and restartAllModules() in EBox::Global
	+ Use printableName in Configure Module popup
	+ Replace fork of Apache2::AuthCookie with libapache2-authcookie-perl
	+ Added EBox::Types::IPRange::addressesFromBeginToEnd class method
	+ Set proper trial link in advertisements
	+ Show register link in local backup when not registered
	+ Strip the 'C:\fakepath\' that chrome adds to the file input
	+ Make dump_exceptions key work also for mason exceptions
	+ Pass HTTP_PROXY system environment variable to CGIs as they are
	  used in Zentyal modules
	+ Waiting for Zentyal ready page check is more robust now
	+ Fixed error in the recursive method for getting module dependencies
	+ Fixed JS typo which disabled export backup dialog
	+ Added dbus dependency to avoid problems on some minimal installations
	+ When restoring pre-3.2 backups take in account that apache
	  module was renamed to webadmin
	+ Make sure that we always commit/discard audit of changes when we
	  save/revoke all modules
	+ Add new row attribute "disabled"
	+ Fixed JS glitch which broke the dashboard periodical updates
	+ Better check of referer which skips cloud domain if it does not exists
	+ Avoid warning when stopping a module without FirewallHelper
	+ Include contents of /etc/resolv.conf in bug report
	+ Avoid Apache error screen in login when entering through Zentyal
	  Remote using password
	+ Fix warning comparing undefined string in DomainName type
	+ Rewrite row isEqualTo method using hashElements instead of elements
	+ Only allow to move dashboard widget by its handle
	+ Do not fail if zentyal-mysql.passwd ends with a newline character
	+ Removed old migration code from 3.0 to 3.2
	+ Added Number.prototype.toTimeDiffString in format.js
	+ Added .btn-black CSS class
	+ Set version to 3.3
	+ Added enableInnoDbIfNeeded() to MyDBEngine
	+ Fix loading on custom action buttons
	+ Add icon for openchange module
	+ Add missing use statement in EBox::Types::MultiStateAction
	+ Add icon for openchange module
	+ Service type setter works again
3.2
	+ Set 3.2 versions and non-beta logo
3.1.13
	+ Added missing EBox::Gettext uses, fixes crash in view logs refresh
	+ Minor CSS style fixes
	+ Added missing use statement in EBox::Types::MultiStateAction
3.1.12
	+ Do not crash if /etc/timezone does not exist
	+ Clean /var/lib/zentyal/tmp at the first moments of boot instead of
	  when running zentyal start, this fixes problems with leftover locks
	  that affect dhclient hooks
	+ Fixed wrong case in some class names for the save changes button
	+ Fixed autoscroll in dashboard widgets
	+ Added placeholder for drag & drop of table rows
	+ No autoscroll is done when overflow happens. This makes sortable
	  work in chromium
	+ Set audit after logs when enabling in first install
	+ Avoid getting unsaved changes by using readonly instance in manage-logs
3.1.11
	+ Initial setup for webadmin is now executed in postinst
	+ Fixed webadmin port migration
3.1.10
	+ Use DATETIME type in date column for consolidation tables
	+ Summarised reports shows graphs again
	+ Events summarised report has breadcrumbs now
	+ Base EBox::Logs::Composite::SummarizedReport to let summarised
	  reports have common breadcrumbs
	+ Added migration from 3.0 (apache -> webadmin)
3.1.9
	+ Fixed in-place boolean edit with non-basic types different to Union
	+ Removed some warnings in error.log
	+ Fixed confirmation dialogs warning style
	+ Fixed configure widgets width and drop behavior
	+ Fixed regression in dashboard register link after jQuery migration
	+ Always set as changed without checking RO value, this fixes some
	  situations in which the save changes button was not enabled
	+ Fixed regression in audit log IP addresses after nginx integration
	+ Added datetime time formatter to JS graphs which show dates in X
	  axis and date and time in the tracker
	+ Fixed bug sending parameters in Zentyal.Tabs prototype
	+ Fixed side-effect in Model::Manager::_modelHasMultipleInstances() that
	  tried to load composite as model by mistake, the bug was at least
	  present sometimes when trying to generate the configuration report
	+ Throw internal exception in valueByName if elementByName is undef
	+ Added captiveportal icons to CSS
	+ Restore configuration backup from file now works again after JS
	  framework change
	+ Configuration backup download, restore and delete from the list
	  works again after the UI changes
	+ Fixed regression in tabbed composites with the jQuery changes
	+ Set proper title in dialogs when loading in an existent one
	+ Fixed regression on dashboard which allowed to move already
	  present dashboard widgets
3.1.8
	+ Always log Perl errors that are not Zentyal exceptions
	+ Move package icons from software to core as required for the menu
	+ Use dpkg --clear-avail to avoid incoherent updates information
	+ Show printableModelName in DataTables when precondition fails
	+ Fixed number of decimals in Disk Usage when unit is MB
	+ Fixed UTF-8 encoding problems in TreeView
	+ Copyright footer is now at the bottom of the menu
	+ Fixed regression on logs search caused by autoFilter changes
	+ Fix bytes formatter in graphs
	+ Simplified CSS and improved styles and icons
	+ Improved dashboard drag&drop behavior in Chrome
	+ Allow to define permanentMessage directly on models
	+ Show placeholder in dashboard widgets drag&drop
	+ Fixed crash reloading dashboard after configure widgets
	+ Only apply redirect port fix on administration port
	+ Fixed regression in user interface with DataInUse exceptions
	+ Fixed wrong behavior of software updates in dashboard widget
	+ Always show proper language name for english locales
	+ Fixed wrong redirects when using a non-default admin port
	+ Fixed regression in webadmin reload after changing the language
	+ Remove unnecessary and problematic desktop services code
	+ Added icons for disabled users.
3.1.7
	+ Avoid eval operation when using standard HtmlBlocks class
	+ Changed some code to not trigger some unnecesary warnings
	+ Fixed regression on active menu entry highlight
	+ No-committed changes does not appear in configuration changes
	  log table
	+ Added autoFilter property to method tableInfo
	+ Modules can now be marked for restart after save changes via
	  post_save_modules redis key of the global module
	+ Make all dashboards div of the same height to ease drag and drop
	+ Don't allow invalid email in create report CGI
	+ DBEngineFactory is now a singleton
	+ EBox::Util::Random mentions /dev/urandom in its error messages
	  to ease troubleshooting
	+ Assure that type's references to its row are not lost in the
	  edit form template methods
3.1.6
	+ Restyled UI
	+ Added form.js
	+ Added better 502 error page for nginx with redirect when apache is ready
	+ Always call udpateRowNotify in row update, even when the new
	  values are the same than old ones
	+ Fixed bad call to EBox::CGI::Run::urlToClass in EBox::CGi::Base
	+ Added icons for top-level menu entries and module status page
	+ Fixed bad arguments in CGI::Controller::Composite call to SUPER::new()
	+ More flexible EBox::CGI::run for inheritance
	+ Fixed encoding of parameters in confirmation dialogs
	+ Check backup integrity by listing the tar file, throw
	  InvalidData exception if the tar is corrupted
	+ Do not use hidden form fields for generating confirmation dialog JS
	+ Fixed log bugs: use correct RO mode in loggerd, fixed behaviour
	  when all log helpers are disabled, enable logs correctly when
	  added by first time to configure logs table
	+ Fixed bad interpolation in JS code in booleanInPlaceViewer.mas
	+ WizardPage CGIs can now return JSON replies as response
	+ unconfigure-module script disables also the module
	+ Restart firewall module when a firewall observer module is
	  stopped/started using zentyal init.d script
	+ Added temporary stopped state to a Service module to know if a
	  module is stopped but enabled
	+ Redirect to / from /ebox using remote access to avoid blank page
	+ Removed no longer necessary jQuery noConflict()
	+ Added combobox.js
	+ Added EBox::Model::Base as base for DataTable and the new TreeView
	+ Adapted EBox::CGI::Run for the new TreeView models
	+ Fixed DataTable row removal from the UI with 100% volatile models with
	  'ids' method overriden.
3.1.5
	+ Increased webadmin default timeout.
	+ Disable drag & drop on tables with only one row
3.1.4
	+ Don't allow to move read-only rows
	+ Better prefix for user configuration redis keys
	+ Hide disabled carousel buttons, fix modal template
	+ Fixed modal dialog template
	+ Mark save changes button as changed when moving rows
	+ Remove unused parameter in Zentyal.DataTable.changeRow
3.1.3
	+ Enhanced UI styles: dialogs, progress bars, carousel, colors and images
	+ Rows of tables can now be moved using drag & drop
	+ Added logout dialog with option of discarding changes
	+ Remember page size options per users, added 'View all' page size option
	+ Added storage of options per user
	+ Enable and/or conifgure module dependencies automatically in
	  Module Status page
	+ Adapted CGIs to new modal dialogs
	+ Ported graphs from flotr.js to flot.js
	+ Ported JS code to jQuery and jQuery-ui
	+ Removed Modalbox.js, table_orderer.js and carousel.js
	+ Left menu keyword search is now case insensitive
3.1.2
	+ Make manage administrators table resilent against invalid users
	+ Remove deprecated backup domains related from logs module
	+ Added EBox::Types::URI type
	+ Added saveReload method to use reload instead of restart to
	  reduce service downtime. Use with care and programatically
	+ Added findValueMultipleFields() to DataTable and refactor _find()
	  to allow search by multiple fields
	+ Fixed disk usage report for logs component
3.1.1
	+ Do not dump unnecessary .bak files to /var/lib/zentyal/conf
	+ Restart all the core daemons instead of only apache after logrotate
	+ Fixed graph template so it could be feed with data using decimal
	  comma, it will convert it to a JS array without problems
	+ Fixed regression parsing ModalController urls
	+ Fixed regression non-model CGIs with aliases
	+ Added a way to retrieve all Models inside a Composite and its children.
	+ Increased the size limit for file uploads.
	+ Implemented a way to include configuration files for Nginx so the SOAP
	  services are able to use Nginx for SSL.
3.1
	+ Improved the message shown when there are no changes pending to save on
	  logout.
	+ Use the X-Forwarded-Proto header for redirects construction.
	+ Added nginx as the public HTTP server of Zentyal.
	+ Renamed 'Apache' module to 'WebAdmin' module. If you need to restart the
	  web administration you must use 'service zentyal webadmin restart'.
	+ Set trac milestone for reported bugs to 3.1.X
	+ CGIs are now EBox::Module::CGI::* instead of EBox::CGI::Module::*
	+ Daemons are now disabled when configuring a module, so Zentyal can
	  manage them directly instead of being autostarted by the system
	+ EBox::Model::DataForm::formSubmitted called even where there is no
	  previous row
	+ Added Pre-Depends on mysql-server to avoid problems with upgrades
	+ Depend on mysql-server metapackage instead of mysql-server-5.5
	+ Depend on zentyal-common 3.1
3.0.20
	+ Check against inexistent path in EBox::Util::SHM::subkeys
	+ Silent diff in EBox::Types::File::isEqualTo
	+ Print correctly UTF8 characters from configuration backup description
	+ When host name is changed, update /etc/hostname
	+ Proper link to remote in configuration backup page
3.0.19
	+ Removed full restore option for restore-backup tool and
	  EBox:Backup relevant methods
	+ Optimise loading Test::Deep::NoTest to avoid test environment creation
	+ Use EBox::Module::Base::writeConfFileNoCheck to write apache
	  configuration file
	+ Log events after dispatching them in the EventDaemon and catch exception
	  to avoid crashes when mysql is already stopped
	+ Emit events on zentyal start and stop
	+ Refactor some events-related code
	+ Changed MB_widedialog CSS class to use all width available in
	  the screen
	+ Fixed a broken link to SysInfo/Composite/General when activating the
	  WebServer module.
3.0.18
	+ Pass model instance when invoking EBox::Types::Select populate function
	+ Improve dynamic editable property detection for framework types
	+ Override _validateReferer method in Desktop services CGI
	+ Don't abort configuration backup when we get a error retrieving the
	  partition table information
	+ In EBox:Model::Row, refactored elementExists and
	  elementByName to make them to have similiar code structure
	+ Improvement in test help classes and added test fakes for
	  EBox::Model::Manager and EBox::Util::SHMLock
	+ Prevented unuseful warning in
	  EBox::Model::DataTable::setDirectory when the old directory is undef
	+ Fixed unit tests under EBox/Model/t, backup configuration tests and
	  some others
	+ Remove unused method EBox::Auth::alreadyLogged()
	+ Apache::setRestrictedResource updates properly if already exists
	+ Global and Module::Config allow to set redis instance to ease testing
	+ Now EBox::GlobalImpl::lastModificationTime also checks
	  modification time of configuration files
	+ Rows in events models are now synced before running EventDaemon
	+ Better way of checking if event daemon is needed
3.0.17
	+ Allow numeric zero as search filter
	+ When filtering rows don't match agains link urls or hidden values
	+ Avoid CA file check when removing it from Apache module
	+ Silent removeCA and removeInclude exceptions when removing
	  non-existant element
	+ Fixed rollback operation in redis config backend
	+ Desktop services CGI now only returns JSON responses
	+ Log error when dynamic loading a class fails in
	  ConfigureDispatchers model
	+ Update total ticks dynamically in progress indicator if ticks overflow
3.0.16
	+ Fixed regression in boolean in-place edit with Union types
	+ Added some missing timezones to EBox::Types::TimeZone
	+ Add a new method to DBEngine 'checkForColumn' to retrieve columns
	  definition from a given table
	+ Reload models info in model manager if new modules are installed
3.0.15
	+ Make sure that halt/reboot button can be clicked only once
	+ Cleaner way of disabling dependant modules when the parent is disabled,
	  avoiding unnecessary calls to enableService each time the module status
	  page is loaded.
	+ Show confirmation dialog when trying to change host or domain
	  if zentyal-samba is installed and provisioned
	+ Modified data table controller so edit boolean in place reuses
	  the code of regular edits, avoiding getting incorrect read-only
	  values from cache
3.0.14
	+ Allow search filters with a leading '*'
	+ Better error reporting when choosing a bad search filter
	+ External exceptions from _print method are caught correctly in CGIs
	+ EBox::CGI::run now supports correct handling of APR::Error
	+ Fixed dashboard check updates ajax requests in Chrome
	+ Fixed errors with zero digits components in time type
3.0.13
	+ Better warning if size file is missing in a backup when
	  restoring it
	+ Fixed table cache behaviour on cache miss in logs module
	+ Fix wrong button label when deleting rows in 'datainuse' template
	+ Removed unused method EBox::Model::DataTable::_tailoredOrder
	+ Added force default mode and permission to writeConfFileNoCheck(),
	  writeFile() and derivatives
	+ Fixed bug in EBox:::Logs::CGI::Index with internationalized
	  parameter names
	+ DataTables with sortedBy are now orderer alphabetically with
	  proper case treatment
	+ Display messages in model even when there are not elements and
	  table body is not shown
3.0.12
	+ Improve change-hostname script, delete all references to current name
	+ Faster dashboard loading with asynchronous check of software updates
	+ Workaround for when the progress id parameter has been lost
	+ Fixed problems calling upstart coomands from cron jobs with wrong PATH
	+ Decode CGI unsafeParams as utf8
	+ Avoid double encoding when printing JSON response in EBox::CGI::Base
	+ Remove warning in EBox::Menu::Folder when currentfolder is not defined
	+ Removed unnecesary and misleading method new from EBox::Auth package
3.0.11
	+ Avoid flickering loading pages when switching between menu entries
	+ Incorrect regular expression in logs search page are correctly handled
	+ Fix input badly hidden in the logs screen
	+ reloadTable from DataTable now remove cached fields as well
3.0.10
	+ Fixed unsafe characters error when getting title of progress
	  indicator in progress dialog
	+ Added use utf8 to dashboard template to fix look of closable messages
3.0.9
	+ Adapted file downloads to the new utf8 fixes
	+ Write backup files in raw mode to avoid utf8 problems
	+ Print always utf8 in STDOUT on all CGIs
	+ Decode CGI params of values entered at the interface as utf8
	+ Proper encode/decode of utf8 with also pretty JSON
	+ Fixed utf8 decoding in date shown at dashboard
	+ Removed old workarounds for utf8 problems
	+ Added new recoveryEnabled() helper method to Module::Base
	+ Added recoveryDomainName() method to SyncProvider interface
	+ Restore backup can now install missing modules in Disaster Recovery
	+ Show specific slides when installing a commercial edition
	+ Redirect to proper CGI after login in disaster recovery mode
	+ Removed old debconf workaround for first stage installation
	+ Log redis start message as debug instead of info to avoid flood
	+ Use unsafeParam in EBox::CGI::Base::paramsAsHash
	+ EBox::Module::Service does not raise exception and logs
	  nothing when using init.d status
	+ Fixed glitch in backup CGI which sometimes showed
	  the modal dialog with a incorrect template
3.0.8
	+ Use path for default name in SyncFolders::Folder
	+ Do not restrict characters in data table searchs
	+ Fixed automatic bug report regression
	+ Fixed refresh of the table and temporal control states
	  in customActionClicked callback
	+ Modified modalbox-zentyal.js to accept wideDialog parameter
	+ Fixed template method in MultiStateAction to return the default
	  template when it is not any supplied to the object
	+ Fixed sendInPlaceBooleanValue method from table-helper.js; it
	  aborted because bad parameters of Ajax.Updater
	+ Fixed bug that made that the lock was shared between owners
	+ Some fixes in the function to add the rule for desktops services
	  to the firewall
	+ Delete obsolete EBox::CGI::MenuCSS package
3.0.7
	+ Add new EBox::Module::Service::Observer to notify modules about
	  changes in the service status
	+ Administration accounts management reflects the changes in
	  system accounts in ids() or row() method call
	+ Some fixes in the RAID event watcher
	+ foreignModelInstance returns undef if foreignModel is
	  undef. This happens when a module has been uninstalled and it is
	  referenced in other installed module (events)
	+ loggerd shows loaded LogHelpers when in debug mode
	+ Added additional info to events from RAID watcher
	+ Use sudo to remove temporal files/diectories in backup, avoiding
	  permissions errors
	+ Added exception for cloud-prof module to events dependencies
3.0.6
	+ Skip keys deleted in cache in Redis::_keys()
	+ Fixed events modules dependencies to depend on any module which
	  provides watchers or dispatchers
	+ Always call enableActions before enableService when configuring modules
	+ Added needsSaveAfterConfig state to service modules
	+ Better exceptions logging in EBox::CGI::Run
	+ Fixed 'element not exists' error when enabling a log watcher
	+ Scroll up when showing modal dialog
	+ Added fqdnChanged methods to SysInfo::Observer
	+ Fixed SSL configuration conflicts betwen SOAPClient and RESTClient
3.0.5
	+ Template ajax/simpleModalDialog.mas can now accept text
	+ Used poweroff instead of halt to assure that system is powered
	  off after halt
	+ Fixed log audit database insert error when halting or rebooting
	+ Added time-based closable notification messages
	+ Adapted to new EBox::setLocaleEnvironment method
	+ EBox::Type::File now allows ebox user to own files in directories
	  which are not writable by him
	+ Removed cron daily invocation of deprecated report scripts
3.0.4
	+ Added EBox::SyncFolders interface
	+ Fixed invokation of tar for backup of model files
	+ New observer for sysinfo module to notify modules implementing the
	  SysInfo::Observer interface when the host name or host domain is
	  changed by the user, before and after the change takes effect
	+ Stop and start apache after language change to force environment reload
	+ Reload page after language change
	+ EBox::Module::Service::isRunning() skips daemons whose precondition fail
	+ Fixed undefined reference in DataTable controller for log audit
	+ Added and used serviceId field for service certificates
	+ Fixed SQL quoting of column names in unbuffered inserts and consolidation
3.0.3
	+ Fixed bug which prevented highlight of selected item in menu
	+ Fixed base class of event dispatcher to be compatible with the
	  changes dispatcher configuration table
	+ Fixed event daemon to use dumped variables
	+ Fixed need of double-click when closing menu items in some cases
	+ Fixed logs consolidation to avoid high CPU usage
	+ In view log table: correctly align previous and first page buttons
	+ Improve host name and domain validation.
	+ Forbidden the use of a qualified hostname in change hostname form
	+ Update samba hostname-dependent fields when hostname is changed
	+ Confirmation dialog when the local domain is changed and with a
	  warning if local domain which ends in .local
3.0.2
	+ The synchronization of redis cache refuses with log message to set
	  undefined values
	+ Fixed wrong sql statement which cause unwanted logs purge
	+ DataForm does not check for uniqueness of its fields, as it only
	  contains a single row
	+ In ConfigureLogs, restored printable names for log domains
	+ Fixed dashboard update error on modules widget, counter-graph
	  widget and widget without sections
	+ Better way to fix non-root warnings during boot without interfering
	  on manual restart commands in the shell
3.0.1
	+ Properly set default language as the first element of the Select to
	  avoid its loss on the first apache restart
	+ Set milestone to 3.0.X when creating tickets in trac.zentyal.org
	+ Removed forced setting of LANG variables in mod_perl which made progress
	  indicator fail when using any language different to English
	+ Removed some frequent undef warnings
	+ Added executeOnBrothers method to EBox::Model::Component
	+ Fixed repetition of 'add' and 'number change' events in RAID watcher
	+ Fixed incorrect display of edit button in tables without editField action
	+ Cache MySQL password to avoid reading it all the time
	+ Fixed request came from non-root user warnings during boot
	+ Send info event in Runit watcher only if the service was down
	  MAX_DOWN_PERIODS
3.0
	+ Removed beta logo
	+ Set 'firstInstall' flag on modules when installing during initial install
	+ Set 'restoringBackup' flag on modules when restoring backup
	+ Call enableService after initialSetup while restoring backup
	+ Registration link in widget now have appropiate content when either
	  remoteservices or software are not installed
	+ Fixed style for disabled buttons
	+ Composite and DataTable viewers recover from errors in pageTitle method
	+ Fixed intermitent failure in progress when there are no slides
	+ Rollback redis transaction on otherwise instead finally block
	+ Members of the 'admin' group can now login again on Zentyal
	+ Multi-admin management for commercial editions
	+ First and last move row buttons are now disabled instead of hidden
	+ In save changes dialog set focus always in the 'save' button
	+ Fixed i18n problem in some cases where environment variables
	  were different than the selected locale on Zentyal UI, now
	  LANG and LC_MESSAGES are explicitly passed to mod_perl
	+ Reviewed registration strings
	+ Added template attribute to MultiStateAction to provide any kind
	  of HTML to display an action
	+ Changed icon, name and link for Zentyal Remote
	+ Fixed some compatibility issues with Internet Explorer 9
	+ Show warning with Internet Explorer 8 or older
	+ Improved dashboard buttons colors
2.3.24
	+ Do not cache undef values in EBox::Config::Redis::get()
	+ Code fix on subscription retrieval for Updates event
	+ Update validate referer to new Remote Services module API
	+ In-place booleans now properly mark the module as changed
	+ Do not try to read slides if software module is not installed
	+ Fixed wrong call in Events::isEnabledDispatcher()
	+ Updated 'created by' footer
2.3.23
	+ Change the default domain name from 'zentyal.lan' to
	  'zentyal-domain.lan'
	+ Changes in first enable to avoid letting modules unsaved
	+ Type File now accepts spaces in the file name
	+ Added setTimezone method to MyDBEngine
	+ Enable consolidation after reviewing and pruning
	+ Code typo fix in Events::isEnabledWatcher
	+ Remove all report code from core
	+ Move SysInfo report related to remoteservices module
	+ Fixed regression which removed scroll bars from popups
	+ New carousel transition for the installation slides
	+ Added option to not show final notes in progress bar
	+ EBox::Model::Component::modelGetter does not die when trying to
	  get a model for an uninstalled module
	+ Added previous/next buttons to manually switch installation slides
	+ New installation slides format
	+ Added compatibility with MS Internet Explorer >= 8
2.3.22
	+ Changed first installation workflow and wizard infraestructure
	+ Improved firewall icons
	+ Set hover style for configure rules button in firewall
	+ Do not disable InnoDB in mysql if there are other databases
	+ Progress indicator no longer calls showAds if it is undefined
	+ Send cache headers on static files to improve browsing speed
	+ Added foreignNoSyncRows and foreignFilter options to EBox::Types::Select
	+ Improved settings icon
	+ Fixed modalboxes style
	+ Improve host domain validation. Single label domains are not allowed.
2.3.21
	+ Fixes on notifyActions
	+ Check for isDaemonRunning now compatible with asterisk status
	+ Fixed warning call in EBox::Types::HasMany
2.3.20
	+ New look & feel for the web interface
	+ Adjust slides transition timeout during installation
	+ Audit changes table in save changes popup has scroll and better style
	+ Model messages are printed below model title
	+ noDataMsg now allows to add elements if it makes sense
	+ Fixed ajax/form.mas to avoid phantom change button
	+ EBox::Model::Manager::_setupModelDepends uses full paths so the
	  dependecies can discriminate between models with the same name
	+ Default row addition in DataForm does not fires validateTypedRow
	+ Code typo fix in change administration port model
	+ Set only Remote as option to export/import configuration to a
	  remote site
	+ Return undef in HasMany type when a model is not longer
	  available due to being uninstalled
	+ Added onclick atribute to the link.mas template
	+ Fix exception raising when no event component is found
	+ table_ordered.js : more robust trClick event method
	+ Changed dashboard JS which sometimes halted widget updates
	+ Added popup dialogs for import/export configuration
	+ Changes in styles and sizes of the save/revoke dialog
	+ Removed redudant code in ConfigureWatchers::syncRows which made module
	  to have an incorrect modified state
	+ Dont show in bug report removed packages with configuration
	  held as broken packages
	+ DataTable::size() now calls to syncRows()
	+ EBox::Module::Config::set_list quivalent now has the same
	  behaviour than EBox::Module::Config::set
2.3.19
	+ Manually set up models for events to take into account the
	  dynamic models from the log watcher filtering models
	+ Fixed warnings when deleting a row which is referenced in other model
	+ Disable HTML form autocompletion in admin password change model
	+ Fixed incorrect non-editable warnings in change date and time model
	+ Fixed parsing value bug in EBox::Types::Date and EBox::Types::Time
	+ Reworked mdstat parsing, added failure_spare status
	+ Configuration backup implicitly preserves ownership of files
	+ Changes in styles and sizes of the save/revoke dialog
	+ New data form row is copied from default row, avoiding letting hidden
	  fields without its default value and causing missing fields errors
	+ Always fill abstract type with its default value, this avoids
	  errors with hidden fields with default value
	+ Different page to show errors when there are broken software packages
	+ InverseMatchSelect and InverseMatchUnion use 'not' instead of '!' to
	  denote inverse match. This string is configurable with a type argument
	+ Fixed types EBox::Type::InverseMatchSelect and InverseMatchUnion
	+ Fixed bug in DataTable::setTypedRow() which produced an incorrect 'id'
	  row element in DataTable::updateRowNotify()
	+ In tableBody.mas template: decomposed table topToolbar section in methods
	+ Fixed bug in discard changes dialog
	+ Confirmation dialogs now use styled modalboxes
	+ Do not reload page after save changes dialog if operation is successful
	+ Maintenance menu is now kept open when visiting the logs index page
2.3.18
	+ Manual clone of row in DataTable::setTypedRow to avoid segfault
	+ Avoid undef warnings in EBox::Model::DataTable::_find when the
	  element value is undef
	+ Fixed kill of ebox processes during postrm
	+ Set MySQL root password in create-db script and added mysql script
	  to /usr/share/zentyal for easy access to the zentyal database
	+ Increased timeout redirecting to wizards on installation to 5 seconds
	  to avoid problems on some slow or loaded machines
	+ Save changes dialog do not appear if there are no changes
	+ Delete no longer needed duplicated code
	+ Do not go to save changes after a regular package installation
	  they are saved only in the first install
	+ Progress bar in installation refactored
2.3.17
	+ Do not use modal box for save changes during installation
	+ Hidden fields in DataTables are no longer considered compulsory
	+ Select type has now its own viewer that allows use of filter function
	+ User is now enabled together with the rest of modules on first install
2.3.16
	+ Fix 'oldRow' parameter in UpdatedRowNotify
	+ Use Clone::Fast instead of Clone
	+ Modal dialog for the save and discard changes operations
	+ Use a different lock file for the usercorner redis
	+ Improved look of tables when checkAll controls are present
	+ Better icons for clone action
	+ Added confirmation dialog feature to models; added confirmation
	  dialog to change hostname model
	+ Dynamic default values are now properly updated when adding a row
	+ Kill processes owned by the ebox user before trying to delete it
	+ Do not use sudo to call status command at EBox::Service::running
	+ Fixed regression setting default CSS class in notes
2.3.15
	+ Added missing call to updateRowNotify in DataForms
	+ Fixed silent error in EBox::Types::File templates for non-readable
	  by ebox files
	+ Use pkill instead of killall in postinst
	+ Use unset instead of delete_dir when removing rows
	+ Do not set order list for DataForms
	+ Only try to clean tmp dir on global system start
2.3.14
	+ Error message for failure in package cache creation
	+ Fixed regression when showing a data table in a modal view
	+ Do not do a redis transaction for network module init actions
	+ Fixed EBox::Module::Config::st_unset()
	+ Allowed error class in msg template
2.3.13
	+ Fixed problems in EventDaemon with JSON and blessed references
	+ More crashes avoided when watchers or dispatchers doesn't exist
	+ Proper RAID watcher reimplementation using the new state API
	+ EBox::Config::Redis singleton has now a instance() method instead of new()
	+ Deleted wrong use in ForcePurge model
2.3.12
	+ Fixed problem with watchers and dispatchers after a module deletion
	+ Fixed EBox::Model::DataTable::_checkFieldIsUnique, it failed when the
	  printableValue of the element was different to its value
	+ Fixed separation between Add table link and table body
	+ Adaptation of EventDaemon to model and field changes
	+ Disabled logs consolidation on purge until it is reworked, fixed
	  missing use in purge logs model
	+ Fixed Componet::parentRow, it not longer tries to get a row with
	  undefined id
	+ Fix typo in ConfigureLogs model
	+ Mark files for removing before deleting the row from backend in
	  removeRow
	+ The Includes directives are set just for the main virtual host
	+ Fixed EventDaemon crash
2.3.11
	+ Mark files for removing before deleting the row from backend in removeRow
	+ Dashboard widgets now always read the information from RO
	+ Enable actions are now executed before enableService()
	+ Fixed regression which prevented update of the administration service
	  port when it was changed in the interface
	+ New EBox::Model::Composite::componentNames() for dynamic composites
	+ Remove _exposedMethods() feature to reduce use of AUTOLOAD
	+ Removed any message set in the model in syncRows method
	+ Added global() method to modules and components to get a coherent
	  read-write or read-only instance depending on the context
	+ Removed Model::Report and Composite::Report namespaces to simplify model
	  management and specification
	+ New redis key naming, with $mod/conf/*, $mod/state and $mod/ro/* replacing
	  /ebox/modules/$mod/*, /ebox/state/$mod/* and /ebox-ro/modules/$mod/*
	+ Removed unnecessary parentComposite methods in EBox::Model::Component
	+ Only mark modules as changed when data has really changed
	+ EBox::Global::modChange() throws exception if instance is readonly
	+ New get_state() and set_state() methods, st_* methods are kept for
	  backwards compatibility, but they are deprecated
	+ Simplified events module internals with Watcher and Dispatcher providers
	+ Model Manager is now able to properly manage read-only instances
	+ Composites can now use parentModule() like Models
	+ Renamed old EBox::GConfModule to EBox::Module::Config
	+ Unified model and composite management in the new EBox::Model::Manager
	+ Model and composites are loaded on demand to reduce memory consumption
	+ Model and composite information is now stored in .yaml schemas
	+ ModelProvider and CompositeProvider are no longer necessary
	+ Simplified DataForm using more code from DataTable
	+ Adapted RAID and restrictedResources() to the new JSON objects in redis
	+ Remove unused override modifications code
	+ Added /usr/share/zentyal/redis-cli wrapper for low-level debugging
	+ Use simpler "key: value" format for dumps instead of YAML
	+ Row id prefixes are now better chosen to avoid confusion
	+ Use JSON instead of list and hash redis types (some operations,
	  specially on lists, are up to 50% faster and caching is much simpler)
	+ Store rows as hashes instead of separated keys
	+ Remove deprecated all_dirs and all_entries methods
	+ Remove obsolete EBox::Order package
	+ Remove no longer needed redis directory tree sets
	+ Fixed isEqualTo() method on EBox::Types::Time
	+ EBox::Types::Abstract now provides default implementations of fields(),
	  _storeInGConf() and _restoreFromHash() using the new _attrs() method
	+ Remove indexes on DataTables to reduce complexity, no longer needed
	+ Simplified ProgressIndicator implementation using shared memory
	+ New EBox::Util::SHMLock package
	+ Implemented transactions for redis operations
	+ Replace old MVC cache system with a new low-level redis one
	+ Delete no longer necessary regen-redis-db tool
	+ Added new checkAll property to DataTable description to allow
	  multiple check/uncheck of boolean columns
2.3.10
	+ Added Desktop::ServiceProvider to allow modules to implement
	  requests from Zentyal desktop
	+ Added VirtualHost to manage desktop requests to Zentyal server
	+ Fix EventDaemon in the transition to MySQL
	+ Send EventDaemon errors to new rotated log file /var/log/zentyal/events.err
	+ Send an event to Zentyal Cloud when the updates are up-to-date
	+ Send an info event when modules come back to running
	+ Include additional info for current event watchers
	+ Fixed RAID report for some cases of spare devices and bitmaps
	+ Fixed log purge, SQL call must be a statement not a query
	+ Fixed regex syntax in user log queries
	+ Added missing "use Filesys::Df" to SysInfo
	+ Disabled consolidation by default until is fixed or reimplemented
	+ Fixed regresion in full log page for events
	+ Added clone action to data tables
	+ Fixed regression in modal popup when showing element table
	+ Added new type EBox::Types::KrbRealm
	+ Fix broken packages when dist-upgrading from old versions: stop ebox
	  owned processes before changing home directory
	+ Log the start and finish of start/stop modules actions
	+ Added usesPort() method to apache module
2.3.9
	+ Enable SSLInsecureRenegotiation to avoid master -> slave SOAP handsake
	  problems
	+ Added validateRowRemoval method to EBox::Model::DataTable
	+ Use rm -rf instead of remove_tree to avoid chdir permission problems
	+ Avoid problems restarting apache when .pid file does not exist
	+ Do not use graceful on apache to allow proper change of listen port
	+ Simplified apache restart mechanism and avoid some problems
2.3.8
	+ Create tables using MyISAM engine by default
	+ Delete obsolete 'admin' table
2.3.7
	+ Fixed printableName for apache module and remove entry in status widget
	+ Merged tableBodyWithoutActions.mas into tableBody.mas
	+ Removed tableBodyWithoutEdit.mas because it is no longer used
	+ Better form validation message when there are no ids for
	  foreign rows in select control with add new popup
	+ Fixed branding of RSS channel items
	+ Fixed destination path when copying zentyal.cnf to /etc/mysql/conf.d
	+ Packaging fixes for precise
2.3.6
	+ Switch from CGIs to models in System -> General
	+ New value() and setValue() methods in DataForm::setValue() for cleaner
	  code avoiding use of AUTOLOAD
	+ Added new EBox::Types::Time, EBox::Types::Date and EBox::Types::TimeZone
	+ Added new attribute 'enabled' to the Action and MultiStateAction types
	  to allow disabling an action. Accepts a scalar or a CODE ref
	+ The 'defaultValue' parameter of the types now accept a CODE ref that
	  returns the default value.
2.3.5
	+ Added force parameter in validateTypedRow
	+ Fixed 'hidden' on types when using method references
	+ Removed some console problematic characters from Util::Random::generate
	+ Added methods to manage apache CA certificates
	+ Use IO::Socket::SSL for SOAPClient connections
	+ Removed apache rewrite from old slaves implementation
	+ Do not show RSS image if custom_prefix defined
2.3.4
	+ Avoid 'negative radius' error in DiskUsage chart
	+ Fixed call to partitionFileSystems in EBox::SysInfo::logReportInfo
	+ Log audit does not ignore fields which their values could be interpreted
	  as boolean false
	+ Avoid ebox.cgi failure when showing certain strings in the error template
	+ Do not calculate md5 digests if override_user_modification is enabled
	+ Clean /var/lib/zentyal/tmp on boot
	+ Stop apache gracefully and delete unused code in Apache.pm
	+ Cache contents of module.yaml files in Global
2.3.3
	+ The editable attribute of the types now accept a reference to a function
	  to dinamically enable or disable the field.
	+ In progress bar CGIs AJAX call checks the availability of the
	  next page before loading it
	+ Replaced community logo
	+ Adapted messages in the UI for new editions
	+ Changed cookie name to remove forbidden characters to avoid
	  incompatibilities with some applications
	+ Added methods to enable/disable restart triggers
2.3.2
	+ Fixed redis unix socket permissions problem with usercorner
	+ Get row ids without safe characters checking
	+ Added EBox::Util::Random as random string generator
	+ Set log level to debug when cannot compute md5 for a nonexistent file
	+ Filtering in tables is now case insensitive
	+ ProgressIndicator no longer leaves zombie processes in the system
	+ Implemented mysqldump for logs database
	+ Remove zentyal-events cron script which should not be longer necessary
	+ Bugfix: set executable permissions to cron scripts and example hooks
	+ Added a global method to retrieve installed server edition
	+ Log also duration and compMessage to events.log
2.3.1
	+ Updated Standards-Version to 3.9.2
	+ Fixed JS client side table sorting issue due to Prototype
	  library upgrade
	+ Disable InnoDB by default to reduce memory consumption of MySQL
	+ Now events are logged in a new file (events.log) in a more
	  human-readable format
	+ Added legend to DataTables with custom actions
	+ Changed JS to allow the restore of the action cell when a delete
	  action fails
	+ Set milestone to 3.0 when creating bug reports in the trac
	+ Avoid temporal modelInstance errors when adding or removing
	  modules with LogWatchers or LogDispatcher
	+ Unallow administration port change when the port is in use
2.3
	+ Do not launch a passwordless redis instance during first install
	+ New 'types' field in LogObserver and storers/acquirers to store special
	  types like IPs or MACs in an space-efficient way
	+ Use MySQL for the logs database instead of PostgreSQL
	+ Bugfix: logs database is now properly recreated after purge & install
	+ Avoid use of AUTOLOAD to execute redis commands, improves performance
	+ Use UNIX socket to connect to redis for better performance and
	  update default redis 2.2 settings
	+ Use "sudo" group instead of "admin" one for the UI access control
	+ Added EBox::Module::Base::version() to get package version
	+ Fixed problem in consalidation report when accumulating results
	  from queries having a "group by table.field"
	+ Added missing US and Etc zones in timezone selector
	+ Replaced autotools with zbuildtools
	+ Refuse to restore configuration backup from version lesser than
	  2.1 unless forced
	+ Do not retrieve format.js in every graph to improve performance
	+ The purge-module scripts are always managed as root user
	+ New grep-redis tool to search for patterns in redis keys or
	  values
	+ Use partitionFileSystems method from EBox::FileSystem
2.2.4
	+ New internal 'call' command in Zentyal shell to 'auto-use' the module
	+ Zentyal shell now can execute commandline arguments
	+ Bugfix: EBox::Types::IPAddr::isEqualTo allows to change netmask now
	+ Removed some undefined concatenation and compare warnings in error.log
	+ Ignore check operation in RAID event watcher
	+ Skip IP addresses ending in .0 in EBox::Types::IPRange::addresses()
	+ Do not store in redis trailing dots in Host and DomainName types
	+ Added internal command to instance models and other improvements in shell
	+ Now the whole /etc/zentyal directory is backed up and a copy of the
	  previous contents is stored at /var/backups before restoring
	+ Removing a module with a LogWatcher no longer breaks the LogWatcher
	  Configuration page anymore
	+ Fixed error in change-hostname script it does not longer match substrings
	+ Bugfix: Show breadcrumbs even from models which live in a
	  composite
	+ HTTPLink now returns empty string if no HTTPUrlView is defined
	  in DataTable class
	+ Added mising use sentence in EBox::Event::Watcher::Base
2.2.3
	+ Bugfix: Avoid url rewrite to ebox.cgi when requesting to /slave
	+ Fixed logrotate configuration
	+ More resilient way to handle with missing indexes in _find
	+ Added more informative text when mispelling methods whose prefix
	  is an AUTOLOAD action
	+ A more resilient solution to load events components in EventDaemon
	+ Added one and two years to the purge logs periods
	+ Fixed downloads from EBox::Type::File
2.2.2
	+ Revert cookie name change to avoid session loss in upgrades
	+ Do not try to change owner before user ebox is created
2.2.1
	+ Removed obsolete references to /zentyal URL
	+ Create configuration backup directories on install to avoid warnings
	  accessing the samba share when there are no backups
	+ Log result of save changes, either successful or with warnings
	+ Changed cookie name to remove forbidden characters to avoid
	  incompatibilities with some applications
	+ Removed duplicated and incorrect auding logging for password change
	+ Fixed some non-translatable strings
	+ Create automatic bug reports under 2.2.X milestone instead of 2.2
	+ Fixed bug changing background color on selected software packages
2.1.34
	+ Volatile types called password are now also masked in audit log
	+ Adjust padding for module descriptions in basic software view
	+ Removed beta icon
2.1.33
	+ Fixed modal add problems when using unique option on the type
	+ Fixed error management in the first screen of modal add
	+ Unify software selection and progress colors in CSS
	+ Set proper message type in Configure Events model
	+ Fixed error checking permanentMessage types in templates/msg.mas
2.1.32
	+ Added progress bar colors to theme definition
	+ Remove no longer correct UTF8 decode in ProgressIndicator
	+ Fixed UTF8 double-encoding on unexpected error CGI
	+ Reviewed some subscription strings
	+ Always fork before apache restart to avoid port change problems
	+ Stop modules in the correct order (inverse dependencies order)
	+ Better logging of failed modules on restore
2.1.31
	+ Do not start managed daemons on boot if the module is disabled
	+ Better message on redis error
	+ Watch for dependencies before automatic enable of modules on first install
2.1.30
	+ Removed obsolete /ebox URL from RSS link
	+ Changed methods related with extra backup data in modules logs
	  to play along with changes in ebackup module
	+ Set a user for remote access for audit reasons
	+ Detect session loss on AJAX requests
2.1.29
	+ Startup does not fail if SIGPIPE received
2.1.28
	+ Added code to mitigate false positives on module existence
	+ Avoid error in logs full summary due to incorrect syntax in template
	+ Allow unsafe chars in EBox::Types::File to avoid problems in some browsers
	+ Reviewed some subscription strings
	+ Warning about language-packs installed works again after Global changes
	+ Show n components update when only zentyal packages are left to
	  upgrade in the system widget
	+ Do not show debconf warning when installing packages
	+ EBox::Types::IPAddr (and IPNetwork) now works with defaultValue
	+ Allow to hide menu items, separators and dashboard widgets via conf keys
2.1.27
	+ Do not create tables during Disaster Recovery installation
	+ Added new EBox::Util::Debconf::value to get debconf values
	+ DataTable controller does no longer try to get a deleted row
	  for gather elements values for audit log
	+ Check if Updates watcher can be enabled if the subscription
	  level is yet unknown
2.1.26
	+ Detection of broken packages works again after proper deletion
	  of dpkg_running file
	+ Keep first install redis server running until trigger
	+ Unified module restart for package trigger and init.d
	+ Use restart-trigger script in postinst for faster daemons restarting
	+ System -> Halt/Reboot works again after regression in 2.1.25
	+ Added framework to show warning messages after save changes
	+ Change caption of remote services link to Zentyal Cloud
	+ Do not show Cloud link if hide_cloud_link config key is defined
	+ Added widget_ignore_updates key to hide updates in the dashboard
	+ Differentiate ads from notes
	+ Allow custom message type on permanentMessage
	+ Only allow custom themes signed by Zentyal
	+ Removed /zentyal prefix from URLs
	+ Caps lock detection on login page now works again
	+ Added HiddenIfNotAble property to event watchers to be hidden if
	  it is unabled to monitor the event
	+ Dashboard values can be now error and good as well
	+ Include a new software updates widget
	+ Include a new alert for basic subscriptions informing about
	  software updates
	+ Add update-notifier-common to dependencies
	+ EBox::DataTable::enabledRows returns rows in proper order
	+ Use custom ads when available
	+ Disable bug report when hide_bug_report defined on theme
2.1.25
	+ Do not show disabled module warnings in usercorner
	+ Mask passwords and unify boolean values in audit log
	+ Do not override type attribute for EBox::Types::Text subtypes
	+ Corrected installation finished message after first install
	+ Added new disableAutocomplete attribute on DataTables
	+ Optional values can be unset
	+ Minor improvements on nmap scan
2.1.24
	+ Do not try to generate config for unconfigured services
	+ Remove unnecessary redis call getting _serviceConfigured value
	+ Safer sizes for audit log fields
	+ Fix non-translatable "show help" string
	+ Allow links to first install wizard showing a desired page
	+ Fixed bug in disk usage when we have both values greater and
	  lower than 1024 MB
	+ Always return a number in EBox::AuditLogging::isEnabled to avoid
	  issues when returning the module status
	+ Added noDataMsg attribute on DataTable to show a message when
	  there are no rows
2.1.23
	+ Removed some warnings during consolidation process
	+ Depend on libterm-readline-gnu-perl for history support in shells
	+ Fixed error trying to change the admin port with NTP enabled
	+ Fixed breadcrumb destination for full log query page
	+ Use printableActionName in DataTable setter
2.1.22
	+ Fixed parentRow method in EBox::Types::Row
	+ Added new optionalLabel flag to EBox::Types::Abstract to avoid
	  show the label on non-optional values that need to be set as
	  optional when using show/hide viewCustomizers
	+ Added initHTMLStateOrder to View::Customizer to avoid incorrect
	  initial states
	+ Improved exceptions info in CGIs to help bug reporting
	+ Do not show customActions when editing row on DataTables
2.1.21
	+ Fixed bug printing traces at Global.pm
	+ Check new dump_exceptions confkey instead of the debug one in CGIs
	+ Explicit conversion to int those values stored in our database
	  for correct dumping in reporting
	+ Quote values in update overwrite while consolidating for reporting
2.1.20
	+ Fixed regression in edition in place of booleans
	+ Better default balance of the dashboard based on the size of the widgets
	+ Added defaultSelectedType argument to PortRange
2.1.19
	+ Disable KeepAlive as it seems to give performance problems with Firefox
	  and set MaxClients value back to 1 in apache.conf
	+ Throw exceptions when calling methods not aplicable to RO instances
	+ Fixed problems when mixing read/write and read-only instances
	+ Date/Time and Timezone moved from NTP to core under System -> General
	+ Do not instance hidden widgets to improve dashboard performance
	+ New command shell with Zentyal environment at /usr/share/zentyal/shell
	+ Show warning when a language-pack is not installed
	+ Removed unnecessary dump/load operations to .bak yaml files
	+ AuditLogging and Logs constructor now receive the 'ro' parameter
	+ Do not show Audit Logging in Module Status widget
2.1.18
	+ New unificated zentyal-core.logrotate for all the internal logs
	+ Added forceEnabled option for logHelpers
	+ Moved carousel.js to wizard template
	+ Add ordering option to wizard pages
	+ Fixed cmp and isEqualTo methods for EBox::Types::IPAddr
	+ Fixed wrong Mb unit labels in Disk Usage and use GB when > 1024 MB
	+ Now global-action script can be called without progress indicator
	+ Fixed EBox::Types::File JavaScript setter code
	+ Added support for "Add new..." modal boxes in foreign selectors
	+ Each module can have now its customized purge-module script
	  that will be executed after the package is removed
	+ Added Administration Audit Logging to log sessions, configuration
	  changes, and show pending actions in save changes confirmation
	+ User name is stored in session
	+ Remove deprecated extendedRestore from the old Full Backup
2.1.17
	+ Fixed RAID event crash
	+ Added warning on models and composites when the module is disabled
	+ Fixed login page style with some languages
	+ Login page template can now be reused accepting title as parameter
	+ EBox::Types::File does not write on redis when it fails to
	  move the fail to its final destination
	+ Added quote column option for periodic log consolidation and
	  report consolidation
	+ Added exclude module option to backup restore
2.1.16
	+ Do not show incompatible navigator warning on Google Chrome
	+ Fixed syncRows override detection on DataTable find
	+ clean-conf script now deletes also state data
	+ Avoid 'undefined' message in selectors
2.1.15
	+ Move Disk Usage and RAID to the new Maintenance menu
	+ Always call syncRows on find (avoid data inconsistencies)
	+ Filename when downloading a conf backup now contains hostname
	+ Fixed bug in RAID template
	+ Set proper menu order in System menu (fixes NTP position)
	+ Fixed regresion in page size selector on DataTables
	+ Fixed legend style in Import/Export Configuration
2.1.14
	+ Fixed regresion with double quotes in HTML templates
	+ Fixed problems with libredis-perl version dependency
	+ Adding new apparmor profile management
2.1.13
	+ Better control of errors when saving changes
	+ Elements of Union type can be hidden
	+ Model elements can be hidden only in the viewer or the setter
	+ HTML attributtes are double-quoted
	+ Models can have sections of items
	+ Password view modified to show the confirmation field
	+ New multiselect type
	+ Redis backend now throws different kind of exceptions
2.1.12
	+ Revert no longer necessary parents workaround
	+ Hide action on viewCustomizer works now on DataTables
2.1.11
	+ Fixed bug which setted bad directory to models in tab view
	+ Union type: Use selected subtype on trailingText property if the
	  major type does not have the property
	+ Raise MaxClients to 2 to prevent apache slowness
2.1.10
	+ Security [ZSN-2-1]: Avoid XSS in process list widget
2.1.9
	+ Do not try to initialize redis client before EBox::init()
	+ Safer way to delete rows, deleting its id reference first
	+ Delete no longer needed workaround for gconf with "removed" attribute
	+ Fixed regression in port range setter
2.1.8
	+ Fixed regression in menu search
	+ Fixed missing messages of multi state actions
	+ Help toggler is shown if needed when dynamic content is received
	+ Fixed issue when disabling several actions at once in a data table view
	+ All the custom actions are disabled when one is clicked
	+ Submit wizard pages asynchronously and show loading indicator
	+ Added carousel.js for slide effects
2.1.7
	+ Fixed issues with wrong html attributes quotation
	+ Bugfix: volatile types can now calculate their value using other
	  the value from other elements in the row no matter their position
2.1.6
	+ Attach software.log to bug report if there are broken packages
	+ Added keyGenerator option to report queries
	+ Tuned apache conf to provide a better user experience
	+ Actions click handlers can contain custom javascript
	+ Restore configuration with force dependencies option continues
	  when modules referenced in the backup are not present
	+ Added new MultiStateAction type
2.1.5
	+ Avoid problems getting parent if the manager is uninitialized
	+ Rename some icon files with wrong extension
	+ Remove wrong optional attribute for read-only fields in Events
	+ Renamed all /EBox/ CGI URLs to /SysInfo/ for menu folder coherency
	+ Added support for custom actions in DataTables
	+ Replaced Halt/Reboot CGI with a model
	+ Message classes can be set from models
	+ Fixed error in Jabber dispatcher
	+ Show module name properly in log when restart from the dashboard fails
	+ Avoid warning when looking for inexistent PID in pidFileRunning
2.1.4
	+ Changed Component's parent/child relationships implementation
	+ Fixed WikiFormat on automatic bug report tickets
	+ Do not show available community version in Dashboard with QA
 	  updates
2.1.3
	+ Fall back to readonly data in config backup if there are unsaved changes
	+ Allow to automatically send a report in the unexpected error page
	+ Logs and Events are now submenus of the new Maintenance menu
	+ Configuration Report option is now present on the Import/Export section
	+ Require save changes operation after changing the language
	+ Added support for URL aliases via schemas/urls/*.urls files
	+ Allow to sort submenu items via 'order' attribute
	+ Automatically save changes after syncRows is called and mark the module
	  mark the module as unchanged unless it was previously changed
	+ Removed unnecessary ConfigureEvents composite
	+ Removed unnecessary code from syncRows in logs and events
	+ Restore configuration is safer when restoring /etc/zentyal files
	+ Fixed unescaped characters when showing an exception
	+ Fixed nested error page on AJAX requests
	+ Adapted dumpBackupExtraData to new expected return value
	+ Report remoteservices, when required, a change in administration
	  port
	+ Added continueOnModuleFail mode to configuration restore
	+ Fixed Firefox 4 issue when downloading backups
	+ Show scroll when needed in stacktraces (error page)
	+ More informative error messages when trying to restart locked modules
	  from the dashboard
	+ Creation of plpgsql language moved from EBox::Logs::initialSetup
	  to create-db script
	+ Redis backend now throws different kind of exceptions
	+ Avoid unnecesary warnings about PIDs
	+ Update Jabber dispatcher to use Net::XMPP with some refactoring
	+ Save changes messages are correctly shown with international charsets
	+ Support for bitmap option in RAID report
	+ Retry multiInsert line by line if there are encoding errors
	+ Adapted to new location of partitionsFileSystems in EBox::FileSystem
	+ Event messages are cleaned of null characters and truncated
	  before inserting in the database when is necessary
	+ Improve message for "Free storage space" event and send an info
	  message when a given partition is not full anymore
	+ Event messages now can contain newline characters
	+ Objects of select type are compared also by context
	+ Remove cache from optionsFromForeignModel since it produces
	  problems and it is useless
	+ Set title with server name if the server is subscribed
	+ Fix title HTML tag in views for Models and Composites
	+ Added lastEventsReport to be queried by remoteservices module
	+ Added EBox::Types::HTML type
	+ Added missing manage-logs script to the package
	+ Fixed problems with show/hide help switch and dynamic content
	+ Menus with subitems are now kept unfolded until a section on a
	  different menu is accessed
	+ Sliced restore mode fails correctly when schema file is missing,
	  added option to force restore without schema file
	+ Purge conf now purges the state keys as well
	+ Added EBox::Types::IPRange
2.1.2
	+ Now a menu folder can be closed clicking on it while is open
	+ Bugfix: cron scripts are renamed and no longer ignored by run-parts
	+ Added new EBox::Util::Nmap class implementing a nmap wrapper
2.1.1
	+ Fixed incoherency problems with 'on' and '1' in boolean indexes
	+ Move cron scripts from debian packaging to src/scripts/cron
	+ Trigger restart of logs and events when upgrading zentyal-core
	  without any other modules
	+ Don't restart apache twice when upgrading together with more modules
	+ Fixed params validation issues in addRow
2.1
	+ Replace YAML::Tiny with libyaml written in C through YAML::XS wrapper
	+ Minor bugfix: filter invalid '_' param added by Webkit-based browser
	  on EBox::CGI::Base::params() instead of _validateParams(), avoids
	  warning in zentyal.log when enabling modules
	+ All CGI urls renamed from /ebox to /zentyal
	+ New first() and deleteFirst() methods in EBox::Global to check
	  existence and delete the /var/lib/zentyal/.first file
	+ PO files are now included in the language-pack-zentyal-* packages
	+ Migrations are now always located under /usr/share/$package/migration
	  this change only affects to the events and logs migrations
	+ Delete no longer used domain and translationDomain methods/attributes
	+ Unified src/libexec and tools in the new src/scripts directory
	+ Remove the ebox- prefix on all the names of the /usr/share scripts
	+ New EBox::Util::SQL package with helpers to create and drop tables
	  from initial-setup and purge-module for each module
	+ Always drop tables when purging a package
	+ Delete 'ebox' user when purging zentyal-core
	+ Moved all SQL schemas from tools/sqllogs to schemas/sql
	+ SQL time-period tables are now located under schemas/sql/period
	+ Old ebox-clean-gconf renamed to /usr/share/zentyal/clean-conf and
	  ebox-unconfigure-module is now /usr/share/zentyal/unconfigure-module
	+ Added default implementation for enableActions, executing
	  /usr/share/zentyal-$modulename/enable-module if exists
	+ Optimization: Do not check if a row is unique if any field is unique
	+ Never call syncRows on read-only instances
	+ Big performance improvements using hashes and sets in redis
	  database to avoid calls to the keys command
	+ Delete useless calls to exists in EBox::Config::Redis
	+ New regen-redis-db tool to recreate the directory structure
	+ Renamed /etc/cron.hourly/90manageEBoxLogs to 90zentyal-manage-logs
	  and moved the actual code to /usr/share/zentyal/manage-logs
	+ Move /usr/share/ebox/zentyal-redisvi to /usr/share/zentyal/redisvi
	+ New /usr/share/zentyal/initial-setup script for modules postinst
	+ New /usr/share/zentyal/purge-module script for modules postrm
	+ Removed obsolete logs and events migrations
	+ Create plpgsql is now done on EBox::Logs::initialSetup
	+ Replace old ebox-migrate script with EBox::Module::Base::migrate
	+ Rotate duplicity-debug.log log if exists
	+ Bug fix: Port selected during installation is correctly saved
	+ Zentyal web UI is restarted if their dependencies are upgraded
	+ Bug fix: Logs don't include unrelated information now
	+ Add total in disk_usage report
	+ Bugfix: Events report by source now works again
	+ Do not include info messages in the events report
	+ Services event is triggered only after five failed checkings
	+ Do not add redundant includedir lines to /etc/sudoers
	+ Fixed encoding for strings read from redis server
	+ Support for redis-server 2.0 configuration
	+ Move core templates to /usr/share/zentyal/stubs/core
	+ Old /etc/ebox directory replaced with the new /etc/zentyal with
	  renamed core.conf, logs.conf and events.conf files
	+ Fixed broken link to alerts list
2.0.15
	+ Do not check the existence of cloud-prof package during the
	  restore since it is possible not to be installed while disaster
	  recovery process is done
	+ Renamed /etc/init.d/ebox to /etc/init.d/zentyal
	+ Use new zentyal-* package names
	+ Don't check .yaml existence for core modules
2.0.14
	+ Added compMessage in some events to distinguish among events if
	  required
	+ Make source in events non i18n
	+ After restore, set all the restored modules as changed
	+ Added module pre-checks for configuration backup
2.0.13
	+ Fixed dashboard graphs refresh
	+ Fixed module existence check when dpkg is running
	+ Fix typo in sudoers creation to make remote support work again
2.0.12
	+ Include status of packages in the downloadable bug report
	+ Bugfix: Avoid possible problems deleting redis.first file if not exist
2.0.11
	+ New methods entry_exists and st_entry_exists in config backend
2.0.10
	+ Now redis backend returns undef on get for undefined values
	+ Allow custom mason templates under /etc/ebox/stubs
	+ Better checks before restoring a configuration backup with
	  a set of modules different than the installed one
	+ Wait for 10 seconds to the child process when destroying the
	  progress indicator to avoid zombie processes
	+ Caught SIGPIPE when trying to contact Redis server and the
	  socket was already closed
	+ Do not stop redis server when restarting apache but only when
	  the service is asked to stop
	+ Improvements in import/export configuration (know before as
	  configuration backup)
	+ Improvements in ProgressIndicator
	+ Better behaviour of read-only rows with up/down arrows
	+ Added support for printableActionName in DataTable's
	+ Added information about automatic configuration backup
	+ Removed warning on non existent file digest
	+ Safer way to check if core modules exist during installation
2.0.9
	+ Treat wrong installed packages as not-existent modules
	+ Added a warning in dashboard informing about broken packages
	+ File sharing and mailfilter log event watchers works again since
	  it is managed several log tables per module
2.0.8
	+ Replaced zentyal-conf script with the more powerful zentyal-redisvi
	+ Set always the same default order for dashboard widgets
	+ Added help message to the configure widgets dialog
	+ Check for undefined values in logs consolidation
	+ Now dashboard notifies fails when restarting a service
	+ Fixed bug with some special characters in dashboard
	+ Fixed bug with some special characters in disk usage graph
2.0.7
	+ Pre-installation includes sudoers.d into sudoers file if it's not yet
	  installed
	+ Install apache-prefork instead of worker by default
	+ Rename service certificate to Zentyal Administration Web Server
2.0.6
	+ Use mod dependencies as default restore dependencies
	+ Fixed dependencies in events module
	+ Increased recursive dependency threshold to avoid
	  backup restoration problems
2.0.5
	+ Removed deprecated "Full backup" option from configuration backup
	+ Bugfix: SCP method works again after addition of SlicedBackup
	+ Added option in 90eboxpglogger.conf to disable logs consolidation
2.0.4
	+ Removed useless gconf backup during upgrade
	+ Fixed postinstall script problems during upgrade
2.0.3
	+ Added support for the sliced backup of the DB
	+ Hostname change is now visible in the form before saving changes
	+ Fixed config backend problems with _fileList call
	+ Added new bootDepends method to customize daemons boot order
	+ Added permanent message property to Composite
	+ Bugfix: Minor aesthetic fix in horizontal menu
	+ Bugfix: Disk usage is now reported in expected bytes
	+ Bugfix: Event dispatcher is not disabled when it is impossible
	  for it to dispatch the message
2.0.2
	+ Better message for the service status event
	+ Fixed modules configuration purge script
	+ Block enable module button after first click
	+ Avoid division by zero in progress indicator when total ticks is
	  zero
	+ Removed warning during postinst
	+ Added new subscription messages in logs, events and backup
2.0.1
	+ Bugfix: Login from Zentyal Cloud is passwordless again
	+ Some defensive code for the synchronization in Events models
	+ Bugfix: add EBox::Config::Redis::get to fetch scalar or list
	  values. Make GConfModule use it to avoid issues with directories
	  that have both sort of values.
1.5.14
	+ Fixed redis bug with dir keys prefix
	+ Improved login page style
	+ New login method using PAM instead of password file
	+ Allow to change admin passwords under System->General
	+ Avoid auto submit wizard forms
	+ Wizard skip buttons always available
	+ Rebranded post-installation questions
	+ Added zentyal-conf script to get/set redis config keys
1.5.13
	+ Added transition effect on first install slides
	+ Zentyal rebrand
	+ Added web page favicon
	+ Fixed already seen wizards apparition
	+ Fixed ro module creation with redis backend
	+ Use mason for links widgets
	+ Use new domain to official strings for subscriptions
1.5.12
	+ Added option to change hostname under System->General
	+ Show option "return to dashboard" when save changes fails.
1.5.11
	+ Added more tries on redis reconnection
	+ Fixed user corner access problems with redis server
	+ writeFile* methods reorganized
	+ Added cron as dependency as cron.hourly was never executed with anacron
	+ Improvements in consolidation of data for reports
1.5.10
	+ Fixed gconf to redis conversion for boolean values
1.5.9
	+ Improved migrations speed using the same perl interpreter
	+ Redis as configuration backend (instead of gconf)
	+ Improved error messages in ebox-software
	+ Set event source to 256 chars in database to adjust longer event
	  sources
	+ Progress bar AJAX updates are sent using JSON
	+ Fixed progress bar width problems
	+ Fixed top menu on wizards
	+ Improved error message when disconnecting a not connected database
	+ Abort installation if 'ebox' user already exists
	+ Bugfix: IP address is now properly registered if login fails
1.5.8
	+ Added template tableorderer.css.mas
	+ Added buttonless top menu option
	+ Bugfix: Save all modules on first installation
	+ Bugfix: General ebox database is now created if needed when
	  re/starting services
	+ Bugfix: Data to report are now uniform in number of elements per
	  value. This prevents errors when a value is present in a month and
	  not in another
	+ Bugfix: Don't show already visited wizard pages again
1.5.7
	+ Bugfix: Avoid error when RAID is not present
	+ Bugfix: Add ebox-consolidate-reportinfo call in daily cron script
	+ Bugfix: Called multiInsert and unbufferedInsert when necessary
	  after the loggerd reimplementation
	+ Bugfix: EBox::ThirdParty::Apache2::AuthCookie and
	  EBox::ThirdParty::Apache2::AuthCookie::Util package defined just
	  once
	+ Added util SystemKernel
	+ Improved progress indicator
	+ Changes in sudo generation to allow sudo for remote support user
	+ Initial setup wizards support
1.5.6
	+ Reimplementation of loggerd using inotify instead of File::Tail
1.5.5
	+ Asynchronous load of dashboard widgets for a smoother interface
1.5.4
	+ Changed dbus-check script to accept config file as a parameter
1.5.3
	+ Function _isDaemonRunning works now with snort in lucid
	+ Javascript refreshing instead of meta tag in log pages
	+ Updated links in dashboard widget
	+ Add package versions to downloadable ebox.log
	+ Fixed postgresql data dir path for disk usage with pg 8.4
	+ GUI improvements in search box
1.5.2
	+ Security [ESN-1-1]: Validate referer to avoid CSRF attacks
	+ Added reporting structure to events module
	+ Added new CGI to download the last lines of ebox.log
1.5.1
	+ Bugfix: Catch exception when upstart daemon does not exist and
	  return a stopped status
	+ Added method in logs module to dump database in behalf of
	ebackup module
	+ Bugfix: Do not check in row uniqueness for optional fields that
	are not passed as parameters
	+ Improve the output of ebox module status, to be consistent with the one
	  shown in the interface
	+ Add options to the report generation to allow queries to be more
	  flexible
	+ Events: Add possibility to enable watchers by default
	+ Bugfix: Adding a new field to a model now uses default
	  value instead of an empty value
	+ Added script and web interface for configuration report, added
	  more log files to the configuration report
1.5
	+ Use built-in authentication
	+ Use new upstart directory "init" instead of "event.d"
	+ Use new libjson-perl API
	+ Increase PerlInterpMaxRequests to 200
	+ Increase MaxRequestsPerChild (mpm-worker) to 200
	+ Fix issue with enconding in Ajax error responses
	+ Loggerd: if we don't have any file to watch we just sleep otherwise the process
	  will finish and upstart will try to start it over again and again.
	+ Make /etc/init.d/ebox depend on $network virtual facility
	+ Show uptime and users on General Information widget.
1.4.2
	+ Start services in the appropriate order (by dependencies) to fix a problem
	  when running /etc/init.d/ebox start in slaves (mail and other modules
	  were started before usersandgroups and thus failed)
1.4.1
	+ Remove network workarounds from /etc/init.d/ebox as we don't bring
	  interfaces down anymore
1.4
	+ Bug fix: i18n. setDomain in composites and models.
1.3.19
	+ Make the module dashboard widget update as the rest of the widgets
	+ Fix problem regarding translation of module names: fixes untranslated
	  module names in the dashboard, module status and everywhere else where
	  a module name is written
1.3.18
	+ Add version comparing function and use it instead of 'gt' in the
	  general widget
1.3.17
	+ Minor bug fix: check if value is defined in EBox::Type::Union
1.3.16
	+ Move enable field to first row in ConfigureDispatcherDataTable
	+ Add a warning to let users know that a module with unsaved changes
	  is disabled
	+ Remove events migration directory:
		- 0001_add_conf_configureeventtable.pl
		- 0002_add_conf_diskfree_watcher.pl
	+ Bug fix: We don't use names to stringify date to avoid issues
	  with DB insertions and localisation in event logging
	+ Bug fix: do not warn about disabled services which return false from
	  showModuleStatus()
	+ Add blank line under "Module Status"
	+ Installed and latest available versions of the core are now displayed
	  in the General Information widget
1.3.15
	+ Bug fix: Call EBox::Global::sortModulesByDependencies when
	  saving all modules and remove infinite loop in that method.
	  EBox::Global::modifiedModules now requires an argument to sort
	  its result dependending on enableDepends or depends attribute.
	+ Bug fix: keep menu folders open during page reloads
	+ Bug fix: enable the log events dispatcher by default now works
	+ Bug fix: fixed _lock function in EBox::Module::Base
	+ Bug fix: composites honor menuFolder()
	+ Add support for in-place edition for boolean types. (Closes
	  #1664)
	+ Add method to add new database table columnts to EBox::Migration::Helpers
	+ Bug fix: enable "Save Changes" button after an in-place edition
1.3.14
	+ Bug fix: fix critical bug in migration helper that caused some log
	  log tables to disappear
	+ Create events table
	+ Bug fix: log watcher works again
	+ Bug fix: delete cache if log index is not found as it could be
	  disabled
1.3.13
	+ Bug fix: critical error in EventDaemon that prevented properly start
	+ Cron script for manage logs does not run if another is already
	  running, hope that this will avoid problems with large logs
	+ Increased maximum size of message field in events
	+ Added script to purge logs
	+ Bug fix: multi-domain logs can be enabled again
1.3.12
	+ Added type for EBox::Dashboard::Value to stand out warning
	  messages in dashboard
	+ Added EBox::MigrationHelpers to include migration helpers, for now,
	  include a db table renaming one
	+ Bug fix: Fix mismatch in event table field names
	+ Bug fix: Add migration to create language plpgsql in database
	+ Bug fix: Add missing script for report log consolidation
	+ Bug fix: Don't show modules in logs if they are not configured. This
	  prevents some crashes when modules need information only available when
	  configured, such as mail which holds the vdomains in LDAP
	+ Added method EBox::Global::lastModificationTime to know when
	  eBox configuration was modified for last time
	+ Add support for breadcrumbs on the UI
	+ Bug fix: in Loggerd files are only parsed one time regardless of
	  how many LogHelper reference them
	+ Added precondition for Loggerd: it does not run if there isnt
	anything to watch
1.3.11
	+ Support customFilter in models for big tables
	+ Added EBox::Events::sendEvent method to send events using Perl
	  code (used by ebackup module)
	+ Bug fix: EBox::Type::Service::cmp now works when only the
	  protocols are different
	+ Check $self is defined in PgDBEngine::DESTROY
	+ Do not watch files in ebox-loggerd related to disabled modules and
	  other improvements in the daemon
	+ Silent some exceptions that are used for flow control
	+ Improve the message from Service Event Watcher
1.3.10
	+ Show warning when accesing the UI with unsupported browsers
	+ Add disableApparmorProfile to EBox::Module::Service
	+ Bug fix: add missing use
	+ Bug fix: Make EventDaemon more robust against malformed sent
	  events by only accepting EBox::Event objects
1.3.8
	+ Bug fix: fixed order in EBox::Global::modified modules. Now
	  Global and Backup use the same method to order the module list
	  by dependencies
1.3.7
	+ Bug fix: generate public.css and login.css in dynamic-www directory
	  which is /var/lib/zentyal/dynamicwww/css/ and not in /usr/share/ebox/www/css
	  as these files are generate every time eBox's apache is
	  restarted
	+ Bug fix: modules are restored now in the correct dependency
	  order
	+ ebox-make-backup accepts --destinaton flag to set backup's file name
	+ Add support for permanent messages to EBox::View::Customizer
1.3.6
	+ Bug fix: override _ids in EBox::Events::Watcher::Log to not return ids
	which do not exist
	+ Bug fix: fixed InverseMatchSelect type which is used by Firewall module
	+ New widget for the dashboard showing useful support information
	+ Bugfix: wrong permissions on CSS files caused problem with usercorner
	+ CSS are now templates for easier rebranding
	+ Added default.theme with eBox colors
1.3.5
	+ Bugfix: Allow unsafe characters in password type
	+ Add FollowSymLinks in eBox apache configuration. This is useful
	  if we use js libraries provided by packages
1.3.4
	+ Updated company name in the footer
	+ Bugfix: humanEventMessage works with multiple tableInfos now
	+ Add ebox-dbus-check to test if we can actually connect to dbus
1.3.4
	+ bugfix: empty cache before calling updatedRowNotify
	+ enable Log dispatcher by default and not allow users to disable
	it
	+ consolidation process continues in disabled but configured modules
	+ bugfix: Save Changes button doesn't turn red when accessing events for
	first time
1.3.2
	+ bugfix: workaround issue with dhcp configured interfaces at boot time
1.3.1
	+ bugfix: wrong regex in service status check
1.3.0
	+ bugfix: make full backup work again
1.1.30
	+ Change footer to new company holder
	+  RAID does not generate 'change in completion events, some text
	problems fixed with RAID events
	+ Report graphics had a datapoints limit dependent on the active
	time unit
	+ Apache certificate can be replaced by CA module
	+ Fixed regression in detailed report: total row now aggregates
	properly
	+ More characters allowed when changing password from web GUI
	+ Fixed regression with already used values in select types
	+ Do not a button to restart eBox's apache
	+ Fixed auth problem when dumping and restoring postgre database
1.1.20
	+ Added custom view support
	+ Bugfix: report models now can use the limit parameter in
	  reportRows() method
	+ use a regexp to fetch the PID in a pidfile, some files such as
	postfix's add tabs and spaces before the actual number
	+ Changed "pidfile" to "pidfiles" in _daemons() to allow checking more than
one (now it is a array ref instead of scalar)
	+ Modified Service.pm to support another output format for /etc/init.d daemon
status that returns [OK] instead of "running".
	+ unuformized case in menu entries and some more visual fixes
1.1.10
	+ Fix issue when there's a file managed by one module that has been modified
	  when saving changes
	+ Bugfix: events models are working again even if an event aware
	module is uninstalled and it is in a backup to restore
	+ Select.pm returns first value in options as default
       + Added 'parentModule' to model class to avoid recursive problems
	+ Added Float type
	+ Apache module allows to add configuration includes from other modules
	+ Display remote services button if subscribed
	+ Event daemon may received events through a named pipe
	+ Bugfix. SysInfo revokes its config correctly
	+ Added storer property to types in order to store the data in
	somewhere different from GConf
	+ Added protected property 'volatile' to the models to indicate
	that they store nothing in GConf but in somewhere different
	+ System Menu item element 'RAID' is always visible even when RAID
	is not installed
	+ Files in deleted rows are deleted when the changes are saved
	+ Fixed some bug whens backing and restore files
	+ Components can be subModels of the HasMany type
	+ Added EBox::Types::Text::WriteOnce type
	+ Do not use rows(), use row to force iteration over the rows and increase
	performance and reduce memory use.
	+ Do not suggest_sync after read operations in gconf
	+ Increase MaxRequestsPerChild to 200 in eBox's apache
	+ Make apache spawn only one child process
	+ Log module is backed up and restored normally because the old
	problem is not longer here
	+ Backup is more gentle with no backup files in backup directory,
	now it does not delete them
	+ HasMany  can retrieve again the model and row after the weak
	refence is garbage-collected. (Added to solve a bug in the doenload
	bundle dialog)
	+ EBox::Types::DomainName no longer accepts IP addresses as domain
	names
	+ Bugfix: modules that fail at configuration stage no longer appear as enabled
	+ Add parameter to EBox::Types::Select to disable options cache

0.12.103
	+ Bugfix: fix SQL statement to fetch last rows to consolidate
0.12.102
	+ Bugfix: consolidate logs using the last date and not starting from scratch
0.12.101
	+ Bugfix: DomainName type make comparisons case insensitive
	according to RFC 1035
0.12.100
	+ Bugfix: Never skip user's modifications if it set to true
	override user's changes
	+ EBox::Module::writeConfFile and EBox::Service scape file's path
	+ Bugfix. Configure logrotate to actually rotate ebox logs
	+ Fixed bug in ForcePurge logs model
	+ Fixed bug in DataTable: ModelManaged was called with tableName
	instead of context Name
	+ Fixing an `img` tag closed now properly and adding alternative
	text to match W3C validation in head title
	+ Backup pages now includes the size of the archive
	+ Fixed bug in ForcePurge logs model
	+ Now the modules can have more than one tableInfo for logging information
	+ Improve model debugging
	+ Improve restart debugging
	+ Backups and bug reports can be made from the command line
	+ Bugfix: `isEqualTo` is working now for `Boolean` types
	+ Bugfix: check if we must disable file modification checks in
	Manager::skipModification

0.12.99
	+ Add support for reporting
	+ Refresh logs automatically
	+ Reverse log order
	+ Remove temp file after it is downloaded with FromTempDir controller
0.12.3
	+ Bug fix: use the new API in purge method. Now purging logs is working
	again.
0.12.2
	+ Increase random string length used to generate the cookie to
	2048 bits
	+ Logs are show in inverse chronological order
0.12.1
	+ Bug fix: use unsafeParam for progress indicator or some i18 strings
	will fail when saving changes
0.12
	+ Bugfix: Don't assume timecol is 'timestamp' but defined by
	module developer. This allows to purge some logs tables again
	+ Add page titles to models
	+ Set default values when not given in `add` method in models
	+ Add method to manage page size in model
	+ Add hidden field to help with Ajax request and automated testing with
	  ANSTE
	+ Bugfix: cast sql types to filter fields in logs
	+ Bugfix: Restricted resources are back again to make RSS
	access policy work again
	+ Workaround bogus mason warnings
	+ Make postinst script less verbose
	+ Disable keepalive in eBox apache
	+ Do not run a startup script in eBox apache
	+ Set default purge time for logs stored in eBox db to 1 week
	+ Disable LogAdmin actions in `ebox-global-action` until LogAdmin
	feature is completely done
0.11.103
	+ Modify EBox::Types::HasMany to create directory based on its row
	+ Add _setRelationship method to set up relationships between models
	  and submodels
	+ Use the new EBox::Model::Row api
	+ Add help method to EBox::Types::Abstract
	+ Decrease size for percentage value in disk free watcher
	+ Increase channel link field size in RSS dispatcher
0.11.102
	+ Bugfix: cmp in EBox::Types::HostIP now sorts correctly
	+ updatedRowNotify in EBox::Model::DataTable receives old row as
	well as the recently updated row
	+ Added `override_user_modification` configuration parameter to
	avoid user modification checkings and override them without asking
	+ Added EBox::Model::Row to ease the management of data returned
	by models
	+ Added support to pre-save and post-save executable files. They
	must be placed at /etc/ebox/pre-save or /etc/ebox/post-save
	+ Added `findRow` method to ease find and set
0.11.101
	+ Bugfix: Fix memory leak in models while cloning types. Now
	cloning is controlled by clone method in types
	+ Bugfix: Union type now checks for its uniqueness
	+ DESTROY is not an autoloaded method anymore
	+ HasOne fields now may set printable value from the foreign field
	to set its value
	+ findId now searches as well using printableValue
	+ Bugfix. Minor bug found when key is an IP address in autoloaded
	methods
	+ Ordered tables may insert values at the beginning or the end of
	the table by "insertPosition" attribute
	+ Change notConfigured template to fix English and add link to the
	  module status section
	+ Add loading gif to module status actions
	+ Remove debug from ServiceInterface.pm
	+ Add support for custom separators to be used as index separators on
	  exposedMethods
	+ Bugfix. Stop eBox correctly when it's removed
	+ Improve apache-restart to make it more reliable.
0.11.100
	+ Bugfix. Fix issue with event filters and empty hashes
	+ Bugfix. Cache stuff in log and soap watcher to avoid memory leaks
	+ Bugfix. Fix bug that prevented the user from being warned when a row to
	  be deleted is being used by other model
	+ Bugfix. Add missing use of EBox::Global in State event watcher
	+ Added progress screen, now pogress screen keeps track of the changed
	  state of the modules and change the top page element properly
	+ Do not exec() to restart apache outside mod_perl
	+ Improve apache restart script
	+ Improve progress screen
0.11.99
	+ DataTable contains the property 'enableProperty' to set a column
	called 'enabled' to enable/disable rows from the user point of
	view. The 'enabled' column is put the first
	+ Added state to the RAID report instead of simpler active boolean
        + Fix bug when installing new event components and event GConf
	subtree has not changed
	+ Add RSS dispatcher to show eBox events under a RSS feed
	+ Rotate log files when they reach 10MB for 7 rotations
	+ Configurable minimum free space left for being notified by means
	of percentage
	+ Add File type including uploading and downloading
	+ Event daemon now checks if it is possible to send an event
	before actually sending it
	+ Added Action forms to perform an action without modifying
	persistent data
	+ Log queries are faster if there is no results
	+ Show no data stored when there are no logs for a domain
	+ Log watcher is added in order to notify when an event has
	happened. You can configure which log watcher you may enable and
	what you want to be notify by a determined filter and/or event.
	+ RAID watcher is added to check the RAID events that may happen
	when the RAID subsystem is configured in the eBox machine
	+ Change colour dataset in pie chart used for disk usage reporting
	+ Progress indicator now contains a returned value and error
	message as well
	+ Lock session file for HTTP session to avoid bugs
	related to multiple requests (AJAX) in a short time
	+ Upgrade runit dependency until 1.8.0 to avoid runit related
	issues
0.11
	+ Use apache2
	+ Add ebox-unblock-exec to unset signal mask before running  a executable
	+ Fix issue with multiple models and models with params.
	  This triggered a bug in DHCP when there was just one static
	  interface
	+ Fix _checkRowIsUnique and _checkFieldIsUnique
	+ Fix paging
	+ Trim long strings in log table, show tooltip with the whole string
	  and show links for URLs starting with "http://"
0.10.99
	+ Add disk usage information
	+ Show progress in backup process
	+ Add option to purge logs
	+ Create a link from /var/lib/zentyal/log to /var/log/ebox
	+ Fix bug with backup descriptions containing spaces
	+ Add removeAll method on data models
	+ Add HostIP, DomainName and Port types
	+ Add readonly forms to display static information
	+ Add Danish translation thanks to Allan Jacobsen
0.10
	+ New release
0.9.100
	+ Add checking for SOAP session opened
	+ Add EventDaemon
	+ Add Watcher and Dispatch framework to support an event
	  architecture on eBox
	+ Add volatile EBox::Types in order not to store their values
	  on GConf
	+ Add generic form
	+ Improvements on generic table
	+ Added Swedish translation

0.9.99
	+ Added Portuguese from Portugal translation
	+ Added Russian translation
	+ Bugfix: bad changed state in modules after restore

0.9.3
	+ New release

0.9.2
	+ Add browser warning when uploading files
	+ Enable/disable logging modules
0.9.1
	+ Fix backup issue with changed state
	+ Generic table supports custom ordering
0.9
	+ Added Polish translation
        + Bug in recognition of old CD-R writting devices fixed
	+ Added Aragonese translation
	+ Added Dutch translation
	+ Added German translation
	+ Added Portuguese translation

0.8.99
	+ Add data table model for generic Ajax tables
	+ Add types to be used by models
	+ Add MigrationBase and ebox-migrate to upgrade data models
	+ Some English fixes
0.8.1
	+ New release
0.8
	+ Fix backup issue related to bug reports
	+ Improved backup GUI
0.7.99
        + changed sudo stub to be more permissive
	+ added startup file to apache web server
	+ enhanced backup module
	+ added basic CD/DVD support to backup module
	+ added test stubs to simplify testing
	+ added test class in the spirit of Test::Class
	+ Html.pm now uses mason templates
0.7.1
	+ use Apache::Reload to reload modules when changed
	+ GUI consistency (#12)
	+ Fixed a bug for passwords longer than 16 chars
	+ ebox-sudoers-friendly added to not overwrite /etc/sudoers each time
0.7
	+ First public release
0.6
	+ Move to client
	+ Remove obsolete TODO list
	+ Remove firewall module from  base system
	+ Remove objects module from base system
	+ Remove network module from base system
	+ Add modInstances and modInstancesOfType
	+ Raname Base to ClientBase
	+ Remove calls to deprecated methods
	+ API documented using naturaldocs
	+ Update INSTALL
	+ Use a new method to get configkeys, now configkey reads every
	  [0.9
	+ Added Polish translation][0-9]+.conf file from the EBox::Config::etc() dir and
	  tries to get the value from the files in order.
	+ Display date in the correct languae in Summary
	+ Update debian scripts
	+ Several bugfixes
0.5.2
	+ Fix some packaging issues
0.5.1
	+ New menu system
	+ New firewall filtering rules
	+ 802.1q support

0.5
	+ New bug-free menus (actually Internet Explorer is the buggy piece
	  of... software that caused the reimplementation)
	+ Lots of small bugfixes
	+ Firewall: apply rules with no destination address to packets
	  routed through external interfaces only
	+ New debianize script
	+ Firewall: do not require port and protocol parameters as they
	  are now optional.
	+ Include SSL stuff in the dist tarball
	+ Let modules block changes in the network interfaces
	  configuration if they have references to the network config in
	  their config.
	+ Debian network configuration import script
	+ Fix the init.d script: it catches exceptions thrown by modules so that
	  it can try to start/stop all of them if an exception is thrown.
	+ Firewall: fix default policy bug in INPUT chains.
	+ Restore textdomain in exceptions
	+ New services section in the summary
	+ Added Error item to Summary. Catch exceptions from modules in
	  summary and generate error item
	+ Fix several errors with redirections and error handling in CGIs
	+ Several data validation functions were fixed, and a few others added
	+ Prevent the global module from keeping a reference to itself. And make
	  the read-only/read-write behavior of the factory consistent.
	+ Stop using ifconfig-wrapper and implement our own NetWrapper module
	  with wrappers for ifconfig and ip.
	+ Start/stop apache, network and firewall modules in first place.
	+ Ignore some network interface names such as irda, sit0, etc.
	+ The summary page uses read-only module instances.
	+ New DataInUse exception, old one renamed to DataExists.
	+ Network: do not overwrite resolv.conf if there are nameservers
	  given via dhcp.
	+ Do not set a default global policy for the ssh service.
	+ Check for forbiden characters when the parameter value is
	  requested by the CGI, this allows CGI's to handle the error,
	  and make some decissions before it happens.
	+ Create an "edit object" template and remove the object edition stuff
	  from the main objects page.
	+ Fix the apache restarting code.
	+ Network: Remove the route reordering feature, the kernel handles that
	  automatically.
	+ Fix tons of bugs in the network restarting code.
	+ Network: removed the 3rd nameserver configuration.
	+ Network: Get gateway info in the dhcp hook.
	+ Network: Removed default configuration from the gconf schema.
	+ New function for config-file generation
	+ New functions for pid file handling

0.4
	+ debian package
	+ added module to export/import configuration
	+ changes in firewall's API
	+ Added content filter based on dansguardian
	+ Added French translation
	+ Added Catalan translation
	+ Sudoers file is generated automatically based on module's needs
	+ Apache config file is generated by ebox  now
	+ Use SSL
	+ Added ebox.conf file
	+ Added module template generator

0.3
	+ Supports i18n
	+ API name consistency
	+ Use Mason for templates
	+ added tips to GUI
	+ added dhcp hooks
	+ administration port configuration
	+ Fixed bugs to IE compliant
	+ Revoke changes after logout
	+ Several bugfixes

0.2
	+ All modules are now based on gconf.
	+ Removed dependencies on xml-simple, xerces and xpath
	+ New MAC address field in Object members.
	+ Several bugfixes.

0.1
	+ Initial release<|MERGE_RESOLUTION|>--- conflicted
+++ resolved
@@ -1,5 +1,7 @@
-<<<<<<< HEAD
 3.4
+	+ Added to findValueMultipleFields and findValue the nosync parameter
+	+ Added support for haproxy 1.5
+	+ Moved nginx to listen on localhost
 	+ Integration with HA module in save changes process
 	+ Added icon for new zentyal-ha module
 	+ Migrate rs_verify_servers in remoteservices.conf to
@@ -16,12 +18,6 @@
 	+ Adapted EBox::Config::Redis to the new libredis-perl API
 	+ Adapted redis.conf to redis 2.6
 	+ Fixed regression in clone action
-=======
-HEAD
-	+ Added to findValueMultipleFields and findValue the nosync parameter
-	+ Added support for haproxy 1.5
-	+ Moved nginx to listen on localhost
->>>>>>> db8b65ba
 	+ Decode to utf8 the MySQL database results
 	+ Create log database using utf8 charset
 	+ Better way to set MySQL password for all the root accounts
