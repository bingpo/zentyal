--- conflicted
+++ resolved
@@ -1,10 +1,7 @@
 HEAD
-<<<<<<< HEAD
-	+ Escape double quotes in non-editable text fields
-=======
 	+ Only allow restore from backups from versions with the same two
 	  first version numbers
->>>>>>> 3551f67a
+	+ Escape double quotes in non-editable text fields
 3.5.2
 	+ When doing a login redirect to the full given URI
 	+ Fixed mysql commands executed with wrong parameters or credentials
