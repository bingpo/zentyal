--- conflicted
+++ resolved
@@ -1,13 +1,8 @@
-HEAD
-<<<<<<< HEAD
-=======
+3.5
 	+ Fixed incorrect URLs with double ports in redirects
-3.4.2
->>>>>>> c95043db
 	+ Fix typo in general widget
 	+ Updated nginx to server static files directly always so apache shouldn't
 	  ever get this kind of requests
-3.5
 	+ Set version to 3.5
 	+ Support for redirection when loading URL in existent dialog
 	+ Added webadmin port tag to haproxy configuration file
