--- conflicted
+++ resolved
@@ -1,10 +1,7 @@
 HEAD
-<<<<<<< HEAD
-	+ Included the package field in crash report
-=======
 	+ Fixed regression in page not found CGI which displayed always a
 	  invalid referer error
->>>>>>> f5d36190
+	+ Included the package field in crash report
 3.4.3
 	+ Fix MIME type for returning JSON (application/json)
 	+ Added setMessage() and popMessageAndClass() methods to TreeView
