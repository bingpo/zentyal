HEAD
<<<<<<< HEAD
	+ Zentyal MySQL custom conf is now written on initial-setup of logs
	  using a mason template
=======
	+ Write logs configuration only when the module is enabled
>>>>>>> 34f6270c
	+ Use replace instead of href to redirect in Controller::DataTable
	  (This avoids infinite loops if the user press back button)
	+ Move EBox::CGI::Downloader::* modules  to EBox::Downloader to
	  make file downloads work again
3.3.5
	+ Avoid division by zero while using page navigation
	+ Automatic report text formatting adapted to Redmine
	+ Fix tab selection in tabbed composite from URL path anchor,
	  for instance, /Maintenance/Events#ConfigureDispatchers
	+ Avoid errors triggered on web administration port validation
	+ ManageAdmins model now also add/removes lpadmin group
	+ Show nice error when global-action fails using die + scalar
	+ Fixed JS error on showing errors in customActionClicked
	+ Fixed rethrown of exception in restartService() and
	  EBox::CGI::Base::upload methods
3.3.4
	+ Remove lock file in EBox::Util::Lock::unlock()
	+ Fixed mason component root for custom stubs
3.3.3
	+ Fixed regression in clone action
	+ Decode to utf8 the MySQL database results
	+ Create log database using utf8 charset
	+ Better way to set MySQL password for all the root accounts
	+ Use same JSON reply file for changeRowForm and dataInUse
	+ Fixed regression in AJAX changes with raised error when a
	  data in use exception was found
	+ Fixed css error that hide information in the logs tables
	+ Use sharedscripts in zentyal-core logrotate to avoid triggering
	  in every log file
	+ Take into account view customizer on audit logging
	+ Show complex types (more than one field) in audit log
	  while editing by storing the dump of the value
	+ Fix EBox::Types::Composite::cmp to store changes when only last type
	  is modified
	+ Fixed general widget packages to avoid error on 'packages to
	  upgrade' section
3.3.2
	+ Fixed regression when table size is set to 'view all'
3.3.1
	+ Fixed redirects in table/form JSON replies
	+ Set automated ticket report milestone to 3.3.X
3.3
	+ Refactored module not enabled warning
	+ Add version to header logo
	+ HTML body can now have different styles based on the menu section
	+ Hide close button on saving changes and backup progess
	  dialogs. Don't allow to close it with esc key on those cases.
	+ Fix error when pageSize parameter is not supplied to the model controller
	+ Workaround against modules changed when saving all changes
	+ Recover from widget function exceptions
	+ Use the same Mason interpreter for most HTML templates
	+ Use more granular AJAX for table actions
	+ Use stand-alone AJAX call to refresh save changes button
	+ Added missing use to EBox::CGI::Base
	+ Allow to submit apport crash reports if debug=yes
	+ Switch from Error to TryCatch for exception handling
	+ Added new communityEdition() helper method in EBox::Global
	+ Add version to header logo
	+ Always reload page after saving changes
	+ Use AJAX call to refresh save change buttons
	+ Copy all the redis keys from 'conf' to 'ro' when saving changes of
	  any module to prevent incoherences
	+ Delete unused stopAllModules() and restartAllModules() in EBox::Global
	+ Workaround against modules changed when saving all changes
	+ Display remote services messages if they exist on Dashboard
	+ Recover from widget function exceptions
	+ Fixed mdstat output processing to remove "(auto-read-only)"
	+ Fixed audit logging of delete actions
	+ Fixed errors with row ID in ManageAdmins table
	+ Added missing EBox::Exceptions uses
	+ Fixed bug in selectSetter which hitted selects on DataForm with
	  'unique' option enabled
	+ EBox::WebServer::removeNginxInclude does not longer throws
	  a exception if the path to remove is not included
	+ Copy all the redis keys from 'conf' to 'ro' when saving changes of
	  any module to prevent incoherences
	+ Delete unused stopAllModules() and restartAllModules() in EBox::Global
	+ Use printableName in Configure Module popup
	+ Replace fork of Apache2::AuthCookie with libapache2-authcookie-perl
	+ Added EBox::Types::IPRange::addressesFromBeginToEnd class method
	+ Set proper trial link in advertisements
	+ Show register link in local backup when not registered
	+ Strip the 'C:\fakepath\' that chrome adds to the file input
	+ Make dump_exceptions key work also for mason exceptions
	+ Pass HTTP_PROXY system environment variable to CGIs as they are
	  used in Zentyal modules
	+ Waiting for Zentyal ready page check is more robust now
	+ Fixed error in the recursive method for getting module dependencies
	+ Fixed JS typo which disabled export backup dialog
	+ Added dbus dependency to avoid problems on some minimal installations
	+ When restoring pre-3.2 backups take in account that apache
	  module was renamed to webadmin
	+ Make sure that we always commit/discard audit of changes when we
	  save/revoke all modules
	+ Add new row attribute "disabled"
	+ Fixed JS glitch which broke the dashboard periodical updates
	+ Better check of referer which skips cloud domain if it does not exists
	+ Avoid warning when stopping a module without FirewallHelper
	+ Include contents of /etc/resolv.conf in bug report
	+ Avoid Apache error screen in login when entering through Zentyal
	  Remote using password
	+ Fix warning comparing undefined string in DomainName type
	+ Rewrite row isEqualTo method using hashElements instead of elements
	+ Only allow to move dashboard widget by its handle
	+ Do not fail if zentyal-mysql.passwd ends with a newline character
	+ Removed old migration code from 3.0 to 3.2
	+ Added Number.prototype.toTimeDiffString in format.js
	+ Added .btn-black CSS class
	+ Set version to 3.3
	+ Added enableInnoDbIfNeeded() to MyDBEngine
	+ Fix loading on custom action buttons
	+ Add icon for openchange module
	+ Add missing use statement in EBox::Types::MultiStateAction
	+ Add icon for openchange module
	+ Service type setter works again
3.2
	+ Set 3.2 versions and non-beta logo
3.1.13
	+ Added missing EBox::Gettext uses, fixes crash in view logs refresh
	+ Minor CSS style fixes
	+ Added missing use statement in EBox::Types::MultiStateAction
3.1.12
	+ Do not crash if /etc/timezone does not exist
	+ Clean /var/lib/zentyal/tmp at the first moments of boot instead of
	  when running zentyal start, this fixes problems with leftover locks
	  that affect dhclient hooks
	+ Fixed wrong case in some class names for the save changes button
	+ Fixed autoscroll in dashboard widgets
	+ Added placeholder for drag & drop of table rows
	+ No autoscroll is done when overflow happens. This makes sortable
	  work in chromium
	+ Set audit after logs when enabling in first install
	+ Avoid getting unsaved changes by using readonly instance in manage-logs
3.1.11
	+ Initial setup for webadmin is now executed in postinst
	+ Fixed webadmin port migration
3.1.10
	+ Use DATETIME type in date column for consolidation tables
	+ Summarised reports shows graphs again
	+ Events summarised report has breadcrumbs now
	+ Base EBox::Logs::Composite::SummarizedReport to let summarised
	  reports have common breadcrumbs
	+ Added migration from 3.0 (apache -> webadmin)
3.1.9
	+ Fixed in-place boolean edit with non-basic types different to Union
	+ Removed some warnings in error.log
	+ Fixed confirmation dialogs warning style
	+ Fixed configure widgets width and drop behavior
	+ Fixed regression in dashboard register link after jQuery migration
	+ Always set as changed without checking RO value, this fixes some
	  situations in which the save changes button was not enabled
	+ Fixed regression in audit log IP addresses after nginx integration
	+ Added datetime time formatter to JS graphs which show dates in X
	  axis and date and time in the tracker
	+ Fixed bug sending parameters in Zentyal.Tabs prototype
	+ Fixed side-effect in Model::Manager::_modelHasMultipleInstances() that
	  tried to load composite as model by mistake, the bug was at least
	  present sometimes when trying to generate the configuration report
	+ Throw internal exception in valueByName if elementByName is undef
	+ Added captiveportal icons to CSS
	+ Restore configuration backup from file now works again after JS
	  framework change
	+ Configuration backup download, restore and delete from the list
	  works again after the UI changes
	+ Fixed regression in tabbed composites with the jQuery changes
	+ Set proper title in dialogs when loading in an existent one
	+ Fixed regression on dashboard which allowed to move already
	  present dashboard widgets
3.1.8
	+ Always log Perl errors that are not Zentyal exceptions
	+ Move package icons from software to core as required for the menu
	+ Use dpkg --clear-avail to avoid incoherent updates information
	+ Show printableModelName in DataTables when precondition fails
	+ Fixed number of decimals in Disk Usage when unit is MB
	+ Fixed UTF-8 encoding problems in TreeView
	+ Copyright footer is now at the bottom of the menu
	+ Fixed regression on logs search caused by autoFilter changes
	+ Fix bytes formatter in graphs
	+ Simplified CSS and improved styles and icons
	+ Improved dashboard drag&drop behavior in Chrome
	+ Allow to define permanentMessage directly on models
	+ Show placeholder in dashboard widgets drag&drop
	+ Fixed crash reloading dashboard after configure widgets
	+ Only apply redirect port fix on administration port
	+ Fixed regression in user interface with DataInUse exceptions
	+ Fixed wrong behavior of software updates in dashboard widget
	+ Always show proper language name for english locales
	+ Fixed wrong redirects when using a non-default admin port
	+ Fixed regression in webadmin reload after changing the language
	+ Remove unnecessary and problematic desktop services code
	+ Added icons for disabled users.
3.1.7
	+ Avoid eval operation when using standard HtmlBlocks class
	+ Changed some code to not trigger some unnecesary warnings
	+ Fixed regression on active menu entry highlight
	+ No-committed changes does not appear in configuration changes
	  log table
	+ Added autoFilter property to method tableInfo
	+ Modules can now be marked for restart after save changes via
	  post_save_modules redis key of the global module
	+ Make all dashboards div of the same height to ease drag and drop
	+ Don't allow invalid email in create report CGI
	+ DBEngineFactory is now a singleton
	+ EBox::Util::Random mentions /dev/urandom in its error messages
	  to ease troubleshooting
	+ Assure that type's references to its row are not lost in the
	  edit form template methods
3.1.6
	+ Restyled UI
	+ Added form.js
	+ Added better 502 error page for nginx with redirect when apache is ready
	+ Always call udpateRowNotify in row update, even when the new
	  values are the same than old ones
	+ Fixed bad call to EBox::CGI::Run::urlToClass in EBox::CGi::Base
	+ Added icons for top-level menu entries and module status page
	+ Fixed bad arguments in CGI::Controller::Composite call to SUPER::new()
	+ More flexible EBox::CGI::run for inheritance
	+ Fixed encoding of parameters in confirmation dialogs
	+ Check backup integrity by listing the tar file, throw
	  InvalidData exception if the tar is corrupted
	+ Do not use hidden form fields for generating confirmation dialog JS
	+ Fixed log bugs: use correct RO mode in loggerd, fixed behaviour
	  when all log helpers are disabled, enable logs correctly when
	  added by first time to configure logs table
	+ Fixed bad interpolation in JS code in booleanInPlaceViewer.mas
	+ WizardPage CGIs can now return JSON replies as response
	+ unconfigure-module script disables also the module
	+ Restart firewall module when a firewall observer module is
	  stopped/started using zentyal init.d script
	+ Added temporary stopped state to a Service module to know if a
	  module is stopped but enabled
	+ Redirect to / from /ebox using remote access to avoid blank page
	+ Removed no longer necessary jQuery noConflict()
	+ Added combobox.js
	+ Added EBox::Model::Base as base for DataTable and the new TreeView
	+ Adapted EBox::CGI::Run for the new TreeView models
	+ Fixed DataTable row removal from the UI with 100% volatile models with
	  'ids' method overriden.
3.1.5
	+ Increased webadmin default timeout.
	+ Disable drag & drop on tables with only one row
3.1.4
	+ Don't allow to move read-only rows
	+ Better prefix for user configuration redis keys
	+ Hide disabled carousel buttons, fix modal template
	+ Fixed modal dialog template
	+ Mark save changes button as changed when moving rows
	+ Remove unused parameter in Zentyal.DataTable.changeRow
3.1.3
	+ Enhanced UI styles: dialogs, progress bars, carousel, colors and images
	+ Rows of tables can now be moved using drag & drop
	+ Added logout dialog with option of discarding changes
	+ Remember page size options per users, added 'View all' page size option
	+ Added storage of options per user
	+ Enable and/or conifgure module dependencies automatically in
	  Module Status page
	+ Adapted CGIs to new modal dialogs
	+ Ported graphs from flotr.js to flot.js
	+ Ported JS code to jQuery and jQuery-ui
	+ Removed Modalbox.js, table_orderer.js and carousel.js
	+ Left menu keyword search is now case insensitive
3.1.2
	+ Make manage administrators table resilent against invalid users
	+ Remove deprecated backup domains related from logs module
	+ Added EBox::Types::URI type
	+ Added saveReload method to use reload instead of restart to
	  reduce service downtime. Use with care and programatically
	+ Added findValueMultipleFields() to DataTable and refactor _find()
	  to allow search by multiple fields
	+ Fixed disk usage report for logs component
3.1.1
	+ Do not dump unnecessary .bak files to /var/lib/zentyal/conf
	+ Restart all the core daemons instead of only apache after logrotate
	+ Fixed graph template so it could be feed with data using decimal
	  comma, it will convert it to a JS array without problems
	+ Fixed regression parsing ModalController urls
	+ Fixed regression non-model CGIs with aliases
	+ Added a way to retrieve all Models inside a Composite and its children.
	+ Increased the size limit for file uploads.
	+ Implemented a way to include configuration files for Nginx so the SOAP
	  services are able to use Nginx for SSL.
3.1
	+ Improved the message shown when there are no changes pending to save on
	  logout.
	+ Use the X-Forwarded-Proto header for redirects construction.
	+ Added nginx as the public HTTP server of Zentyal.
	+ Renamed 'Apache' module to 'WebAdmin' module. If you need to restart the
	  web administration you must use 'service zentyal webadmin restart'.
	+ Set trac milestone for reported bugs to 3.1.X
	+ CGIs are now EBox::Module::CGI::* instead of EBox::CGI::Module::*
	+ Daemons are now disabled when configuring a module, so Zentyal can
	  manage them directly instead of being autostarted by the system
	+ EBox::Model::DataForm::formSubmitted called even where there is no
	  previous row
	+ Added Pre-Depends on mysql-server to avoid problems with upgrades
	+ Depend on mysql-server metapackage instead of mysql-server-5.5
	+ Depend on zentyal-common 3.1
3.0.20
	+ Check against inexistent path in EBox::Util::SHM::subkeys
	+ Silent diff in EBox::Types::File::isEqualTo
	+ Print correctly UTF8 characters from configuration backup description
	+ When host name is changed, update /etc/hostname
	+ Proper link to remote in configuration backup page
3.0.19
	+ Removed full restore option for restore-backup tool and
	  EBox:Backup relevant methods
	+ Optimise loading Test::Deep::NoTest to avoid test environment creation
	+ Use EBox::Module::Base::writeConfFileNoCheck to write apache
	  configuration file
	+ Log events after dispatching them in the EventDaemon and catch exception
	  to avoid crashes when mysql is already stopped
	+ Emit events on zentyal start and stop
	+ Refactor some events-related code
	+ Changed MB_widedialog CSS class to use all width available in
	  the screen
	+ Fixed a broken link to SysInfo/Composite/General when activating the
	  WebServer module.
3.0.18
	+ Pass model instance when invoking EBox::Types::Select populate function
	+ Improve dynamic editable property detection for framework types
	+ Override _validateReferer method in Desktop services CGI
	+ Don't abort configuration backup when we get a error retrieving the
	  partition table information
	+ In EBox:Model::Row, refactored elementExists and
	  elementByName to make them to have similiar code structure
	+ Improvement in test help classes and added test fakes for
	  EBox::Model::Manager and EBox::Util::SHMLock
	+ Prevented unuseful warning in
	  EBox::Model::DataTable::setDirectory when the old directory is undef
	+ Fixed unit tests under EBox/Model/t, backup configuration tests and
	  some others
	+ Remove unused method EBox::Auth::alreadyLogged()
	+ Apache::setRestrictedResource updates properly if already exists
	+ Global and Module::Config allow to set redis instance to ease testing
	+ Now EBox::GlobalImpl::lastModificationTime also checks
	  modification time of configuration files
	+ Rows in events models are now synced before running EventDaemon
	+ Better way of checking if event daemon is needed
3.0.17
	+ Allow numeric zero as search filter
	+ When filtering rows don't match agains link urls or hidden values
	+ Avoid CA file check when removing it from Apache module
	+ Silent removeCA and removeInclude exceptions when removing
	  non-existant element
	+ Fixed rollback operation in redis config backend
	+ Desktop services CGI now only returns JSON responses
	+ Log error when dynamic loading a class fails in
	  ConfigureDispatchers model
	+ Update total ticks dynamically in progress indicator if ticks overflow
3.0.16
	+ Fixed regression in boolean in-place edit with Union types
	+ Added some missing timezones to EBox::Types::TimeZone
	+ Add a new method to DBEngine 'checkForColumn' to retrieve columns
	  definition from a given table
	+ Reload models info in model manager if new modules are installed
3.0.15
	+ Make sure that halt/reboot button can be clicked only once
	+ Cleaner way of disabling dependant modules when the parent is disabled,
	  avoiding unnecessary calls to enableService each time the module status
	  page is loaded.
	+ Show confirmation dialog when trying to change host or domain
	  if zentyal-samba is installed and provisioned
	+ Modified data table controller so edit boolean in place reuses
	  the code of regular edits, avoiding getting incorrect read-only
	  values from cache
3.0.14
	+ Allow search filters with a leading '*'
	+ Better error reporting when choosing a bad search filter
	+ External exceptions from _print method are caught correctly in CGIs
	+ EBox::CGI::run now supports correct handling of APR::Error
	+ Fixed dashboard check updates ajax requests in Chrome
	+ Fixed errors with zero digits components in time type
3.0.13
	+ Better warning if size file is missing in a backup when
	  restoring it
	+ Fixed table cache behaviour on cache miss in logs module
	+ Fix wrong button label when deleting rows in 'datainuse' template
	+ Removed unused method EBox::Model::DataTable::_tailoredOrder
	+ Added force default mode and permission to writeConfFileNoCheck(),
	  writeFile() and derivatives
	+ Fixed bug in EBox:::Logs::CGI::Index with internationalized
	  parameter names
	+ DataTables with sortedBy are now orderer alphabetically with
	  proper case treatment
	+ Display messages in model even when there are not elements and
	  table body is not shown
3.0.12
	+ Improve change-hostname script, delete all references to current name
	+ Faster dashboard loading with asynchronous check of software updates
	+ Workaround for when the progress id parameter has been lost
	+ Fixed problems calling upstart coomands from cron jobs with wrong PATH
	+ Decode CGI unsafeParams as utf8
	+ Avoid double encoding when printing JSON response in EBox::CGI::Base
	+ Remove warning in EBox::Menu::Folder when currentfolder is not defined
	+ Removed unnecesary and misleading method new from EBox::Auth package
3.0.11
	+ Avoid flickering loading pages when switching between menu entries
	+ Incorrect regular expression in logs search page are correctly handled
	+ Fix input badly hidden in the logs screen
	+ reloadTable from DataTable now remove cached fields as well
3.0.10
	+ Fixed unsafe characters error when getting title of progress
	  indicator in progress dialog
	+ Added use utf8 to dashboard template to fix look of closable messages
3.0.9
	+ Adapted file downloads to the new utf8 fixes
	+ Write backup files in raw mode to avoid utf8 problems
	+ Print always utf8 in STDOUT on all CGIs
	+ Decode CGI params of values entered at the interface as utf8
	+ Proper encode/decode of utf8 with also pretty JSON
	+ Fixed utf8 decoding in date shown at dashboard
	+ Removed old workarounds for utf8 problems
	+ Added new recoveryEnabled() helper method to Module::Base
	+ Added recoveryDomainName() method to SyncProvider interface
	+ Restore backup can now install missing modules in Disaster Recovery
	+ Show specific slides when installing a commercial edition
	+ Redirect to proper CGI after login in disaster recovery mode
	+ Removed old debconf workaround for first stage installation
	+ Log redis start message as debug instead of info to avoid flood
	+ Use unsafeParam in EBox::CGI::Base::paramsAsHash
	+ EBox::Module::Service does not raise exception and logs
	  nothing when using init.d status
	+ Fixed glitch in backup CGI which sometimes showed
	  the modal dialog with a incorrect template
3.0.8
	+ Use path for default name in SyncFolders::Folder
	+ Do not restrict characters in data table searchs
	+ Fixed automatic bug report regression
	+ Fixed refresh of the table and temporal control states
	  in customActionClicked callback
	+ Modified modalbox-zentyal.js to accept wideDialog parameter
	+ Fixed template method in MultiStateAction to return the default
	  template when it is not any supplied to the object
	+ Fixed sendInPlaceBooleanValue method from table-helper.js; it
	  aborted because bad parameters of Ajax.Updater
	+ Fixed bug that made that the lock was shared between owners
	+ Some fixes in the function to add the rule for desktops services
	  to the firewall
	+ Delete obsolete EBox::CGI::MenuCSS package
3.0.7
	+ Add new EBox::Module::Service::Observer to notify modules about
	  changes in the service status
	+ Administration accounts management reflects the changes in
	  system accounts in ids() or row() method call
	+ Some fixes in the RAID event watcher
	+ foreignModelInstance returns undef if foreignModel is
	  undef. This happens when a module has been uninstalled and it is
	  referenced in other installed module (events)
	+ loggerd shows loaded LogHelpers when in debug mode
	+ Added additional info to events from RAID watcher
	+ Use sudo to remove temporal files/diectories in backup, avoiding
	  permissions errors
	+ Added exception for cloud-prof module to events dependencies
3.0.6
	+ Skip keys deleted in cache in Redis::_keys()
	+ Fixed events modules dependencies to depend on any module which
	  provides watchers or dispatchers
	+ Always call enableActions before enableService when configuring modules
	+ Added needsSaveAfterConfig state to service modules
	+ Better exceptions logging in EBox::CGI::Run
	+ Fixed 'element not exists' error when enabling a log watcher
	+ Scroll up when showing modal dialog
	+ Added fqdnChanged methods to SysInfo::Observer
	+ Fixed SSL configuration conflicts betwen SOAPClient and RESTClient
3.0.5
	+ Template ajax/simpleModalDialog.mas can now accept text
	+ Used poweroff instead of halt to assure that system is powered
	  off after halt
	+ Fixed log audit database insert error when halting or rebooting
	+ Added time-based closable notification messages
	+ Adapted to new EBox::setLocaleEnvironment method
	+ EBox::Type::File now allows ebox user to own files in directories
	  which are not writable by him
	+ Removed cron daily invocation of deprecated report scripts
3.0.4
	+ Added EBox::SyncFolders interface
	+ Fixed invokation of tar for backup of model files
	+ New observer for sysinfo module to notify modules implementing the
	  SysInfo::Observer interface when the host name or host domain is
	  changed by the user, before and after the change takes effect
	+ Stop and start apache after language change to force environment reload
	+ Reload page after language change
	+ EBox::Module::Service::isRunning() skips daemons whose precondition fail
	+ Fixed undefined reference in DataTable controller for log audit
	+ Added and used serviceId field for service certificates
	+ Fixed SQL quoting of column names in unbuffered inserts and consolidation
3.0.3
	+ Fixed bug which prevented highlight of selected item in menu
	+ Fixed base class of event dispatcher to be compatible with the
	  changes dispatcher configuration table
	+ Fixed event daemon to use dumped variables
	+ Fixed need of double-click when closing menu items in some cases
	+ Fixed logs consolidation to avoid high CPU usage
	+ In view log table: correctly align previous and first page buttons
	+ Improve host name and domain validation.
	+ Forbidden the use of a qualified hostname in change hostname form
	+ Update samba hostname-dependent fields when hostname is changed
	+ Confirmation dialog when the local domain is changed and with a
	  warning if local domain which ends in .local
3.0.2
	+ The synchronization of redis cache refuses with log message to set
	  undefined values
	+ Fixed wrong sql statement which cause unwanted logs purge
	+ DataForm does not check for uniqueness of its fields, as it only
	  contains a single row
	+ In ConfigureLogs, restored printable names for log domains
	+ Fixed dashboard update error on modules widget, counter-graph
	  widget and widget without sections
	+ Better way to fix non-root warnings during boot without interfering
	  on manual restart commands in the shell
3.0.1
	+ Properly set default language as the first element of the Select to
	  avoid its loss on the first apache restart
	+ Set milestone to 3.0.X when creating tickets in trac.zentyal.org
	+ Removed forced setting of LANG variables in mod_perl which made progress
	  indicator fail when using any language different to English
	+ Removed some frequent undef warnings
	+ Added executeOnBrothers method to EBox::Model::Component
	+ Fixed repetition of 'add' and 'number change' events in RAID watcher
	+ Fixed incorrect display of edit button in tables without editField action
	+ Cache MySQL password to avoid reading it all the time
	+ Fixed request came from non-root user warnings during boot
	+ Send info event in Runit watcher only if the service was down
	  MAX_DOWN_PERIODS
3.0
	+ Removed beta logo
	+ Set 'firstInstall' flag on modules when installing during initial install
	+ Set 'restoringBackup' flag on modules when restoring backup
	+ Call enableService after initialSetup while restoring backup
	+ Registration link in widget now have appropiate content when either
	  remoteservices or software are not installed
	+ Fixed style for disabled buttons
	+ Composite and DataTable viewers recover from errors in pageTitle method
	+ Fixed intermitent failure in progress when there are no slides
	+ Rollback redis transaction on otherwise instead finally block
	+ Members of the 'admin' group can now login again on Zentyal
	+ Multi-admin management for commercial editions
	+ First and last move row buttons are now disabled instead of hidden
	+ In save changes dialog set focus always in the 'save' button
	+ Fixed i18n problem in some cases where environment variables
	  were different than the selected locale on Zentyal UI, now
	  LANG and LC_MESSAGES are explicitly passed to mod_perl
	+ Reviewed registration strings
	+ Added template attribute to MultiStateAction to provide any kind
	  of HTML to display an action
	+ Changed icon, name and link for Zentyal Remote
	+ Fixed some compatibility issues with Internet Explorer 9
	+ Show warning with Internet Explorer 8 or older
	+ Improved dashboard buttons colors
2.3.24
	+ Do not cache undef values in EBox::Config::Redis::get()
	+ Code fix on subscription retrieval for Updates event
	+ Update validate referer to new Remote Services module API
	+ In-place booleans now properly mark the module as changed
	+ Do not try to read slides if software module is not installed
	+ Fixed wrong call in Events::isEnabledDispatcher()
	+ Updated 'created by' footer
2.3.23
	+ Change the default domain name from 'zentyal.lan' to
	  'zentyal-domain.lan'
	+ Changes in first enable to avoid letting modules unsaved
	+ Type File now accepts spaces in the file name
	+ Added setTimezone method to MyDBEngine
	+ Enable consolidation after reviewing and pruning
	+ Code typo fix in Events::isEnabledWatcher
	+ Remove all report code from core
	+ Move SysInfo report related to remoteservices module
	+ Fixed regression which removed scroll bars from popups
	+ New carousel transition for the installation slides
	+ Added option to not show final notes in progress bar
	+ EBox::Model::Component::modelGetter does not die when trying to
	  get a model for an uninstalled module
	+ Added previous/next buttons to manually switch installation slides
	+ New installation slides format
	+ Added compatibility with MS Internet Explorer >= 8
2.3.22
	+ Changed first installation workflow and wizard infraestructure
	+ Improved firewall icons
	+ Set hover style for configure rules button in firewall
	+ Do not disable InnoDB in mysql if there are other databases
	+ Progress indicator no longer calls showAds if it is undefined
	+ Send cache headers on static files to improve browsing speed
	+ Added foreignNoSyncRows and foreignFilter options to EBox::Types::Select
	+ Improved settings icon
	+ Fixed modalboxes style
	+ Improve host domain validation. Single label domains are not allowed.
2.3.21
	+ Fixes on notifyActions
	+ Check for isDaemonRunning now compatible with asterisk status
	+ Fixed warning call in EBox::Types::HasMany
2.3.20
	+ New look & feel for the web interface
	+ Adjust slides transition timeout during installation
	+ Audit changes table in save changes popup has scroll and better style
	+ Model messages are printed below model title
	+ noDataMsg now allows to add elements if it makes sense
	+ Fixed ajax/form.mas to avoid phantom change button
	+ EBox::Model::Manager::_setupModelDepends uses full paths so the
	  dependecies can discriminate between models with the same name
	+ Default row addition in DataForm does not fires validateTypedRow
	+ Code typo fix in change administration port model
	+ Set only Remote as option to export/import configuration to a
	  remote site
	+ Return undef in HasMany type when a model is not longer
	  available due to being uninstalled
	+ Added onclick atribute to the link.mas template
	+ Fix exception raising when no event component is found
	+ table_ordered.js : more robust trClick event method
	+ Changed dashboard JS which sometimes halted widget updates
	+ Added popup dialogs for import/export configuration
	+ Changes in styles and sizes of the save/revoke dialog
	+ Removed redudant code in ConfigureWatchers::syncRows which made module
	  to have an incorrect modified state
	+ Dont show in bug report removed packages with configuration
	  held as broken packages
	+ DataTable::size() now calls to syncRows()
	+ EBox::Module::Config::set_list quivalent now has the same
	  behaviour than EBox::Module::Config::set
2.3.19
	+ Manually set up models for events to take into account the
	  dynamic models from the log watcher filtering models
	+ Fixed warnings when deleting a row which is referenced in other model
	+ Disable HTML form autocompletion in admin password change model
	+ Fixed incorrect non-editable warnings in change date and time model
	+ Fixed parsing value bug in EBox::Types::Date and EBox::Types::Time
	+ Reworked mdstat parsing, added failure_spare status
	+ Configuration backup implicitly preserves ownership of files
	+ Changes in styles and sizes of the save/revoke dialog
	+ New data form row is copied from default row, avoiding letting hidden
	  fields without its default value and causing missing fields errors
	+ Always fill abstract type with its default value, this avoids
	  errors with hidden fields with default value
	+ Different page to show errors when there are broken software packages
	+ InverseMatchSelect and InverseMatchUnion use 'not' instead of '!' to
	  denote inverse match. This string is configurable with a type argument
	+ Fixed types EBox::Type::InverseMatchSelect and InverseMatchUnion
	+ Fixed bug in DataTable::setTypedRow() which produced an incorrect 'id'
	  row element in DataTable::updateRowNotify()
	+ In tableBody.mas template: decomposed table topToolbar section in methods
	+ Fixed bug in discard changes dialog
	+ Confirmation dialogs now use styled modalboxes
	+ Do not reload page after save changes dialog if operation is successful
	+ Maintenance menu is now kept open when visiting the logs index page
2.3.18
	+ Manual clone of row in DataTable::setTypedRow to avoid segfault
	+ Avoid undef warnings in EBox::Model::DataTable::_find when the
	  element value is undef
	+ Fixed kill of ebox processes during postrm
	+ Set MySQL root password in create-db script and added mysql script
	  to /usr/share/zentyal for easy access to the zentyal database
	+ Increased timeout redirecting to wizards on installation to 5 seconds
	  to avoid problems on some slow or loaded machines
	+ Save changes dialog do not appear if there are no changes
	+ Delete no longer needed duplicated code
	+ Do not go to save changes after a regular package installation
	  they are saved only in the first install
	+ Progress bar in installation refactored
2.3.17
	+ Do not use modal box for save changes during installation
	+ Hidden fields in DataTables are no longer considered compulsory
	+ Select type has now its own viewer that allows use of filter function
	+ User is now enabled together with the rest of modules on first install
2.3.16
	+ Fix 'oldRow' parameter in UpdatedRowNotify
	+ Use Clone::Fast instead of Clone
	+ Modal dialog for the save and discard changes operations
	+ Use a different lock file for the usercorner redis
	+ Improved look of tables when checkAll controls are present
	+ Better icons for clone action
	+ Added confirmation dialog feature to models; added confirmation
	  dialog to change hostname model
	+ Dynamic default values are now properly updated when adding a row
	+ Kill processes owned by the ebox user before trying to delete it
	+ Do not use sudo to call status command at EBox::Service::running
	+ Fixed regression setting default CSS class in notes
2.3.15
	+ Added missing call to updateRowNotify in DataForms
	+ Fixed silent error in EBox::Types::File templates for non-readable
	  by ebox files
	+ Use pkill instead of killall in postinst
	+ Use unset instead of delete_dir when removing rows
	+ Do not set order list for DataForms
	+ Only try to clean tmp dir on global system start
2.3.14
	+ Error message for failure in package cache creation
	+ Fixed regression when showing a data table in a modal view
	+ Do not do a redis transaction for network module init actions
	+ Fixed EBox::Module::Config::st_unset()
	+ Allowed error class in msg template
2.3.13
	+ Fixed problems in EventDaemon with JSON and blessed references
	+ More crashes avoided when watchers or dispatchers doesn't exist
	+ Proper RAID watcher reimplementation using the new state API
	+ EBox::Config::Redis singleton has now a instance() method instead of new()
	+ Deleted wrong use in ForcePurge model
2.3.12
	+ Fixed problem with watchers and dispatchers after a module deletion
	+ Fixed EBox::Model::DataTable::_checkFieldIsUnique, it failed when the
	  printableValue of the element was different to its value
	+ Fixed separation between Add table link and table body
	+ Adaptation of EventDaemon to model and field changes
	+ Disabled logs consolidation on purge until it is reworked, fixed
	  missing use in purge logs model
	+ Fixed Componet::parentRow, it not longer tries to get a row with
	  undefined id
	+ Fix typo in ConfigureLogs model
	+ Mark files for removing before deleting the row from backend in
	  removeRow
	+ The Includes directives are set just for the main virtual host
	+ Fixed EventDaemon crash
2.3.11
	+ Mark files for removing before deleting the row from backend in removeRow
	+ Dashboard widgets now always read the information from RO
	+ Enable actions are now executed before enableService()
	+ Fixed regression which prevented update of the administration service
	  port when it was changed in the interface
	+ New EBox::Model::Composite::componentNames() for dynamic composites
	+ Remove _exposedMethods() feature to reduce use of AUTOLOAD
	+ Removed any message set in the model in syncRows method
	+ Added global() method to modules and components to get a coherent
	  read-write or read-only instance depending on the context
	+ Removed Model::Report and Composite::Report namespaces to simplify model
	  management and specification
	+ New redis key naming, with $mod/conf/*, $mod/state and $mod/ro/* replacing
	  /ebox/modules/$mod/*, /ebox/state/$mod/* and /ebox-ro/modules/$mod/*
	+ Removed unnecessary parentComposite methods in EBox::Model::Component
	+ Only mark modules as changed when data has really changed
	+ EBox::Global::modChange() throws exception if instance is readonly
	+ New get_state() and set_state() methods, st_* methods are kept for
	  backwards compatibility, but they are deprecated
	+ Simplified events module internals with Watcher and Dispatcher providers
	+ Model Manager is now able to properly manage read-only instances
	+ Composites can now use parentModule() like Models
	+ Renamed old EBox::GConfModule to EBox::Module::Config
	+ Unified model and composite management in the new EBox::Model::Manager
	+ Model and composites are loaded on demand to reduce memory consumption
	+ Model and composite information is now stored in .yaml schemas
	+ ModelProvider and CompositeProvider are no longer necessary
	+ Simplified DataForm using more code from DataTable
	+ Adapted RAID and restrictedResources() to the new JSON objects in redis
	+ Remove unused override modifications code
	+ Added /usr/share/zentyal/redis-cli wrapper for low-level debugging
	+ Use simpler "key: value" format for dumps instead of YAML
	+ Row id prefixes are now better chosen to avoid confusion
	+ Use JSON instead of list and hash redis types (some operations,
	  specially on lists, are up to 50% faster and caching is much simpler)
	+ Store rows as hashes instead of separated keys
	+ Remove deprecated all_dirs and all_entries methods
	+ Remove obsolete EBox::Order package
	+ Remove no longer needed redis directory tree sets
	+ Fixed isEqualTo() method on EBox::Types::Time
	+ EBox::Types::Abstract now provides default implementations of fields(),
	  _storeInGConf() and _restoreFromHash() using the new _attrs() method
	+ Remove indexes on DataTables to reduce complexity, no longer needed
	+ Simplified ProgressIndicator implementation using shared memory
	+ New EBox::Util::SHMLock package
	+ Implemented transactions for redis operations
	+ Replace old MVC cache system with a new low-level redis one
	+ Delete no longer necessary regen-redis-db tool
	+ Added new checkAll property to DataTable description to allow
	  multiple check/uncheck of boolean columns
2.3.10
	+ Added Desktop::ServiceProvider to allow modules to implement
	  requests from Zentyal desktop
	+ Added VirtualHost to manage desktop requests to Zentyal server
	+ Fix EventDaemon in the transition to MySQL
	+ Send EventDaemon errors to new rotated log file /var/log/zentyal/events.err
	+ Send an event to Zentyal Cloud when the updates are up-to-date
	+ Send an info event when modules come back to running
	+ Include additional info for current event watchers
	+ Fixed RAID report for some cases of spare devices and bitmaps
	+ Fixed log purge, SQL call must be a statement not a query
	+ Fixed regex syntax in user log queries
	+ Added missing "use Filesys::Df" to SysInfo
	+ Disabled consolidation by default until is fixed or reimplemented
	+ Fixed regresion in full log page for events
	+ Added clone action to data tables
	+ Fixed regression in modal popup when showing element table
	+ Added new type EBox::Types::KrbRealm
	+ Fix broken packages when dist-upgrading from old versions: stop ebox
	  owned processes before changing home directory
	+ Log the start and finish of start/stop modules actions
	+ Added usesPort() method to apache module
2.3.9
	+ Enable SSLInsecureRenegotiation to avoid master -> slave SOAP handsake
	  problems
	+ Added validateRowRemoval method to EBox::Model::DataTable
	+ Use rm -rf instead of remove_tree to avoid chdir permission problems
	+ Avoid problems restarting apache when .pid file does not exist
	+ Do not use graceful on apache to allow proper change of listen port
	+ Simplified apache restart mechanism and avoid some problems
2.3.8
	+ Create tables using MyISAM engine by default
	+ Delete obsolete 'admin' table
2.3.7
	+ Fixed printableName for apache module and remove entry in status widget
	+ Merged tableBodyWithoutActions.mas into tableBody.mas
	+ Removed tableBodyWithoutEdit.mas because it is no longer used
	+ Better form validation message when there are no ids for
	  foreign rows in select control with add new popup
	+ Fixed branding of RSS channel items
	+ Fixed destination path when copying zentyal.cnf to /etc/mysql/conf.d
	+ Packaging fixes for precise
2.3.6
	+ Switch from CGIs to models in System -> General
	+ New value() and setValue() methods in DataForm::setValue() for cleaner
	  code avoiding use of AUTOLOAD
	+ Added new EBox::Types::Time, EBox::Types::Date and EBox::Types::TimeZone
	+ Added new attribute 'enabled' to the Action and MultiStateAction types
	  to allow disabling an action. Accepts a scalar or a CODE ref
	+ The 'defaultValue' parameter of the types now accept a CODE ref that
	  returns the default value.
2.3.5
	+ Added force parameter in validateTypedRow
	+ Fixed 'hidden' on types when using method references
	+ Removed some console problematic characters from Util::Random::generate
	+ Added methods to manage apache CA certificates
	+ Use IO::Socket::SSL for SOAPClient connections
	+ Removed apache rewrite from old slaves implementation
	+ Do not show RSS image if custom_prefix defined
2.3.4
	+ Avoid 'negative radius' error in DiskUsage chart
	+ Fixed call to partitionFileSystems in EBox::SysInfo::logReportInfo
	+ Log audit does not ignore fields which their values could be interpreted
	  as boolean false
	+ Avoid ebox.cgi failure when showing certain strings in the error template
	+ Do not calculate md5 digests if override_user_modification is enabled
	+ Clean /var/lib/zentyal/tmp on boot
	+ Stop apache gracefully and delete unused code in Apache.pm
	+ Cache contents of module.yaml files in Global
2.3.3
	+ The editable attribute of the types now accept a reference to a function
	  to dinamically enable or disable the field.
	+ In progress bar CGIs AJAX call checks the availability of the
	  next page before loading it
	+ Replaced community logo
	+ Adapted messages in the UI for new editions
	+ Changed cookie name to remove forbidden characters to avoid
	  incompatibilities with some applications
	+ Added methods to enable/disable restart triggers
2.3.2
	+ Fixed redis unix socket permissions problem with usercorner
	+ Get row ids without safe characters checking
	+ Added EBox::Util::Random as random string generator
	+ Set log level to debug when cannot compute md5 for a nonexistent file
	+ Filtering in tables is now case insensitive
	+ ProgressIndicator no longer leaves zombie processes in the system
	+ Implemented mysqldump for logs database
	+ Remove zentyal-events cron script which should not be longer necessary
	+ Bugfix: set executable permissions to cron scripts and example hooks
	+ Added a global method to retrieve installed server edition
	+ Log also duration and compMessage to events.log
2.3.1
	+ Updated Standards-Version to 3.9.2
	+ Fixed JS client side table sorting issue due to Prototype
	  library upgrade
	+ Disable InnoDB by default to reduce memory consumption of MySQL
	+ Now events are logged in a new file (events.log) in a more
	  human-readable format
	+ Added legend to DataTables with custom actions
	+ Changed JS to allow the restore of the action cell when a delete
	  action fails
	+ Set milestone to 3.0 when creating bug reports in the trac
	+ Avoid temporal modelInstance errors when adding or removing
	  modules with LogWatchers or LogDispatcher
	+ Unallow administration port change when the port is in use
2.3
	+ Do not launch a passwordless redis instance during first install
	+ New 'types' field in LogObserver and storers/acquirers to store special
	  types like IPs or MACs in an space-efficient way
	+ Use MySQL for the logs database instead of PostgreSQL
	+ Bugfix: logs database is now properly recreated after purge & install
	+ Avoid use of AUTOLOAD to execute redis commands, improves performance
	+ Use UNIX socket to connect to redis for better performance and
	  update default redis 2.2 settings
	+ Use "sudo" group instead of "admin" one for the UI access control
	+ Added EBox::Module::Base::version() to get package version
	+ Fixed problem in consalidation report when accumulating results
	  from queries having a "group by table.field"
	+ Added missing US and Etc zones in timezone selector
	+ Replaced autotools with zbuildtools
	+ Refuse to restore configuration backup from version lesser than
	  2.1 unless forced
	+ Do not retrieve format.js in every graph to improve performance
	+ The purge-module scripts are always managed as root user
	+ New grep-redis tool to search for patterns in redis keys or
	  values
	+ Use partitionFileSystems method from EBox::FileSystem
2.2.4
	+ New internal 'call' command in Zentyal shell to 'auto-use' the module
	+ Zentyal shell now can execute commandline arguments
	+ Bugfix: EBox::Types::IPAddr::isEqualTo allows to change netmask now
	+ Removed some undefined concatenation and compare warnings in error.log
	+ Ignore check operation in RAID event watcher
	+ Skip IP addresses ending in .0 in EBox::Types::IPRange::addresses()
	+ Do not store in redis trailing dots in Host and DomainName types
	+ Added internal command to instance models and other improvements in shell
	+ Now the whole /etc/zentyal directory is backed up and a copy of the
	  previous contents is stored at /var/backups before restoring
	+ Removing a module with a LogWatcher no longer breaks the LogWatcher
	  Configuration page anymore
	+ Fixed error in change-hostname script it does not longer match substrings
	+ Bugfix: Show breadcrumbs even from models which live in a
	  composite
	+ HTTPLink now returns empty string if no HTTPUrlView is defined
	  in DataTable class
	+ Added mising use sentence in EBox::Event::Watcher::Base
2.2.3
	+ Bugfix: Avoid url rewrite to ebox.cgi when requesting to /slave
	+ Fixed logrotate configuration
	+ More resilient way to handle with missing indexes in _find
	+ Added more informative text when mispelling methods whose prefix
	  is an AUTOLOAD action
	+ A more resilient solution to load events components in EventDaemon
	+ Added one and two years to the purge logs periods
	+ Fixed downloads from EBox::Type::File
2.2.2
	+ Revert cookie name change to avoid session loss in upgrades
	+ Do not try to change owner before user ebox is created
2.2.1
	+ Removed obsolete references to /zentyal URL
	+ Create configuration backup directories on install to avoid warnings
	  accessing the samba share when there are no backups
	+ Log result of save changes, either successful or with warnings
	+ Changed cookie name to remove forbidden characters to avoid
	  incompatibilities with some applications
	+ Removed duplicated and incorrect auding logging for password change
	+ Fixed some non-translatable strings
	+ Create automatic bug reports under 2.2.X milestone instead of 2.2
	+ Fixed bug changing background color on selected software packages
2.1.34
	+ Volatile types called password are now also masked in audit log
	+ Adjust padding for module descriptions in basic software view
	+ Removed beta icon
2.1.33
	+ Fixed modal add problems when using unique option on the type
	+ Fixed error management in the first screen of modal add
	+ Unify software selection and progress colors in CSS
	+ Set proper message type in Configure Events model
	+ Fixed error checking permanentMessage types in templates/msg.mas
2.1.32
	+ Added progress bar colors to theme definition
	+ Remove no longer correct UTF8 decode in ProgressIndicator
	+ Fixed UTF8 double-encoding on unexpected error CGI
	+ Reviewed some subscription strings
	+ Always fork before apache restart to avoid port change problems
	+ Stop modules in the correct order (inverse dependencies order)
	+ Better logging of failed modules on restore
2.1.31
	+ Do not start managed daemons on boot if the module is disabled
	+ Better message on redis error
	+ Watch for dependencies before automatic enable of modules on first install
2.1.30
	+ Removed obsolete /ebox URL from RSS link
	+ Changed methods related with extra backup data in modules logs
	  to play along with changes in ebackup module
	+ Set a user for remote access for audit reasons
	+ Detect session loss on AJAX requests
2.1.29
	+ Startup does not fail if SIGPIPE received
2.1.28
	+ Added code to mitigate false positives on module existence
	+ Avoid error in logs full summary due to incorrect syntax in template
	+ Allow unsafe chars in EBox::Types::File to avoid problems in some browsers
	+ Reviewed some subscription strings
	+ Warning about language-packs installed works again after Global changes
	+ Show n components update when only zentyal packages are left to
	  upgrade in the system widget
	+ Do not show debconf warning when installing packages
	+ EBox::Types::IPAddr (and IPNetwork) now works with defaultValue
	+ Allow to hide menu items, separators and dashboard widgets via conf keys
2.1.27
	+ Do not create tables during Disaster Recovery installation
	+ Added new EBox::Util::Debconf::value to get debconf values
	+ DataTable controller does no longer try to get a deleted row
	  for gather elements values for audit log
	+ Check if Updates watcher can be enabled if the subscription
	  level is yet unknown
2.1.26
	+ Detection of broken packages works again after proper deletion
	  of dpkg_running file
	+ Keep first install redis server running until trigger
	+ Unified module restart for package trigger and init.d
	+ Use restart-trigger script in postinst for faster daemons restarting
	+ System -> Halt/Reboot works again after regression in 2.1.25
	+ Added framework to show warning messages after save changes
	+ Change caption of remote services link to Zentyal Cloud
	+ Do not show Cloud link if hide_cloud_link config key is defined
	+ Added widget_ignore_updates key to hide updates in the dashboard
	+ Differentiate ads from notes
	+ Allow custom message type on permanentMessage
	+ Only allow custom themes signed by Zentyal
	+ Removed /zentyal prefix from URLs
	+ Caps lock detection on login page now works again
	+ Added HiddenIfNotAble property to event watchers to be hidden if
	  it is unabled to monitor the event
	+ Dashboard values can be now error and good as well
	+ Include a new software updates widget
	+ Include a new alert for basic subscriptions informing about
	  software updates
	+ Add update-notifier-common to dependencies
	+ EBox::DataTable::enabledRows returns rows in proper order
	+ Use custom ads when available
	+ Disable bug report when hide_bug_report defined on theme
2.1.25
	+ Do not show disabled module warnings in usercorner
	+ Mask passwords and unify boolean values in audit log
	+ Do not override type attribute for EBox::Types::Text subtypes
	+ Corrected installation finished message after first install
	+ Added new disableAutocomplete attribute on DataTables
	+ Optional values can be unset
	+ Minor improvements on nmap scan
2.1.24
	+ Do not try to generate config for unconfigured services
	+ Remove unnecessary redis call getting _serviceConfigured value
	+ Safer sizes for audit log fields
	+ Fix non-translatable "show help" string
	+ Allow links to first install wizard showing a desired page
	+ Fixed bug in disk usage when we have both values greater and
	  lower than 1024 MB
	+ Always return a number in EBox::AuditLogging::isEnabled to avoid
	  issues when returning the module status
	+ Added noDataMsg attribute on DataTable to show a message when
	  there are no rows
2.1.23
	+ Removed some warnings during consolidation process
	+ Depend on libterm-readline-gnu-perl for history support in shells
	+ Fixed error trying to change the admin port with NTP enabled
	+ Fixed breadcrumb destination for full log query page
	+ Use printableActionName in DataTable setter
2.1.22
	+ Fixed parentRow method in EBox::Types::Row
	+ Added new optionalLabel flag to EBox::Types::Abstract to avoid
	  show the label on non-optional values that need to be set as
	  optional when using show/hide viewCustomizers
	+ Added initHTMLStateOrder to View::Customizer to avoid incorrect
	  initial states
	+ Improved exceptions info in CGIs to help bug reporting
	+ Do not show customActions when editing row on DataTables
2.1.21
	+ Fixed bug printing traces at Global.pm
	+ Check new dump_exceptions confkey instead of the debug one in CGIs
	+ Explicit conversion to int those values stored in our database
	  for correct dumping in reporting
	+ Quote values in update overwrite while consolidating for reporting
2.1.20
	+ Fixed regression in edition in place of booleans
	+ Better default balance of the dashboard based on the size of the widgets
	+ Added defaultSelectedType argument to PortRange
2.1.19
	+ Disable KeepAlive as it seems to give performance problems with Firefox
	  and set MaxClients value back to 1 in apache.conf
	+ Throw exceptions when calling methods not aplicable to RO instances
	+ Fixed problems when mixing read/write and read-only instances
	+ Date/Time and Timezone moved from NTP to core under System -> General
	+ Do not instance hidden widgets to improve dashboard performance
	+ New command shell with Zentyal environment at /usr/share/zentyal/shell
	+ Show warning when a language-pack is not installed
	+ Removed unnecessary dump/load operations to .bak yaml files
	+ AuditLogging and Logs constructor now receive the 'ro' parameter
	+ Do not show Audit Logging in Module Status widget
2.1.18
	+ New unificated zentyal-core.logrotate for all the internal logs
	+ Added forceEnabled option for logHelpers
	+ Moved carousel.js to wizard template
	+ Add ordering option to wizard pages
	+ Fixed cmp and isEqualTo methods for EBox::Types::IPAddr
	+ Fixed wrong Mb unit labels in Disk Usage and use GB when > 1024 MB
	+ Now global-action script can be called without progress indicator
	+ Fixed EBox::Types::File JavaScript setter code
	+ Added support for "Add new..." modal boxes in foreign selectors
	+ Each module can have now its customized purge-module script
	  that will be executed after the package is removed
	+ Added Administration Audit Logging to log sessions, configuration
	  changes, and show pending actions in save changes confirmation
	+ User name is stored in session
	+ Remove deprecated extendedRestore from the old Full Backup
2.1.17
	+ Fixed RAID event crash
	+ Added warning on models and composites when the module is disabled
	+ Fixed login page style with some languages
	+ Login page template can now be reused accepting title as parameter
	+ EBox::Types::File does not write on redis when it fails to
	  move the fail to its final destination
	+ Added quote column option for periodic log consolidation and
	  report consolidation
	+ Added exclude module option to backup restore
2.1.16
	+ Do not show incompatible navigator warning on Google Chrome
	+ Fixed syncRows override detection on DataTable find
	+ clean-conf script now deletes also state data
	+ Avoid 'undefined' message in selectors
2.1.15
	+ Move Disk Usage and RAID to the new Maintenance menu
	+ Always call syncRows on find (avoid data inconsistencies)
	+ Filename when downloading a conf backup now contains hostname
	+ Fixed bug in RAID template
	+ Set proper menu order in System menu (fixes NTP position)
	+ Fixed regresion in page size selector on DataTables
	+ Fixed legend style in Import/Export Configuration
2.1.14
	+ Fixed regresion with double quotes in HTML templates
	+ Fixed problems with libredis-perl version dependency
	+ Adding new apparmor profile management
2.1.13
	+ Better control of errors when saving changes
	+ Elements of Union type can be hidden
	+ Model elements can be hidden only in the viewer or the setter
	+ HTML attributtes are double-quoted
	+ Models can have sections of items
	+ Password view modified to show the confirmation field
	+ New multiselect type
	+ Redis backend now throws different kind of exceptions
2.1.12
	+ Revert no longer necessary parents workaround
	+ Hide action on viewCustomizer works now on DataTables
2.1.11
	+ Fixed bug which setted bad directory to models in tab view
	+ Union type: Use selected subtype on trailingText property if the
	  major type does not have the property
	+ Raise MaxClients to 2 to prevent apache slowness
2.1.10
	+ Security [ZSN-2-1]: Avoid XSS in process list widget
2.1.9
	+ Do not try to initialize redis client before EBox::init()
	+ Safer way to delete rows, deleting its id reference first
	+ Delete no longer needed workaround for gconf with "removed" attribute
	+ Fixed regression in port range setter
2.1.8
	+ Fixed regression in menu search
	+ Fixed missing messages of multi state actions
	+ Help toggler is shown if needed when dynamic content is received
	+ Fixed issue when disabling several actions at once in a data table view
	+ All the custom actions are disabled when one is clicked
	+ Submit wizard pages asynchronously and show loading indicator
	+ Added carousel.js for slide effects
2.1.7
	+ Fixed issues with wrong html attributes quotation
	+ Bugfix: volatile types can now calculate their value using other
	  the value from other elements in the row no matter their position
2.1.6
	+ Attach software.log to bug report if there are broken packages
	+ Added keyGenerator option to report queries
	+ Tuned apache conf to provide a better user experience
	+ Actions click handlers can contain custom javascript
	+ Restore configuration with force dependencies option continues
	  when modules referenced in the backup are not present
	+ Added new MultiStateAction type
2.1.5
	+ Avoid problems getting parent if the manager is uninitialized
	+ Rename some icon files with wrong extension
	+ Remove wrong optional attribute for read-only fields in Events
	+ Renamed all /EBox/ CGI URLs to /SysInfo/ for menu folder coherency
	+ Added support for custom actions in DataTables
	+ Replaced Halt/Reboot CGI with a model
	+ Message classes can be set from models
	+ Fixed error in Jabber dispatcher
	+ Show module name properly in log when restart from the dashboard fails
	+ Avoid warning when looking for inexistent PID in pidFileRunning
2.1.4
	+ Changed Component's parent/child relationships implementation
	+ Fixed WikiFormat on automatic bug report tickets
	+ Do not show available community version in Dashboard with QA
 	  updates
2.1.3
	+ Fall back to readonly data in config backup if there are unsaved changes
	+ Allow to automatically send a report in the unexpected error page
	+ Logs and Events are now submenus of the new Maintenance menu
	+ Configuration Report option is now present on the Import/Export section
	+ Require save changes operation after changing the language
	+ Added support for URL aliases via schemas/urls/*.urls files
	+ Allow to sort submenu items via 'order' attribute
	+ Automatically save changes after syncRows is called and mark the module
	  mark the module as unchanged unless it was previously changed
	+ Removed unnecessary ConfigureEvents composite
	+ Removed unnecessary code from syncRows in logs and events
	+ Restore configuration is safer when restoring /etc/zentyal files
	+ Fixed unescaped characters when showing an exception
	+ Fixed nested error page on AJAX requests
	+ Adapted dumpBackupExtraData to new expected return value
	+ Report remoteservices, when required, a change in administration
	  port
	+ Added continueOnModuleFail mode to configuration restore
	+ Fixed Firefox 4 issue when downloading backups
	+ Show scroll when needed in stacktraces (error page)
	+ More informative error messages when trying to restart locked modules
	  from the dashboard
	+ Creation of plpgsql language moved from EBox::Logs::initialSetup
	  to create-db script
	+ Redis backend now throws different kind of exceptions
	+ Avoid unnecesary warnings about PIDs
	+ Update Jabber dispatcher to use Net::XMPP with some refactoring
	+ Save changes messages are correctly shown with international charsets
	+ Support for bitmap option in RAID report
	+ Retry multiInsert line by line if there are encoding errors
	+ Adapted to new location of partitionsFileSystems in EBox::FileSystem
	+ Event messages are cleaned of null characters and truncated
	  before inserting in the database when is necessary
	+ Improve message for "Free storage space" event and send an info
	  message when a given partition is not full anymore
	+ Event messages now can contain newline characters
	+ Objects of select type are compared also by context
	+ Remove cache from optionsFromForeignModel since it produces
	  problems and it is useless
	+ Set title with server name if the server is subscribed
	+ Fix title HTML tag in views for Models and Composites
	+ Added lastEventsReport to be queried by remoteservices module
	+ Added EBox::Types::HTML type
	+ Added missing manage-logs script to the package
	+ Fixed problems with show/hide help switch and dynamic content
	+ Menus with subitems are now kept unfolded until a section on a
	  different menu is accessed
	+ Sliced restore mode fails correctly when schema file is missing,
	  added option to force restore without schema file
	+ Purge conf now purges the state keys as well
	+ Added EBox::Types::IPRange
2.1.2
	+ Now a menu folder can be closed clicking on it while is open
	+ Bugfix: cron scripts are renamed and no longer ignored by run-parts
	+ Added new EBox::Util::Nmap class implementing a nmap wrapper
2.1.1
	+ Fixed incoherency problems with 'on' and '1' in boolean indexes
	+ Move cron scripts from debian packaging to src/scripts/cron
	+ Trigger restart of logs and events when upgrading zentyal-core
	  without any other modules
	+ Don't restart apache twice when upgrading together with more modules
	+ Fixed params validation issues in addRow
2.1
	+ Replace YAML::Tiny with libyaml written in C through YAML::XS wrapper
	+ Minor bugfix: filter invalid '_' param added by Webkit-based browser
	  on EBox::CGI::Base::params() instead of _validateParams(), avoids
	  warning in zentyal.log when enabling modules
	+ All CGI urls renamed from /ebox to /zentyal
	+ New first() and deleteFirst() methods in EBox::Global to check
	  existence and delete the /var/lib/zentyal/.first file
	+ PO files are now included in the language-pack-zentyal-* packages
	+ Migrations are now always located under /usr/share/$package/migration
	  this change only affects to the events and logs migrations
	+ Delete no longer used domain and translationDomain methods/attributes
	+ Unified src/libexec and tools in the new src/scripts directory
	+ Remove the ebox- prefix on all the names of the /usr/share scripts
	+ New EBox::Util::SQL package with helpers to create and drop tables
	  from initial-setup and purge-module for each module
	+ Always drop tables when purging a package
	+ Delete 'ebox' user when purging zentyal-core
	+ Moved all SQL schemas from tools/sqllogs to schemas/sql
	+ SQL time-period tables are now located under schemas/sql/period
	+ Old ebox-clean-gconf renamed to /usr/share/zentyal/clean-conf and
	  ebox-unconfigure-module is now /usr/share/zentyal/unconfigure-module
	+ Added default implementation for enableActions, executing
	  /usr/share/zentyal-$modulename/enable-module if exists
	+ Optimization: Do not check if a row is unique if any field is unique
	+ Never call syncRows on read-only instances
	+ Big performance improvements using hashes and sets in redis
	  database to avoid calls to the keys command
	+ Delete useless calls to exists in EBox::Config::Redis
	+ New regen-redis-db tool to recreate the directory structure
	+ Renamed /etc/cron.hourly/90manageEBoxLogs to 90zentyal-manage-logs
	  and moved the actual code to /usr/share/zentyal/manage-logs
	+ Move /usr/share/ebox/zentyal-redisvi to /usr/share/zentyal/redisvi
	+ New /usr/share/zentyal/initial-setup script for modules postinst
	+ New /usr/share/zentyal/purge-module script for modules postrm
	+ Removed obsolete logs and events migrations
	+ Create plpgsql is now done on EBox::Logs::initialSetup
	+ Replace old ebox-migrate script with EBox::Module::Base::migrate
	+ Rotate duplicity-debug.log log if exists
	+ Bug fix: Port selected during installation is correctly saved
	+ Zentyal web UI is restarted if their dependencies are upgraded
	+ Bug fix: Logs don't include unrelated information now
	+ Add total in disk_usage report
	+ Bugfix: Events report by source now works again
	+ Do not include info messages in the events report
	+ Services event is triggered only after five failed checkings
	+ Do not add redundant includedir lines to /etc/sudoers
	+ Fixed encoding for strings read from redis server
	+ Support for redis-server 2.0 configuration
	+ Move core templates to /usr/share/zentyal/stubs/core
	+ Old /etc/ebox directory replaced with the new /etc/zentyal with
	  renamed core.conf, logs.conf and events.conf files
	+ Fixed broken link to alerts list
2.0.15
	+ Do not check the existence of cloud-prof package during the
	  restore since it is possible not to be installed while disaster
	  recovery process is done
	+ Renamed /etc/init.d/ebox to /etc/init.d/zentyal
	+ Use new zentyal-* package names
	+ Don't check .yaml existence for core modules
2.0.14
	+ Added compMessage in some events to distinguish among events if
	  required
	+ Make source in events non i18n
	+ After restore, set all the restored modules as changed
	+ Added module pre-checks for configuration backup
2.0.13
	+ Fixed dashboard graphs refresh
	+ Fixed module existence check when dpkg is running
	+ Fix typo in sudoers creation to make remote support work again
2.0.12
	+ Include status of packages in the downloadable bug report
	+ Bugfix: Avoid possible problems deleting redis.first file if not exist
2.0.11
	+ New methods entry_exists and st_entry_exists in config backend
2.0.10
	+ Now redis backend returns undef on get for undefined values
	+ Allow custom mason templates under /etc/ebox/stubs
	+ Better checks before restoring a configuration backup with
	  a set of modules different than the installed one
	+ Wait for 10 seconds to the child process when destroying the
	  progress indicator to avoid zombie processes
	+ Caught SIGPIPE when trying to contact Redis server and the
	  socket was already closed
	+ Do not stop redis server when restarting apache but only when
	  the service is asked to stop
	+ Improvements in import/export configuration (know before as
	  configuration backup)
	+ Improvements in ProgressIndicator
	+ Better behaviour of read-only rows with up/down arrows
	+ Added support for printableActionName in DataTable's
	+ Added information about automatic configuration backup
	+ Removed warning on non existent file digest
	+ Safer way to check if core modules exist during installation
2.0.9
	+ Treat wrong installed packages as not-existent modules
	+ Added a warning in dashboard informing about broken packages
	+ File sharing and mailfilter log event watchers works again since
	  it is managed several log tables per module
2.0.8
	+ Replaced zentyal-conf script with the more powerful zentyal-redisvi
	+ Set always the same default order for dashboard widgets
	+ Added help message to the configure widgets dialog
	+ Check for undefined values in logs consolidation
	+ Now dashboard notifies fails when restarting a service
	+ Fixed bug with some special characters in dashboard
	+ Fixed bug with some special characters in disk usage graph
2.0.7
	+ Pre-installation includes sudoers.d into sudoers file if it's not yet
	  installed
	+ Install apache-prefork instead of worker by default
	+ Rename service certificate to Zentyal Administration Web Server
2.0.6
	+ Use mod dependencies as default restore dependencies
	+ Fixed dependencies in events module
	+ Increased recursive dependency threshold to avoid
	  backup restoration problems
2.0.5
	+ Removed deprecated "Full backup" option from configuration backup
	+ Bugfix: SCP method works again after addition of SlicedBackup
	+ Added option in 90eboxpglogger.conf to disable logs consolidation
2.0.4
	+ Removed useless gconf backup during upgrade
	+ Fixed postinstall script problems during upgrade
2.0.3
	+ Added support for the sliced backup of the DB
	+ Hostname change is now visible in the form before saving changes
	+ Fixed config backend problems with _fileList call
	+ Added new bootDepends method to customize daemons boot order
	+ Added permanent message property to Composite
	+ Bugfix: Minor aesthetic fix in horizontal menu
	+ Bugfix: Disk usage is now reported in expected bytes
	+ Bugfix: Event dispatcher is not disabled when it is impossible
	  for it to dispatch the message
2.0.2
	+ Better message for the service status event
	+ Fixed modules configuration purge script
	+ Block enable module button after first click
	+ Avoid division by zero in progress indicator when total ticks is
	  zero
	+ Removed warning during postinst
	+ Added new subscription messages in logs, events and backup
2.0.1
	+ Bugfix: Login from Zentyal Cloud is passwordless again
	+ Some defensive code for the synchronization in Events models
	+ Bugfix: add EBox::Config::Redis::get to fetch scalar or list
	  values. Make GConfModule use it to avoid issues with directories
	  that have both sort of values.
1.5.14
	+ Fixed redis bug with dir keys prefix
	+ Improved login page style
	+ New login method using PAM instead of password file
	+ Allow to change admin passwords under System->General
	+ Avoid auto submit wizard forms
	+ Wizard skip buttons always available
	+ Rebranded post-installation questions
	+ Added zentyal-conf script to get/set redis config keys
1.5.13
	+ Added transition effect on first install slides
	+ Zentyal rebrand
	+ Added web page favicon
	+ Fixed already seen wizards apparition
	+ Fixed ro module creation with redis backend
	+ Use mason for links widgets
	+ Use new domain to official strings for subscriptions
1.5.12
	+ Added option to change hostname under System->General
	+ Show option "return to dashboard" when save changes fails.
1.5.11
	+ Added more tries on redis reconnection
	+ Fixed user corner access problems with redis server
	+ writeFile* methods reorganized
	+ Added cron as dependency as cron.hourly was never executed with anacron
	+ Improvements in consolidation of data for reports
1.5.10
	+ Fixed gconf to redis conversion for boolean values
1.5.9
	+ Improved migrations speed using the same perl interpreter
	+ Redis as configuration backend (instead of gconf)
	+ Improved error messages in ebox-software
	+ Set event source to 256 chars in database to adjust longer event
	  sources
	+ Progress bar AJAX updates are sent using JSON
	+ Fixed progress bar width problems
	+ Fixed top menu on wizards
	+ Improved error message when disconnecting a not connected database
	+ Abort installation if 'ebox' user already exists
	+ Bugfix: IP address is now properly registered if login fails
1.5.8
	+ Added template tableorderer.css.mas
	+ Added buttonless top menu option
	+ Bugfix: Save all modules on first installation
	+ Bugfix: General ebox database is now created if needed when
	  re/starting services
	+ Bugfix: Data to report are now uniform in number of elements per
	  value. This prevents errors when a value is present in a month and
	  not in another
	+ Bugfix: Don't show already visited wizard pages again
1.5.7
	+ Bugfix: Avoid error when RAID is not present
	+ Bugfix: Add ebox-consolidate-reportinfo call in daily cron script
	+ Bugfix: Called multiInsert and unbufferedInsert when necessary
	  after the loggerd reimplementation
	+ Bugfix: EBox::ThirdParty::Apache2::AuthCookie and
	  EBox::ThirdParty::Apache2::AuthCookie::Util package defined just
	  once
	+ Added util SystemKernel
	+ Improved progress indicator
	+ Changes in sudo generation to allow sudo for remote support user
	+ Initial setup wizards support
1.5.6
	+ Reimplementation of loggerd using inotify instead of File::Tail
1.5.5
	+ Asynchronous load of dashboard widgets for a smoother interface
1.5.4
	+ Changed dbus-check script to accept config file as a parameter
1.5.3
	+ Function _isDaemonRunning works now with snort in lucid
	+ Javascript refreshing instead of meta tag in log pages
	+ Updated links in dashboard widget
	+ Add package versions to downloadable ebox.log
	+ Fixed postgresql data dir path for disk usage with pg 8.4
	+ GUI improvements in search box
1.5.2
	+ Security [ESN-1-1]: Validate referer to avoid CSRF attacks
	+ Added reporting structure to events module
	+ Added new CGI to download the last lines of ebox.log
1.5.1
	+ Bugfix: Catch exception when upstart daemon does not exist and
	  return a stopped status
	+ Added method in logs module to dump database in behalf of
	ebackup module
	+ Bugfix: Do not check in row uniqueness for optional fields that
	are not passed as parameters
	+ Improve the output of ebox module status, to be consistent with the one
	  shown in the interface
	+ Add options to the report generation to allow queries to be more
	  flexible
	+ Events: Add possibility to enable watchers by default
	+ Bugfix: Adding a new field to a model now uses default
	  value instead of an empty value
	+ Added script and web interface for configuration report, added
	  more log files to the configuration report
1.5
	+ Use built-in authentication
	+ Use new upstart directory "init" instead of "event.d"
	+ Use new libjson-perl API
	+ Increase PerlInterpMaxRequests to 200
	+ Increase MaxRequestsPerChild (mpm-worker) to 200
	+ Fix issue with enconding in Ajax error responses
	+ Loggerd: if we don't have any file to watch we just sleep otherwise the process
	  will finish and upstart will try to start it over again and again.
	+ Make /etc/init.d/ebox depend on $network virtual facility
	+ Show uptime and users on General Information widget.
1.4.2
	+ Start services in the appropriate order (by dependencies) to fix a problem
	  when running /etc/init.d/ebox start in slaves (mail and other modules
	  were started before usersandgroups and thus failed)
1.4.1
	+ Remove network workarounds from /etc/init.d/ebox as we don't bring
	  interfaces down anymore
1.4
	+ Bug fix: i18n. setDomain in composites and models.
1.3.19
	+ Make the module dashboard widget update as the rest of the widgets
	+ Fix problem regarding translation of module names: fixes untranslated
	  module names in the dashboard, module status and everywhere else where
	  a module name is written
1.3.18
	+ Add version comparing function and use it instead of 'gt' in the
	  general widget
1.3.17
	+ Minor bug fix: check if value is defined in EBox::Type::Union
1.3.16
	+ Move enable field to first row in ConfigureDispatcherDataTable
	+ Add a warning to let users know that a module with unsaved changes
	  is disabled
	+ Remove events migration directory:
		- 0001_add_conf_configureeventtable.pl
		- 0002_add_conf_diskfree_watcher.pl
	+ Bug fix: We don't use names to stringify date to avoid issues
	  with DB insertions and localisation in event logging
	+ Bug fix: do not warn about disabled services which return false from
	  showModuleStatus()
	+ Add blank line under "Module Status"
	+ Installed and latest available versions of the core are now displayed
	  in the General Information widget
1.3.15
	+ Bug fix: Call EBox::Global::sortModulesByDependencies when
	  saving all modules and remove infinite loop in that method.
	  EBox::Global::modifiedModules now requires an argument to sort
	  its result dependending on enableDepends or depends attribute.
	+ Bug fix: keep menu folders open during page reloads
	+ Bug fix: enable the log events dispatcher by default now works
	+ Bug fix: fixed _lock function in EBox::Module::Base
	+ Bug fix: composites honor menuFolder()
	+ Add support for in-place edition for boolean types. (Closes
	  #1664)
	+ Add method to add new database table columnts to EBox::Migration::Helpers
	+ Bug fix: enable "Save Changes" button after an in-place edition
1.3.14
	+ Bug fix: fix critical bug in migration helper that caused some log
	  log tables to disappear
	+ Create events table
	+ Bug fix: log watcher works again
	+ Bug fix: delete cache if log index is not found as it could be
	  disabled
1.3.13
	+ Bug fix: critical error in EventDaemon that prevented properly start
	+ Cron script for manage logs does not run if another is already
	  running, hope that this will avoid problems with large logs
	+ Increased maximum size of message field in events
	+ Added script to purge logs
	+ Bug fix: multi-domain logs can be enabled again
1.3.12
	+ Added type for EBox::Dashboard::Value to stand out warning
	  messages in dashboard
	+ Added EBox::MigrationHelpers to include migration helpers, for now,
	  include a db table renaming one
	+ Bug fix: Fix mismatch in event table field names
	+ Bug fix: Add migration to create language plpgsql in database
	+ Bug fix: Add missing script for report log consolidation
	+ Bug fix: Don't show modules in logs if they are not configured. This
	  prevents some crashes when modules need information only available when
	  configured, such as mail which holds the vdomains in LDAP
	+ Added method EBox::Global::lastModificationTime to know when
	  eBox configuration was modified for last time
	+ Add support for breadcrumbs on the UI
	+ Bug fix: in Loggerd files are only parsed one time regardless of
	  how many LogHelper reference them
	+ Added precondition for Loggerd: it does not run if there isnt
	anything to watch
1.3.11
	+ Support customFilter in models for big tables
	+ Added EBox::Events::sendEvent method to send events using Perl
	  code (used by ebackup module)
	+ Bug fix: EBox::Type::Service::cmp now works when only the
	  protocols are different
	+ Check $self is defined in PgDBEngine::DESTROY
	+ Do not watch files in ebox-loggerd related to disabled modules and
	  other improvements in the daemon
	+ Silent some exceptions that are used for flow control
	+ Improve the message from Service Event Watcher
1.3.10
	+ Show warning when accesing the UI with unsupported browsers
	+ Add disableApparmorProfile to EBox::Module::Service
	+ Bug fix: add missing use
	+ Bug fix: Make EventDaemon more robust against malformed sent
	  events by only accepting EBox::Event objects
1.3.8
	+ Bug fix: fixed order in EBox::Global::modified modules. Now
	  Global and Backup use the same method to order the module list
	  by dependencies
1.3.7
	+ Bug fix: generate public.css and login.css in dynamic-www directory
	  which is /var/lib/zentyal/dynamicwww/css/ and not in /usr/share/ebox/www/css
	  as these files are generate every time eBox's apache is
	  restarted
	+ Bug fix: modules are restored now in the correct dependency
	  order
	+ ebox-make-backup accepts --destinaton flag to set backup's file name
	+ Add support for permanent messages to EBox::View::Customizer
1.3.6
	+ Bug fix: override _ids in EBox::Events::Watcher::Log to not return ids
	which do not exist
	+ Bug fix: fixed InverseMatchSelect type which is used by Firewall module
	+ New widget for the dashboard showing useful support information
	+ Bugfix: wrong permissions on CSS files caused problem with usercorner
	+ CSS are now templates for easier rebranding
	+ Added default.theme with eBox colors
1.3.5
	+ Bugfix: Allow unsafe characters in password type
	+ Add FollowSymLinks in eBox apache configuration. This is useful
	  if we use js libraries provided by packages
1.3.4
	+ Updated company name in the footer
	+ Bugfix: humanEventMessage works with multiple tableInfos now
	+ Add ebox-dbus-check to test if we can actually connect to dbus
1.3.4
	+ bugfix: empty cache before calling updatedRowNotify
	+ enable Log dispatcher by default and not allow users to disable
	it
	+ consolidation process continues in disabled but configured modules
	+ bugfix: Save Changes button doesn't turn red when accessing events for
	first time
1.3.2
	+ bugfix: workaround issue with dhcp configured interfaces at boot time
1.3.1
	+ bugfix: wrong regex in service status check
1.3.0
	+ bugfix: make full backup work again
1.1.30
	+ Change footer to new company holder
	+  RAID does not generate 'change in completion events, some text
	problems fixed with RAID events
	+ Report graphics had a datapoints limit dependent on the active
	time unit
	+ Apache certificate can be replaced by CA module
	+ Fixed regression in detailed report: total row now aggregates
	properly
	+ More characters allowed when changing password from web GUI
	+ Fixed regression with already used values in select types
	+ Do not a button to restart eBox's apache
	+ Fixed auth problem when dumping and restoring postgre database
1.1.20
	+ Added custom view support
	+ Bugfix: report models now can use the limit parameter in
	  reportRows() method
	+ use a regexp to fetch the PID in a pidfile, some files such as
	postfix's add tabs and spaces before the actual number
	+ Changed "pidfile" to "pidfiles" in _daemons() to allow checking more than
one (now it is a array ref instead of scalar)
	+ Modified Service.pm to support another output format for /etc/init.d daemon
status that returns [OK] instead of "running".
	+ unuformized case in menu entries and some more visual fixes
1.1.10
	+ Fix issue when there's a file managed by one module that has been modified
	  when saving changes
	+ Bugfix: events models are working again even if an event aware
	module is uninstalled and it is in a backup to restore
	+ Select.pm returns first value in options as default
       + Added 'parentModule' to model class to avoid recursive problems
	+ Added Float type
	+ Apache module allows to add configuration includes from other modules
	+ Display remote services button if subscribed
	+ Event daemon may received events through a named pipe
	+ Bugfix. SysInfo revokes its config correctly
	+ Added storer property to types in order to store the data in
	somewhere different from GConf
	+ Added protected property 'volatile' to the models to indicate
	that they store nothing in GConf but in somewhere different
	+ System Menu item element 'RAID' is always visible even when RAID
	is not installed
	+ Files in deleted rows are deleted when the changes are saved
	+ Fixed some bug whens backing and restore files
	+ Components can be subModels of the HasMany type
	+ Added EBox::Types::Text::WriteOnce type
	+ Do not use rows(), use row to force iteration over the rows and increase
	performance and reduce memory use.
	+ Do not suggest_sync after read operations in gconf
	+ Increase MaxRequestsPerChild to 200 in eBox's apache
	+ Make apache spawn only one child process
	+ Log module is backed up and restored normally because the old
	problem is not longer here
	+ Backup is more gentle with no backup files in backup directory,
	now it does not delete them
	+ HasMany  can retrieve again the model and row after the weak
	refence is garbage-collected. (Added to solve a bug in the doenload
	bundle dialog)
	+ EBox::Types::DomainName no longer accepts IP addresses as domain
	names
	+ Bugfix: modules that fail at configuration stage no longer appear as enabled
	+ Add parameter to EBox::Types::Select to disable options cache

0.12.103
	+ Bugfix: fix SQL statement to fetch last rows to consolidate
0.12.102
	+ Bugfix: consolidate logs using the last date and not starting from scratch
0.12.101
	+ Bugfix: DomainName type make comparisons case insensitive
	according to RFC 1035
0.12.100
	+ Bugfix: Never skip user's modifications if it set to true
	override user's changes
	+ EBox::Module::writeConfFile and EBox::Service scape file's path
	+ Bugfix. Configure logrotate to actually rotate ebox logs
	+ Fixed bug in ForcePurge logs model
	+ Fixed bug in DataTable: ModelManaged was called with tableName
	instead of context Name
	+ Fixing an `img` tag closed now properly and adding alternative
	text to match W3C validation in head title
	+ Backup pages now includes the size of the archive
	+ Fixed bug in ForcePurge logs model
	+ Now the modules can have more than one tableInfo for logging information
	+ Improve model debugging
	+ Improve restart debugging
	+ Backups and bug reports can be made from the command line
	+ Bugfix: `isEqualTo` is working now for `Boolean` types
	+ Bugfix: check if we must disable file modification checks in
	Manager::skipModification

0.12.99
	+ Add support for reporting
	+ Refresh logs automatically
	+ Reverse log order
	+ Remove temp file after it is downloaded with FromTempDir controller
0.12.3
	+ Bug fix: use the new API in purge method. Now purging logs is working
	again.
0.12.2
	+ Increase random string length used to generate the cookie to
	2048 bits
	+ Logs are show in inverse chronological order
0.12.1
	+ Bug fix: use unsafeParam for progress indicator or some i18 strings
	will fail when saving changes
0.12
	+ Bugfix: Don't assume timecol is 'timestamp' but defined by
	module developer. This allows to purge some logs tables again
	+ Add page titles to models
	+ Set default values when not given in `add` method in models
	+ Add method to manage page size in model
	+ Add hidden field to help with Ajax request and automated testing with
	  ANSTE
	+ Bugfix: cast sql types to filter fields in logs
	+ Bugfix: Restricted resources are back again to make RSS
	access policy work again
	+ Workaround bogus mason warnings
	+ Make postinst script less verbose
	+ Disable keepalive in eBox apache
	+ Do not run a startup script in eBox apache
	+ Set default purge time for logs stored in eBox db to 1 week
	+ Disable LogAdmin actions in `ebox-global-action` until LogAdmin
	feature is completely done
0.11.103
	+ Modify EBox::Types::HasMany to create directory based on its row
	+ Add _setRelationship method to set up relationships between models
	  and submodels
	+ Use the new EBox::Model::Row api
	+ Add help method to EBox::Types::Abstract
	+ Decrease size for percentage value in disk free watcher
	+ Increase channel link field size in RSS dispatcher
0.11.102
	+ Bugfix: cmp in EBox::Types::HostIP now sorts correctly
	+ updatedRowNotify in EBox::Model::DataTable receives old row as
	well as the recently updated row
	+ Added `override_user_modification` configuration parameter to
	avoid user modification checkings and override them without asking
	+ Added EBox::Model::Row to ease the management of data returned
	by models
	+ Added support to pre-save and post-save executable files. They
	must be placed at /etc/ebox/pre-save or /etc/ebox/post-save
	+ Added `findRow` method to ease find and set
0.11.101
	+ Bugfix: Fix memory leak in models while cloning types. Now
	cloning is controlled by clone method in types
	+ Bugfix: Union type now checks for its uniqueness
	+ DESTROY is not an autoloaded method anymore
	+ HasOne fields now may set printable value from the foreign field
	to set its value
	+ findId now searches as well using printableValue
	+ Bugfix. Minor bug found when key is an IP address in autoloaded
	methods
	+ Ordered tables may insert values at the beginning or the end of
	the table by "insertPosition" attribute
	+ Change notConfigured template to fix English and add link to the
	  module status section
	+ Add loading gif to module status actions
	+ Remove debug from ServiceInterface.pm
	+ Add support for custom separators to be used as index separators on
	  exposedMethods
	+ Bugfix. Stop eBox correctly when it's removed
	+ Improve apache-restart to make it more reliable.
0.11.100
	+ Bugfix. Fix issue with event filters and empty hashes
	+ Bugfix. Cache stuff in log and soap watcher to avoid memory leaks
	+ Bugfix. Fix bug that prevented the user from being warned when a row to
	  be deleted is being used by other model
	+ Bugfix. Add missing use of EBox::Global in State event watcher
	+ Added progress screen, now pogress screen keeps track of the changed
	  state of the modules and change the top page element properly
	+ Do not exec() to restart apache outside mod_perl
	+ Improve apache restart script
	+ Improve progress screen
0.11.99
	+ DataTable contains the property 'enableProperty' to set a column
	called 'enabled' to enable/disable rows from the user point of
	view. The 'enabled' column is put the first
	+ Added state to the RAID report instead of simpler active boolean
        + Fix bug when installing new event components and event GConf
	subtree has not changed
	+ Add RSS dispatcher to show eBox events under a RSS feed
	+ Rotate log files when they reach 10MB for 7 rotations
	+ Configurable minimum free space left for being notified by means
	of percentage
	+ Add File type including uploading and downloading
	+ Event daemon now checks if it is possible to send an event
	before actually sending it
	+ Added Action forms to perform an action without modifying
	persistent data
	+ Log queries are faster if there is no results
	+ Show no data stored when there are no logs for a domain
	+ Log watcher is added in order to notify when an event has
	happened. You can configure which log watcher you may enable and
	what you want to be notify by a determined filter and/or event.
	+ RAID watcher is added to check the RAID events that may happen
	when the RAID subsystem is configured in the eBox machine
	+ Change colour dataset in pie chart used for disk usage reporting
	+ Progress indicator now contains a returned value and error
	message as well
	+ Lock session file for HTTP session to avoid bugs
	related to multiple requests (AJAX) in a short time
	+ Upgrade runit dependency until 1.8.0 to avoid runit related
	issues
0.11
	+ Use apache2
	+ Add ebox-unblock-exec to unset signal mask before running  a executable
	+ Fix issue with multiple models and models with params.
	  This triggered a bug in DHCP when there was just one static
	  interface
	+ Fix _checkRowIsUnique and _checkFieldIsUnique
	+ Fix paging
	+ Trim long strings in log table, show tooltip with the whole string
	  and show links for URLs starting with "http://"
0.10.99
	+ Add disk usage information
	+ Show progress in backup process
	+ Add option to purge logs
	+ Create a link from /var/lib/zentyal/log to /var/log/ebox
	+ Fix bug with backup descriptions containing spaces
	+ Add removeAll method on data models
	+ Add HostIP, DomainName and Port types
	+ Add readonly forms to display static information
	+ Add Danish translation thanks to Allan Jacobsen
0.10
	+ New release
0.9.100
	+ Add checking for SOAP session opened
	+ Add EventDaemon
	+ Add Watcher and Dispatch framework to support an event
	  architecture on eBox
	+ Add volatile EBox::Types in order not to store their values
	  on GConf
	+ Add generic form
	+ Improvements on generic table
	+ Added Swedish translation

0.9.99
	+ Added Portuguese from Portugal translation
	+ Added Russian translation
	+ Bugfix: bad changed state in modules after restore

0.9.3
	+ New release

0.9.2
	+ Add browser warning when uploading files
	+ Enable/disable logging modules
0.9.1
	+ Fix backup issue with changed state
	+ Generic table supports custom ordering
0.9
	+ Added Polish translation
        + Bug in recognition of old CD-R writting devices fixed
	+ Added Aragonese translation
	+ Added Dutch translation
	+ Added German translation
	+ Added Portuguese translation

0.8.99
	+ Add data table model for generic Ajax tables
	+ Add types to be used by models
	+ Add MigrationBase and ebox-migrate to upgrade data models
	+ Some English fixes
0.8.1
	+ New release
0.8
	+ Fix backup issue related to bug reports
	+ Improved backup GUI
0.7.99
        + changed sudo stub to be more permissive
	+ added startup file to apache web server
	+ enhanced backup module
	+ added basic CD/DVD support to backup module
	+ added test stubs to simplify testing
	+ added test class in the spirit of Test::Class
	+ Html.pm now uses mason templates
0.7.1
	+ use Apache::Reload to reload modules when changed
	+ GUI consistency (#12)
	+ Fixed a bug for passwords longer than 16 chars
	+ ebox-sudoers-friendly added to not overwrite /etc/sudoers each time
0.7
	+ First public release
0.6
	+ Move to client
	+ Remove obsolete TODO list
	+ Remove firewall module from  base system
	+ Remove objects module from base system
	+ Remove network module from base system
	+ Add modInstances and modInstancesOfType
	+ Raname Base to ClientBase
	+ Remove calls to deprecated methods
	+ API documented using naturaldocs
	+ Update INSTALL
	+ Use a new method to get configkeys, now configkey reads every
	  [0.9
	+ Added Polish translation][0-9]+.conf file from the EBox::Config::etc() dir and
	  tries to get the value from the files in order.
	+ Display date in the correct languae in Summary
	+ Update debian scripts
	+ Several bugfixes
0.5.2
	+ Fix some packaging issues
0.5.1
	+ New menu system
	+ New firewall filtering rules
	+ 802.1q support

0.5
	+ New bug-free menus (actually Internet Explorer is the buggy piece
	  of... software that caused the reimplementation)
	+ Lots of small bugfixes
	+ Firewall: apply rules with no destination address to packets
	  routed through external interfaces only
	+ New debianize script
	+ Firewall: do not require port and protocol parameters as they
	  are now optional.
	+ Include SSL stuff in the dist tarball
	+ Let modules block changes in the network interfaces
	  configuration if they have references to the network config in
	  their config.
	+ Debian network configuration import script
	+ Fix the init.d script: it catches exceptions thrown by modules so that
	  it can try to start/stop all of them if an exception is thrown.
	+ Firewall: fix default policy bug in INPUT chains.
	+ Restore textdomain in exceptions
	+ New services section in the summary
	+ Added Error item to Summary. Catch exceptions from modules in
	  summary and generate error item
	+ Fix several errors with redirections and error handling in CGIs
	+ Several data validation functions were fixed, and a few others added
	+ Prevent the global module from keeping a reference to itself. And make
	  the read-only/read-write behavior of the factory consistent.
	+ Stop using ifconfig-wrapper and implement our own NetWrapper module
	  with wrappers for ifconfig and ip.
	+ Start/stop apache, network and firewall modules in first place.
	+ Ignore some network interface names such as irda, sit0, etc.
	+ The summary page uses read-only module instances.
	+ New DataInUse exception, old one renamed to DataExists.
	+ Network: do not overwrite resolv.conf if there are nameservers
	  given via dhcp.
	+ Do not set a default global policy for the ssh service.
	+ Check for forbiden characters when the parameter value is
	  requested by the CGI, this allows CGI's to handle the error,
	  and make some decissions before it happens.
	+ Create an "edit object" template and remove the object edition stuff
	  from the main objects page.
	+ Fix the apache restarting code.
	+ Network: Remove the route reordering feature, the kernel handles that
	  automatically.
	+ Fix tons of bugs in the network restarting code.
	+ Network: removed the 3rd nameserver configuration.
	+ Network: Get gateway info in the dhcp hook.
	+ Network: Removed default configuration from the gconf schema.
	+ New function for config-file generation
	+ New functions for pid file handling

0.4
	+ debian package
	+ added module to export/import configuration
	+ changes in firewall's API
	+ Added content filter based on dansguardian
	+ Added French translation
	+ Added Catalan translation
	+ Sudoers file is generated automatically based on module's needs
	+ Apache config file is generated by ebox  now
	+ Use SSL
	+ Added ebox.conf file
	+ Added module template generator

0.3
	+ Supports i18n
	+ API name consistency
	+ Use Mason for templates
	+ added tips to GUI
	+ added dhcp hooks
	+ administration port configuration
	+ Fixed bugs to IE compliant
	+ Revoke changes after logout
	+ Several bugfixes

0.2
	+ All modules are now based on gconf.
	+ Removed dependencies on xml-simple, xerces and xpath
	+ New MAC address field in Object members.
	+ Several bugfixes.

0.1
	+ Initial release<|MERGE_RESOLUTION|>--- conflicted
+++ resolved
@@ -1,10 +1,7 @@
 HEAD
-<<<<<<< HEAD
 	+ Zentyal MySQL custom conf is now written on initial-setup of logs
 	  using a mason template
-=======
 	+ Write logs configuration only when the module is enabled
->>>>>>> 34f6270c
 	+ Use replace instead of href to redirect in Controller::DataTable
 	  (This avoids infinite loops if the user press back button)
 	+ Move EBox::CGI::Downloader::* modules  to EBox::Downloader to
