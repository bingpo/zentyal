--- conflicted
+++ resolved
@@ -1,4 +1,5 @@
-<<<<<<< HEAD
+HEAD
+	+ Escape double quotes in non-editable text fields
 3.5.2
 	+ When doing a login redirect to the full given URI
 	+ Fixed mysql commands executed with wrong parameters or credentials
@@ -10,11 +11,6 @@
 	+ Fix some warnings in log
 	+ Fix error in send crash report script
 3.5.1
-=======
-3.2.14
-	+ Escape double quotes in non-editable text fields
-3.2.13
->>>>>>> 739cc7d9
 	+ Fixed dashboard links to official manual
 	+ Model backup/revoke/save files are no longer called implicitly
 	+ Remove warning on formSubmitJS
