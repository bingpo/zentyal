--- conflicted
+++ resolved
@@ -1,4 +1,3 @@
-<<<<<<< HEAD
 3.4
 	+ Moved management of webadmin certificate to HAProxy module
 	+ Enable ReverseProxy middleware always
@@ -78,10 +77,7 @@
 	+ Adapted apache configuration to 2.4
 	+ Adapted EBox::Config::Redis to the new libredis-perl API
 	+ Adapted redis.conf to redis 2.6
-=======
-3.3.5
 	+ Avoid division by zero while using page navigation
->>>>>>> 90bb6eab
 	+ Automatic report text formatting adapted to Redmine
 	+ Fix tab selection in tabbed composite from URL path anchor,
 	  for instance, /Maintenance/Events#ConfigureDispatchers
