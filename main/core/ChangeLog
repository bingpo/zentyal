<<<<<<< HEAD
3.4
	+ Adapt init.d and upstart running checks to Ubuntu 13.10
	+ Use service instead of deprecated invoke-rc.d for init.d scripts
	+ Adapted apache configuration to 2.4
	+ Adapted EBox::Config::Redis to the new libredis-perl API
	+ Adapted redis.conf to redis 2.6
=======
HEAD
	+ Fixed general widget packages to avoid error on 'packages to
	  upgrade' section
3.3.2
>>>>>>> 717876e4
	+ Fixed regression when table size is set to 'view all'
	+ Set version to 3.4
3.3.1
	+ Fixed redirects in table/form JSON replies
	+ Set automated ticket report milestone to 3.3.X
3.3
	+ Refactored module not enabled warning
	+ Add version to header logo
	+ HTML body can now have different styles based on the menu section
	+ Hide close button on saving changes and backup progess
	  dialogs. Don't allow to close it with esc key on those cases.
	+ Fix error when pageSize parameter is not supplied to the model controller
	+ Workaround against modules changed when saving all changes
	+ Recover from widget function exceptions
	+ Use the same Mason interpreter for most HTML templates
	+ Use more granular AJAX for table actions
	+ Use stand-alone AJAX call to refresh save changes button
	+ Added missing use to EBox::CGI::Base
	+ Allow to submit apport crash reports if debug=yes
	+ Switch from Error to TryCatch for exception handling
	+ Added new communityEdition() helper method in EBox::Global
	+ Add version to header logo
	+ Always reload page after saving changes
	+ Use AJAX call to refresh save change buttons
	+ Copy all the redis keys from 'conf' to 'ro' when saving changes of
	  any module to prevent incoherences
	+ Delete unused stopAllModules() and restartAllModules() in EBox::Global
	+ Workaround against modules changed when saving all changes
	+ Display remote services messages if they exist on Dashboard
	+ Recover from widget function exceptions
	+ Fixed mdstat output processing to remove "(auto-read-only)"
	+ Fixed audit logging of delete actions
	+ Fixed errors with row ID in ManageAdmins table
	+ Added missing EBox::Exceptions uses
	+ Fixed bug in selectSetter which hitted selects on DataForm with
	  'unique' option enabled
	+ EBox::WebServer::removeNginxInclude does not longer throws
	  a exception if the path to remove is not included
	+ Copy all the redis keys from 'conf' to 'ro' when saving changes of
	  any module to prevent incoherences
	+ Delete unused stopAllModules() and restartAllModules() in EBox::Global
	+ Use printableName in Configure Module popup
	+ Replace fork of Apache2::AuthCookie with libapache2-authcookie-perl
	+ Added EBox::Types::IPRange::addressesFromBeginToEnd class method
	+ Set proper trial link in advertisements
	+ Show register link in local backup when not registered
	+ Strip the 'C:\fakepath\' that chrome adds to the file input
	+ Make dump_exceptions key work also for mason exceptions
	+ Pass HTTP_PROXY system environment variable to CGIs as they are
	  used in Zentyal modules
	+ Waiting for Zentyal ready page check is more robust now
	+ Fixed error in the recursive method for getting module dependencies
	+ Fixed JS typo which disabled export backup dialog
	+ Added dbus dependency to avoid problems on some minimal installations
	+ When restoring pre-3.2 backups take in account that apache
	  module was renamed to webadmin
	+ Make sure that we always commit/discard audit of changes when we
	  save/revoke all modules
	+ Add new row attribute "disabled"
	+ Fixed JS glitch which broke the dashboard periodical updates
	+ Better check of referer which skips cloud domain if it does not exists
	+ Avoid warning when stopping a module without FirewallHelper
	+ Include contents of /etc/resolv.conf in bug report
	+ Avoid Apache error screen in login when entering through Zentyal
	  Remote using password
	+ Fix warning comparing undefined string in DomainName type
	+ Rewrite row isEqualTo method using hashElements instead of elements
	+ Only allow to move dashboard widget by its handle
	+ Do not fail if zentyal-mysql.passwd ends with a newline character
	+ Removed old migration code from 3.0 to 3.2
	+ Added Number.prototype.toTimeDiffString in format.js
	+ Added .btn-black CSS class
	+ Set version to 3.3
	+ Added enableInnoDbIfNeeded() to MyDBEngine
	+ Fix loading on custom action buttons
	+ Add icon for openchange module
	+ Add missing use statement in EBox::Types::MultiStateAction
	+ Add icon for openchange module
	+ Service type setter works again
3.2
	+ Set 3.2 versions and non-beta logo
3.1.13
	+ Added missing EBox::Gettext uses, fixes crash in view logs refresh
	+ Minor CSS style fixes
	+ Added missing use statement in EBox::Types::MultiStateAction
3.1.12
	+ Do not crash if /etc/timezone does not exist
	+ Clean /var/lib/zentyal/tmp at the first moments of boot instead of
	  when running zentyal start, this fixes problems with leftover locks
	  that affect dhclient hooks
	+ Fixed wrong case in some class names for the save changes button
	+ Fixed autoscroll in dashboard widgets
	+ Added placeholder for drag & drop of table rows
	+ No autoscroll is done when overflow happens. This makes sortable
	  work in chromium
	+ Set audit after logs when enabling in first install
	+ Avoid getting unsaved changes by using readonly instance in manage-logs
3.1.11
	+ Initial setup for webadmin is now executed in postinst
	+ Fixed webadmin port migration
3.1.10
	+ Use DATETIME type in date column for consolidation tables
	+ Summarised reports shows graphs again
	+ Events summarised report has breadcrumbs now
	+ Base EBox::Logs::Composite::SummarizedReport to let summarised
	  reports have common breadcrumbs
	+ Added migration from 3.0 (apache -> webadmin)
3.1.9
	+ Fixed in-place boolean edit with non-basic types different to Union
	+ Removed some warnings in error.log
	+ Fixed confirmation dialogs warning style
	+ Fixed configure widgets width and drop behavior
	+ Fixed regression in dashboard register link after jQuery migration
	+ Always set as changed without checking RO value, this fixes some
	  situations in which the save changes button was not enabled
	+ Fixed regression in audit log IP addresses after nginx integration
	+ Added datetime time formatter to JS graphs which show dates in X
	  axis and date and time in the tracker
	+ Fixed bug sending parameters in Zentyal.Tabs prototype
	+ Fixed side-effect in Model::Manager::_modelHasMultipleInstances() that
	  tried to load composite as model by mistake, the bug was at least
	  present sometimes when trying to generate the configuration report
	+ Throw internal exception in valueByName if elementByName is undef
	+ Added captiveportal icons to CSS
	+ Restore configuration backup from file now works again after JS
	  framework change
	+ Configuration backup download, restore and delete from the list
	  works again after the UI changes
	+ Fixed regression in tabbed composites with the jQuery changes
	+ Set proper title in dialogs when loading in an existent one
	+ Fixed regression on dashboard which allowed to move already
	  present dashboard widgets
3.1.8
	+ Always log Perl errors that are not Zentyal exceptions
	+ Move package icons from software to core as required for the menu
	+ Use dpkg --clear-avail to avoid incoherent updates information
	+ Show printableModelName in DataTables when precondition fails
	+ Fixed number of decimals in Disk Usage when unit is MB
	+ Fixed UTF-8 encoding problems in TreeView
	+ Copyright footer is now at the bottom of the menu
	+ Fixed regression on logs search caused by autoFilter changes
	+ Fix bytes formatter in graphs
	+ Simplified CSS and improved styles and icons
	+ Improved dashboard drag&drop behavior in Chrome
	+ Allow to define permanentMessage directly on models
	+ Show placeholder in dashboard widgets drag&drop
	+ Fixed crash reloading dashboard after configure widgets
	+ Only apply redirect port fix on administration port
	+ Fixed regression in user interface with DataInUse exceptions
	+ Fixed wrong behavior of software updates in dashboard widget
	+ Always show proper language name for english locales
	+ Fixed wrong redirects when using a non-default admin port
	+ Fixed regression in webadmin reload after changing the language
	+ Remove unnecessary and problematic desktop services code
	+ Added icons for disabled users.
3.1.7
	+ Avoid eval operation when using standard HtmlBlocks class
	+ Changed some code to not trigger some unnecesary warnings
	+ Fixed regression on active menu entry highlight
	+ No-committed changes does not appear in configuration changes
	  log table
	+ Added autoFilter property to method tableInfo
	+ Modules can now be marked for restart after save changes via
	  post_save_modules redis key of the global module
	+ Make all dashboards div of the same height to ease drag and drop
	+ Don't allow invalid email in create report CGI
	+ DBEngineFactory is now a singleton
	+ EBox::Util::Random mentions /dev/urandom in its error messages
	  to ease troubleshooting
	+ Assure that type's references to its row are not lost in the
	  edit form template methods
3.1.6
	+ Restyled UI
	+ Added form.js
	+ Added better 502 error page for nginx with redirect when apache is ready
	+ Always call udpateRowNotify in row update, even when the new
	  values are the same than old ones
	+ Fixed bad call to EBox::CGI::Run::urlToClass in EBox::CGi::Base
	+ Added icons for top-level menu entries and module status page
	+ Fixed bad arguments in CGI::Controller::Composite call to SUPER::new()
	+ More flexible EBox::CGI::run for inheritance
	+ Fixed encoding of parameters in confirmation dialogs
	+ Check backup integrity by listing the tar file, throw
	  InvalidData exception if the tar is corrupted
	+ Do not use hidden form fields for generating confirmation dialog JS
	+ Fixed log bugs: use correct RO mode in loggerd, fixed behaviour
	  when all log helpers are disabled, enable logs correctly when
	  added by first time to configure logs table
	+ Fixed bad interpolation in JS code in booleanInPlaceViewer.mas
	+ WizardPage CGIs can now return JSON replies as response
	+ unconfigure-module script disables also the module
	+ Restart firewall module when a firewall observer module is
	  stopped/started using zentyal init.d script
	+ Added temporary stopped state to a Service module to know if a
	  module is stopped but enabled
	+ Redirect to / from /ebox using remote access to avoid blank page
	+ Removed no longer necessary jQuery noConflict()
	+ Added combobox.js
	+ Added EBox::Model::Base as base for DataTable and the new TreeView
	+ Adapted EBox::CGI::Run for the new TreeView models
	+ Fixed DataTable row removal from the UI with 100% volatile models with
	  'ids' method overriden.
3.1.5
	+ Increased webadmin default timeout.
	+ Disable drag & drop on tables with only one row
3.1.4
	+ Don't allow to move read-only rows
	+ Better prefix for user configuration redis keys
	+ Hide disabled carousel buttons, fix modal template
	+ Fixed modal dialog template
	+ Mark save changes button as changed when moving rows
	+ Remove unused parameter in Zentyal.DataTable.changeRow
3.1.3
	+ Enhanced UI styles: dialogs, progress bars, carousel, colors and images
	+ Rows of tables can now be moved using drag & drop
	+ Added logout dialog with option of discarding changes
	+ Remember page size options per users, added 'View all' page size option
	+ Added storage of options per user
	+ Enable and/or conifgure module dependencies automatically in
	  Module Status page
	+ Adapted CGIs to new modal dialogs
	+ Ported graphs from flotr.js to flot.js
	+ Ported JS code to jQuery and jQuery-ui
	+ Removed Modalbox.js, table_orderer.js and carousel.js
	+ Left menu keyword search is now case insensitive
3.1.2
	+ Make manage administrators table resilent against invalid users
	+ Remove deprecated backup domains related from logs module
	+ Added EBox::Types::URI type
	+ Added saveReload method to use reload instead of restart to
	  reduce service downtime. Use with care and programatically
	+ Added findValueMultipleFields() to DataTable and refactor _find()
	  to allow search by multiple fields
	+ Fixed disk usage report for logs component
3.1.1
	+ Do not dump unnecessary .bak files to /var/lib/zentyal/conf
	+ Restart all the core daemons instead of only apache after logrotate
	+ Fixed graph template so it could be feed with data using decimal
	  comma, it will convert it to a JS array without problems
	+ Fixed regression parsing ModalController urls
	+ Fixed regression non-model CGIs with aliases
	+ Added a way to retrieve all Models inside a Composite and its children.
	+ Increased the size limit for file uploads.
	+ Implemented a way to include configuration files for Nginx so the SOAP
	  services are able to use Nginx for SSL.
3.1
	+ Improved the message shown when there are no changes pending to save on
	  logout.
	+ Use the X-Forwarded-Proto header for redirects construction.
	+ Added nginx as the public HTTP server of Zentyal.
	+ Renamed 'Apache' module to 'WebAdmin' module. If you need to restart the
	  web administration you must use 'service zentyal webadmin restart'.
	+ Set trac milestone for reported bugs to 3.1.X
	+ CGIs are now EBox::Module::CGI::* instead of EBox::CGI::Module::*
	+ Daemons are now disabled when configuring a module, so Zentyal can
	  manage them directly instead of being autostarted by the system
	+ EBox::Model::DataForm::formSubmitted called even where there is no
	  previous row
	+ Added Pre-Depends on mysql-server to avoid problems with upgrades
	+ Depend on mysql-server metapackage instead of mysql-server-5.5
	+ Depend on zentyal-common 3.1
3.0.20
	+ Check against inexistent path in EBox::Util::SHM::subkeys
	+ Silent diff in EBox::Types::File::isEqualTo
	+ Print correctly UTF8 characters from configuration backup description
	+ When host name is changed, update /etc/hostname
	+ Proper link to remote in configuration backup page
3.0.19
	+ Removed full restore option for restore-backup tool and
	  EBox:Backup relevant methods
	+ Optimise loading Test::Deep::NoTest to avoid test environment creation
	+ Use EBox::Module::Base::writeConfFileNoCheck to write apache
	  configuration file
	+ Log events after dispatching them in the EventDaemon and catch exception
	  to avoid crashes when mysql is already stopped
	+ Emit events on zentyal start and stop
	+ Refactor some events-related code
	+ Changed MB_widedialog CSS class to use all width available in
	  the screen
	+ Fixed a broken link to SysInfo/Composite/General when activating the
	  WebServer module.
3.0.18
	+ Pass model instance when invoking EBox::Types::Select populate function
	+ Improve dynamic editable property detection for framework types
	+ Override _validateReferer method in Desktop services CGI
	+ Don't abort configuration backup when we get a error retrieving the
	  partition table information
	+ In EBox:Model::Row, refactored elementExists and
	  elementByName to make them to have similiar code structure
	+ Improvement in test help classes and added test fakes for
	  EBox::Model::Manager and EBox::Util::SHMLock
	+ Prevented unuseful warning in
	  EBox::Model::DataTable::setDirectory when the old directory is undef
	+ Fixed unit tests under EBox/Model/t, backup configuration tests and
	  some others
	+ Remove unused method EBox::Auth::alreadyLogged()
	+ Apache::setRestrictedResource updates properly if already exists
	+ Global and Module::Config allow to set redis instance to ease testing
	+ Now EBox::GlobalImpl::lastModificationTime also checks
	  modification time of configuration files
	+ Rows in events models are now synced before running EventDaemon
	+ Better way of checking if event daemon is needed
3.0.17
	+ Allow numeric zero as search filter
	+ When filtering rows don't match agains link urls or hidden values
	+ Avoid CA file check when removing it from Apache module
	+ Silent removeCA and removeInclude exceptions when removing
	  non-existant element
	+ Fixed rollback operation in redis config backend
	+ Desktop services CGI now only returns JSON responses
	+ Log error when dynamic loading a class fails in
	  ConfigureDispatchers model
	+ Update total ticks dynamically in progress indicator if ticks overflow
3.0.16
	+ Fixed regression in boolean in-place edit with Union types
	+ Added some missing timezones to EBox::Types::TimeZone
	+ Add a new method to DBEngine 'checkForColumn' to retrieve columns
	  definition from a given table
	+ Reload models info in model manager if new modules are installed
3.0.15
	+ Make sure that halt/reboot button can be clicked only once
	+ Cleaner way of disabling dependant modules when the parent is disabled,
	  avoiding unnecessary calls to enableService each time the module status
	  page is loaded.
	+ Show confirmation dialog when trying to change host or domain
	  if zentyal-samba is installed and provisioned
	+ Modified data table controller so edit boolean in place reuses
	  the code of regular edits, avoiding getting incorrect read-only
	  values from cache
3.0.14
	+ Allow search filters with a leading '*'
	+ Better error reporting when choosing a bad search filter
	+ External exceptions from _print method are caught correctly in CGIs
	+ EBox::CGI::run now supports correct handling of APR::Error
	+ Fixed dashboard check updates ajax requests in Chrome
	+ Fixed errors with zero digits components in time type
3.0.13
	+ Better warning if size file is missing in a backup when
	  restoring it
	+ Fixed table cache behaviour on cache miss in logs module
	+ Fix wrong button label when deleting rows in 'datainuse' template
	+ Removed unused method EBox::Model::DataTable::_tailoredOrder
	+ Added force default mode and permission to writeConfFileNoCheck(),
	  writeFile() and derivatives
	+ Fixed bug in EBox:::Logs::CGI::Index with internationalized
	  parameter names
	+ DataTables with sortedBy are now orderer alphabetically with
	  proper case treatment
	+ Display messages in model even when there are not elements and
	  table body is not shown
3.0.12
	+ Improve change-hostname script, delete all references to current name
	+ Faster dashboard loading with asynchronous check of software updates
	+ Workaround for when the progress id parameter has been lost
	+ Fixed problems calling upstart coomands from cron jobs with wrong PATH
	+ Decode CGI unsafeParams as utf8
	+ Avoid double encoding when printing JSON response in EBox::CGI::Base
	+ Remove warning in EBox::Menu::Folder when currentfolder is not defined
	+ Removed unnecesary and misleading method new from EBox::Auth package
3.0.11
	+ Avoid flickering loading pages when switching between menu entries
	+ Incorrect regular expression in logs search page are correctly handled
	+ Fix input badly hidden in the logs screen
	+ reloadTable from DataTable now remove cached fields as well
3.0.10
	+ Fixed unsafe characters error when getting title of progress
	  indicator in progress dialog
	+ Added use utf8 to dashboard template to fix look of closable messages
3.0.9
	+ Adapted file downloads to the new utf8 fixes
	+ Write backup files in raw mode to avoid utf8 problems
	+ Print always utf8 in STDOUT on all CGIs
	+ Decode CGI params of values entered at the interface as utf8
	+ Proper encode/decode of utf8 with also pretty JSON
	+ Fixed utf8 decoding in date shown at dashboard
	+ Removed old workarounds for utf8 problems
	+ Added new recoveryEnabled() helper method to Module::Base
	+ Added recoveryDomainName() method to SyncProvider interface
	+ Restore backup can now install missing modules in Disaster Recovery
	+ Show specific slides when installing a commercial edition
	+ Redirect to proper CGI after login in disaster recovery mode
	+ Removed old debconf workaround for first stage installation
	+ Log redis start message as debug instead of info to avoid flood
	+ Use unsafeParam in EBox::CGI::Base::paramsAsHash
	+ EBox::Module::Service does not raise exception and logs
	  nothing when using init.d status
	+ Fixed glitch in backup CGI which sometimes showed
	  the modal dialog with a incorrect template
3.0.8
	+ Use path for default name in SyncFolders::Folder
	+ Do not restrict characters in data table searchs
	+ Fixed automatic bug report regression
	+ Fixed refresh of the table and temporal control states
	  in customActionClicked callback
	+ Modified modalbox-zentyal.js to accept wideDialog parameter
	+ Fixed template method in MultiStateAction to return the default
	  template when it is not any supplied to the object
	+ Fixed sendInPlaceBooleanValue method from table-helper.js; it
	  aborted because bad parameters of Ajax.Updater
	+ Fixed bug that made that the lock was shared between owners
	+ Some fixes in the function to add the rule for desktops services
	  to the firewall
	+ Delete obsolete EBox::CGI::MenuCSS package
3.0.7
	+ Add new EBox::Module::Service::Observer to notify modules about
	  changes in the service status
	+ Administration accounts management reflects the changes in
	  system accounts in ids() or row() method call
	+ Some fixes in the RAID event watcher
	+ foreignModelInstance returns undef if foreignModel is
	  undef. This happens when a module has been uninstalled and it is
	  referenced in other installed module (events)
	+ loggerd shows loaded LogHelpers when in debug mode
	+ Added additional info to events from RAID watcher
	+ Use sudo to remove temporal files/diectories in backup, avoiding
	  permissions errors
	+ Added exception for cloud-prof module to events dependencies
3.0.6
	+ Skip keys deleted in cache in Redis::_keys()
	+ Fixed events modules dependencies to depend on any module which
	  provides watchers or dispatchers
	+ Always call enableActions before enableService when configuring modules
	+ Added needsSaveAfterConfig state to service modules
	+ Better exceptions logging in EBox::CGI::Run
	+ Fixed 'element not exists' error when enabling a log watcher
	+ Scroll up when showing modal dialog
	+ Added fqdnChanged methods to SysInfo::Observer
	+ Fixed SSL configuration conflicts betwen SOAPClient and RESTClient
3.0.5
	+ Template ajax/simpleModalDialog.mas can now accept text
	+ Used poweroff instead of halt to assure that system is powered
	  off after halt
	+ Fixed log audit database insert error when halting or rebooting
	+ Added time-based closable notification messages
	+ Adapted to new EBox::setLocaleEnvironment method
	+ EBox::Type::File now allows ebox user to own files in directories
	  which are not writable by him
	+ Removed cron daily invocation of deprecated report scripts
3.0.4
	+ Added EBox::SyncFolders interface
	+ Fixed invokation of tar for backup of model files
	+ New observer for sysinfo module to notify modules implementing the
	  SysInfo::Observer interface when the host name or host domain is
	  changed by the user, before and after the change takes effect
	+ Stop and start apache after language change to force environment reload
	+ Reload page after language change
	+ EBox::Module::Service::isRunning() skips daemons whose precondition fail
	+ Fixed undefined reference in DataTable controller for log audit
	+ Added and used serviceId field for service certificates
	+ Fixed SQL quoting of column names in unbuffered inserts and consolidation
3.0.3
	+ Fixed bug which prevented highlight of selected item in menu
	+ Fixed base class of event dispatcher to be compatible with the
	  changes dispatcher configuration table
	+ Fixed event daemon to use dumped variables
	+ Fixed need of double-click when closing menu items in some cases
	+ Fixed logs consolidation to avoid high CPU usage
	+ In view log table: correctly align previous and first page buttons
	+ Improve host name and domain validation.
	+ Forbidden the use of a qualified hostname in change hostname form
	+ Update samba hostname-dependent fields when hostname is changed
	+ Confirmation dialog when the local domain is changed and with a
	  warning if local domain which ends in .local
3.0.2
	+ The synchronization of redis cache refuses with log message to set
	  undefined values
	+ Fixed wrong sql statement which cause unwanted logs purge
	+ DataForm does not check for uniqueness of its fields, as it only
	  contains a single row
	+ In ConfigureLogs, restored printable names for log domains
	+ Fixed dashboard update error on modules widget, counter-graph
	  widget and widget without sections
	+ Better way to fix non-root warnings during boot without interfering
	  on manual restart commands in the shell
3.0.1
	+ Properly set default language as the first element of the Select to
	  avoid its loss on the first apache restart
	+ Set milestone to 3.0.X when creating tickets in trac.zentyal.org
	+ Removed forced setting of LANG variables in mod_perl which made progress
	  indicator fail when using any language different to English
	+ Removed some frequent undef warnings
	+ Added executeOnBrothers method to EBox::Model::Component
	+ Fixed repetition of 'add' and 'number change' events in RAID watcher
	+ Fixed incorrect display of edit button in tables without editField action
	+ Cache MySQL password to avoid reading it all the time
	+ Fixed request came from non-root user warnings during boot
	+ Send info event in Runit watcher only if the service was down
	  MAX_DOWN_PERIODS
3.0
	+ Removed beta logo
	+ Set 'firstInstall' flag on modules when installing during initial install
	+ Set 'restoringBackup' flag on modules when restoring backup
	+ Call enableService after initialSetup while restoring backup
	+ Registration link in widget now have appropiate content when either
	  remoteservices or software are not installed
	+ Fixed style for disabled buttons
	+ Composite and DataTable viewers recover from errors in pageTitle method
	+ Fixed intermitent failure in progress when there are no slides
	+ Rollback redis transaction on otherwise instead finally block
	+ Members of the 'admin' group can now login again on Zentyal
	+ Multi-admin management for commercial editions
	+ First and last move row buttons are now disabled instead of hidden
	+ In save changes dialog set focus always in the 'save' button
	+ Fixed i18n problem in some cases where environment variables
	  were different than the selected locale on Zentyal UI, now
	  LANG and LC_MESSAGES are explicitly passed to mod_perl
	+ Reviewed registration strings
	+ Added template attribute to MultiStateAction to provide any kind
	  of HTML to display an action
	+ Changed icon, name and link for Zentyal Remote
	+ Fixed some compatibility issues with Internet Explorer 9
	+ Show warning with Internet Explorer 8 or older
	+ Improved dashboard buttons colors
2.3.24
	+ Do not cache undef values in EBox::Config::Redis::get()
	+ Code fix on subscription retrieval for Updates event
	+ Update validate referer to new Remote Services module API
	+ In-place booleans now properly mark the module as changed
	+ Do not try to read slides if software module is not installed
	+ Fixed wrong call in Events::isEnabledDispatcher()
	+ Updated 'created by' footer
2.3.23
	+ Change the default domain name from 'zentyal.lan' to
	  'zentyal-domain.lan'
	+ Changes in first enable to avoid letting modules unsaved
	+ Type File now accepts spaces in the file name
	+ Added setTimezone method to MyDBEngine
	+ Enable consolidation after reviewing and pruning
	+ Code typo fix in Events::isEnabledWatcher
	+ Remove all report code from core
	+ Move SysInfo report related to remoteservices module
	+ Fixed regression which removed scroll bars from popups
	+ New carousel transition for the installation slides
	+ Added option to not show final notes in progress bar
	+ EBox::Model::Component::modelGetter does not die when trying to
	  get a model for an uninstalled module
	+ Added previous/next buttons to manually switch installation slides
	+ New installation slides format
	+ Added compatibility with MS Internet Explorer >= 8
2.3.22
	+ Changed first installation workflow and wizard infraestructure
	+ Improved firewall icons
	+ Set hover style for configure rules button in firewall
	+ Do not disable InnoDB in mysql if there are other databases
	+ Progress indicator no longer calls showAds if it is undefined
	+ Send cache headers on static files to improve browsing speed
	+ Added foreignNoSyncRows and foreignFilter options to EBox::Types::Select
	+ Improved settings icon
	+ Fixed modalboxes style
	+ Improve host domain validation. Single label domains are not allowed.
2.3.21
	+ Fixes on notifyActions
	+ Check for isDaemonRunning now compatible with asterisk status
	+ Fixed warning call in EBox::Types::HasMany
2.3.20
	+ New look & feel for the web interface
	+ Adjust slides transition timeout during installation
	+ Audit changes table in save changes popup has scroll and better style
	+ Model messages are printed below model title
	+ noDataMsg now allows to add elements if it makes sense
	+ Fixed ajax/form.mas to avoid phantom change button
	+ EBox::Model::Manager::_setupModelDepends uses full paths so the
	  dependecies can discriminate between models with the same name
	+ Default row addition in DataForm does not fires validateTypedRow
	+ Code typo fix in change administration port model
	+ Set only Remote as option to export/import configuration to a
	  remote site
	+ Return undef in HasMany type when a model is not longer
	  available due to being uninstalled
	+ Added onclick atribute to the link.mas template
	+ Fix exception raising when no event component is found
	+ table_ordered.js : more robust trClick event method
	+ Changed dashboard JS which sometimes halted widget updates
	+ Added popup dialogs for import/export configuration
	+ Changes in styles and sizes of the save/revoke dialog
	+ Removed redudant code in ConfigureWatchers::syncRows which made module
	  to have an incorrect modified state
	+ Dont show in bug report removed packages with configuration
	  held as broken packages
	+ DataTable::size() now calls to syncRows()
	+ EBox::Module::Config::set_list quivalent now has the same
	  behaviour than EBox::Module::Config::set
2.3.19
	+ Manually set up models for events to take into account the
	  dynamic models from the log watcher filtering models
	+ Fixed warnings when deleting a row which is referenced in other model
	+ Disable HTML form autocompletion in admin password change model
	+ Fixed incorrect non-editable warnings in change date and time model
	+ Fixed parsing value bug in EBox::Types::Date and EBox::Types::Time
	+ Reworked mdstat parsing, added failure_spare status
	+ Configuration backup implicitly preserves ownership of files
	+ Changes in styles and sizes of the save/revoke dialog
	+ New data form row is copied from default row, avoiding letting hidden
	  fields without its default value and causing missing fields errors
	+ Always fill abstract type with its default value, this avoids
	  errors with hidden fields with default value
	+ Different page to show errors when there are broken software packages
	+ InverseMatchSelect and InverseMatchUnion use 'not' instead of '!' to
	  denote inverse match. This string is configurable with a type argument
	+ Fixed types EBox::Type::InverseMatchSelect and InverseMatchUnion
	+ Fixed bug in DataTable::setTypedRow() which produced an incorrect 'id'
	  row element in DataTable::updateRowNotify()
	+ In tableBody.mas template: decomposed table topToolbar section in methods
	+ Fixed bug in discard changes dialog
	+ Confirmation dialogs now use styled modalboxes
	+ Do not reload page after save changes dialog if operation is successful
	+ Maintenance menu is now kept open when visiting the logs index page
2.3.18
	+ Manual clone of row in DataTable::setTypedRow to avoid segfault
	+ Avoid undef warnings in EBox::Model::DataTable::_find when the
	  element value is undef
	+ Fixed kill of ebox processes during postrm
	+ Set MySQL root password in create-db script and added mysql script
	  to /usr/share/zentyal for easy access to the zentyal database
	+ Increased timeout redirecting to wizards on installation to 5 seconds
	  to avoid problems on some slow or loaded machines
	+ Save changes dialog do not appear if there are no changes
	+ Delete no longer needed duplicated code
	+ Do not go to save changes after a regular package installation
	  they are saved only in the first install
	+ Progress bar in installation refactored
2.3.17
	+ Do not use modal box for save changes during installation
	+ Hidden fields in DataTables are no longer considered compulsory
	+ Select type has now its own viewer that allows use of filter function
	+ User is now enabled together with the rest of modules on first install
2.3.16
	+ Fix 'oldRow' parameter in UpdatedRowNotify
	+ Use Clone::Fast instead of Clone
	+ Modal dialog for the save and discard changes operations
	+ Use a different lock file for the usercorner redis
	+ Improved look of tables when checkAll controls are present
	+ Better icons for clone action
	+ Added confirmation dialog feature to models; added confirmation
	  dialog to change hostname model
	+ Dynamic default values are now properly updated when adding a row
	+ Kill processes owned by the ebox user before trying to delete it
	+ Do not use sudo to call status command at EBox::Service::running
	+ Fixed regression setting default CSS class in notes
2.3.15
	+ Added missing call to updateRowNotify in DataForms
	+ Fixed silent error in EBox::Types::File templates for non-readable
	  by ebox files
	+ Use pkill instead of killall in postinst
	+ Use unset instead of delete_dir when removing rows
	+ Do not set order list for DataForms
	+ Only try to clean tmp dir on global system start
2.3.14
	+ Error message for failure in package cache creation
	+ Fixed regression when showing a data table in a modal view
	+ Do not do a redis transaction for network module init actions
	+ Fixed EBox::Module::Config::st_unset()
	+ Allowed error class in msg template
2.3.13
	+ Fixed problems in EventDaemon with JSON and blessed references
	+ More crashes avoided when watchers or dispatchers doesn't exist
	+ Proper RAID watcher reimplementation using the new state API
	+ EBox::Config::Redis singleton has now a instance() method instead of new()
	+ Deleted wrong use in ForcePurge model
2.3.12
	+ Fixed problem with watchers and dispatchers after a module deletion
	+ Fixed EBox::Model::DataTable::_checkFieldIsUnique, it failed when the
	  printableValue of the element was different to its value
	+ Fixed separation between Add table link and table body
	+ Adaptation of EventDaemon to model and field changes
	+ Disabled logs consolidation on purge until it is reworked, fixed
	  missing use in purge logs model
	+ Fixed Componet::parentRow, it not longer tries to get a row with
	  undefined id
	+ Fix typo in ConfigureLogs model
	+ Mark files for removing before deleting the row from backend in
	  removeRow
	+ The Includes directives are set just for the main virtual host
	+ Fixed EventDaemon crash
2.3.11
	+ Mark files for removing before deleting the row from backend in removeRow
	+ Dashboard widgets now always read the information from RO
	+ Enable actions are now executed before enableService()
	+ Fixed regression which prevented update of the administration service
	  port when it was changed in the interface
	+ New EBox::Model::Composite::componentNames() for dynamic composites
	+ Remove _exposedMethods() feature to reduce use of AUTOLOAD
	+ Removed any message set in the model in syncRows method
	+ Added global() method to modules and components to get a coherent
	  read-write or read-only instance depending on the context
	+ Removed Model::Report and Composite::Report namespaces to simplify model
	  management and specification
	+ New redis key naming, with $mod/conf/*, $mod/state and $mod/ro/* replacing
	  /ebox/modules/$mod/*, /ebox/state/$mod/* and /ebox-ro/modules/$mod/*
	+ Removed unnecessary parentComposite methods in EBox::Model::Component
	+ Only mark modules as changed when data has really changed
	+ EBox::Global::modChange() throws exception if instance is readonly
	+ New get_state() and set_state() methods, st_* methods are kept for
	  backwards compatibility, but they are deprecated
	+ Simplified events module internals with Watcher and Dispatcher providers
	+ Model Manager is now able to properly manage read-only instances
	+ Composites can now use parentModule() like Models
	+ Renamed old EBox::GConfModule to EBox::Module::Config
	+ Unified model and composite management in the new EBox::Model::Manager
	+ Model and composites are loaded on demand to reduce memory consumption
	+ Model and composite information is now stored in .yaml schemas
	+ ModelProvider and CompositeProvider are no longer necessary
	+ Simplified DataForm using more code from DataTable
	+ Adapted RAID and restrictedResources() to the new JSON objects in redis
	+ Remove unused override modifications code
	+ Added /usr/share/zentyal/redis-cli wrapper for low-level debugging
	+ Use simpler "key: value" format for dumps instead of YAML
	+ Row id prefixes are now better chosen to avoid confusion
	+ Use JSON instead of list and hash redis types (some operations,
	  specially on lists, are up to 50% faster and caching is much simpler)
	+ Store rows as hashes instead of separated keys
	+ Remove deprecated all_dirs and all_entries methods
	+ Remove obsolete EBox::Order package
	+ Remove no longer needed redis directory tree sets
	+ Fixed isEqualTo() method on EBox::Types::Time
	+ EBox::Types::Abstract now provides default implementations of fields(),
	  _storeInGConf() and _restoreFromHash() using the new _attrs() method
	+ Remove indexes on DataTables to reduce complexity, no longer needed
	+ Simplified ProgressIndicator implementation using shared memory
	+ New EBox::Util::SHMLock package
	+ Implemented transactions for redis operations
	+ Replace old MVC cache system with a new low-level redis one
	+ Delete no longer necessary regen-redis-db tool
	+ Added new checkAll property to DataTable description to allow
	  multiple check/uncheck of boolean columns
2.3.10
	+ Added Desktop::ServiceProvider to allow modules to implement
	  requests from Zentyal desktop
	+ Added VirtualHost to manage desktop requests to Zentyal server
	+ Fix EventDaemon in the transition to MySQL
	+ Send EventDaemon errors to new rotated log file /var/log/zentyal/events.err
	+ Send an event to Zentyal Cloud when the updates are up-to-date
	+ Send an info event when modules come back to running
	+ Include additional info for current event watchers
	+ Fixed RAID report for some cases of spare devices and bitmaps
	+ Fixed log purge, SQL call must be a statement not a query
	+ Fixed regex syntax in user log queries
	+ Added missing "use Filesys::Df" to SysInfo
	+ Disabled consolidation by default until is fixed or reimplemented
	+ Fixed regresion in full log page for events
	+ Added clone action to data tables
	+ Fixed regression in modal popup when showing element table
	+ Added new type EBox::Types::KrbRealm
	+ Fix broken packages when dist-upgrading from old versions: stop ebox
	  owned processes before changing home directory
	+ Log the start and finish of start/stop modules actions
	+ Added usesPort() method to apache module
2.3.9
	+ Enable SSLInsecureRenegotiation to avoid master -> slave SOAP handsake
	  problems
	+ Added validateRowRemoval method to EBox::Model::DataTable
	+ Use rm -rf instead of remove_tree to avoid chdir permission problems
	+ Avoid problems restarting apache when .pid file does not exist
	+ Do not use graceful on apache to allow proper change of listen port
	+ Simplified apache restart mechanism and avoid some problems
2.3.8
	+ Create tables using MyISAM engine by default
	+ Delete obsolete 'admin' table
2.3.7
	+ Fixed printableName for apache module and remove entry in status widget
	+ Merged tableBodyWithoutActions.mas into tableBody.mas
	+ Removed tableBodyWithoutEdit.mas because it is no longer used
	+ Better form validation message when there are no ids for
	  foreign rows in select control with add new popup
	+ Fixed branding of RSS channel items
	+ Fixed destination path when copying zentyal.cnf to /etc/mysql/conf.d
	+ Packaging fixes for precise
2.3.6
	+ Switch from CGIs to models in System -> General
	+ New value() and setValue() methods in DataForm::setValue() for cleaner
	  code avoiding use of AUTOLOAD
	+ Added new EBox::Types::Time, EBox::Types::Date and EBox::Types::TimeZone
	+ Added new attribute 'enabled' to the Action and MultiStateAction types
	  to allow disabling an action. Accepts a scalar or a CODE ref
	+ The 'defaultValue' parameter of the types now accept a CODE ref that
	  returns the default value.
2.3.5
	+ Added force parameter in validateTypedRow
	+ Fixed 'hidden' on types when using method references
	+ Removed some console problematic characters from Util::Random::generate
	+ Added methods to manage apache CA certificates
	+ Use IO::Socket::SSL for SOAPClient connections
	+ Removed apache rewrite from old slaves implementation
	+ Do not show RSS image if custom_prefix defined
2.3.4
	+ Avoid 'negative radius' error in DiskUsage chart
	+ Fixed call to partitionFileSystems in EBox::SysInfo::logReportInfo
	+ Log audit does not ignore fields which their values could be interpreted
	  as boolean false
	+ Avoid ebox.cgi failure when showing certain strings in the error template
	+ Do not calculate md5 digests if override_user_modification is enabled
	+ Clean /var/lib/zentyal/tmp on boot
	+ Stop apache gracefully and delete unused code in Apache.pm
	+ Cache contents of module.yaml files in Global
2.3.3
	+ The editable attribute of the types now accept a reference to a function
	  to dinamically enable or disable the field.
	+ In progress bar CGIs AJAX call checks the availability of the
	  next page before loading it
	+ Replaced community logo
	+ Adapted messages in the UI for new editions
	+ Changed cookie name to remove forbidden characters to avoid
	  incompatibilities with some applications
	+ Added methods to enable/disable restart triggers
2.3.2
	+ Fixed redis unix socket permissions problem with usercorner
	+ Get row ids without safe characters checking
	+ Added EBox::Util::Random as random string generator
	+ Set log level to debug when cannot compute md5 for a nonexistent file
	+ Filtering in tables is now case insensitive
	+ ProgressIndicator no longer leaves zombie processes in the system
	+ Implemented mysqldump for logs database
	+ Remove zentyal-events cron script which should not be longer necessary
	+ Bugfix: set executable permissions to cron scripts and example hooks
	+ Added a global method to retrieve installed server edition
	+ Log also duration and compMessage to events.log
2.3.1
	+ Updated Standards-Version to 3.9.2
	+ Fixed JS client side table sorting issue due to Prototype
	  library upgrade
	+ Disable InnoDB by default to reduce memory consumption of MySQL
	+ Now events are logged in a new file (events.log) in a more
	  human-readable format
	+ Added legend to DataTables with custom actions
	+ Changed JS to allow the restore of the action cell when a delete
	  action fails
	+ Set milestone to 3.0 when creating bug reports in the trac
	+ Avoid temporal modelInstance errors when adding or removing
	  modules with LogWatchers or LogDispatcher
	+ Unallow administration port change when the port is in use
2.3
	+ Do not launch a passwordless redis instance during first install
	+ New 'types' field in LogObserver and storers/acquirers to store special
	  types like IPs or MACs in an space-efficient way
	+ Use MySQL for the logs database instead of PostgreSQL
	+ Bugfix: logs database is now properly recreated after purge & install
	+ Avoid use of AUTOLOAD to execute redis commands, improves performance
	+ Use UNIX socket to connect to redis for better performance and
	  update default redis 2.2 settings
	+ Use "sudo" group instead of "admin" one for the UI access control
	+ Added EBox::Module::Base::version() to get package version
	+ Fixed problem in consalidation report when accumulating results
	  from queries having a "group by table.field"
	+ Added missing US and Etc zones in timezone selector
	+ Replaced autotools with zbuildtools
	+ Refuse to restore configuration backup from version lesser than
	  2.1 unless forced
	+ Do not retrieve format.js in every graph to improve performance
	+ The purge-module scripts are always managed as root user
	+ New grep-redis tool to search for patterns in redis keys or
	  values
	+ Use partitionFileSystems method from EBox::FileSystem
2.2.4
	+ New internal 'call' command in Zentyal shell to 'auto-use' the module
	+ Zentyal shell now can execute commandline arguments
	+ Bugfix: EBox::Types::IPAddr::isEqualTo allows to change netmask now
	+ Removed some undefined concatenation and compare warnings in error.log
	+ Ignore check operation in RAID event watcher
	+ Skip IP addresses ending in .0 in EBox::Types::IPRange::addresses()
	+ Do not store in redis trailing dots in Host and DomainName types
	+ Added internal command to instance models and other improvements in shell
	+ Now the whole /etc/zentyal directory is backed up and a copy of the
	  previous contents is stored at /var/backups before restoring
	+ Removing a module with a LogWatcher no longer breaks the LogWatcher
	  Configuration page anymore
	+ Fixed error in change-hostname script it does not longer match substrings
	+ Bugfix: Show breadcrumbs even from models which live in a
	  composite
	+ HTTPLink now returns empty string if no HTTPUrlView is defined
	  in DataTable class
	+ Added mising use sentence in EBox::Event::Watcher::Base
2.2.3
	+ Bugfix: Avoid url rewrite to ebox.cgi when requesting to /slave
	+ Fixed logrotate configuration
	+ More resilient way to handle with missing indexes in _find
	+ Added more informative text when mispelling methods whose prefix
	  is an AUTOLOAD action
	+ A more resilient solution to load events components in EventDaemon
	+ Added one and two years to the purge logs periods
	+ Fixed downloads from EBox::Type::File
2.2.2
	+ Revert cookie name change to avoid session loss in upgrades
	+ Do not try to change owner before user ebox is created
2.2.1
	+ Removed obsolete references to /zentyal URL
	+ Create configuration backup directories on install to avoid warnings
	  accessing the samba share when there are no backups
	+ Log result of save changes, either successful or with warnings
	+ Changed cookie name to remove forbidden characters to avoid
	  incompatibilities with some applications
	+ Removed duplicated and incorrect auding logging for password change
	+ Fixed some non-translatable strings
	+ Create automatic bug reports under 2.2.X milestone instead of 2.2
	+ Fixed bug changing background color on selected software packages
2.1.34
	+ Volatile types called password are now also masked in audit log
	+ Adjust padding for module descriptions in basic software view
	+ Removed beta icon
2.1.33
	+ Fixed modal add problems when using unique option on the type
	+ Fixed error management in the first screen of modal add
	+ Unify software selection and progress colors in CSS
	+ Set proper message type in Configure Events model
	+ Fixed error checking permanentMessage types in templates/msg.mas
2.1.32
	+ Added progress bar colors to theme definition
	+ Remove no longer correct UTF8 decode in ProgressIndicator
	+ Fixed UTF8 double-encoding on unexpected error CGI
	+ Reviewed some subscription strings
	+ Always fork before apache restart to avoid port change problems
	+ Stop modules in the correct order (inverse dependencies order)
	+ Better logging of failed modules on restore
2.1.31
	+ Do not start managed daemons on boot if the module is disabled
	+ Better message on redis error
	+ Watch for dependencies before automatic enable of modules on first install
2.1.30
	+ Removed obsolete /ebox URL from RSS link
	+ Changed methods related with extra backup data in modules logs
	  to play along with changes in ebackup module
	+ Set a user for remote access for audit reasons
	+ Detect session loss on AJAX requests
2.1.29
	+ Startup does not fail if SIGPIPE received
2.1.28
	+ Added code to mitigate false positives on module existence
	+ Avoid error in logs full summary due to incorrect syntax in template
	+ Allow unsafe chars in EBox::Types::File to avoid problems in some browsers
	+ Reviewed some subscription strings
	+ Warning about language-packs installed works again after Global changes
	+ Show n components update when only zentyal packages are left to
	  upgrade in the system widget
	+ Do not show debconf warning when installing packages
	+ EBox::Types::IPAddr (and IPNetwork) now works with defaultValue
	+ Allow to hide menu items, separators and dashboard widgets via conf keys
2.1.27
	+ Do not create tables during Disaster Recovery installation
	+ Added new EBox::Util::Debconf::value to get debconf values
	+ DataTable controller does no longer try to get a deleted row
	  for gather elements values for audit log
	+ Check if Updates watcher can be enabled if the subscription
	  level is yet unknown
2.1.26
	+ Detection of broken packages works again after proper deletion
	  of dpkg_running file
	+ Keep first install redis server running until trigger
	+ Unified module restart for package trigger and init.d
	+ Use restart-trigger script in postinst for faster daemons restarting
	+ System -> Halt/Reboot works again after regression in 2.1.25
	+ Added framework to show warning messages after save changes
	+ Change caption of remote services link to Zentyal Cloud
	+ Do not show Cloud link if hide_cloud_link config key is defined
	+ Added widget_ignore_updates key to hide updates in the dashboard
	+ Differentiate ads from notes
	+ Allow custom message type on permanentMessage
	+ Only allow custom themes signed by Zentyal
	+ Removed /zentyal prefix from URLs
	+ Caps lock detection on login page now works again
	+ Added HiddenIfNotAble property to event watchers to be hidden if
	  it is unabled to monitor the event
	+ Dashboard values can be now error and good as well
	+ Include a new software updates widget
	+ Include a new alert for basic subscriptions informing about
	  software updates
	+ Add update-notifier-common to dependencies
	+ EBox::DataTable::enabledRows returns rows in proper order
	+ Use custom ads when available
	+ Disable bug report when hide_bug_report defined on theme
2.1.25
	+ Do not show disabled module warnings in usercorner
	+ Mask passwords and unify boolean values in audit log
	+ Do not override type attribute for EBox::Types::Text subtypes
	+ Corrected installation finished message after first install
	+ Added new disableAutocomplete attribute on DataTables
	+ Optional values can be unset
	+ Minor improvements on nmap scan
2.1.24
	+ Do not try to generate config for unconfigured services
	+ Remove unnecessary redis call getting _serviceConfigured value
	+ Safer sizes for audit log fields
	+ Fix non-translatable "show help" string
	+ Allow links to first install wizard showing a desired page
	+ Fixed bug in disk usage when we have both values greater and
	  lower than 1024 MB
	+ Always return a number in EBox::AuditLogging::isEnabled to avoid
	  issues when returning the module status
	+ Added noDataMsg attribute on DataTable to show a message when
	  there are no rows
2.1.23
	+ Removed some warnings during consolidation process
	+ Depend on libterm-readline-gnu-perl for history support in shells
	+ Fixed error trying to change the admin port with NTP enabled
	+ Fixed breadcrumb destination for full log query page
	+ Use printableActionName in DataTable setter
2.1.22
	+ Fixed parentRow method in EBox::Types::Row
	+ Added new optionalLabel flag to EBox::Types::Abstract to avoid
	  show the label on non-optional values that need to be set as
	  optional when using show/hide viewCustomizers
	+ Added initHTMLStateOrder to View::Customizer to avoid incorrect
	  initial states
	+ Improved exceptions info in CGIs to help bug reporting
	+ Do not show customActions when editing row on DataTables
2.1.21
	+ Fixed bug printing traces at Global.pm
	+ Check new dump_exceptions confkey instead of the debug one in CGIs
	+ Explicit conversion to int those values stored in our database
	  for correct dumping in reporting
	+ Quote values in update overwrite while consolidating for reporting
2.1.20
	+ Fixed regression in edition in place of booleans
	+ Better default balance of the dashboard based on the size of the widgets
	+ Added defaultSelectedType argument to PortRange
2.1.19
	+ Disable KeepAlive as it seems to give performance problems with Firefox
	  and set MaxClients value back to 1 in apache.conf
	+ Throw exceptions when calling methods not aplicable to RO instances
	+ Fixed problems when mixing read/write and read-only instances
	+ Date/Time and Timezone moved from NTP to core under System -> General
	+ Do not instance hidden widgets to improve dashboard performance
	+ New command shell with Zentyal environment at /usr/share/zentyal/shell
	+ Show warning when a language-pack is not installed
	+ Removed unnecessary dump/load operations to .bak yaml files
	+ AuditLogging and Logs constructor now receive the 'ro' parameter
	+ Do not show Audit Logging in Module Status widget
2.1.18
	+ New unificated zentyal-core.logrotate for all the internal logs
	+ Added forceEnabled option for logHelpers
	+ Moved carousel.js to wizard template
	+ Add ordering option to wizard pages
	+ Fixed cmp and isEqualTo methods for EBox::Types::IPAddr
	+ Fixed wrong Mb unit labels in Disk Usage and use GB when > 1024 MB
	+ Now global-action script can be called without progress indicator
	+ Fixed EBox::Types::File JavaScript setter code
	+ Added support for "Add new..." modal boxes in foreign selectors
	+ Each module can have now its customized purge-module script
	  that will be executed after the package is removed
	+ Added Administration Audit Logging to log sessions, configuration
	  changes, and show pending actions in save changes confirmation
	+ User name is stored in session
	+ Remove deprecated extendedRestore from the old Full Backup
2.1.17
	+ Fixed RAID event crash
	+ Added warning on models and composites when the module is disabled
	+ Fixed login page style with some languages
	+ Login page template can now be reused accepting title as parameter
	+ EBox::Types::File does not write on redis when it fails to
	  move the fail to its final destination
	+ Added quote column option for periodic log consolidation and
	  report consolidation
	+ Added exclude module option to backup restore
2.1.16
	+ Do not show incompatible navigator warning on Google Chrome
	+ Fixed syncRows override detection on DataTable find
	+ clean-conf script now deletes also state data
	+ Avoid 'undefined' message in selectors
2.1.15
	+ Move Disk Usage and RAID to the new Maintenance menu
	+ Always call syncRows on find (avoid data inconsistencies)
	+ Filename when downloading a conf backup now contains hostname
	+ Fixed bug in RAID template
	+ Set proper menu order in System menu (fixes NTP position)
	+ Fixed regresion in page size selector on DataTables
	+ Fixed legend style in Import/Export Configuration
2.1.14
	+ Fixed regresion with double quotes in HTML templates
	+ Fixed problems with libredis-perl version dependency
	+ Adding new apparmor profile management
2.1.13
	+ Better control of errors when saving changes
	+ Elements of Union type can be hidden
	+ Model elements can be hidden only in the viewer or the setter
	+ HTML attributtes are double-quoted
	+ Models can have sections of items
	+ Password view modified to show the confirmation field
	+ New multiselect type
	+ Redis backend now throws different kind of exceptions
2.1.12
	+ Revert no longer necessary parents workaround
	+ Hide action on viewCustomizer works now on DataTables
2.1.11
	+ Fixed bug which setted bad directory to models in tab view
	+ Union type: Use selected subtype on trailingText property if the
	  major type does not have the property
	+ Raise MaxClients to 2 to prevent apache slowness
2.1.10
	+ Security [ZSN-2-1]: Avoid XSS in process list widget
2.1.9
	+ Do not try to initialize redis client before EBox::init()
	+ Safer way to delete rows, deleting its id reference first
	+ Delete no longer needed workaround for gconf with "removed" attribute
	+ Fixed regression in port range setter
2.1.8
	+ Fixed regression in menu search
	+ Fixed missing messages of multi state actions
	+ Help toggler is shown if needed when dynamic content is received
	+ Fixed issue when disabling several actions at once in a data table view
	+ All the custom actions are disabled when one is clicked
	+ Submit wizard pages asynchronously and show loading indicator
	+ Added carousel.js for slide effects
2.1.7
	+ Fixed issues with wrong html attributes quotation
	+ Bugfix: volatile types can now calculate their value using other
	  the value from other elements in the row no matter their position
2.1.6
	+ Attach software.log to bug report if there are broken packages
	+ Added keyGenerator option to report queries
	+ Tuned apache conf to provide a better user experience
	+ Actions click handlers can contain custom javascript
	+ Restore configuration with force dependencies option continues
	  when modules referenced in the backup are not present
	+ Added new MultiStateAction type
2.1.5
	+ Avoid problems getting parent if the manager is uninitialized
	+ Rename some icon files with wrong extension
	+ Remove wrong optional attribute for read-only fields in Events
	+ Renamed all /EBox/ CGI URLs to /SysInfo/ for menu folder coherency
	+ Added support for custom actions in DataTables
	+ Replaced Halt/Reboot CGI with a model
	+ Message classes can be set from models
	+ Fixed error in Jabber dispatcher
	+ Show module name properly in log when restart from the dashboard fails
	+ Avoid warning when looking for inexistent PID in pidFileRunning
2.1.4
	+ Changed Component's parent/child relationships implementation
	+ Fixed WikiFormat on automatic bug report tickets
	+ Do not show available community version in Dashboard with QA
 	  updates
2.1.3
	+ Fall back to readonly data in config backup if there are unsaved changes
	+ Allow to automatically send a report in the unexpected error page
	+ Logs and Events are now submenus of the new Maintenance menu
	+ Configuration Report option is now present on the Import/Export section
	+ Require save changes operation after changing the language
	+ Added support for URL aliases via schemas/urls/*.urls files
	+ Allow to sort submenu items via 'order' attribute
	+ Automatically save changes after syncRows is called and mark the module
	  mark the module as unchanged unless it was previously changed
	+ Removed unnecessary ConfigureEvents composite
	+ Removed unnecessary code from syncRows in logs and events
	+ Restore configuration is safer when restoring /etc/zentyal files
	+ Fixed unescaped characters when showing an exception
	+ Fixed nested error page on AJAX requests
	+ Adapted dumpBackupExtraData to new expected return value
	+ Report remoteservices, when required, a change in administration
	  port
	+ Added continueOnModuleFail mode to configuration restore
	+ Fixed Firefox 4 issue when downloading backups
	+ Show scroll when needed in stacktraces (error page)
	+ More informative error messages when trying to restart locked modules
	  from the dashboard
	+ Creation of plpgsql language moved from EBox::Logs::initialSetup
	  to create-db script
	+ Redis backend now throws different kind of exceptions
	+ Avoid unnecesary warnings about PIDs
	+ Update Jabber dispatcher to use Net::XMPP with some refactoring
	+ Save changes messages are correctly shown with international charsets
	+ Support for bitmap option in RAID report
	+ Retry multiInsert line by line if there are encoding errors
	+ Adapted to new location of partitionsFileSystems in EBox::FileSystem
	+ Event messages are cleaned of null characters and truncated
	  before inserting in the database when is necessary
	+ Improve message for "Free storage space" event and send an info
	  message when a given partition is not full anymore
	+ Event messages now can contain newline characters
	+ Objects of select type are compared also by context
	+ Remove cache from optionsFromForeignModel since it produces
	  problems and it is useless
	+ Set title with server name if the server is subscribed
	+ Fix title HTML tag in views for Models and Composites
	+ Added lastEventsReport to be queried by remoteservices module
	+ Added EBox::Types::HTML type
	+ Added missing manage-logs script to the package
	+ Fixed problems with show/hide help switch and dynamic content
	+ Menus with subitems are now kept unfolded until a section on a
	  different menu is accessed
	+ Sliced restore mode fails correctly when schema file is missing,
	  added option to force restore without schema file
	+ Purge conf now purges the state keys as well
	+ Added EBox::Types::IPRange
2.1.2
	+ Now a menu folder can be closed clicking on it while is open
	+ Bugfix: cron scripts are renamed and no longer ignored by run-parts
	+ Added new EBox::Util::Nmap class implementing a nmap wrapper
2.1.1
	+ Fixed incoherency problems with 'on' and '1' in boolean indexes
	+ Move cron scripts from debian packaging to src/scripts/cron
	+ Trigger restart of logs and events when upgrading zentyal-core
	  without any other modules
	+ Don't restart apache twice when upgrading together with more modules
	+ Fixed params validation issues in addRow
2.1
	+ Replace YAML::Tiny with libyaml written in C through YAML::XS wrapper
	+ Minor bugfix: filter invalid '_' param added by Webkit-based browser
	  on EBox::CGI::Base::params() instead of _validateParams(), avoids
	  warning in zentyal.log when enabling modules
	+ All CGI urls renamed from /ebox to /zentyal
	+ New first() and deleteFirst() methods in EBox::Global to check
	  existence and delete the /var/lib/zentyal/.first file
	+ PO files are now included in the language-pack-zentyal-* packages
	+ Migrations are now always located under /usr/share/$package/migration
	  this change only affects to the events and logs migrations
	+ Delete no longer used domain and translationDomain methods/attributes
	+ Unified src/libexec and tools in the new src/scripts directory
	+ Remove the ebox- prefix on all the names of the /usr/share scripts
	+ New EBox::Util::SQL package with helpers to create and drop tables
	  from initial-setup and purge-module for each module
	+ Always drop tables when purging a package
	+ Delete 'ebox' user when purging zentyal-core
	+ Moved all SQL schemas from tools/sqllogs to schemas/sql
	+ SQL time-period tables are now located under schemas/sql/period
	+ Old ebox-clean-gconf renamed to /usr/share/zentyal/clean-conf and
	  ebox-unconfigure-module is now /usr/share/zentyal/unconfigure-module
	+ Added default implementation for enableActions, executing
	  /usr/share/zentyal-$modulename/enable-module if exists
	+ Optimization: Do not check if a row is unique if any field is unique
	+ Never call syncRows on read-only instances
	+ Big performance improvements using hashes and sets in redis
	  database to avoid calls to the keys command
	+ Delete useless calls to exists in EBox::Config::Redis
	+ New regen-redis-db tool to recreate the directory structure
	+ Renamed /etc/cron.hourly/90manageEBoxLogs to 90zentyal-manage-logs
	  and moved the actual code to /usr/share/zentyal/manage-logs
	+ Move /usr/share/ebox/zentyal-redisvi to /usr/share/zentyal/redisvi
	+ New /usr/share/zentyal/initial-setup script for modules postinst
	+ New /usr/share/zentyal/purge-module script for modules postrm
	+ Removed obsolete logs and events migrations
	+ Create plpgsql is now done on EBox::Logs::initialSetup
	+ Replace old ebox-migrate script with EBox::Module::Base::migrate
	+ Rotate duplicity-debug.log log if exists
	+ Bug fix: Port selected during installation is correctly saved
	+ Zentyal web UI is restarted if their dependencies are upgraded
	+ Bug fix: Logs don't include unrelated information now
	+ Add total in disk_usage report
	+ Bugfix: Events report by source now works again
	+ Do not include info messages in the events report
	+ Services event is triggered only after five failed checkings
	+ Do not add redundant includedir lines to /etc/sudoers
	+ Fixed encoding for strings read from redis server
	+ Support for redis-server 2.0 configuration
	+ Move core templates to /usr/share/zentyal/stubs/core
	+ Old /etc/ebox directory replaced with the new /etc/zentyal with
	  renamed core.conf, logs.conf and events.conf files
	+ Fixed broken link to alerts list
2.0.15
	+ Do not check the existence of cloud-prof package during the
	  restore since it is possible not to be installed while disaster
	  recovery process is done
	+ Renamed /etc/init.d/ebox to /etc/init.d/zentyal
	+ Use new zentyal-* package names
	+ Don't check .yaml existence for core modules
2.0.14
	+ Added compMessage in some events to distinguish among events if
	  required
	+ Make source in events non i18n
	+ After restore, set all the restored modules as changed
	+ Added module pre-checks for configuration backup
2.0.13
	+ Fixed dashboard graphs refresh
	+ Fixed module existence check when dpkg is running
	+ Fix typo in sudoers creation to make remote support work again
2.0.12
	+ Include status of packages in the downloadable bug report
	+ Bugfix: Avoid possible problems deleting redis.first file if not exist
2.0.11
	+ New methods entry_exists and st_entry_exists in config backend
2.0.10
	+ Now redis backend returns undef on get for undefined values
	+ Allow custom mason templates under /etc/ebox/stubs
	+ Better checks before restoring a configuration backup with
	  a set of modules different than the installed one
	+ Wait for 10 seconds to the child process when destroying the
	  progress indicator to avoid zombie processes
	+ Caught SIGPIPE when trying to contact Redis server and the
	  socket was already closed
	+ Do not stop redis server when restarting apache but only when
	  the service is asked to stop
	+ Improvements in import/export configuration (know before as
	  configuration backup)
	+ Improvements in ProgressIndicator
	+ Better behaviour of read-only rows with up/down arrows
	+ Added support for printableActionName in DataTable's
	+ Added information about automatic configuration backup
	+ Removed warning on non existent file digest
	+ Safer way to check if core modules exist during installation
2.0.9
	+ Treat wrong installed packages as not-existent modules
	+ Added a warning in dashboard informing about broken packages
	+ File sharing and mailfilter log event watchers works again since
	  it is managed several log tables per module
2.0.8
	+ Replaced zentyal-conf script with the more powerful zentyal-redisvi
	+ Set always the same default order for dashboard widgets
	+ Added help message to the configure widgets dialog
	+ Check for undefined values in logs consolidation
	+ Now dashboard notifies fails when restarting a service
	+ Fixed bug with some special characters in dashboard
	+ Fixed bug with some special characters in disk usage graph
2.0.7
	+ Pre-installation includes sudoers.d into sudoers file if it's not yet
	  installed
	+ Install apache-prefork instead of worker by default
	+ Rename service certificate to Zentyal Administration Web Server
2.0.6
	+ Use mod dependencies as default restore dependencies
	+ Fixed dependencies in events module
	+ Increased recursive dependency threshold to avoid
	  backup restoration problems
2.0.5
	+ Removed deprecated "Full backup" option from configuration backup
	+ Bugfix: SCP method works again after addition of SlicedBackup
	+ Added option in 90eboxpglogger.conf to disable logs consolidation
2.0.4
	+ Removed useless gconf backup during upgrade
	+ Fixed postinstall script problems during upgrade
2.0.3
	+ Added support for the sliced backup of the DB
	+ Hostname change is now visible in the form before saving changes
	+ Fixed config backend problems with _fileList call
	+ Added new bootDepends method to customize daemons boot order
	+ Added permanent message property to Composite
	+ Bugfix: Minor aesthetic fix in horizontal menu
	+ Bugfix: Disk usage is now reported in expected bytes
	+ Bugfix: Event dispatcher is not disabled when it is impossible
	  for it to dispatch the message
2.0.2
	+ Better message for the service status event
	+ Fixed modules configuration purge script
	+ Block enable module button after first click
	+ Avoid division by zero in progress indicator when total ticks is
	  zero
	+ Removed warning during postinst
	+ Added new subscription messages in logs, events and backup
2.0.1
	+ Bugfix: Login from Zentyal Cloud is passwordless again
	+ Some defensive code for the synchronization in Events models
	+ Bugfix: add EBox::Config::Redis::get to fetch scalar or list
	  values. Make GConfModule use it to avoid issues with directories
	  that have both sort of values.
1.5.14
	+ Fixed redis bug with dir keys prefix
	+ Improved login page style
	+ New login method using PAM instead of password file
	+ Allow to change admin passwords under System->General
	+ Avoid auto submit wizard forms
	+ Wizard skip buttons always available
	+ Rebranded post-installation questions
	+ Added zentyal-conf script to get/set redis config keys
1.5.13
	+ Added transition effect on first install slides
	+ Zentyal rebrand
	+ Added web page favicon
	+ Fixed already seen wizards apparition
	+ Fixed ro module creation with redis backend
	+ Use mason for links widgets
	+ Use new domain to official strings for subscriptions
1.5.12
	+ Added option to change hostname under System->General
	+ Show option "return to dashboard" when save changes fails.
1.5.11
	+ Added more tries on redis reconnection
	+ Fixed user corner access problems with redis server
	+ writeFile* methods reorganized
	+ Added cron as dependency as cron.hourly was never executed with anacron
	+ Improvements in consolidation of data for reports
1.5.10
	+ Fixed gconf to redis conversion for boolean values
1.5.9
	+ Improved migrations speed using the same perl interpreter
	+ Redis as configuration backend (instead of gconf)
	+ Improved error messages in ebox-software
	+ Set event source to 256 chars in database to adjust longer event
	  sources
	+ Progress bar AJAX updates are sent using JSON
	+ Fixed progress bar width problems
	+ Fixed top menu on wizards
	+ Improved error message when disconnecting a not connected database
	+ Abort installation if 'ebox' user already exists
	+ Bugfix: IP address is now properly registered if login fails
1.5.8
	+ Added template tableorderer.css.mas
	+ Added buttonless top menu option
	+ Bugfix: Save all modules on first installation
	+ Bugfix: General ebox database is now created if needed when
	  re/starting services
	+ Bugfix: Data to report are now uniform in number of elements per
	  value. This prevents errors when a value is present in a month and
	  not in another
	+ Bugfix: Don't show already visited wizard pages again
1.5.7
	+ Bugfix: Avoid error when RAID is not present
	+ Bugfix: Add ebox-consolidate-reportinfo call in daily cron script
	+ Bugfix: Called multiInsert and unbufferedInsert when necessary
	  after the loggerd reimplementation
	+ Bugfix: EBox::ThirdParty::Apache2::AuthCookie and
	  EBox::ThirdParty::Apache2::AuthCookie::Util package defined just
	  once
	+ Added util SystemKernel
	+ Improved progress indicator
	+ Changes in sudo generation to allow sudo for remote support user
	+ Initial setup wizards support
1.5.6
	+ Reimplementation of loggerd using inotify instead of File::Tail
1.5.5
	+ Asynchronous load of dashboard widgets for a smoother interface
1.5.4
	+ Changed dbus-check script to accept config file as a parameter
1.5.3
	+ Function _isDaemonRunning works now with snort in lucid
	+ Javascript refreshing instead of meta tag in log pages
	+ Updated links in dashboard widget
	+ Add package versions to downloadable ebox.log
	+ Fixed postgresql data dir path for disk usage with pg 8.4
	+ GUI improvements in search box
1.5.2
	+ Security [ESN-1-1]: Validate referer to avoid CSRF attacks
	+ Added reporting structure to events module
	+ Added new CGI to download the last lines of ebox.log
1.5.1
	+ Bugfix: Catch exception when upstart daemon does not exist and
	  return a stopped status
	+ Added method in logs module to dump database in behalf of
	ebackup module
	+ Bugfix: Do not check in row uniqueness for optional fields that
	are not passed as parameters
	+ Improve the output of ebox module status, to be consistent with the one
	  shown in the interface
	+ Add options to the report generation to allow queries to be more
	  flexible
	+ Events: Add possibility to enable watchers by default
	+ Bugfix: Adding a new field to a model now uses default
	  value instead of an empty value
	+ Added script and web interface for configuration report, added
	  more log files to the configuration report
1.5
	+ Use built-in authentication
	+ Use new upstart directory "init" instead of "event.d"
	+ Use new libjson-perl API
	+ Increase PerlInterpMaxRequests to 200
	+ Increase MaxRequestsPerChild (mpm-worker) to 200
	+ Fix issue with enconding in Ajax error responses
	+ Loggerd: if we don't have any file to watch we just sleep otherwise the process
	  will finish and upstart will try to start it over again and again.
	+ Make /etc/init.d/ebox depend on $network virtual facility
	+ Show uptime and users on General Information widget.
1.4.2
	+ Start services in the appropriate order (by dependencies) to fix a problem
	  when running /etc/init.d/ebox start in slaves (mail and other modules
	  were started before usersandgroups and thus failed)
1.4.1
	+ Remove network workarounds from /etc/init.d/ebox as we don't bring
	  interfaces down anymore
1.4
	+ Bug fix: i18n. setDomain in composites and models.
1.3.19
	+ Make the module dashboard widget update as the rest of the widgets
	+ Fix problem regarding translation of module names: fixes untranslated
	  module names in the dashboard, module status and everywhere else where
	  a module name is written
1.3.18
	+ Add version comparing function and use it instead of 'gt' in the
	  general widget
1.3.17
	+ Minor bug fix: check if value is defined in EBox::Type::Union
1.3.16
	+ Move enable field to first row in ConfigureDispatcherDataTable
	+ Add a warning to let users know that a module with unsaved changes
	  is disabled
	+ Remove events migration directory:
		- 0001_add_conf_configureeventtable.pl
		- 0002_add_conf_diskfree_watcher.pl
	+ Bug fix: We don't use names to stringify date to avoid issues
	  with DB insertions and localisation in event logging
	+ Bug fix: do not warn about disabled services which return false from
	  showModuleStatus()
	+ Add blank line under "Module Status"
	+ Installed and latest available versions of the core are now displayed
	  in the General Information widget
1.3.15
	+ Bug fix: Call EBox::Global::sortModulesByDependencies when
	  saving all modules and remove infinite loop in that method.
	  EBox::Global::modifiedModules now requires an argument to sort
	  its result dependending on enableDepends or depends attribute.
	+ Bug fix: keep menu folders open during page reloads
	+ Bug fix: enable the log events dispatcher by default now works
	+ Bug fix: fixed _lock function in EBox::Module::Base
	+ Bug fix: composites honor menuFolder()
	+ Add support for in-place edition for boolean types. (Closes
	  #1664)
	+ Add method to add new database table columnts to EBox::Migration::Helpers
	+ Bug fix: enable "Save Changes" button after an in-place edition
1.3.14
	+ Bug fix: fix critical bug in migration helper that caused some log
	  log tables to disappear
	+ Create events table
	+ Bug fix: log watcher works again
	+ Bug fix: delete cache if log index is not found as it could be
	  disabled
1.3.13
	+ Bug fix: critical error in EventDaemon that prevented properly start
	+ Cron script for manage logs does not run if another is already
	  running, hope that this will avoid problems with large logs
	+ Increased maximum size of message field in events
	+ Added script to purge logs
	+ Bug fix: multi-domain logs can be enabled again
1.3.12
	+ Added type for EBox::Dashboard::Value to stand out warning
	  messages in dashboard
	+ Added EBox::MigrationHelpers to include migration helpers, for now,
	  include a db table renaming one
	+ Bug fix: Fix mismatch in event table field names
	+ Bug fix: Add migration to create language plpgsql in database
	+ Bug fix: Add missing script for report log consolidation
	+ Bug fix: Don't show modules in logs if they are not configured. This
	  prevents some crashes when modules need information only available when
	  configured, such as mail which holds the vdomains in LDAP
	+ Added method EBox::Global::lastModificationTime to know when
	  eBox configuration was modified for last time
	+ Add support for breadcrumbs on the UI
	+ Bug fix: in Loggerd files are only parsed one time regardless of
	  how many LogHelper reference them
	+ Added precondition for Loggerd: it does not run if there isnt
	anything to watch
1.3.11
	+ Support customFilter in models for big tables
	+ Added EBox::Events::sendEvent method to send events using Perl
	  code (used by ebackup module)
	+ Bug fix: EBox::Type::Service::cmp now works when only the
	  protocols are different
	+ Check $self is defined in PgDBEngine::DESTROY
	+ Do not watch files in ebox-loggerd related to disabled modules and
	  other improvements in the daemon
	+ Silent some exceptions that are used for flow control
	+ Improve the message from Service Event Watcher
1.3.10
	+ Show warning when accesing the UI with unsupported browsers
	+ Add disableApparmorProfile to EBox::Module::Service
	+ Bug fix: add missing use
	+ Bug fix: Make EventDaemon more robust against malformed sent
	  events by only accepting EBox::Event objects
1.3.8
	+ Bug fix: fixed order in EBox::Global::modified modules. Now
	  Global and Backup use the same method to order the module list
	  by dependencies
1.3.7
	+ Bug fix: generate public.css and login.css in dynamic-www directory
	  which is /var/lib/zentyal/dynamicwww/css/ and not in /usr/share/ebox/www/css
	  as these files are generate every time eBox's apache is
	  restarted
	+ Bug fix: modules are restored now in the correct dependency
	  order
	+ ebox-make-backup accepts --destinaton flag to set backup's file name
	+ Add support for permanent messages to EBox::View::Customizer
1.3.6
	+ Bug fix: override _ids in EBox::Events::Watcher::Log to not return ids
	which do not exist
	+ Bug fix: fixed InverseMatchSelect type which is used by Firewall module
	+ New widget for the dashboard showing useful support information
	+ Bugfix: wrong permissions on CSS files caused problem with usercorner
	+ CSS are now templates for easier rebranding
	+ Added default.theme with eBox colors
1.3.5
	+ Bugfix: Allow unsafe characters in password type
	+ Add FollowSymLinks in eBox apache configuration. This is useful
	  if we use js libraries provided by packages
1.3.4
	+ Updated company name in the footer
	+ Bugfix: humanEventMessage works with multiple tableInfos now
	+ Add ebox-dbus-check to test if we can actually connect to dbus
1.3.4
	+ bugfix: empty cache before calling updatedRowNotify
	+ enable Log dispatcher by default and not allow users to disable
	it
	+ consolidation process continues in disabled but configured modules
	+ bugfix: Save Changes button doesn't turn red when accessing events for
	first time
1.3.2
	+ bugfix: workaround issue with dhcp configured interfaces at boot time
1.3.1
	+ bugfix: wrong regex in service status check
1.3.0
	+ bugfix: make full backup work again
1.1.30
	+ Change footer to new company holder
	+  RAID does not generate 'change in completion events, some text
	problems fixed with RAID events
	+ Report graphics had a datapoints limit dependent on the active
	time unit
	+ Apache certificate can be replaced by CA module
	+ Fixed regression in detailed report: total row now aggregates
	properly
	+ More characters allowed when changing password from web GUI
	+ Fixed regression with already used values in select types
	+ Do not a button to restart eBox's apache
	+ Fixed auth problem when dumping and restoring postgre database
1.1.20
	+ Added custom view support
	+ Bugfix: report models now can use the limit parameter in
	  reportRows() method
	+ use a regexp to fetch the PID in a pidfile, some files such as
	postfix's add tabs and spaces before the actual number
	+ Changed "pidfile" to "pidfiles" in _daemons() to allow checking more than
one (now it is a array ref instead of scalar)
	+ Modified Service.pm to support another output format for /etc/init.d daemon
status that returns [OK] instead of "running".
	+ unuformized case in menu entries and some more visual fixes
1.1.10
	+ Fix issue when there's a file managed by one module that has been modified
	  when saving changes
	+ Bugfix: events models are working again even if an event aware
	module is uninstalled and it is in a backup to restore
	+ Select.pm returns first value in options as default
       + Added 'parentModule' to model class to avoid recursive problems
	+ Added Float type
	+ Apache module allows to add configuration includes from other modules
	+ Display remote services button if subscribed
	+ Event daemon may received events through a named pipe
	+ Bugfix. SysInfo revokes its config correctly
	+ Added storer property to types in order to store the data in
	somewhere different from GConf
	+ Added protected property 'volatile' to the models to indicate
	that they store nothing in GConf but in somewhere different
	+ System Menu item element 'RAID' is always visible even when RAID
	is not installed
	+ Files in deleted rows are deleted when the changes are saved
	+ Fixed some bug whens backing and restore files
	+ Components can be subModels of the HasMany type
	+ Added EBox::Types::Text::WriteOnce type
	+ Do not use rows(), use row to force iteration over the rows and increase
	performance and reduce memory use.
	+ Do not suggest_sync after read operations in gconf
	+ Increase MaxRequestsPerChild to 200 in eBox's apache
	+ Make apache spawn only one child process
	+ Log module is backed up and restored normally because the old
	problem is not longer here
	+ Backup is more gentle with no backup files in backup directory,
	now it does not delete them
	+ HasMany  can retrieve again the model and row after the weak
	refence is garbage-collected. (Added to solve a bug in the doenload
	bundle dialog)
	+ EBox::Types::DomainName no longer accepts IP addresses as domain
	names
	+ Bugfix: modules that fail at configuration stage no longer appear as enabled
	+ Add parameter to EBox::Types::Select to disable options cache

0.12.103
	+ Bugfix: fix SQL statement to fetch last rows to consolidate
0.12.102
	+ Bugfix: consolidate logs using the last date and not starting from scratch
0.12.101
	+ Bugfix: DomainName type make comparisons case insensitive
	according to RFC 1035
0.12.100
	+ Bugfix: Never skip user's modifications if it set to true
	override user's changes
	+ EBox::Module::writeConfFile and EBox::Service scape file's path
	+ Bugfix. Configure logrotate to actually rotate ebox logs
	+ Fixed bug in ForcePurge logs model
	+ Fixed bug in DataTable: ModelManaged was called with tableName
	instead of context Name
	+ Fixing an `img` tag closed now properly and adding alternative
	text to match W3C validation in head title
	+ Backup pages now includes the size of the archive
	+ Fixed bug in ForcePurge logs model
	+ Now the modules can have more than one tableInfo for logging information
	+ Improve model debugging
	+ Improve restart debugging
	+ Backups and bug reports can be made from the command line
	+ Bugfix: `isEqualTo` is working now for `Boolean` types
	+ Bugfix: check if we must disable file modification checks in
	Manager::skipModification

0.12.99
	+ Add support for reporting
	+ Refresh logs automatically
	+ Reverse log order
	+ Remove temp file after it is downloaded with FromTempDir controller
0.12.3
	+ Bug fix: use the new API in purge method. Now purging logs is working
	again.
0.12.2
	+ Increase random string length used to generate the cookie to
	2048 bits
	+ Logs are show in inverse chronological order
0.12.1
	+ Bug fix: use unsafeParam for progress indicator or some i18 strings
	will fail when saving changes
0.12
	+ Bugfix: Don't assume timecol is 'timestamp' but defined by
	module developer. This allows to purge some logs tables again
	+ Add page titles to models
	+ Set default values when not given in `add` method in models
	+ Add method to manage page size in model
	+ Add hidden field to help with Ajax request and automated testing with
	  ANSTE
	+ Bugfix: cast sql types to filter fields in logs
	+ Bugfix: Restricted resources are back again to make RSS
	access policy work again
	+ Workaround bogus mason warnings
	+ Make postinst script less verbose
	+ Disable keepalive in eBox apache
	+ Do not run a startup script in eBox apache
	+ Set default purge time for logs stored in eBox db to 1 week
	+ Disable LogAdmin actions in `ebox-global-action` until LogAdmin
	feature is completely done
0.11.103
	+ Modify EBox::Types::HasMany to create directory based on its row
	+ Add _setRelationship method to set up relationships between models
	  and submodels
	+ Use the new EBox::Model::Row api
	+ Add help method to EBox::Types::Abstract
	+ Decrease size for percentage value in disk free watcher
	+ Increase channel link field size in RSS dispatcher
0.11.102
	+ Bugfix: cmp in EBox::Types::HostIP now sorts correctly
	+ updatedRowNotify in EBox::Model::DataTable receives old row as
	well as the recently updated row
	+ Added `override_user_modification` configuration parameter to
	avoid user modification checkings and override them without asking
	+ Added EBox::Model::Row to ease the management of data returned
	by models
	+ Added support to pre-save and post-save executable files. They
	must be placed at /etc/ebox/pre-save or /etc/ebox/post-save
	+ Added `findRow` method to ease find and set
0.11.101
	+ Bugfix: Fix memory leak in models while cloning types. Now
	cloning is controlled by clone method in types
	+ Bugfix: Union type now checks for its uniqueness
	+ DESTROY is not an autoloaded method anymore
	+ HasOne fields now may set printable value from the foreign field
	to set its value
	+ findId now searches as well using printableValue
	+ Bugfix. Minor bug found when key is an IP address in autoloaded
	methods
	+ Ordered tables may insert values at the beginning or the end of
	the table by "insertPosition" attribute
	+ Change notConfigured template to fix English and add link to the
	  module status section
	+ Add loading gif to module status actions
	+ Remove debug from ServiceInterface.pm
	+ Add support for custom separators to be used as index separators on
	  exposedMethods
	+ Bugfix. Stop eBox correctly when it's removed
	+ Improve apache-restart to make it more reliable.
0.11.100
	+ Bugfix. Fix issue with event filters and empty hashes
	+ Bugfix. Cache stuff in log and soap watcher to avoid memory leaks
	+ Bugfix. Fix bug that prevented the user from being warned when a row to
	  be deleted is being used by other model
	+ Bugfix. Add missing use of EBox::Global in State event watcher
	+ Added progress screen, now pogress screen keeps track of the changed
	  state of the modules and change the top page element properly
	+ Do not exec() to restart apache outside mod_perl
	+ Improve apache restart script
	+ Improve progress screen
0.11.99
	+ DataTable contains the property 'enableProperty' to set a column
	called 'enabled' to enable/disable rows from the user point of
	view. The 'enabled' column is put the first
	+ Added state to the RAID report instead of simpler active boolean
        + Fix bug when installing new event components and event GConf
	subtree has not changed
	+ Add RSS dispatcher to show eBox events under a RSS feed
	+ Rotate log files when they reach 10MB for 7 rotations
	+ Configurable minimum free space left for being notified by means
	of percentage
	+ Add File type including uploading and downloading
	+ Event daemon now checks if it is possible to send an event
	before actually sending it
	+ Added Action forms to perform an action without modifying
	persistent data
	+ Log queries are faster if there is no results
	+ Show no data stored when there are no logs for a domain
	+ Log watcher is added in order to notify when an event has
	happened. You can configure which log watcher you may enable and
	what you want to be notify by a determined filter and/or event.
	+ RAID watcher is added to check the RAID events that may happen
	when the RAID subsystem is configured in the eBox machine
	+ Change colour dataset in pie chart used for disk usage reporting
	+ Progress indicator now contains a returned value and error
	message as well
	+ Lock session file for HTTP session to avoid bugs
	related to multiple requests (AJAX) in a short time
	+ Upgrade runit dependency until 1.8.0 to avoid runit related
	issues
0.11
	+ Use apache2
	+ Add ebox-unblock-exec to unset signal mask before running  a executable
	+ Fix issue with multiple models and models with params.
	  This triggered a bug in DHCP when there was just one static
	  interface
	+ Fix _checkRowIsUnique and _checkFieldIsUnique
	+ Fix paging
	+ Trim long strings in log table, show tooltip with the whole string
	  and show links for URLs starting with "http://"
0.10.99
	+ Add disk usage information
	+ Show progress in backup process
	+ Add option to purge logs
	+ Create a link from /var/lib/zentyal/log to /var/log/ebox
	+ Fix bug with backup descriptions containing spaces
	+ Add removeAll method on data models
	+ Add HostIP, DomainName and Port types
	+ Add readonly forms to display static information
	+ Add Danish translation thanks to Allan Jacobsen
0.10
	+ New release
0.9.100
	+ Add checking for SOAP session opened
	+ Add EventDaemon
	+ Add Watcher and Dispatch framework to support an event
	  architecture on eBox
	+ Add volatile EBox::Types in order not to store their values
	  on GConf
	+ Add generic form
	+ Improvements on generic table
	+ Added Swedish translation

0.9.99
	+ Added Portuguese from Portugal translation
	+ Added Russian translation
	+ Bugfix: bad changed state in modules after restore

0.9.3
	+ New release

0.9.2
	+ Add browser warning when uploading files
	+ Enable/disable logging modules
0.9.1
	+ Fix backup issue with changed state
	+ Generic table supports custom ordering
0.9
	+ Added Polish translation
        + Bug in recognition of old CD-R writting devices fixed
	+ Added Aragonese translation
	+ Added Dutch translation
	+ Added German translation
	+ Added Portuguese translation

0.8.99
	+ Add data table model for generic Ajax tables
	+ Add types to be used by models
	+ Add MigrationBase and ebox-migrate to upgrade data models
	+ Some English fixes
0.8.1
	+ New release
0.8
	+ Fix backup issue related to bug reports
	+ Improved backup GUI
0.7.99
        + changed sudo stub to be more permissive
	+ added startup file to apache web server
	+ enhanced backup module
	+ added basic CD/DVD support to backup module
	+ added test stubs to simplify testing
	+ added test class in the spirit of Test::Class
	+ Html.pm now uses mason templates
0.7.1
	+ use Apache::Reload to reload modules when changed
	+ GUI consistency (#12)
	+ Fixed a bug for passwords longer than 16 chars
	+ ebox-sudoers-friendly added to not overwrite /etc/sudoers each time
0.7
	+ First public release
0.6
	+ Move to client
	+ Remove obsolete TODO list
	+ Remove firewall module from  base system
	+ Remove objects module from base system
	+ Remove network module from base system
	+ Add modInstances and modInstancesOfType
	+ Raname Base to ClientBase
	+ Remove calls to deprecated methods
	+ API documented using naturaldocs
	+ Update INSTALL
	+ Use a new method to get configkeys, now configkey reads every
	  [0.9
	+ Added Polish translation][0-9]+.conf file from the EBox::Config::etc() dir and
	  tries to get the value from the files in order.
	+ Display date in the correct languae in Summary
	+ Update debian scripts
	+ Several bugfixes
0.5.2
	+ Fix some packaging issues
0.5.1
	+ New menu system
	+ New firewall filtering rules
	+ 802.1q support

0.5
	+ New bug-free menus (actually Internet Explorer is the buggy piece
	  of... software that caused the reimplementation)
	+ Lots of small bugfixes
	+ Firewall: apply rules with no destination address to packets
	  routed through external interfaces only
	+ New debianize script
	+ Firewall: do not require port and protocol parameters as they
	  are now optional.
	+ Include SSL stuff in the dist tarball
	+ Let modules block changes in the network interfaces
	  configuration if they have references to the network config in
	  their config.
	+ Debian network configuration import script
	+ Fix the init.d script: it catches exceptions thrown by modules so that
	  it can try to start/stop all of them if an exception is thrown.
	+ Firewall: fix default policy bug in INPUT chains.
	+ Restore textdomain in exceptions
	+ New services section in the summary
	+ Added Error item to Summary. Catch exceptions from modules in
	  summary and generate error item
	+ Fix several errors with redirections and error handling in CGIs
	+ Several data validation functions were fixed, and a few others added
	+ Prevent the global module from keeping a reference to itself. And make
	  the read-only/read-write behavior of the factory consistent.
	+ Stop using ifconfig-wrapper and implement our own NetWrapper module
	  with wrappers for ifconfig and ip.
	+ Start/stop apache, network and firewall modules in first place.
	+ Ignore some network interface names such as irda, sit0, etc.
	+ The summary page uses read-only module instances.
	+ New DataInUse exception, old one renamed to DataExists.
	+ Network: do not overwrite resolv.conf if there are nameservers
	  given via dhcp.
	+ Do not set a default global policy for the ssh service.
	+ Check for forbiden characters when the parameter value is
	  requested by the CGI, this allows CGI's to handle the error,
	  and make some decissions before it happens.
	+ Create an "edit object" template and remove the object edition stuff
	  from the main objects page.
	+ Fix the apache restarting code.
	+ Network: Remove the route reordering feature, the kernel handles that
	  automatically.
	+ Fix tons of bugs in the network restarting code.
	+ Network: removed the 3rd nameserver configuration.
	+ Network: Get gateway info in the dhcp hook.
	+ Network: Removed default configuration from the gconf schema.
	+ New function for config-file generation
	+ New functions for pid file handling

0.4
	+ debian package
	+ added module to export/import configuration
	+ changes in firewall's API
	+ Added content filter based on dansguardian
	+ Added French translation
	+ Added Catalan translation
	+ Sudoers file is generated automatically based on module's needs
	+ Apache config file is generated by ebox  now
	+ Use SSL
	+ Added ebox.conf file
	+ Added module template generator

0.3
	+ Supports i18n
	+ API name consistency
	+ Use Mason for templates
	+ added tips to GUI
	+ added dhcp hooks
	+ administration port configuration
	+ Fixed bugs to IE compliant
	+ Revoke changes after logout
	+ Several bugfixes

0.2
	+ All modules are now based on gconf.
	+ Removed dependencies on xml-simple, xerces and xpath
	+ New MAC address field in Object members.
	+ Several bugfixes.

0.1
	+ Initial release<|MERGE_RESOLUTION|>--- conflicted
+++ resolved
@@ -1,16 +1,11 @@
-<<<<<<< HEAD
 3.4
 	+ Adapt init.d and upstart running checks to Ubuntu 13.10
 	+ Use service instead of deprecated invoke-rc.d for init.d scripts
 	+ Adapted apache configuration to 2.4
 	+ Adapted EBox::Config::Redis to the new libredis-perl API
 	+ Adapted redis.conf to redis 2.6
-=======
-HEAD
 	+ Fixed general widget packages to avoid error on 'packages to
 	  upgrade' section
-3.3.2
->>>>>>> 717876e4
 	+ Fixed regression when table size is set to 'view all'
 	+ Set version to 3.4
 3.3.1
