--- conflicted
+++ resolved
@@ -1,5 +1,4 @@
 3.4
-<<<<<<< HEAD
 	+ Show nice error when global-action fails using die + scalar
 	+ EBox::Util::Random now accepts a set of chars to have a random string
 	+ Notify HA when a module which must have a single instance in the
@@ -10,13 +9,11 @@
 	  EBox::Types::MultiStateAction to be ortoghonal to handler property
 	+ Fixed JS error on showing errors in customActionClicked
 	+ Fixed rethrown of exception in restartService() method
-=======
 	+ Added middleware to have auth based on a env variable
 	+ Updated nginx to server static files directly always so apache shouldn't
 	  ever get this kind of requests
 	+ Use uWSGI instead of Apache mod_perl for running CGIs
 	+ Updated automatic bug report URL to new bug report endpoint.
->>>>>>> f12d21a4
 	+ Give support to custom actions without image. Those actions will
 	  not appear in the legend.
 	+ Added to findValueMultipleFields and findValue the nosync parameter
