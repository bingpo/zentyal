3.4
<<<<<<< HEAD
	+ Added keepFile parameter to EBox::Downloader::CGI::FromTempDir
=======
	+ Remove idle and dead code from EBox::Module::Service::writeConfFile
>>>>>>> c0a86309
	+ Added auditable property to EBox::Model::DataTable
	+ Added HAProxyPreSetConf to HaProxy::ServiceBase
	+ Moved management of webadmin certificate to HAProxy module
	+ Enable ReverseProxy middleware always
	+ MySQL is restarted before creating database
	+ Use root ownership for webadmin certificates
	+ Execute change hostname actions only if the hostname has really changed
	+ Don't expire session on finish software wizard page
	+ Fixed show help JS to avoid to have help elements with different
	  show state
	+ Use window.location.replace instead of window.location.href
	  to redirect using JS
	+ In EBox::Type::Select, use element value as printableValue for
	  unknown options or options without printableValue
	+ Save haproxy config as changed after webadmin's initialSetup
	+ Send restartUI flag to restart service when restarting a module
	  from the UI
	+ Fix calculation of page number when using go to last page control
	+ Update tracker url in dashboard widget
	+ Continue installation without ads if there is a error getting them
	+ Added EBox::WebAdmin::Middleware::SubAppAuth to validate
	  WebAdmin sub-app requests
	+ Ported restricted resources to use nginx
	+ Removed EBox::Base::upload method because that's 100% handled by Plack
	  now.
	+ Increased the buffer size for uwsgi applications to allow big submits
	  like the one from automatic error report
	+ Added a UnhandledError middleware to catch any die or exception not
	  handled by Zentyal
	+ Added a Devel::StackTrace helper view that shows pretty backtraces
	+ Enable crash reports by default
	+ Added template for download link
	+ Created EBox::Util::Certificate, refactored create-certificate
	  script
	+ Changes in haproxy port validation and allow haproxy internal services
	+ Restore AdminPort model for WebAdmin to improve usability
	+ Added EBox::Module::Config::replicationExcludeKeys()
	+ Added EBox::WebAdmin::PortObserver to be used by ha and
	  remoteservices modules by the moment
	+ Added EBox::GlobalImpl::addModuleToPostSave to save modules
	  after normal save changes process
	+ Added a way for HAProxy to retrieve the CA certificate entry that should
	  be used
	+ Added a left-right composite layout
	+ Search and pagination forms can be omitted using showFilterForm
	  and showPaginationForm properties
	+ Show nice error when global-action fails using die + scalar
	+ EBox::Util::Random now accepts a set of chars to have a random string
	+ Notify HA when a module which must have a single instance in the
	  cluster is enabled/disabled.
	+ Added enabled action to /etc/init.d/zentyal to display whether a
	  module is enabled or disabled
	+ Pass model, type and id to enabled subroutine in
	  EBox::Types::MultiStateAction to be ortoghonal to handler property
	+ Fixed JS error on showing errors in customActionClicked
	+ Added middleware to have auth based on a env variable
	+ Updated nginx to server static files directly always so apache shouldn't
	  ever get this kind of requests
	+ Use uWSGI instead of Apache mod_perl for running CGIs
	+ Updated automatic bug report URL to new bug report endpoint.
	+ Give support to custom actions without image. Those actions will
	  not appear in the legend.
	+ Added to findValueMultipleFields and findValue the nosync parameter
	+ Added support for haproxy 1.5
	+ Moved nginx to listen on localhost
	+ Integration with HA module in save changes process
	+ Added icon for new zentyal-ha module
	+ Migrate rs_verify_servers in remoteservices.conf to
	  rest_verify_servers core.conf
	+ Include basic support to free-format Template models to be
	  included in Composites
	+ Move run-pending-ops script from remoteservices to core
	+ Rename EBox::RemoteServices::RESTResult to EBox::RESTClient::Result
	+ Move EBox::RemoteServices::RESTClient to EBox::RESTClient as it
	  is used in ha and remoteservices module.
	+ Adapt init.d and upstart running checks to Ubuntu 13.10
	+ Use service instead of deprecated invoke-rc.d for init.d scripts
	+ Adapted apache configuration to 2.4
	+ Adapted EBox::Config::Redis to the new libredis-perl API
	+ Adapted redis.conf to redis 2.6
	+ Use replace instead of href to redirect in Controller::DataTable
	  (This avoids infinite loops if the user press back button)
	+ Move EBox::CGI::Downloader::* modules  to EBox::Downloader to
	  make file downloads work again
	+ Avoid division by zero while using page navigation
	+ Automatic report text formatting adapted to Redmine
	+ Fix tab selection in tabbed composite from URL path anchor,
	  for instance, /Maintenance/Events#ConfigureDispatchers
	+ Avoid errors triggered on web administration port validation
	+ ManageAdmins model now also add/removes lpadmin group
	+ Show nice error when global-action fails using die + scalar
	+ Fixed JS error on showing errors in customActionClicked
	+ Fixed rethrown of exception in restartService() and
	  EBox::CGI::Base::upload methods
	+ Remove lock file in EBox::Util::Lock::unlock()
	+ Fixed mason component root for custom stubs
	+ Fixed regression in clone action
	+ Decode to utf8 the MySQL database results
	+ Create log database using utf8 charset
	+ Better way to set MySQL password for all the root accounts
	+ Use same JSON reply file for changeRowForm and dataInUse
	+ Fixed regression in AJAX changes with raised error when a
	  data in use exception was found
	+ Fixed css error that hide information in the logs tables
	+ Use sharedscripts in zentyal-core logrotate to avoid triggering
	  in every log file
	+ Take into account view customizer on audit logging
	+ Show complex types (more than one field) in audit log
	  while editing by storing the dump of the value
	+ Fix EBox::Types::Composite::cmp to store changes when only last type
	  is modified
	+ Fixed general widget packages to avoid error on 'packages to
	  upgrade' section
	+ Fixed regression when table size is set to 'view all'
	+ Set version to 3.4
3.3.1
	+ Fixed redirects in table/form JSON replies
	+ Set automated ticket report milestone to 3.3.X
3.3
	+ Refactored module not enabled warning
	+ Add version to header logo
	+ HTML body can now have different styles based on the menu section
	+ Hide close button on saving changes and backup progess
	  dialogs. Don't allow to close it with esc key on those cases.
	+ Fix error when pageSize parameter is not supplied to the model controller
	+ Workaround against modules changed when saving all changes
	+ Recover from widget function exceptions
	+ Use the same Mason interpreter for most HTML templates
	+ Use more granular AJAX for table actions
	+ Use stand-alone AJAX call to refresh save changes button
	+ Added missing use to EBox::CGI::Base
	+ Allow to submit apport crash reports if debug=yes
	+ Switch from Error to TryCatch for exception handling
	+ Added new communityEdition() helper method in EBox::Global
	+ Add version to header logo
	+ Always reload page after saving changes
	+ Use AJAX call to refresh save change buttons
	+ Copy all the redis keys from 'conf' to 'ro' when saving changes of
	  any module to prevent incoherences
	+ Delete unused stopAllModules() and restartAllModules() in EBox::Global
	+ Workaround against modules changed when saving all changes
	+ Display remote services messages if they exist on Dashboard
	+ Recover from widget function exceptions
	+ Fixed mdstat output processing to remove "(auto-read-only)"
	+ Fixed audit logging of delete actions
	+ Fixed errors with row ID in ManageAdmins table
	+ Added missing EBox::Exceptions uses
	+ Fixed bug in selectSetter which hitted selects on DataForm with
	  'unique' option enabled
	+ EBox::WebServer::removeNginxInclude does not longer throws
	  a exception if the path to remove is not included
	+ Copy all the redis keys from 'conf' to 'ro' when saving changes of
	  any module to prevent incoherences
	+ Delete unused stopAllModules() and restartAllModules() in EBox::Global
	+ Use printableName in Configure Module popup
	+ Replace fork of Apache2::AuthCookie with libapache2-authcookie-perl
	+ Added EBox::Types::IPRange::addressesFromBeginToEnd class method
	+ Set proper trial link in advertisements
	+ Show register link in local backup when not registered
	+ Strip the 'C:\fakepath\' that chrome adds to the file input
	+ Make dump_exceptions key work also for mason exceptions
	+ Pass HTTP_PROXY system environment variable to CGIs as they are
	  used in Zentyal modules
	+ Waiting for Zentyal ready page check is more robust now
	+ Fixed error in the recursive method for getting module dependencies
	+ Fixed JS typo which disabled export backup dialog
	+ Added dbus dependency to avoid problems on some minimal installations
	+ When restoring pre-3.2 backups take in account that apache
	  module was renamed to webadmin
	+ Make sure that we always commit/discard audit of changes when we
	  save/revoke all modules
	+ Add new row attribute "disabled"
	+ Fixed JS glitch which broke the dashboard periodical updates
	+ Better check of referer which skips cloud domain if it does not exists
	+ Avoid warning when stopping a module without FirewallHelper
	+ Include contents of /etc/resolv.conf in bug report
	+ Avoid Apache error screen in login when entering through Zentyal
	  Remote using password
	+ Fix warning comparing undefined string in DomainName type
	+ Rewrite row isEqualTo method using hashElements instead of elements
	+ Only allow to move dashboard widget by its handle
	+ Do not fail if zentyal-mysql.passwd ends with a newline character
	+ Removed old migration code from 3.0 to 3.2
	+ Added Number.prototype.toTimeDiffString in format.js
	+ Added .btn-black CSS class
	+ Set version to 3.3
	+ Added enableInnoDbIfNeeded() to MyDBEngine
	+ Fix loading on custom action buttons
	+ Add icon for openchange module
	+ Add missing use statement in EBox::Types::MultiStateAction
	+ Add icon for openchange module
	+ Service type setter works again
3.2
	+ Set 3.2 versions and non-beta logo
3.1.13
	+ Added missing EBox::Gettext uses, fixes crash in view logs refresh
	+ Minor CSS style fixes
	+ Added missing use statement in EBox::Types::MultiStateAction
3.1.12
	+ Do not crash if /etc/timezone does not exist
	+ Clean /var/lib/zentyal/tmp at the first moments of boot instead of
	  when running zentyal start, this fixes problems with leftover locks
	  that affect dhclient hooks
	+ Fixed wrong case in some class names for the save changes button
	+ Fixed autoscroll in dashboard widgets
	+ Added placeholder for drag & drop of table rows
	+ No autoscroll is done when overflow happens. This makes sortable
	  work in chromium
	+ Set audit after logs when enabling in first install
	+ Avoid getting unsaved changes by using readonly instance in manage-logs
3.1.11
	+ Initial setup for webadmin is now executed in postinst
	+ Fixed webadmin port migration
3.1.10
	+ Use DATETIME type in date column for consolidation tables
	+ Summarised reports shows graphs again
	+ Events summarised report has breadcrumbs now
	+ Base EBox::Logs::Composite::SummarizedReport to let summarised
	  reports have common breadcrumbs
	+ Added migration from 3.0 (apache -> webadmin)
3.1.9
	+ Fixed in-place boolean edit with non-basic types different to Union
	+ Removed some warnings in error.log
	+ Fixed confirmation dialogs warning style
	+ Fixed configure widgets width and drop behavior
	+ Fixed regression in dashboard register link after jQuery migration
	+ Always set as changed without checking RO value, this fixes some
	  situations in which the save changes button was not enabled
	+ Fixed regression in audit log IP addresses after nginx integration
	+ Added datetime time formatter to JS graphs which show dates in X
	  axis and date and time in the tracker
	+ Fixed bug sending parameters in Zentyal.Tabs prototype
	+ Fixed side-effect in Model::Manager::_modelHasMultipleInstances() that
	  tried to load composite as model by mistake, the bug was at least
	  present sometimes when trying to generate the configuration report
	+ Throw internal exception in valueByName if elementByName is undef
	+ Added captiveportal icons to CSS
	+ Restore configuration backup from file now works again after JS
	  framework change
	+ Configuration backup download, restore and delete from the list
	  works again after the UI changes
	+ Fixed regression in tabbed composites with the jQuery changes
	+ Set proper title in dialogs when loading in an existent one
	+ Fixed regression on dashboard which allowed to move already
	  present dashboard widgets
3.1.8
	+ Always log Perl errors that are not Zentyal exceptions
	+ Move package icons from software to core as required for the menu
	+ Use dpkg --clear-avail to avoid incoherent updates information
	+ Show printableModelName in DataTables when precondition fails
	+ Fixed number of decimals in Disk Usage when unit is MB
	+ Fixed UTF-8 encoding problems in TreeView
	+ Copyright footer is now at the bottom of the menu
	+ Fixed regression on logs search caused by autoFilter changes
	+ Fix bytes formatter in graphs
	+ Simplified CSS and improved styles and icons
	+ Improved dashboard drag&drop behavior in Chrome
	+ Allow to define permanentMessage directly on models
	+ Show placeholder in dashboard widgets drag&drop
	+ Fixed crash reloading dashboard after configure widgets
	+ Only apply redirect port fix on administration port
	+ Fixed regression in user interface with DataInUse exceptions
	+ Fixed wrong behavior of software updates in dashboard widget
	+ Always show proper language name for english locales
	+ Fixed wrong redirects when using a non-default admin port
	+ Fixed regression in webadmin reload after changing the language
	+ Remove unnecessary and problematic desktop services code
	+ Added icons for disabled users.
3.1.7
	+ Avoid eval operation when using standard HtmlBlocks class
	+ Changed some code to not trigger some unnecesary warnings
	+ Fixed regression on active menu entry highlight
	+ No-committed changes does not appear in configuration changes
	  log table
	+ Added autoFilter property to method tableInfo
	+ Modules can now be marked for restart after save changes via
	  post_save_modules redis key of the global module
	+ Make all dashboards div of the same height to ease drag and drop
	+ Don't allow invalid email in create report CGI
	+ DBEngineFactory is now a singleton
	+ EBox::Util::Random mentions /dev/urandom in its error messages
	  to ease troubleshooting
	+ Assure that type's references to its row are not lost in the
	  edit form template methods
3.1.6
	+ Restyled UI
	+ Added form.js
	+ Added better 502 error page for nginx with redirect when apache is ready
	+ Always call udpateRowNotify in row update, even when the new
	  values are the same than old ones
	+ Fixed bad call to EBox::CGI::Run::urlToClass in EBox::CGi::Base
	+ Added icons for top-level menu entries and module status page
	+ Fixed bad arguments in CGI::Controller::Composite call to SUPER::new()
	+ More flexible EBox::CGI::run for inheritance
	+ Fixed encoding of parameters in confirmation dialogs
	+ Check backup integrity by listing the tar file, throw
	  InvalidData exception if the tar is corrupted
	+ Do not use hidden form fields for generating confirmation dialog JS
	+ Fixed log bugs: use correct RO mode in loggerd, fixed behaviour
	  when all log helpers are disabled, enable logs correctly when
	  added by first time to configure logs table
	+ Fixed bad interpolation in JS code in booleanInPlaceViewer.mas
	+ WizardPage CGIs can now return JSON replies as response
	+ unconfigure-module script disables also the module
	+ Restart firewall module when a firewall observer module is
	  stopped/started using zentyal init.d script
	+ Added temporary stopped state to a Service module to know if a
	  module is stopped but enabled
	+ Redirect to / from /ebox using remote access to avoid blank page
	+ Removed no longer necessary jQuery noConflict()
	+ Added combobox.js
	+ Added EBox::Model::Base as base for DataTable and the new TreeView
	+ Adapted EBox::CGI::Run for the new TreeView models
	+ Fixed DataTable row removal from the UI with 100% volatile models with
	  'ids' method overriden.
3.1.5
	+ Increased webadmin default timeout.
	+ Disable drag & drop on tables with only one row
3.1.4
	+ Don't allow to move read-only rows
	+ Better prefix for user configuration redis keys
	+ Hide disabled carousel buttons, fix modal template
	+ Fixed modal dialog template
	+ Mark save changes button as changed when moving rows
	+ Remove unused parameter in Zentyal.DataTable.changeRow
3.1.3
	+ Enhanced UI styles: dialogs, progress bars, carousel, colors and images
	+ Rows of tables can now be moved using drag & drop
	+ Added logout dialog with option of discarding changes
	+ Remember page size options per users, added 'View all' page size option
	+ Added storage of options per user
	+ Enable and/or conifgure module dependencies automatically in
	  Module Status page
	+ Adapted CGIs to new modal dialogs
	+ Ported graphs from flotr.js to flot.js
	+ Ported JS code to jQuery and jQuery-ui
	+ Removed Modalbox.js, table_orderer.js and carousel.js
	+ Left menu keyword search is now case insensitive
3.1.2
	+ Make manage administrators table resilent against invalid users
	+ Remove deprecated backup domains related from logs module
	+ Added EBox::Types::URI type
	+ Added saveReload method to use reload instead of restart to
	  reduce service downtime. Use with care and programatically
	+ Added findValueMultipleFields() to DataTable and refactor _find()
	  to allow search by multiple fields
	+ Fixed disk usage report for logs component
3.1.1
	+ Do not dump unnecessary .bak files to /var/lib/zentyal/conf
	+ Restart all the core daemons instead of only apache after logrotate
	+ Fixed graph template so it could be feed with data using decimal
	  comma, it will convert it to a JS array without problems
	+ Fixed regression parsing ModalController urls
	+ Fixed regression non-model CGIs with aliases
	+ Added a way to retrieve all Models inside a Composite and its children.
	+ Increased the size limit for file uploads.
	+ Implemented a way to include configuration files for Nginx so the SOAP
	  services are able to use Nginx for SSL.
3.1
	+ Improved the message shown when there are no changes pending to save on
	  logout.
	+ Use the X-Forwarded-Proto header for redirects construction.
	+ Added nginx as the public HTTP server of Zentyal.
	+ Renamed 'Apache' module to 'WebAdmin' module. If you need to restart the
	  web administration you must use 'service zentyal webadmin restart'.
	+ Set trac milestone for reported bugs to 3.1.X
	+ CGIs are now EBox::Module::CGI::* instead of EBox::CGI::Module::*
	+ Daemons are now disabled when configuring a module, so Zentyal can
	  manage them directly instead of being autostarted by the system
	+ EBox::Model::DataForm::formSubmitted called even where there is no
	  previous row
	+ Added Pre-Depends on mysql-server to avoid problems with upgrades
	+ Depend on mysql-server metapackage instead of mysql-server-5.5
	+ Depend on zentyal-common 3.1
3.0.20
	+ Check against inexistent path in EBox::Util::SHM::subkeys
	+ Silent diff in EBox::Types::File::isEqualTo
	+ Print correctly UTF8 characters from configuration backup description
	+ When host name is changed, update /etc/hostname
	+ Proper link to remote in configuration backup page
3.0.19
	+ Removed full restore option for restore-backup tool and
	  EBox:Backup relevant methods
	+ Optimise loading Test::Deep::NoTest to avoid test environment creation
	+ Use EBox::Module::Base::writeConfFileNoCheck to write apache
	  configuration file
	+ Log events after dispatching them in the EventDaemon and catch exception
	  to avoid crashes when mysql is already stopped
	+ Emit events on zentyal start and stop
	+ Refactor some events-related code
	+ Changed MB_widedialog CSS class to use all width available in
	  the screen
	+ Fixed a broken link to SysInfo/Composite/General when activating the
	  WebServer module.
3.0.18
	+ Pass model instance when invoking EBox::Types::Select populate function
	+ Improve dynamic editable property detection for framework types
	+ Override _validateReferer method in Desktop services CGI
	+ Don't abort configuration backup when we get a error retrieving the
	  partition table information
	+ In EBox:Model::Row, refactored elementExists and
	  elementByName to make them to have similiar code structure
	+ Improvement in test help classes and added test fakes for
	  EBox::Model::Manager and EBox::Util::SHMLock
	+ Prevented unuseful warning in
	  EBox::Model::DataTable::setDirectory when the old directory is undef
	+ Fixed unit tests under EBox/Model/t, backup configuration tests and
	  some others
	+ Remove unused method EBox::Auth::alreadyLogged()
	+ Apache::setRestrictedResource updates properly if already exists
	+ Global and Module::Config allow to set redis instance to ease testing
	+ Now EBox::GlobalImpl::lastModificationTime also checks
	  modification time of configuration files
	+ Rows in events models are now synced before running EventDaemon
	+ Better way of checking if event daemon is needed
3.0.17
	+ Allow numeric zero as search filter
	+ When filtering rows don't match agains link urls or hidden values
	+ Avoid CA file check when removing it from Apache module
	+ Silent removeCA and removeInclude exceptions when removing
	  non-existant element
	+ Fixed rollback operation in redis config backend
	+ Desktop services CGI now only returns JSON responses
	+ Log error when dynamic loading a class fails in
	  ConfigureDispatchers model
	+ Update total ticks dynamically in progress indicator if ticks overflow
3.0.16
	+ Fixed regression in boolean in-place edit with Union types
	+ Added some missing timezones to EBox::Types::TimeZone
	+ Add a new method to DBEngine 'checkForColumn' to retrieve columns
	  definition from a given table
	+ Reload models info in model manager if new modules are installed
3.0.15
	+ Make sure that halt/reboot button can be clicked only once
	+ Cleaner way of disabling dependant modules when the parent is disabled,
	  avoiding unnecessary calls to enableService each time the module status
	  page is loaded.
	+ Show confirmation dialog when trying to change host or domain
	  if zentyal-samba is installed and provisioned
	+ Modified data table controller so edit boolean in place reuses
	  the code of regular edits, avoiding getting incorrect read-only
	  values from cache
3.0.14
	+ Allow search filters with a leading '*'
	+ Better error reporting when choosing a bad search filter
	+ External exceptions from _print method are caught correctly in CGIs
	+ EBox::CGI::run now supports correct handling of APR::Error
	+ Fixed dashboard check updates ajax requests in Chrome
	+ Fixed errors with zero digits components in time type
3.0.13
	+ Better warning if size file is missing in a backup when
	  restoring it
	+ Fixed table cache behaviour on cache miss in logs module
	+ Fix wrong button label when deleting rows in 'datainuse' template
	+ Removed unused method EBox::Model::DataTable::_tailoredOrder
	+ Added force default mode and permission to writeConfFileNoCheck(),
	  writeFile() and derivatives
	+ Fixed bug in EBox:::Logs::CGI::Index with internationalized
	  parameter names
	+ DataTables with sortedBy are now orderer alphabetically with
	  proper case treatment
	+ Display messages in model even when there are not elements and
	  table body is not shown
3.0.12
	+ Improve change-hostname script, delete all references to current name
	+ Faster dashboard loading with asynchronous check of software updates
	+ Workaround for when the progress id parameter has been lost
	+ Fixed problems calling upstart coomands from cron jobs with wrong PATH
	+ Decode CGI unsafeParams as utf8
	+ Avoid double encoding when printing JSON response in EBox::CGI::Base
	+ Remove warning in EBox::Menu::Folder when currentfolder is not defined
	+ Removed unnecesary and misleading method new from EBox::Auth package
3.0.11
	+ Avoid flickering loading pages when switching between menu entries
	+ Incorrect regular expression in logs search page are correctly handled
	+ Fix input badly hidden in the logs screen
	+ reloadTable from DataTable now remove cached fields as well
3.0.10
	+ Fixed unsafe characters error when getting title of progress
	  indicator in progress dialog
	+ Added use utf8 to dashboard template to fix look of closable messages
3.0.9
	+ Adapted file downloads to the new utf8 fixes
	+ Write backup files in raw mode to avoid utf8 problems
	+ Print always utf8 in STDOUT on all CGIs
	+ Decode CGI params of values entered at the interface as utf8
	+ Proper encode/decode of utf8 with also pretty JSON
	+ Fixed utf8 decoding in date shown at dashboard
	+ Removed old workarounds for utf8 problems
	+ Added new recoveryEnabled() helper method to Module::Base
	+ Added recoveryDomainName() method to SyncProvider interface
	+ Restore backup can now install missing modules in Disaster Recovery
	+ Show specific slides when installing a commercial edition
	+ Redirect to proper CGI after login in disaster recovery mode
	+ Removed old debconf workaround for first stage installation
	+ Log redis start message as debug instead of info to avoid flood
	+ Use unsafeParam in EBox::CGI::Base::paramsAsHash
	+ EBox::Module::Service does not raise exception and logs
	  nothing when using init.d status
	+ Fixed glitch in backup CGI which sometimes showed
	  the modal dialog with a incorrect template
3.0.8
	+ Use path for default name in SyncFolders::Folder
	+ Do not restrict characters in data table searchs
	+ Fixed automatic bug report regression
	+ Fixed refresh of the table and temporal control states
	  in customActionClicked callback
	+ Modified modalbox-zentyal.js to accept wideDialog parameter
	+ Fixed template method in MultiStateAction to return the default
	  template when it is not any supplied to the object
	+ Fixed sendInPlaceBooleanValue method from table-helper.js; it
	  aborted because bad parameters of Ajax.Updater
	+ Fixed bug that made that the lock was shared between owners
	+ Some fixes in the function to add the rule for desktops services
	  to the firewall
	+ Delete obsolete EBox::CGI::MenuCSS package
3.0.7
	+ Add new EBox::Module::Service::Observer to notify modules about
	  changes in the service status
	+ Administration accounts management reflects the changes in
	  system accounts in ids() or row() method call
	+ Some fixes in the RAID event watcher
	+ foreignModelInstance returns undef if foreignModel is
	  undef. This happens when a module has been uninstalled and it is
	  referenced in other installed module (events)
	+ loggerd shows loaded LogHelpers when in debug mode
	+ Added additional info to events from RAID watcher
	+ Use sudo to remove temporal files/diectories in backup, avoiding
	  permissions errors
	+ Added exception for cloud-prof module to events dependencies
3.0.6
	+ Skip keys deleted in cache in Redis::_keys()
	+ Fixed events modules dependencies to depend on any module which
	  provides watchers or dispatchers
	+ Always call enableActions before enableService when configuring modules
	+ Added needsSaveAfterConfig state to service modules
	+ Better exceptions logging in EBox::CGI::Run
	+ Fixed 'element not exists' error when enabling a log watcher
	+ Scroll up when showing modal dialog
	+ Added fqdnChanged methods to SysInfo::Observer
	+ Fixed SSL configuration conflicts betwen SOAPClient and RESTClient
3.0.5
	+ Template ajax/simpleModalDialog.mas can now accept text
	+ Used poweroff instead of halt to assure that system is powered
	  off after halt
	+ Fixed log audit database insert error when halting or rebooting
	+ Added time-based closable notification messages
	+ Adapted to new EBox::setLocaleEnvironment method
	+ EBox::Type::File now allows ebox user to own files in directories
	  which are not writable by him
	+ Removed cron daily invocation of deprecated report scripts
3.0.4
	+ Added EBox::SyncFolders interface
	+ Fixed invokation of tar for backup of model files
	+ New observer for sysinfo module to notify modules implementing the
	  SysInfo::Observer interface when the host name or host domain is
	  changed by the user, before and after the change takes effect
	+ Stop and start apache after language change to force environment reload
	+ Reload page after language change
	+ EBox::Module::Service::isRunning() skips daemons whose precondition fail
	+ Fixed undefined reference in DataTable controller for log audit
	+ Added and used serviceId field for service certificates
	+ Fixed SQL quoting of column names in unbuffered inserts and consolidation
3.0.3
	+ Fixed bug which prevented highlight of selected item in menu
	+ Fixed base class of event dispatcher to be compatible with the
	  changes dispatcher configuration table
	+ Fixed event daemon to use dumped variables
	+ Fixed need of double-click when closing menu items in some cases
	+ Fixed logs consolidation to avoid high CPU usage
	+ In view log table: correctly align previous and first page buttons
	+ Improve host name and domain validation.
	+ Forbidden the use of a qualified hostname in change hostname form
	+ Update samba hostname-dependent fields when hostname is changed
	+ Confirmation dialog when the local domain is changed and with a
	  warning if local domain which ends in .local
3.0.2
	+ The synchronization of redis cache refuses with log message to set
	  undefined values
	+ Fixed wrong sql statement which cause unwanted logs purge
	+ DataForm does not check for uniqueness of its fields, as it only
	  contains a single row
	+ In ConfigureLogs, restored printable names for log domains
	+ Fixed dashboard update error on modules widget, counter-graph
	  widget and widget without sections
	+ Better way to fix non-root warnings during boot without interfering
	  on manual restart commands in the shell
3.0.1
	+ Properly set default language as the first element of the Select to
	  avoid its loss on the first apache restart
	+ Set milestone to 3.0.X when creating tickets in trac.zentyal.org
	+ Removed forced setting of LANG variables in mod_perl which made progress
	  indicator fail when using any language different to English
	+ Removed some frequent undef warnings
	+ Added executeOnBrothers method to EBox::Model::Component
	+ Fixed repetition of 'add' and 'number change' events in RAID watcher
	+ Fixed incorrect display of edit button in tables without editField action
	+ Cache MySQL password to avoid reading it all the time
	+ Fixed request came from non-root user warnings during boot
	+ Send info event in Runit watcher only if the service was down
	  MAX_DOWN_PERIODS
3.0
	+ Removed beta logo
	+ Set 'firstInstall' flag on modules when installing during initial install
	+ Set 'restoringBackup' flag on modules when restoring backup
	+ Call enableService after initialSetup while restoring backup
	+ Registration link in widget now have appropiate content when either
	  remoteservices or software are not installed
	+ Fixed style for disabled buttons
	+ Composite and DataTable viewers recover from errors in pageTitle method
	+ Fixed intermitent failure in progress when there are no slides
	+ Rollback redis transaction on otherwise instead finally block
	+ Members of the 'admin' group can now login again on Zentyal
	+ Multi-admin management for commercial editions
	+ First and last move row buttons are now disabled instead of hidden
	+ In save changes dialog set focus always in the 'save' button
	+ Fixed i18n problem in some cases where environment variables
	  were different than the selected locale on Zentyal UI, now
	  LANG and LC_MESSAGES are explicitly passed to mod_perl
	+ Reviewed registration strings
	+ Added template attribute to MultiStateAction to provide any kind
	  of HTML to display an action
	+ Changed icon, name and link for Zentyal Remote
	+ Fixed some compatibility issues with Internet Explorer 9
	+ Show warning with Internet Explorer 8 or older
	+ Improved dashboard buttons colors
2.3.24
	+ Do not cache undef values in EBox::Config::Redis::get()
	+ Code fix on subscription retrieval for Updates event
	+ Update validate referer to new Remote Services module API
	+ In-place booleans now properly mark the module as changed
	+ Do not try to read slides if software module is not installed
	+ Fixed wrong call in Events::isEnabledDispatcher()
	+ Updated 'created by' footer
2.3.23
	+ Change the default domain name from 'zentyal.lan' to
	  'zentyal-domain.lan'
	+ Changes in first enable to avoid letting modules unsaved
	+ Type File now accepts spaces in the file name
	+ Added setTimezone method to MyDBEngine
	+ Enable consolidation after reviewing and pruning
	+ Code typo fix in Events::isEnabledWatcher
	+ Remove all report code from core
	+ Move SysInfo report related to remoteservices module
	+ Fixed regression which removed scroll bars from popups
	+ New carousel transition for the installation slides
	+ Added option to not show final notes in progress bar
	+ EBox::Model::Component::modelGetter does not die when trying to
	  get a model for an uninstalled module
	+ Added previous/next buttons to manually switch installation slides
	+ New installation slides format
	+ Added compatibility with MS Internet Explorer >= 8
2.3.22
	+ Changed first installation workflow and wizard infraestructure
	+ Improved firewall icons
	+ Set hover style for configure rules button in firewall
	+ Do not disable InnoDB in mysql if there are other databases
	+ Progress indicator no longer calls showAds if it is undefined
	+ Send cache headers on static files to improve browsing speed
	+ Added foreignNoSyncRows and foreignFilter options to EBox::Types::Select
	+ Improved settings icon
	+ Fixed modalboxes style
	+ Improve host domain validation. Single label domains are not allowed.
2.3.21
	+ Fixes on notifyActions
	+ Check for isDaemonRunning now compatible with asterisk status
	+ Fixed warning call in EBox::Types::HasMany
2.3.20
	+ New look & feel for the web interface
	+ Adjust slides transition timeout during installation
	+ Audit changes table in save changes popup has scroll and better style
	+ Model messages are printed below model title
	+ noDataMsg now allows to add elements if it makes sense
	+ Fixed ajax/form.mas to avoid phantom change button
	+ EBox::Model::Manager::_setupModelDepends uses full paths so the
	  dependecies can discriminate between models with the same name
	+ Default row addition in DataForm does not fires validateTypedRow
	+ Code typo fix in change administration port model
	+ Set only Remote as option to export/import configuration to a
	  remote site
	+ Return undef in HasMany type when a model is not longer
	  available due to being uninstalled
	+ Added onclick atribute to the link.mas template
	+ Fix exception raising when no event component is found
	+ table_ordered.js : more robust trClick event method
	+ Changed dashboard JS which sometimes halted widget updates
	+ Added popup dialogs for import/export configuration
	+ Changes in styles and sizes of the save/revoke dialog
	+ Removed redudant code in ConfigureWatchers::syncRows which made module
	  to have an incorrect modified state
	+ Dont show in bug report removed packages with configuration
	  held as broken packages
	+ DataTable::size() now calls to syncRows()
	+ EBox::Module::Config::set_list quivalent now has the same
	  behaviour than EBox::Module::Config::set
2.3.19
	+ Manually set up models for events to take into account the
	  dynamic models from the log watcher filtering models
	+ Fixed warnings when deleting a row which is referenced in other model
	+ Disable HTML form autocompletion in admin password change model
	+ Fixed incorrect non-editable warnings in change date and time model
	+ Fixed parsing value bug in EBox::Types::Date and EBox::Types::Time
	+ Reworked mdstat parsing, added failure_spare status
	+ Configuration backup implicitly preserves ownership of files
	+ Changes in styles and sizes of the save/revoke dialog
	+ New data form row is copied from default row, avoiding letting hidden
	  fields without its default value and causing missing fields errors
	+ Always fill abstract type with its default value, this avoids
	  errors with hidden fields with default value
	+ Different page to show errors when there are broken software packages
	+ InverseMatchSelect and InverseMatchUnion use 'not' instead of '!' to
	  denote inverse match. This string is configurable with a type argument
	+ Fixed types EBox::Type::InverseMatchSelect and InverseMatchUnion
	+ Fixed bug in DataTable::setTypedRow() which produced an incorrect 'id'
	  row element in DataTable::updateRowNotify()
	+ In tableBody.mas template: decomposed table topToolbar section in methods
	+ Fixed bug in discard changes dialog
	+ Confirmation dialogs now use styled modalboxes
	+ Do not reload page after save changes dialog if operation is successful
	+ Maintenance menu is now kept open when visiting the logs index page
2.3.18
	+ Manual clone of row in DataTable::setTypedRow to avoid segfault
	+ Avoid undef warnings in EBox::Model::DataTable::_find when the
	  element value is undef
	+ Fixed kill of ebox processes during postrm
	+ Set MySQL root password in create-db script and added mysql script
	  to /usr/share/zentyal for easy access to the zentyal database
	+ Increased timeout redirecting to wizards on installation to 5 seconds
	  to avoid problems on some slow or loaded machines
	+ Save changes dialog do not appear if there are no changes
	+ Delete no longer needed duplicated code
	+ Do not go to save changes after a regular package installation
	  they are saved only in the first install
	+ Progress bar in installation refactored
2.3.17
	+ Do not use modal box for save changes during installation
	+ Hidden fields in DataTables are no longer considered compulsory
	+ Select type has now its own viewer that allows use of filter function
	+ User is now enabled together with the rest of modules on first install
2.3.16
	+ Fix 'oldRow' parameter in UpdatedRowNotify
	+ Use Clone::Fast instead of Clone
	+ Modal dialog for the save and discard changes operations
	+ Use a different lock file for the usercorner redis
	+ Improved look of tables when checkAll controls are present
	+ Better icons for clone action
	+ Added confirmation dialog feature to models; added confirmation
	  dialog to change hostname model
	+ Dynamic default values are now properly updated when adding a row
	+ Kill processes owned by the ebox user before trying to delete it
	+ Do not use sudo to call status command at EBox::Service::running
	+ Fixed regression setting default CSS class in notes
2.3.15
	+ Added missing call to updateRowNotify in DataForms
	+ Fixed silent error in EBox::Types::File templates for non-readable
	  by ebox files
	+ Use pkill instead of killall in postinst
	+ Use unset instead of delete_dir when removing rows
	+ Do not set order list for DataForms
	+ Only try to clean tmp dir on global system start
2.3.14
	+ Error message for failure in package cache creation
	+ Fixed regression when showing a data table in a modal view
	+ Do not do a redis transaction for network module init actions
	+ Fixed EBox::Module::Config::st_unset()
	+ Allowed error class in msg template
2.3.13
	+ Fixed problems in EventDaemon with JSON and blessed references
	+ More crashes avoided when watchers or dispatchers doesn't exist
	+ Proper RAID watcher reimplementation using the new state API
	+ EBox::Config::Redis singleton has now a instance() method instead of new()
	+ Deleted wrong use in ForcePurge model
2.3.12
	+ Fixed problem with watchers and dispatchers after a module deletion
	+ Fixed EBox::Model::DataTable::_checkFieldIsUnique, it failed when the
	  printableValue of the element was different to its value
	+ Fixed separation between Add table link and table body
	+ Adaptation of EventDaemon to model and field changes
	+ Disabled logs consolidation on purge until it is reworked, fixed
	  missing use in purge logs model
	+ Fixed Componet::parentRow, it not longer tries to get a row with
	  undefined id
	+ Fix typo in ConfigureLogs model
	+ Mark files for removing before deleting the row from backend in
	  removeRow
	+ The Includes directives are set just for the main virtual host
	+ Fixed EventDaemon crash
2.3.11
	+ Mark files for removing before deleting the row from backend in removeRow
	+ Dashboard widgets now always read the information from RO
	+ Enable actions are now executed before enableService()
	+ Fixed regression which prevented update of the administration service
	  port when it was changed in the interface
	+ New EBox::Model::Composite::componentNames() for dynamic composites
	+ Remove _exposedMethods() feature to reduce use of AUTOLOAD
	+ Removed any message set in the model in syncRows method
	+ Added global() method to modules and components to get a coherent
	  read-write or read-only instance depending on the context
	+ Removed Model::Report and Composite::Report namespaces to simplify model
	  management and specification
	+ New redis key naming, with $mod/conf/*, $mod/state and $mod/ro/* replacing
	  /ebox/modules/$mod/*, /ebox/state/$mod/* and /ebox-ro/modules/$mod/*
	+ Removed unnecessary parentComposite methods in EBox::Model::Component
	+ Only mark modules as changed when data has really changed
	+ EBox::Global::modChange() throws exception if instance is readonly
	+ New get_state() and set_state() methods, st_* methods are kept for
	  backwards compatibility, but they are deprecated
	+ Simplified events module internals with Watcher and Dispatcher providers
	+ Model Manager is now able to properly manage read-only instances
	+ Composites can now use parentModule() like Models
	+ Renamed old EBox::GConfModule to EBox::Module::Config
	+ Unified model and composite management in the new EBox::Model::Manager
	+ Model and composites are loaded on demand to reduce memory consumption
	+ Model and composite information is now stored in .yaml schemas
	+ ModelProvider and CompositeProvider are no longer necessary
	+ Simplified DataForm using more code from DataTable
	+ Adapted RAID and restrictedResources() to the new JSON objects in redis
	+ Remove unused override modifications code
	+ Added /usr/share/zentyal/redis-cli wrapper for low-level debugging
	+ Use simpler "key: value" format for dumps instead of YAML
	+ Row id prefixes are now better chosen to avoid confusion
	+ Use JSON instead of list and hash redis types (some operations,
	  specially on lists, are up to 50% faster and caching is much simpler)
	+ Store rows as hashes instead of separated keys
	+ Remove deprecated all_dirs and all_entries methods
	+ Remove obsolete EBox::Order package
	+ Remove no longer needed redis directory tree sets
	+ Fixed isEqualTo() method on EBox::Types::Time
	+ EBox::Types::Abstract now provides default implementations of fields(),
	  _storeInGConf() and _restoreFromHash() using the new _attrs() method
	+ Remove indexes on DataTables to reduce complexity, no longer needed
	+ Simplified ProgressIndicator implementation using shared memory
	+ New EBox::Util::SHMLock package
	+ Implemented transactions for redis operations
	+ Replace old MVC cache system with a new low-level redis one
	+ Delete no longer necessary regen-redis-db tool
	+ Added new checkAll property to DataTable description to allow
	  multiple check/uncheck of boolean columns
2.3.10
	+ Added Desktop::ServiceProvider to allow modules to implement
	  requests from Zentyal desktop
	+ Added VirtualHost to manage desktop requests to Zentyal server
	+ Fix EventDaemon in the transition to MySQL
	+ Send EventDaemon errors to new rotated log file /var/log/zentyal/events.err
	+ Send an event to Zentyal Cloud when the updates are up-to-date
	+ Send an info event when modules come back to running
	+ Include additional info for current event watchers
	+ Fixed RAID report for some cases of spare devices and bitmaps
	+ Fixed log purge, SQL call must be a statement not a query
	+ Fixed regex syntax in user log queries
	+ Added missing "use Filesys::Df" to SysInfo
	+ Disabled consolidation by default until is fixed or reimplemented
	+ Fixed regresion in full log page for events
	+ Added clone action to data tables
	+ Fixed regression in modal popup when showing element table
	+ Added new type EBox::Types::KrbRealm
	+ Fix broken packages when dist-upgrading from old versions: stop ebox
	  owned processes before changing home directory
	+ Log the start and finish of start/stop modules actions
	+ Added usesPort() method to apache module
2.3.9
	+ Enable SSLInsecureRenegotiation to avoid master -> slave SOAP handsake
	  problems
	+ Added validateRowRemoval method to EBox::Model::DataTable
	+ Use rm -rf instead of remove_tree to avoid chdir permission problems
	+ Avoid problems restarting apache when .pid file does not exist
	+ Do not use graceful on apache to allow proper change of listen port
	+ Simplified apache restart mechanism and avoid some problems
2.3.8
	+ Create tables using MyISAM engine by default
	+ Delete obsolete 'admin' table
2.3.7
	+ Fixed printableName for apache module and remove entry in status widget
	+ Merged tableBodyWithoutActions.mas into tableBody.mas
	+ Removed tableBodyWithoutEdit.mas because it is no longer used
	+ Better form validation message when there are no ids for
	  foreign rows in select control with add new popup
	+ Fixed branding of RSS channel items
	+ Fixed destination path when copying zentyal.cnf to /etc/mysql/conf.d
	+ Packaging fixes for precise
2.3.6
	+ Switch from CGIs to models in System -> General
	+ New value() and setValue() methods in DataForm::setValue() for cleaner
	  code avoiding use of AUTOLOAD
	+ Added new EBox::Types::Time, EBox::Types::Date and EBox::Types::TimeZone
	+ Added new attribute 'enabled' to the Action and MultiStateAction types
	  to allow disabling an action. Accepts a scalar or a CODE ref
	+ The 'defaultValue' parameter of the types now accept a CODE ref that
	  returns the default value.
2.3.5
	+ Added force parameter in validateTypedRow
	+ Fixed 'hidden' on types when using method references
	+ Removed some console problematic characters from Util::Random::generate
	+ Added methods to manage apache CA certificates
	+ Use IO::Socket::SSL for SOAPClient connections
	+ Removed apache rewrite from old slaves implementation
	+ Do not show RSS image if custom_prefix defined
2.3.4
	+ Avoid 'negative radius' error in DiskUsage chart
	+ Fixed call to partitionFileSystems in EBox::SysInfo::logReportInfo
	+ Log audit does not ignore fields which their values could be interpreted
	  as boolean false
	+ Avoid ebox.cgi failure when showing certain strings in the error template
	+ Do not calculate md5 digests if override_user_modification is enabled
	+ Clean /var/lib/zentyal/tmp on boot
	+ Stop apache gracefully and delete unused code in Apache.pm
	+ Cache contents of module.yaml files in Global
2.3.3
	+ The editable attribute of the types now accept a reference to a function
	  to dinamically enable or disable the field.
	+ In progress bar CGIs AJAX call checks the availability of the
	  next page before loading it
	+ Replaced community logo
	+ Adapted messages in the UI for new editions
	+ Changed cookie name to remove forbidden characters to avoid
	  incompatibilities with some applications
	+ Added methods to enable/disable restart triggers
2.3.2
	+ Fixed redis unix socket permissions problem with usercorner
	+ Get row ids without safe characters checking
	+ Added EBox::Util::Random as random string generator
	+ Set log level to debug when cannot compute md5 for a nonexistent file
	+ Filtering in tables is now case insensitive
	+ ProgressIndicator no longer leaves zombie processes in the system
	+ Implemented mysqldump for logs database
	+ Remove zentyal-events cron script which should not be longer necessary
	+ Bugfix: set executable permissions to cron scripts and example hooks
	+ Added a global method to retrieve installed server edition
	+ Log also duration and compMessage to events.log
2.3.1
	+ Updated Standards-Version to 3.9.2
	+ Fixed JS client side table sorting issue due to Prototype
	  library upgrade
	+ Disable InnoDB by default to reduce memory consumption of MySQL
	+ Now events are logged in a new file (events.log) in a more
	  human-readable format
	+ Added legend to DataTables with custom actions
	+ Changed JS to allow the restore of the action cell when a delete
	  action fails
	+ Set milestone to 3.0 when creating bug reports in the trac
	+ Avoid temporal modelInstance errors when adding or removing
	  modules with LogWatchers or LogDispatcher
	+ Unallow administration port change when the port is in use
2.3
	+ Do not launch a passwordless redis instance during first install
	+ New 'types' field in LogObserver and storers/acquirers to store special
	  types like IPs or MACs in an space-efficient way
	+ Use MySQL for the logs database instead of PostgreSQL
	+ Bugfix: logs database is now properly recreated after purge & install
	+ Avoid use of AUTOLOAD to execute redis commands, improves performance
	+ Use UNIX socket to connect to redis for better performance and
	  update default redis 2.2 settings
	+ Use "sudo" group instead of "admin" one for the UI access control
	+ Added EBox::Module::Base::version() to get package version
	+ Fixed problem in consalidation report when accumulating results
	  from queries having a "group by table.field"
	+ Added missing US and Etc zones in timezone selector
	+ Replaced autotools with zbuildtools
	+ Refuse to restore configuration backup from version lesser than
	  2.1 unless forced
	+ Do not retrieve format.js in every graph to improve performance
	+ The purge-module scripts are always managed as root user
	+ New grep-redis tool to search for patterns in redis keys or
	  values
	+ Use partitionFileSystems method from EBox::FileSystem
2.2.4
	+ New internal 'call' command in Zentyal shell to 'auto-use' the module
	+ Zentyal shell now can execute commandline arguments
	+ Bugfix: EBox::Types::IPAddr::isEqualTo allows to change netmask now
	+ Removed some undefined concatenation and compare warnings in error.log
	+ Ignore check operation in RAID event watcher
	+ Skip IP addresses ending in .0 in EBox::Types::IPRange::addresses()
	+ Do not store in redis trailing dots in Host and DomainName types
	+ Added internal command to instance models and other improvements in shell
	+ Now the whole /etc/zentyal directory is backed up and a copy of the
	  previous contents is stored at /var/backups before restoring
	+ Removing a module with a LogWatcher no longer breaks the LogWatcher
	  Configuration page anymore
	+ Fixed error in change-hostname script it does not longer match substrings
	+ Bugfix: Show breadcrumbs even from models which live in a
	  composite
	+ HTTPLink now returns empty string if no HTTPUrlView is defined
	  in DataTable class
	+ Added mising use sentence in EBox::Event::Watcher::Base
2.2.3
	+ Bugfix: Avoid url rewrite to ebox.cgi when requesting to /slave
	+ Fixed logrotate configuration
	+ More resilient way to handle with missing indexes in _find
	+ Added more informative text when mispelling methods whose prefix
	  is an AUTOLOAD action
	+ A more resilient solution to load events components in EventDaemon
	+ Added one and two years to the purge logs periods
	+ Fixed downloads from EBox::Type::File
2.2.2
	+ Revert cookie name change to avoid session loss in upgrades
	+ Do not try to change owner before user ebox is created
2.2.1
	+ Removed obsolete references to /zentyal URL
	+ Create configuration backup directories on install to avoid warnings
	  accessing the samba share when there are no backups
	+ Log result of save changes, either successful or with warnings
	+ Changed cookie name to remove forbidden characters to avoid
	  incompatibilities with some applications
	+ Removed duplicated and incorrect auding logging for password change
	+ Fixed some non-translatable strings
	+ Create automatic bug reports under 2.2.X milestone instead of 2.2
	+ Fixed bug changing background color on selected software packages
2.1.34
	+ Volatile types called password are now also masked in audit log
	+ Adjust padding for module descriptions in basic software view
	+ Removed beta icon
2.1.33
	+ Fixed modal add problems when using unique option on the type
	+ Fixed error management in the first screen of modal add
	+ Unify software selection and progress colors in CSS
	+ Set proper message type in Configure Events model
	+ Fixed error checking permanentMessage types in templates/msg.mas
2.1.32
	+ Added progress bar colors to theme definition
	+ Remove no longer correct UTF8 decode in ProgressIndicator
	+ Fixed UTF8 double-encoding on unexpected error CGI
	+ Reviewed some subscription strings
	+ Always fork before apache restart to avoid port change problems
	+ Stop modules in the correct order (inverse dependencies order)
	+ Better logging of failed modules on restore
2.1.31
	+ Do not start managed daemons on boot if the module is disabled
	+ Better message on redis error
	+ Watch for dependencies before automatic enable of modules on first install
2.1.30
	+ Removed obsolete /ebox URL from RSS link
	+ Changed methods related with extra backup data in modules logs
	  to play along with changes in ebackup module
	+ Set a user for remote access for audit reasons
	+ Detect session loss on AJAX requests
2.1.29
	+ Startup does not fail if SIGPIPE received
2.1.28
	+ Added code to mitigate false positives on module existence
	+ Avoid error in logs full summary due to incorrect syntax in template
	+ Allow unsafe chars in EBox::Types::File to avoid problems in some browsers
	+ Reviewed some subscription strings
	+ Warning about language-packs installed works again after Global changes
	+ Show n components update when only zentyal packages are left to
	  upgrade in the system widget
	+ Do not show debconf warning when installing packages
	+ EBox::Types::IPAddr (and IPNetwork) now works with defaultValue
	+ Allow to hide menu items, separators and dashboard widgets via conf keys
2.1.27
	+ Do not create tables during Disaster Recovery installation
	+ Added new EBox::Util::Debconf::value to get debconf values
	+ DataTable controller does no longer try to get a deleted row
	  for gather elements values for audit log
	+ Check if Updates watcher can be enabled if the subscription
	  level is yet unknown
2.1.26
	+ Detection of broken packages works again after proper deletion
	  of dpkg_running file
	+ Keep first install redis server running until trigger
	+ Unified module restart for package trigger and init.d
	+ Use restart-trigger script in postinst for faster daemons restarting
	+ System -> Halt/Reboot works again after regression in 2.1.25
	+ Added framework to show warning messages after save changes
	+ Change caption of remote services link to Zentyal Cloud
	+ Do not show Cloud link if hide_cloud_link config key is defined
	+ Added widget_ignore_updates key to hide updates in the dashboard
	+ Differentiate ads from notes
	+ Allow custom message type on permanentMessage
	+ Only allow custom themes signed by Zentyal
	+ Removed /zentyal prefix from URLs
	+ Caps lock detection on login page now works again
	+ Added HiddenIfNotAble property to event watchers to be hidden if
	  it is unabled to monitor the event
	+ Dashboard values can be now error and good as well
	+ Include a new software updates widget
	+ Include a new alert for basic subscriptions informing about
	  software updates
	+ Add update-notifier-common to dependencies
	+ EBox::DataTable::enabledRows returns rows in proper order
	+ Use custom ads when available
	+ Disable bug report when hide_bug_report defined on theme
2.1.25
	+ Do not show disabled module warnings in usercorner
	+ Mask passwords and unify boolean values in audit log
	+ Do not override type attribute for EBox::Types::Text subtypes
	+ Corrected installation finished message after first install
	+ Added new disableAutocomplete attribute on DataTables
	+ Optional values can be unset
	+ Minor improvements on nmap scan
2.1.24
	+ Do not try to generate config for unconfigured services
	+ Remove unnecessary redis call getting _serviceConfigured value
	+ Safer sizes for audit log fields
	+ Fix non-translatable "show help" string
	+ Allow links to first install wizard showing a desired page
	+ Fixed bug in disk usage when we have both values greater and
	  lower than 1024 MB
	+ Always return a number in EBox::AuditLogging::isEnabled to avoid
	  issues when returning the module status
	+ Added noDataMsg attribute on DataTable to show a message when
	  there are no rows
2.1.23
	+ Removed some warnings during consolidation process
	+ Depend on libterm-readline-gnu-perl for history support in shells
	+ Fixed error trying to change the admin port with NTP enabled
	+ Fixed breadcrumb destination for full log query page
	+ Use printableActionName in DataTable setter
2.1.22
	+ Fixed parentRow method in EBox::Types::Row
	+ Added new optionalLabel flag to EBox::Types::Abstract to avoid
	  show the label on non-optional values that need to be set as
	  optional when using show/hide viewCustomizers
	+ Added initHTMLStateOrder to View::Customizer to avoid incorrect
	  initial states
	+ Improved exceptions info in CGIs to help bug reporting
	+ Do not show customActions when editing row on DataTables
2.1.21
	+ Fixed bug printing traces at Global.pm
	+ Check new dump_exceptions confkey instead of the debug one in CGIs
	+ Explicit conversion to int those values stored in our database
	  for correct dumping in reporting
	+ Quote values in update overwrite while consolidating for reporting
2.1.20
	+ Fixed regression in edition in place of booleans
	+ Better default balance of the dashboard based on the size of the widgets
	+ Added defaultSelectedType argument to PortRange
2.1.19
	+ Disable KeepAlive as it seems to give performance problems with Firefox
	  and set MaxClients value back to 1 in apache.conf
	+ Throw exceptions when calling methods not aplicable to RO instances
	+ Fixed problems when mixing read/write and read-only instances
	+ Date/Time and Timezone moved from NTP to core under System -> General
	+ Do not instance hidden widgets to improve dashboard performance
	+ New command shell with Zentyal environment at /usr/share/zentyal/shell
	+ Show warning when a language-pack is not installed
	+ Removed unnecessary dump/load operations to .bak yaml files
	+ AuditLogging and Logs constructor now receive the 'ro' parameter
	+ Do not show Audit Logging in Module Status widget
2.1.18
	+ New unificated zentyal-core.logrotate for all the internal logs
	+ Added forceEnabled option for logHelpers
	+ Moved carousel.js to wizard template
	+ Add ordering option to wizard pages
	+ Fixed cmp and isEqualTo methods for EBox::Types::IPAddr
	+ Fixed wrong Mb unit labels in Disk Usage and use GB when > 1024 MB
	+ Now global-action script can be called without progress indicator
	+ Fixed EBox::Types::File JavaScript setter code
	+ Added support for "Add new..." modal boxes in foreign selectors
	+ Each module can have now its customized purge-module script
	  that will be executed after the package is removed
	+ Added Administration Audit Logging to log sessions, configuration
	  changes, and show pending actions in save changes confirmation
	+ User name is stored in session
	+ Remove deprecated extendedRestore from the old Full Backup
2.1.17
	+ Fixed RAID event crash
	+ Added warning on models and composites when the module is disabled
	+ Fixed login page style with some languages
	+ Login page template can now be reused accepting title as parameter
	+ EBox::Types::File does not write on redis when it fails to
	  move the fail to its final destination
	+ Added quote column option for periodic log consolidation and
	  report consolidation
	+ Added exclude module option to backup restore
2.1.16
	+ Do not show incompatible navigator warning on Google Chrome
	+ Fixed syncRows override detection on DataTable find
	+ clean-conf script now deletes also state data
	+ Avoid 'undefined' message in selectors
2.1.15
	+ Move Disk Usage and RAID to the new Maintenance menu
	+ Always call syncRows on find (avoid data inconsistencies)
	+ Filename when downloading a conf backup now contains hostname
	+ Fixed bug in RAID template
	+ Set proper menu order in System menu (fixes NTP position)
	+ Fixed regresion in page size selector on DataTables
	+ Fixed legend style in Import/Export Configuration
2.1.14
	+ Fixed regresion with double quotes in HTML templates
	+ Fixed problems with libredis-perl version dependency
	+ Adding new apparmor profile management
2.1.13
	+ Better control of errors when saving changes
	+ Elements of Union type can be hidden
	+ Model elements can be hidden only in the viewer or the setter
	+ HTML attributtes are double-quoted
	+ Models can have sections of items
	+ Password view modified to show the confirmation field
	+ New multiselect type
	+ Redis backend now throws different kind of exceptions
2.1.12
	+ Revert no longer necessary parents workaround
	+ Hide action on viewCustomizer works now on DataTables
2.1.11
	+ Fixed bug which setted bad directory to models in tab view
	+ Union type: Use selected subtype on trailingText property if the
	  major type does not have the property
	+ Raise MaxClients to 2 to prevent apache slowness
2.1.10
	+ Security [ZSN-2-1]: Avoid XSS in process list widget
2.1.9
	+ Do not try to initialize redis client before EBox::init()
	+ Safer way to delete rows, deleting its id reference first
	+ Delete no longer needed workaround for gconf with "removed" attribute
	+ Fixed regression in port range setter
2.1.8
	+ Fixed regression in menu search
	+ Fixed missing messages of multi state actions
	+ Help toggler is shown if needed when dynamic content is received
	+ Fixed issue when disabling several actions at once in a data table view
	+ All the custom actions are disabled when one is clicked
	+ Submit wizard pages asynchronously and show loading indicator
	+ Added carousel.js for slide effects
2.1.7
	+ Fixed issues with wrong html attributes quotation
	+ Bugfix: volatile types can now calculate their value using other
	  the value from other elements in the row no matter their position
2.1.6
	+ Attach software.log to bug report if there are broken packages
	+ Added keyGenerator option to report queries
	+ Tuned apache conf to provide a better user experience
	+ Actions click handlers can contain custom javascript
	+ Restore configuration with force dependencies option continues
	  when modules referenced in the backup are not present
	+ Added new MultiStateAction type
2.1.5
	+ Avoid problems getting parent if the manager is uninitialized
	+ Rename some icon files with wrong extension
	+ Remove wrong optional attribute for read-only fields in Events
	+ Renamed all /EBox/ CGI URLs to /SysInfo/ for menu folder coherency
	+ Added support for custom actions in DataTables
	+ Replaced Halt/Reboot CGI with a model
	+ Message classes can be set from models
	+ Fixed error in Jabber dispatcher
	+ Show module name properly in log when restart from the dashboard fails
	+ Avoid warning when looking for inexistent PID in pidFileRunning
2.1.4
	+ Changed Component's parent/child relationships implementation
	+ Fixed WikiFormat on automatic bug report tickets
	+ Do not show available community version in Dashboard with QA
 	  updates
2.1.3
	+ Fall back to readonly data in config backup if there are unsaved changes
	+ Allow to automatically send a report in the unexpected error page
	+ Logs and Events are now submenus of the new Maintenance menu
	+ Configuration Report option is now present on the Import/Export section
	+ Require save changes operation after changing the language
	+ Added support for URL aliases via schemas/urls/*.urls files
	+ Allow to sort submenu items via 'order' attribute
	+ Automatically save changes after syncRows is called and mark the module
	  mark the module as unchanged unless it was previously changed
	+ Removed unnecessary ConfigureEvents composite
	+ Removed unnecessary code from syncRows in logs and events
	+ Restore configuration is safer when restoring /etc/zentyal files
	+ Fixed unescaped characters when showing an exception
	+ Fixed nested error page on AJAX requests
	+ Adapted dumpBackupExtraData to new expected return value
	+ Report remoteservices, when required, a change in administration
	  port
	+ Added continueOnModuleFail mode to configuration restore
	+ Fixed Firefox 4 issue when downloading backups
	+ Show scroll when needed in stacktraces (error page)
	+ More informative error messages when trying to restart locked modules
	  from the dashboard
	+ Creation of plpgsql language moved from EBox::Logs::initialSetup
	  to create-db script
	+ Redis backend now throws different kind of exceptions
	+ Avoid unnecesary warnings about PIDs
	+ Update Jabber dispatcher to use Net::XMPP with some refactoring
	+ Save changes messages are correctly shown with international charsets
	+ Support for bitmap option in RAID report
	+ Retry multiInsert line by line if there are encoding errors
	+ Adapted to new location of partitionsFileSystems in EBox::FileSystem
	+ Event messages are cleaned of null characters and truncated
	  before inserting in the database when is necessary
	+ Improve message for "Free storage space" event and send an info
	  message when a given partition is not full anymore
	+ Event messages now can contain newline characters
	+ Objects of select type are compared also by context
	+ Remove cache from optionsFromForeignModel since it produces
	  problems and it is useless
	+ Set title with server name if the server is subscribed
	+ Fix title HTML tag in views for Models and Composites
	+ Added lastEventsReport to be queried by remoteservices module
	+ Added EBox::Types::HTML type
	+ Added missing manage-logs script to the package
	+ Fixed problems with show/hide help switch and dynamic content
	+ Menus with subitems are now kept unfolded until a section on a
	  different menu is accessed
	+ Sliced restore mode fails correctly when schema file is missing,
	  added option to force restore without schema file
	+ Purge conf now purges the state keys as well
	+ Added EBox::Types::IPRange
2.1.2
	+ Now a menu folder can be closed clicking on it while is open
	+ Bugfix: cron scripts are renamed and no longer ignored by run-parts
	+ Added new EBox::Util::Nmap class implementing a nmap wrapper
2.1.1
	+ Fixed incoherency problems with 'on' and '1' in boolean indexes
	+ Move cron scripts from debian packaging to src/scripts/cron
	+ Trigger restart of logs and events when upgrading zentyal-core
	  without any other modules
	+ Don't restart apache twice when upgrading together with more modules
	+ Fixed params validation issues in addRow
2.1
	+ Replace YAML::Tiny with libyaml written in C through YAML::XS wrapper
	+ Minor bugfix: filter invalid '_' param added by Webkit-based browser
	  on EBox::CGI::Base::params() instead of _validateParams(), avoids
	  warning in zentyal.log when enabling modules
	+ All CGI urls renamed from /ebox to /zentyal
	+ New first() and deleteFirst() methods in EBox::Global to check
	  existence and delete the /var/lib/zentyal/.first file
	+ PO files are now included in the language-pack-zentyal-* packages
	+ Migrations are now always located under /usr/share/$package/migration
	  this change only affects to the events and logs migrations
	+ Delete no longer used domain and translationDomain methods/attributes
	+ Unified src/libexec and tools in the new src/scripts directory
	+ Remove the ebox- prefix on all the names of the /usr/share scripts
	+ New EBox::Util::SQL package with helpers to create and drop tables
	  from initial-setup and purge-module for each module
	+ Always drop tables when purging a package
	+ Delete 'ebox' user when purging zentyal-core
	+ Moved all SQL schemas from tools/sqllogs to schemas/sql
	+ SQL time-period tables are now located under schemas/sql/period
	+ Old ebox-clean-gconf renamed to /usr/share/zentyal/clean-conf and
	  ebox-unconfigure-module is now /usr/share/zentyal/unconfigure-module
	+ Added default implementation for enableActions, executing
	  /usr/share/zentyal-$modulename/enable-module if exists
	+ Optimization: Do not check if a row is unique if any field is unique
	+ Never call syncRows on read-only instances
	+ Big performance improvements using hashes and sets in redis
	  database to avoid calls to the keys command
	+ Delete useless calls to exists in EBox::Config::Redis
	+ New regen-redis-db tool to recreate the directory structure
	+ Renamed /etc/cron.hourly/90manageEBoxLogs to 90zentyal-manage-logs
	  and moved the actual code to /usr/share/zentyal/manage-logs
	+ Move /usr/share/ebox/zentyal-redisvi to /usr/share/zentyal/redisvi
	+ New /usr/share/zentyal/initial-setup script for modules postinst
	+ New /usr/share/zentyal/purge-module script for modules postrm
	+ Removed obsolete logs and events migrations
	+ Create plpgsql is now done on EBox::Logs::initialSetup
	+ Replace old ebox-migrate script with EBox::Module::Base::migrate
	+ Rotate duplicity-debug.log log if exists
	+ Bug fix: Port selected during installation is correctly saved
	+ Zentyal web UI is restarted if their dependencies are upgraded
	+ Bug fix: Logs don't include unrelated information now
	+ Add total in disk_usage report
	+ Bugfix: Events report by source now works again
	+ Do not include info messages in the events report
	+ Services event is triggered only after five failed checkings
	+ Do not add redundant includedir lines to /etc/sudoers
	+ Fixed encoding for strings read from redis server
	+ Support for redis-server 2.0 configuration
	+ Move core templates to /usr/share/zentyal/stubs/core
	+ Old /etc/ebox directory replaced with the new /etc/zentyal with
	  renamed core.conf, logs.conf and events.conf files
	+ Fixed broken link to alerts list
2.0.15
	+ Do not check the existence of cloud-prof package during the
	  restore since it is possible not to be installed while disaster
	  recovery process is done
	+ Renamed /etc/init.d/ebox to /etc/init.d/zentyal
	+ Use new zentyal-* package names
	+ Don't check .yaml existence for core modules
2.0.14
	+ Added compMessage in some events to distinguish among events if
	  required
	+ Make source in events non i18n
	+ After restore, set all the restored modules as changed
	+ Added module pre-checks for configuration backup
2.0.13
	+ Fixed dashboard graphs refresh
	+ Fixed module existence check when dpkg is running
	+ Fix typo in sudoers creation to make remote support work again
2.0.12
	+ Include status of packages in the downloadable bug report
	+ Bugfix: Avoid possible problems deleting redis.first file if not exist
2.0.11
	+ New methods entry_exists and st_entry_exists in config backend
2.0.10
	+ Now redis backend returns undef on get for undefined values
	+ Allow custom mason templates under /etc/ebox/stubs
	+ Better checks before restoring a configuration backup with
	  a set of modules different than the installed one
	+ Wait for 10 seconds to the child process when destroying the
	  progress indicator to avoid zombie processes
	+ Caught SIGPIPE when trying to contact Redis server and the
	  socket was already closed
	+ Do not stop redis server when restarting apache but only when
	  the service is asked to stop
	+ Improvements in import/export configuration (know before as
	  configuration backup)
	+ Improvements in ProgressIndicator
	+ Better behaviour of read-only rows with up/down arrows
	+ Added support for printableActionName in DataTable's
	+ Added information about automatic configuration backup
	+ Removed warning on non existent file digest
	+ Safer way to check if core modules exist during installation
2.0.9
	+ Treat wrong installed packages as not-existent modules
	+ Added a warning in dashboard informing about broken packages
	+ File sharing and mailfilter log event watchers works again since
	  it is managed several log tables per module
2.0.8
	+ Replaced zentyal-conf script with the more powerful zentyal-redisvi
	+ Set always the same default order for dashboard widgets
	+ Added help message to the configure widgets dialog
	+ Check for undefined values in logs consolidation
	+ Now dashboard notifies fails when restarting a service
	+ Fixed bug with some special characters in dashboard
	+ Fixed bug with some special characters in disk usage graph
2.0.7
	+ Pre-installation includes sudoers.d into sudoers file if it's not yet
	  installed
	+ Install apache-prefork instead of worker by default
	+ Rename service certificate to Zentyal Administration Web Server
2.0.6
	+ Use mod dependencies as default restore dependencies
	+ Fixed dependencies in events module
	+ Increased recursive dependency threshold to avoid
	  backup restoration problems
2.0.5
	+ Removed deprecated "Full backup" option from configuration backup
	+ Bugfix: SCP method works again after addition of SlicedBackup
	+ Added option in 90eboxpglogger.conf to disable logs consolidation
2.0.4
	+ Removed useless gconf backup during upgrade
	+ Fixed postinstall script problems during upgrade
2.0.3
	+ Added support for the sliced backup of the DB
	+ Hostname change is now visible in the form before saving changes
	+ Fixed config backend problems with _fileList call
	+ Added new bootDepends method to customize daemons boot order
	+ Added permanent message property to Composite
	+ Bugfix: Minor aesthetic fix in horizontal menu
	+ Bugfix: Disk usage is now reported in expected bytes
	+ Bugfix: Event dispatcher is not disabled when it is impossible
	  for it to dispatch the message
2.0.2
	+ Better message for the service status event
	+ Fixed modules configuration purge script
	+ Block enable module button after first click
	+ Avoid division by zero in progress indicator when total ticks is
	  zero
	+ Removed warning during postinst
	+ Added new subscription messages in logs, events and backup
2.0.1
	+ Bugfix: Login from Zentyal Cloud is passwordless again
	+ Some defensive code for the synchronization in Events models
	+ Bugfix: add EBox::Config::Redis::get to fetch scalar or list
	  values. Make GConfModule use it to avoid issues with directories
	  that have both sort of values.
1.5.14
	+ Fixed redis bug with dir keys prefix
	+ Improved login page style
	+ New login method using PAM instead of password file
	+ Allow to change admin passwords under System->General
	+ Avoid auto submit wizard forms
	+ Wizard skip buttons always available
	+ Rebranded post-installation questions
	+ Added zentyal-conf script to get/set redis config keys
1.5.13
	+ Added transition effect on first install slides
	+ Zentyal rebrand
	+ Added web page favicon
	+ Fixed already seen wizards apparition
	+ Fixed ro module creation with redis backend
	+ Use mason for links widgets
	+ Use new domain to official strings for subscriptions
1.5.12
	+ Added option to change hostname under System->General
	+ Show option "return to dashboard" when save changes fails.
1.5.11
	+ Added more tries on redis reconnection
	+ Fixed user corner access problems with redis server
	+ writeFile* methods reorganized
	+ Added cron as dependency as cron.hourly was never executed with anacron
	+ Improvements in consolidation of data for reports
1.5.10
	+ Fixed gconf to redis conversion for boolean values
1.5.9
	+ Improved migrations speed using the same perl interpreter
	+ Redis as configuration backend (instead of gconf)
	+ Improved error messages in ebox-software
	+ Set event source to 256 chars in database to adjust longer event
	  sources
	+ Progress bar AJAX updates are sent using JSON
	+ Fixed progress bar width problems
	+ Fixed top menu on wizards
	+ Improved error message when disconnecting a not connected database
	+ Abort installation if 'ebox' user already exists
	+ Bugfix: IP address is now properly registered if login fails
1.5.8
	+ Added template tableorderer.css.mas
	+ Added buttonless top menu option
	+ Bugfix: Save all modules on first installation
	+ Bugfix: General ebox database is now created if needed when
	  re/starting services
	+ Bugfix: Data to report are now uniform in number of elements per
	  value. This prevents errors when a value is present in a month and
	  not in another
	+ Bugfix: Don't show already visited wizard pages again
1.5.7
	+ Bugfix: Avoid error when RAID is not present
	+ Bugfix: Add ebox-consolidate-reportinfo call in daily cron script
	+ Bugfix: Called multiInsert and unbufferedInsert when necessary
	  after the loggerd reimplementation
	+ Bugfix: EBox::ThirdParty::Apache2::AuthCookie and
	  EBox::ThirdParty::Apache2::AuthCookie::Util package defined just
	  once
	+ Added util SystemKernel
	+ Improved progress indicator
	+ Changes in sudo generation to allow sudo for remote support user
	+ Initial setup wizards support
1.5.6
	+ Reimplementation of loggerd using inotify instead of File::Tail
1.5.5
	+ Asynchronous load of dashboard widgets for a smoother interface
1.5.4
	+ Changed dbus-check script to accept config file as a parameter
1.5.3
	+ Function _isDaemonRunning works now with snort in lucid
	+ Javascript refreshing instead of meta tag in log pages
	+ Updated links in dashboard widget
	+ Add package versions to downloadable ebox.log
	+ Fixed postgresql data dir path for disk usage with pg 8.4
	+ GUI improvements in search box
1.5.2
	+ Security [ESN-1-1]: Validate referer to avoid CSRF attacks
	+ Added reporting structure to events module
	+ Added new CGI to download the last lines of ebox.log
1.5.1
	+ Bugfix: Catch exception when upstart daemon does not exist and
	  return a stopped status
	+ Added method in logs module to dump database in behalf of
	ebackup module
	+ Bugfix: Do not check in row uniqueness for optional fields that
	are not passed as parameters
	+ Improve the output of ebox module status, to be consistent with the one
	  shown in the interface
	+ Add options to the report generation to allow queries to be more
	  flexible
	+ Events: Add possibility to enable watchers by default
	+ Bugfix: Adding a new field to a model now uses default
	  value instead of an empty value
	+ Added script and web interface for configuration report, added
	  more log files to the configuration report
1.5
	+ Use built-in authentication
	+ Use new upstart directory "init" instead of "event.d"
	+ Use new libjson-perl API
	+ Increase PerlInterpMaxRequests to 200
	+ Increase MaxRequestsPerChild (mpm-worker) to 200
	+ Fix issue with enconding in Ajax error responses
	+ Loggerd: if we don't have any file to watch we just sleep otherwise the process
	  will finish and upstart will try to start it over again and again.
	+ Make /etc/init.d/ebox depend on $network virtual facility
	+ Show uptime and users on General Information widget.
1.4.2
	+ Start services in the appropriate order (by dependencies) to fix a problem
	  when running /etc/init.d/ebox start in slaves (mail and other modules
	  were started before usersandgroups and thus failed)
1.4.1
	+ Remove network workarounds from /etc/init.d/ebox as we don't bring
	  interfaces down anymore
1.4
	+ Bug fix: i18n. setDomain in composites and models.
1.3.19
	+ Make the module dashboard widget update as the rest of the widgets
	+ Fix problem regarding translation of module names: fixes untranslated
	  module names in the dashboard, module status and everywhere else where
	  a module name is written
1.3.18
	+ Add version comparing function and use it instead of 'gt' in the
	  general widget
1.3.17
	+ Minor bug fix: check if value is defined in EBox::Type::Union
1.3.16
	+ Move enable field to first row in ConfigureDispatcherDataTable
	+ Add a warning to let users know that a module with unsaved changes
	  is disabled
	+ Remove events migration directory:
		- 0001_add_conf_configureeventtable.pl
		- 0002_add_conf_diskfree_watcher.pl
	+ Bug fix: We don't use names to stringify date to avoid issues
	  with DB insertions and localisation in event logging
	+ Bug fix: do not warn about disabled services which return false from
	  showModuleStatus()
	+ Add blank line under "Module Status"
	+ Installed and latest available versions of the core are now displayed
	  in the General Information widget
1.3.15
	+ Bug fix: Call EBox::Global::sortModulesByDependencies when
	  saving all modules and remove infinite loop in that method.
	  EBox::Global::modifiedModules now requires an argument to sort
	  its result dependending on enableDepends or depends attribute.
	+ Bug fix: keep menu folders open during page reloads
	+ Bug fix: enable the log events dispatcher by default now works
	+ Bug fix: fixed _lock function in EBox::Module::Base
	+ Bug fix: composites honor menuFolder()
	+ Add support for in-place edition for boolean types. (Closes
	  #1664)
	+ Add method to add new database table columnts to EBox::Migration::Helpers
	+ Bug fix: enable "Save Changes" button after an in-place edition
1.3.14
	+ Bug fix: fix critical bug in migration helper that caused some log
	  log tables to disappear
	+ Create events table
	+ Bug fix: log watcher works again
	+ Bug fix: delete cache if log index is not found as it could be
	  disabled
1.3.13
	+ Bug fix: critical error in EventDaemon that prevented properly start
	+ Cron script for manage logs does not run if another is already
	  running, hope that this will avoid problems with large logs
	+ Increased maximum size of message field in events
	+ Added script to purge logs
	+ Bug fix: multi-domain logs can be enabled again
1.3.12
	+ Added type for EBox::Dashboard::Value to stand out warning
	  messages in dashboard
	+ Added EBox::MigrationHelpers to include migration helpers, for now,
	  include a db table renaming one
	+ Bug fix: Fix mismatch in event table field names
	+ Bug fix: Add migration to create language plpgsql in database
	+ Bug fix: Add missing script for report log consolidation
	+ Bug fix: Don't show modules in logs if they are not configured. This
	  prevents some crashes when modules need information only available when
	  configured, such as mail which holds the vdomains in LDAP
	+ Added method EBox::Global::lastModificationTime to know when
	  eBox configuration was modified for last time
	+ Add support for breadcrumbs on the UI
	+ Bug fix: in Loggerd files are only parsed one time regardless of
	  how many LogHelper reference them
	+ Added precondition for Loggerd: it does not run if there isnt
	anything to watch
1.3.11
	+ Support customFilter in models for big tables
	+ Added EBox::Events::sendEvent method to send events using Perl
	  code (used by ebackup module)
	+ Bug fix: EBox::Type::Service::cmp now works when only the
	  protocols are different
	+ Check $self is defined in PgDBEngine::DESTROY
	+ Do not watch files in ebox-loggerd related to disabled modules and
	  other improvements in the daemon
	+ Silent some exceptions that are used for flow control
	+ Improve the message from Service Event Watcher
1.3.10
	+ Show warning when accesing the UI with unsupported browsers
	+ Add disableApparmorProfile to EBox::Module::Service
	+ Bug fix: add missing use
	+ Bug fix: Make EventDaemon more robust against malformed sent
	  events by only accepting EBox::Event objects
1.3.8
	+ Bug fix: fixed order in EBox::Global::modified modules. Now
	  Global and Backup use the same method to order the module list
	  by dependencies
1.3.7
	+ Bug fix: generate public.css and login.css in dynamic-www directory
	  which is /var/lib/zentyal/dynamicwww/css/ and not in /usr/share/ebox/www/css
	  as these files are generate every time eBox's apache is
	  restarted
	+ Bug fix: modules are restored now in the correct dependency
	  order
	+ ebox-make-backup accepts --destinaton flag to set backup's file name
	+ Add support for permanent messages to EBox::View::Customizer
1.3.6
	+ Bug fix: override _ids in EBox::Events::Watcher::Log to not return ids
	which do not exist
	+ Bug fix: fixed InverseMatchSelect type which is used by Firewall module
	+ New widget for the dashboard showing useful support information
	+ Bugfix: wrong permissions on CSS files caused problem with usercorner
	+ CSS are now templates for easier rebranding
	+ Added default.theme with eBox colors
1.3.5
	+ Bugfix: Allow unsafe characters in password type
	+ Add FollowSymLinks in eBox apache configuration. This is useful
	  if we use js libraries provided by packages
1.3.4
	+ Updated company name in the footer
	+ Bugfix: humanEventMessage works with multiple tableInfos now
	+ Add ebox-dbus-check to test if we can actually connect to dbus
1.3.4
	+ bugfix: empty cache before calling updatedRowNotify
	+ enable Log dispatcher by default and not allow users to disable
	it
	+ consolidation process continues in disabled but configured modules
	+ bugfix: Save Changes button doesn't turn red when accessing events for
	first time
1.3.2
	+ bugfix: workaround issue with dhcp configured interfaces at boot time
1.3.1
	+ bugfix: wrong regex in service status check
1.3.0
	+ bugfix: make full backup work again
1.1.30
	+ Change footer to new company holder
	+  RAID does not generate 'change in completion events, some text
	problems fixed with RAID events
	+ Report graphics had a datapoints limit dependent on the active
	time unit
	+ Apache certificate can be replaced by CA module
	+ Fixed regression in detailed report: total row now aggregates
	properly
	+ More characters allowed when changing password from web GUI
	+ Fixed regression with already used values in select types
	+ Do not a button to restart eBox's apache
	+ Fixed auth problem when dumping and restoring postgre database
1.1.20
	+ Added custom view support
	+ Bugfix: report models now can use the limit parameter in
	  reportRows() method
	+ use a regexp to fetch the PID in a pidfile, some files such as
	postfix's add tabs and spaces before the actual number
	+ Changed "pidfile" to "pidfiles" in _daemons() to allow checking more than
one (now it is a array ref instead of scalar)
	+ Modified Service.pm to support another output format for /etc/init.d daemon
status that returns [OK] instead of "running".
	+ unuformized case in menu entries and some more visual fixes
1.1.10
	+ Fix issue when there's a file managed by one module that has been modified
	  when saving changes
	+ Bugfix: events models are working again even if an event aware
	module is uninstalled and it is in a backup to restore
	+ Select.pm returns first value in options as default
       + Added 'parentModule' to model class to avoid recursive problems
	+ Added Float type
	+ Apache module allows to add configuration includes from other modules
	+ Display remote services button if subscribed
	+ Event daemon may received events through a named pipe
	+ Bugfix. SysInfo revokes its config correctly
	+ Added storer property to types in order to store the data in
	somewhere different from GConf
	+ Added protected property 'volatile' to the models to indicate
	that they store nothing in GConf but in somewhere different
	+ System Menu item element 'RAID' is always visible even when RAID
	is not installed
	+ Files in deleted rows are deleted when the changes are saved
	+ Fixed some bug whens backing and restore files
	+ Components can be subModels of the HasMany type
	+ Added EBox::Types::Text::WriteOnce type
	+ Do not use rows(), use row to force iteration over the rows and increase
	performance and reduce memory use.
	+ Do not suggest_sync after read operations in gconf
	+ Increase MaxRequestsPerChild to 200 in eBox's apache
	+ Make apache spawn only one child process
	+ Log module is backed up and restored normally because the old
	problem is not longer here
	+ Backup is more gentle with no backup files in backup directory,
	now it does not delete them
	+ HasMany  can retrieve again the model and row after the weak
	refence is garbage-collected. (Added to solve a bug in the doenload
	bundle dialog)
	+ EBox::Types::DomainName no longer accepts IP addresses as domain
	names
	+ Bugfix: modules that fail at configuration stage no longer appear as enabled
	+ Add parameter to EBox::Types::Select to disable options cache

0.12.103
	+ Bugfix: fix SQL statement to fetch last rows to consolidate
0.12.102
	+ Bugfix: consolidate logs using the last date and not starting from scratch
0.12.101
	+ Bugfix: DomainName type make comparisons case insensitive
	according to RFC 1035
0.12.100
	+ Bugfix: Never skip user's modifications if it set to true
	override user's changes
	+ EBox::Module::writeConfFile and EBox::Service scape file's path
	+ Bugfix. Configure logrotate to actually rotate ebox logs
	+ Fixed bug in ForcePurge logs model
	+ Fixed bug in DataTable: ModelManaged was called with tableName
	instead of context Name
	+ Fixing an `img` tag closed now properly and adding alternative
	text to match W3C validation in head title
	+ Backup pages now includes the size of the archive
	+ Fixed bug in ForcePurge logs model
	+ Now the modules can have more than one tableInfo for logging information
	+ Improve model debugging
	+ Improve restart debugging
	+ Backups and bug reports can be made from the command line
	+ Bugfix: `isEqualTo` is working now for `Boolean` types
	+ Bugfix: check if we must disable file modification checks in
	Manager::skipModification

0.12.99
	+ Add support for reporting
	+ Refresh logs automatically
	+ Reverse log order
	+ Remove temp file after it is downloaded with FromTempDir controller
0.12.3
	+ Bug fix: use the new API in purge method. Now purging logs is working
	again.
0.12.2
	+ Increase random string length used to generate the cookie to
	2048 bits
	+ Logs are show in inverse chronological order
0.12.1
	+ Bug fix: use unsafeParam for progress indicator or some i18 strings
	will fail when saving changes
0.12
	+ Bugfix: Don't assume timecol is 'timestamp' but defined by
	module developer. This allows to purge some logs tables again
	+ Add page titles to models
	+ Set default values when not given in `add` method in models
	+ Add method to manage page size in model
	+ Add hidden field to help with Ajax request and automated testing with
	  ANSTE
	+ Bugfix: cast sql types to filter fields in logs
	+ Bugfix: Restricted resources are back again to make RSS
	access policy work again
	+ Workaround bogus mason warnings
	+ Make postinst script less verbose
	+ Disable keepalive in eBox apache
	+ Do not run a startup script in eBox apache
	+ Set default purge time for logs stored in eBox db to 1 week
	+ Disable LogAdmin actions in `ebox-global-action` until LogAdmin
	feature is completely done
0.11.103
	+ Modify EBox::Types::HasMany to create directory based on its row
	+ Add _setRelationship method to set up relationships between models
	  and submodels
	+ Use the new EBox::Model::Row api
	+ Add help method to EBox::Types::Abstract
	+ Decrease size for percentage value in disk free watcher
	+ Increase channel link field size in RSS dispatcher
0.11.102
	+ Bugfix: cmp in EBox::Types::HostIP now sorts correctly
	+ updatedRowNotify in EBox::Model::DataTable receives old row as
	well as the recently updated row
	+ Added `override_user_modification` configuration parameter to
	avoid user modification checkings and override them without asking
	+ Added EBox::Model::Row to ease the management of data returned
	by models
	+ Added support to pre-save and post-save executable files. They
	must be placed at /etc/ebox/pre-save or /etc/ebox/post-save
	+ Added `findRow` method to ease find and set
0.11.101
	+ Bugfix: Fix memory leak in models while cloning types. Now
	cloning is controlled by clone method in types
	+ Bugfix: Union type now checks for its uniqueness
	+ DESTROY is not an autoloaded method anymore
	+ HasOne fields now may set printable value from the foreign field
	to set its value
	+ findId now searches as well using printableValue
	+ Bugfix. Minor bug found when key is an IP address in autoloaded
	methods
	+ Ordered tables may insert values at the beginning or the end of
	the table by "insertPosition" attribute
	+ Change notConfigured template to fix English and add link to the
	  module status section
	+ Add loading gif to module status actions
	+ Remove debug from ServiceInterface.pm
	+ Add support for custom separators to be used as index separators on
	  exposedMethods
	+ Bugfix. Stop eBox correctly when it's removed
	+ Improve apache-restart to make it more reliable.
0.11.100
	+ Bugfix. Fix issue with event filters and empty hashes
	+ Bugfix. Cache stuff in log and soap watcher to avoid memory leaks
	+ Bugfix. Fix bug that prevented the user from being warned when a row to
	  be deleted is being used by other model
	+ Bugfix. Add missing use of EBox::Global in State event watcher
	+ Added progress screen, now pogress screen keeps track of the changed
	  state of the modules and change the top page element properly
	+ Do not exec() to restart apache outside mod_perl
	+ Improve apache restart script
	+ Improve progress screen
0.11.99
	+ DataTable contains the property 'enableProperty' to set a column
	called 'enabled' to enable/disable rows from the user point of
	view. The 'enabled' column is put the first
	+ Added state to the RAID report instead of simpler active boolean
        + Fix bug when installing new event components and event GConf
	subtree has not changed
	+ Add RSS dispatcher to show eBox events under a RSS feed
	+ Rotate log files when they reach 10MB for 7 rotations
	+ Configurable minimum free space left for being notified by means
	of percentage
	+ Add File type including uploading and downloading
	+ Event daemon now checks if it is possible to send an event
	before actually sending it
	+ Added Action forms to perform an action without modifying
	persistent data
	+ Log queries are faster if there is no results
	+ Show no data stored when there are no logs for a domain
	+ Log watcher is added in order to notify when an event has
	happened. You can configure which log watcher you may enable and
	what you want to be notify by a determined filter and/or event.
	+ RAID watcher is added to check the RAID events that may happen
	when the RAID subsystem is configured in the eBox machine
	+ Change colour dataset in pie chart used for disk usage reporting
	+ Progress indicator now contains a returned value and error
	message as well
	+ Lock session file for HTTP session to avoid bugs
	related to multiple requests (AJAX) in a short time
	+ Upgrade runit dependency until 1.8.0 to avoid runit related
	issues
0.11
	+ Use apache2
	+ Add ebox-unblock-exec to unset signal mask before running  a executable
	+ Fix issue with multiple models and models with params.
	  This triggered a bug in DHCP when there was just one static
	  interface
	+ Fix _checkRowIsUnique and _checkFieldIsUnique
	+ Fix paging
	+ Trim long strings in log table, show tooltip with the whole string
	  and show links for URLs starting with "http://"
0.10.99
	+ Add disk usage information
	+ Show progress in backup process
	+ Add option to purge logs
	+ Create a link from /var/lib/zentyal/log to /var/log/ebox
	+ Fix bug with backup descriptions containing spaces
	+ Add removeAll method on data models
	+ Add HostIP, DomainName and Port types
	+ Add readonly forms to display static information
	+ Add Danish translation thanks to Allan Jacobsen
0.10
	+ New release
0.9.100
	+ Add checking for SOAP session opened
	+ Add EventDaemon
	+ Add Watcher and Dispatch framework to support an event
	  architecture on eBox
	+ Add volatile EBox::Types in order not to store their values
	  on GConf
	+ Add generic form
	+ Improvements on generic table
	+ Added Swedish translation

0.9.99
	+ Added Portuguese from Portugal translation
	+ Added Russian translation
	+ Bugfix: bad changed state in modules after restore

0.9.3
	+ New release

0.9.2
	+ Add browser warning when uploading files
	+ Enable/disable logging modules
0.9.1
	+ Fix backup issue with changed state
	+ Generic table supports custom ordering
0.9
	+ Added Polish translation
        + Bug in recognition of old CD-R writting devices fixed
	+ Added Aragonese translation
	+ Added Dutch translation
	+ Added German translation
	+ Added Portuguese translation

0.8.99
	+ Add data table model for generic Ajax tables
	+ Add types to be used by models
	+ Add MigrationBase and ebox-migrate to upgrade data models
	+ Some English fixes
0.8.1
	+ New release
0.8
	+ Fix backup issue related to bug reports
	+ Improved backup GUI
0.7.99
        + changed sudo stub to be more permissive
	+ added startup file to apache web server
	+ enhanced backup module
	+ added basic CD/DVD support to backup module
	+ added test stubs to simplify testing
	+ added test class in the spirit of Test::Class
	+ Html.pm now uses mason templates
0.7.1
	+ use Apache::Reload to reload modules when changed
	+ GUI consistency (#12)
	+ Fixed a bug for passwords longer than 16 chars
	+ ebox-sudoers-friendly added to not overwrite /etc/sudoers each time
0.7
	+ First public release
0.6
	+ Move to client
	+ Remove obsolete TODO list
	+ Remove firewall module from  base system
	+ Remove objects module from base system
	+ Remove network module from base system
	+ Add modInstances and modInstancesOfType
	+ Raname Base to ClientBase
	+ Remove calls to deprecated methods
	+ API documented using naturaldocs
	+ Update INSTALL
	+ Use a new method to get configkeys, now configkey reads every
	  [0.9
	+ Added Polish translation][0-9]+.conf file from the EBox::Config::etc() dir and
	  tries to get the value from the files in order.
	+ Display date in the correct languae in Summary
	+ Update debian scripts
	+ Several bugfixes
0.5.2
	+ Fix some packaging issues
0.5.1
	+ New menu system
	+ New firewall filtering rules
	+ 802.1q support

0.5
	+ New bug-free menus (actually Internet Explorer is the buggy piece
	  of... software that caused the reimplementation)
	+ Lots of small bugfixes
	+ Firewall: apply rules with no destination address to packets
	  routed through external interfaces only
	+ New debianize script
	+ Firewall: do not require port and protocol parameters as they
	  are now optional.
	+ Include SSL stuff in the dist tarball
	+ Let modules block changes in the network interfaces
	  configuration if they have references to the network config in
	  their config.
	+ Debian network configuration import script
	+ Fix the init.d script: it catches exceptions thrown by modules so that
	  it can try to start/stop all of them if an exception is thrown.
	+ Firewall: fix default policy bug in INPUT chains.
	+ Restore textdomain in exceptions
	+ New services section in the summary
	+ Added Error item to Summary. Catch exceptions from modules in
	  summary and generate error item
	+ Fix several errors with redirections and error handling in CGIs
	+ Several data validation functions were fixed, and a few others added
	+ Prevent the global module from keeping a reference to itself. And make
	  the read-only/read-write behavior of the factory consistent.
	+ Stop using ifconfig-wrapper and implement our own NetWrapper module
	  with wrappers for ifconfig and ip.
	+ Start/stop apache, network and firewall modules in first place.
	+ Ignore some network interface names such as irda, sit0, etc.
	+ The summary page uses read-only module instances.
	+ New DataInUse exception, old one renamed to DataExists.
	+ Network: do not overwrite resolv.conf if there are nameservers
	  given via dhcp.
	+ Do not set a default global policy for the ssh service.
	+ Check for forbiden characters when the parameter value is
	  requested by the CGI, this allows CGI's to handle the error,
	  and make some decissions before it happens.
	+ Create an "edit object" template and remove the object edition stuff
	  from the main objects page.
	+ Fix the apache restarting code.
	+ Network: Remove the route reordering feature, the kernel handles that
	  automatically.
	+ Fix tons of bugs in the network restarting code.
	+ Network: removed the 3rd nameserver configuration.
	+ Network: Get gateway info in the dhcp hook.
	+ Network: Removed default configuration from the gconf schema.
	+ New function for config-file generation
	+ New functions for pid file handling

0.4
	+ debian package
	+ added module to export/import configuration
	+ changes in firewall's API
	+ Added content filter based on dansguardian
	+ Added French translation
	+ Added Catalan translation
	+ Sudoers file is generated automatically based on module's needs
	+ Apache config file is generated by ebox  now
	+ Use SSL
	+ Added ebox.conf file
	+ Added module template generator

0.3
	+ Supports i18n
	+ API name consistency
	+ Use Mason for templates
	+ added tips to GUI
	+ added dhcp hooks
	+ administration port configuration
	+ Fixed bugs to IE compliant
	+ Revoke changes after logout
	+ Several bugfixes

0.2
	+ All modules are now based on gconf.
	+ Removed dependencies on xml-simple, xerces and xpath
	+ New MAC address field in Object members.
	+ Several bugfixes.

0.1
	+ Initial release<|MERGE_RESOLUTION|>--- conflicted
+++ resolved
@@ -1,9 +1,6 @@
 3.4
-<<<<<<< HEAD
 	+ Added keepFile parameter to EBox::Downloader::CGI::FromTempDir
-=======
 	+ Remove idle and dead code from EBox::Module::Service::writeConfFile
->>>>>>> c0a86309
 	+ Added auditable property to EBox::Model::DataTable
 	+ Added HAProxyPreSetConf to HaProxy::ServiceBase
 	+ Moved management of webadmin certificate to HAProxy module
