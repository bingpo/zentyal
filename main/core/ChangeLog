--- conflicted
+++ resolved
@@ -1,10 +1,7 @@
-<<<<<<< HEAD
 HEAD
 	+ Show confirmation dialog when trying to change host or domain
 	  if zentyal-samba is installed and provisioned
-=======
 3.0.13
->>>>>>> 1f16454d
 	+ Better warning if size file is missing in a backup when
 	  restoring it
 	+ Fixed table cache behaviour on cache miss in logs module
