HEAD
<<<<<<< HEAD
	+ Fixed DataTable row removal from the UI with 100% volatile models with
	  'ids' method overriden.
=======
	+ Disable drag & drop on tables with only one row
3.1.4
	+ Don't allow to move read-only rows
	+ Better prefix for user configuration redis keys
	+ Hide disabled carousel buttons, fix modal template
	+ Fixed modal dialog template
	+ Mark save changes button as changed when moving rows
	+ Remove unused parameter in Zentyal.DataTable.changeRow
3.1.3
	+ Enhanced UI styles: dialogs, progress bars, carousel, colors and images
	+ Rows of tables can now be moved using drag & drop
	+ Added logout dialog with option of discarding changes
	+ Remember page size options per users, added 'View all' page size option
	+ Added storage of options per user
	+ Enable and/or conifgure module dependencies automatically in
	  Module Status page
	+ Adapted CGIs to new modal dialogs
	+ Ported graphs from flotr.js to flot.js
	+ Ported JS code to jQuery and jQuery-ui
	+ Removed Modalbox.js, table_orderer.js and carousel.js
	+ Left menu keyword search is now case insensitive
>>>>>>> b23baf5e
3.1.2
	+ Make manage administrators table resilent against invalid users
	+ Remove deprecated backup domains related from logs module
	+ Added EBox::Types::URI type
	+ Added saveReload method to use reload instead of restart to
	  reduce service downtime. Use with care and programatically
	+ Added findValueMultipleFields() to DataTable and refactor _find()
	  to allow search by multiple fields
	+ Fixed disk usage report for logs component
3.1.1
	+ Do not dump unnecessary .bak files to /var/lib/zentyal/conf
	+ Restart all the core daemons instead of only apache after logrotate
	+ Fixed graph template so it could be feed with data using decimal
	  comma, it will convert it to a JS array without problems
	+ Fixed regression parsing ModalController urls
	+ Fixed regression non-model CGIs with aliases
	+ Added a way to retrieve all Models inside a Composite and its children.
	+ Increased the size limit for file uploads.
	+ Implemented a way to include configuration files for Nginx so the SOAP
	  services are able to use Nginx for SSL.
3.1
	+ Improved the message shown when there are no changes pending to save on
	  logout.
	+ Use the X-Forwarded-Proto header for redirects construction.
	+ Added nginx as the public HTTP server of Zentyal.
	+ Renamed 'Apache' module to 'WebAdmin' module. If you need to restart the
	  web administration you must use 'service zentyal webadmin restart'.
	+ Set trac milestone for reported bugs to 3.1.X
	+ CGIs are now EBox::Module::CGI::* instead of EBox::CGI::Module::*
	+ Daemons are now disabled when configuring a module, so Zentyal can
	  manage them directly instead of being autostarted by the system
	+ EBox::Model::DataForm::formSubmitted called even where there is no
	  previous row
	+ Added Pre-Depends on mysql-server to avoid problems with upgrades
	+ Depend on mysql-server metapackage instead of mysql-server-5.5
	+ Depend on zentyal-common 3.1
3.0.20
	+ Check against inexistent path in EBox::Util::SHM::subkeys
	+ Silent diff in EBox::Types::File::isEqualTo
	+ Print correctly UTF8 characters from configuration backup description
	+ When host name is changed, update /etc/hostname
	+ Proper link to remote in configuration backup page
3.0.19
	+ Removed full restore option for restore-backup tool and
	  EBox:Backup relevant methods
	+ Optimise loading Test::Deep::NoTest to avoid test environment creation
	+ Use EBox::Module::Base::writeConfFileNoCheck to write apache
	  configuration file
	+ Log events after dispatching them in the EventDaemon and catch exception
	  to avoid crashes when mysql is already stopped
	+ Emit events on zentyal start and stop
	+ Refactor some events-related code
	+ Changed MB_widedialog CSS class to use all width available in
	  the screen
	+ Fixed a broken link to SysInfo/Composite/General when activating the
	  WebServer module.
3.0.18
	+ Pass model instance when invoking EBox::Types::Select populate function
	+ Improve dynamic editable property detection for framework types
	+ Override _validateReferer method in Desktop services CGI
	+ Don't abort configuration backup when we get a error retrieving the
	  partition table information
	+ In EBox:Model::Row, refactored elementExists and
	  elementByName to make them to have similiar code structure
	+ Improvement in test help classes and added test fakes for
	  EBox::Model::Manager and EBox::Util::SHMLock
	+ Prevented unuseful warning in
	  EBox::Model::DataTable::setDirectory when the old directory is undef
	+ Fixed unit tests under EBox/Model/t, backup configuration tests and
	  some others
	+ Remove unused method EBox::Auth::alreadyLogged()
	+ Apache::setRestrictedResource updates properly if already exists
	+ Global and Module::Config allow to set redis instance to ease testing
	+ Now EBox::GlobalImpl::lastModificationTime also checks
	  modification time of configuration files
	+ Rows in events models are now synced before running EventDaemon
	+ Better way of checking if event daemon is needed
3.0.17
	+ Allow numeric zero as search filter
	+ When filtering rows don't match agains link urls or hidden values
	+ Avoid CA file check when removing it from Apache module
	+ Silent removeCA and removeInclude exceptions when removing
	  non-existant element
	+ Fixed rollback operation in redis config backend
	+ Desktop services CGI now only returns JSON responses
	+ Log error when dynamic loading a class fails in
	  ConfigureDispatchers model
	+ Update total ticks dynamically in progress indicator if ticks overflow
3.0.16
	+ Fixed regression in boolean in-place edit with Union types
	+ Added some missing timezones to EBox::Types::TimeZone
	+ Add a new method to DBEngine 'checkForColumn' to retrieve columns
	  definition from a given table
	+ Reload models info in model manager if new modules are installed
3.0.15
	+ Make sure that halt/reboot button can be clicked only once
	+ Cleaner way of disabling dependant modules when the parent is disabled,
	  avoiding unnecessary calls to enableService each time the module status
	  page is loaded.
	+ Show confirmation dialog when trying to change host or domain
	  if zentyal-samba is installed and provisioned
	+ Modified data table controller so edit boolean in place reuses
	  the code of regular edits, avoiding getting incorrect read-only
	  values from cache
3.0.14
	+ Allow search filters with a leading '*'
	+ Better error reporting when choosing a bad search filter
	+ External exceptions from _print method are caught correctly in CGIs
	+ EBox::CGI::run now supports correct handling of APR::Error
	+ Fixed dashboard check updates ajax requests in Chrome
	+ Fixed errors with zero digits components in time type
3.0.13
	+ Better warning if size file is missing in a backup when
	  restoring it
	+ Fixed table cache behaviour on cache miss in logs module
	+ Fix wrong button label when deleting rows in 'datainuse' template
	+ Removed unused method EBox::Model::DataTable::_tailoredOrder
	+ Added force default mode and permission to writeConfFileNoCheck(),
	  writeFile() and derivatives
	+ Fixed bug in EBox:::Logs::CGI::Index with internationalized
	  parameter names
	+ DataTables with sortedBy are now orderer alphabetically with
	  proper case treatment
	+ Display messages in model even when there are not elements and
	  table body is not shown
3.0.12
	+ Improve change-hostname script, delete all references to current name
	+ Faster dashboard loading with asynchronous check of software updates
	+ Workaround for when the progress id parameter has been lost
	+ Fixed problems calling upstart coomands from cron jobs with wrong PATH
	+ Decode CGI unsafeParams as utf8
	+ Avoid double encoding when printing JSON response in EBox::CGI::Base
	+ Remove warning in EBox::Menu::Folder when currentfolder is not defined
	+ Removed unnecesary and misleading method new from EBox::Auth package
3.0.11
	+ Avoid flickering loading pages when switching between menu entries
	+ Incorrect regular expression in logs search page are correctly handled
	+ Fix input badly hidden in the logs screen
	+ reloadTable from DataTable now remove cached fields as well
3.0.10
	+ Fixed unsafe characters error when getting title of progress
	  indicator in progress dialog
	+ Added use utf8 to dashboard template to fix look of closable messages
3.0.9
	+ Adapted file downloads to the new utf8 fixes
	+ Write backup files in raw mode to avoid utf8 problems
	+ Print always utf8 in STDOUT on all CGIs
	+ Decode CGI params of values entered at the interface as utf8
	+ Proper encode/decode of utf8 with also pretty JSON
	+ Fixed utf8 decoding in date shown at dashboard
	+ Removed old workarounds for utf8 problems
	+ Added new recoveryEnabled() helper method to Module::Base
	+ Added recoveryDomainName() method to SyncProvider interface
	+ Restore backup can now install missing modules in Disaster Recovery
	+ Show specific slides when installing a commercial edition
	+ Redirect to proper CGI after login in disaster recovery mode
	+ Removed old debconf workaround for first stage installation
	+ Log redis start message as debug instead of info to avoid flood
	+ Use unsafeParam in EBox::CGI::Base::paramsAsHash
	+ EBox::Module::Service does not raise exception and logs
	  nothing when using init.d status
	+ Fixed glitch in backup CGI which sometimes showed
	  the modal dialog with a incorrect template
3.0.8
	+ Use path for default name in SyncFolders::Folder
	+ Do not restrict characters in data table searchs
	+ Fixed automatic bug report regression
	+ Fixed refresh of the table and temporal control states
	  in customActionClicked callback
	+ Modified modalbox-zentyal.js to accept wideDialog parameter
	+ Fixed template method in MultiStateAction to return the default
	  template when it is not any supplied to the object
	+ Fixed sendInPlaceBooleanValue method from table-helper.js; it
	  aborted because bad parameters of Ajax.Updater
	+ Fixed bug that made that the lock was shared between owners
	+ Some fixes in the function to add the rule for desktops services
	  to the firewall
	+ Delete obsolete EBox::CGI::MenuCSS package
3.0.7
	+ Add new EBox::Module::Service::Observer to notify modules about
	  changes in the service status
	+ Administration accounts management reflects the changes in
	  system accounts in ids() or row() method call
	+ Some fixes in the RAID event watcher
	+ foreignModelInstance returns undef if foreignModel is
	  undef. This happens when a module has been uninstalled and it is
	  referenced in other installed module (events)
	+ loggerd shows loaded LogHelpers when in debug mode
	+ Added additional info to events from RAID watcher
	+ Use sudo to remove temporal files/diectories in backup, avoiding
	  permissions errors
	+ Added exception for cloud-prof module to events dependencies
3.0.6
	+ Skip keys deleted in cache in Redis::_keys()
	+ Fixed events modules dependencies to depend on any module which
	  provides watchers or dispatchers
	+ Always call enableActions before enableService when configuring modules
	+ Added needsSaveAfterConfig state to service modules
	+ Better exceptions logging in EBox::CGI::Run
	+ Fixed 'element not exists' error when enabling a log watcher
	+ Scroll up when showing modal dialog
	+ Added fqdnChanged methods to SysInfo::Observer
	+ Fixed SSL configuration conflicts betwen SOAPClient and RESTClient
3.0.5
	+ Template ajax/simpleModalDialog.mas can now accept text
	+ Used poweroff instead of halt to assure that system is powered
	  off after halt
	+ Fixed log audit database insert error when halting or rebooting
	+ Added time-based closable notification messages
	+ Adapted to new EBox::setLocaleEnvironment method
	+ EBox::Type::File now allows ebox user to own files in directories
	  which are not writable by him
	+ Removed cron daily invocation of deprecated report scripts
3.0.4
	+ Added EBox::SyncFolders interface
	+ Fixed invokation of tar for backup of model files
	+ New observer for sysinfo module to notify modules implementing the
	  SysInfo::Observer interface when the host name or host domain is
	  changed by the user, before and after the change takes effect
	+ Stop and start apache after language change to force environment reload
	+ Reload page after language change
	+ EBox::Module::Service::isRunning() skips daemons whose precondition fail
	+ Fixed undefined reference in DataTable controller for log audit
	+ Added and used serviceId field for service certificates
	+ Fixed SQL quoting of column names in unbuffered inserts and consolidation
3.0.3
	+ Fixed bug which prevented highlight of selected item in menu
	+ Fixed base class of event dispatcher to be compatible with the
	  changes dispatcher configuration table
	+ Fixed event daemon to use dumped variables
	+ Fixed need of double-click when closing menu items in some cases
	+ Fixed logs consolidation to avoid high CPU usage
	+ In view log table: correctly align previous and first page buttons
	+ Improve host name and domain validation.
	+ Forbidden the use of a qualified hostname in change hostname form
	+ Update samba hostname-dependent fields when hostname is changed
	+ Confirmation dialog when the local domain is changed and with a
	  warning if local domain which ends in .local
3.0.2
	+ The synchronization of redis cache refuses with log message to set
	  undefined values
	+ Fixed wrong sql statement which cause unwanted logs purge
	+ DataForm does not check for uniqueness of its fields, as it only
	  contains a single row
	+ In ConfigureLogs, restored printable names for log domains
	+ Fixed dashboard update error on modules widget, counter-graph
	  widget and widget without sections
	+ Better way to fix non-root warnings during boot without interfering
	  on manual restart commands in the shell
3.0.1
	+ Properly set default language as the first element of the Select to
	  avoid its loss on the first apache restart
	+ Set milestone to 3.0.X when creating tickets in trac.zentyal.org
	+ Removed forced setting of LANG variables in mod_perl which made progress
	  indicator fail when using any language different to English
	+ Removed some frequent undef warnings
	+ Added executeOnBrothers method to EBox::Model::Component
	+ Fixed repetition of 'add' and 'number change' events in RAID watcher
	+ Fixed incorrect display of edit button in tables without editField action
	+ Cache MySQL password to avoid reading it all the time
	+ Fixed request came from non-root user warnings during boot
	+ Send info event in Runit watcher only if the service was down
	  MAX_DOWN_PERIODS
3.0
	+ Removed beta logo
	+ Set 'firstInstall' flag on modules when installing during initial install
	+ Set 'restoringBackup' flag on modules when restoring backup
	+ Call enableService after initialSetup while restoring backup
	+ Registration link in widget now have appropiate content when either
	  remoteservices or software are not installed
	+ Fixed style for disabled buttons
	+ Composite and DataTable viewers recover from errors in pageTitle method
	+ Fixed intermitent failure in progress when there are no slides
	+ Rollback redis transaction on otherwise instead finally block
	+ Members of the 'admin' group can now login again on Zentyal
	+ Multi-admin management for commercial editions
	+ First and last move row buttons are now disabled instead of hidden
	+ In save changes dialog set focus always in the 'save' button
	+ Fixed i18n problem in some cases where environment variables
	  were different than the selected locale on Zentyal UI, now
	  LANG and LC_MESSAGES are explicitly passed to mod_perl
	+ Reviewed registration strings
	+ Added template attribute to MultiStateAction to provide any kind
	  of HTML to display an action
	+ Changed icon, name and link for Zentyal Remote
	+ Fixed some compatibility issues with Internet Explorer 9
	+ Show warning with Internet Explorer 8 or older
	+ Improved dashboard buttons colors
2.3.24
	+ Do not cache undef values in EBox::Config::Redis::get()
	+ Code fix on subscription retrieval for Updates event
	+ Update validate referer to new Remote Services module API
	+ In-place booleans now properly mark the module as changed
	+ Do not try to read slides if software module is not installed
	+ Fixed wrong call in Events::isEnabledDispatcher()
	+ Updated 'created by' footer
2.3.23
	+ Change the default domain name from 'zentyal.lan' to
	  'zentyal-domain.lan'
	+ Changes in first enable to avoid letting modules unsaved
	+ Type File now accepts spaces in the file name
	+ Added setTimezone method to MyDBEngine
	+ Enable consolidation after reviewing and pruning
	+ Code typo fix in Events::isEnabledWatcher
	+ Remove all report code from core
	+ Move SysInfo report related to remoteservices module
	+ Fixed regression which removed scroll bars from popups
	+ New carousel transition for the installation slides
	+ Added option to not show final notes in progress bar
	+ EBox::Model::Component::modelGetter does not die when trying to
	  get a model for an uninstalled module
	+ Added previous/next buttons to manually switch installation slides
	+ New installation slides format
	+ Added compatibility with MS Internet Explorer >= 8
2.3.22
	+ Changed first installation workflow and wizard infraestructure
	+ Improved firewall icons
	+ Set hover style for configure rules button in firewall
	+ Do not disable InnoDB in mysql if there are other databases
	+ Progress indicator no longer calls showAds if it is undefined
	+ Send cache headers on static files to improve browsing speed
	+ Added foreignNoSyncRows and foreignFilter options to EBox::Types::Select
	+ Improved settings icon
	+ Fixed modalboxes style
	+ Improve host domain validation. Single label domains are not allowed.
2.3.21
	+ Fixes on notifyActions
	+ Check for isDaemonRunning now compatible with asterisk status
	+ Fixed warning call in EBox::Types::HasMany
2.3.20
	+ New look & feel for the web interface
	+ Adjust slides transition timeout during installation
	+ Audit changes table in save changes popup has scroll and better style
	+ Model messages are printed below model title
	+ noDataMsg now allows to add elements if it makes sense
	+ Fixed ajax/form.mas to avoid phantom change button
	+ EBox::Model::Manager::_setupModelDepends uses full paths so the
	  dependecies can discriminate between models with the same name
	+ Default row addition in DataForm does not fires validateTypedRow
	+ Code typo fix in change administration port model
	+ Set only Remote as option to export/import configuration to a
	  remote site
	+ Return undef in HasMany type when a model is not longer
	  available due to being uninstalled
	+ Added onclick atribute to the link.mas template
	+ Fix exception raising when no event component is found
	+ table_ordered.js : more robust trClick event method
	+ Changed dashboard JS which sometimes halted widget updates
	+ Added popup dialogs for import/export configuration
	+ Changes in styles and sizes of the save/revoke dialog
	+ Removed redudant code in ConfigureWatchers::syncRows which made module
	  to have an incorrect modified state
	+ Dont show in bug report removed packages with configuration
	  held as broken packages
	+ DataTable::size() now calls to syncRows()
	+ EBox::Module::Config::set_list quivalent now has the same
	  behaviour than EBox::Module::Config::set
2.3.19
	+ Manually set up models for events to take into account the
	  dynamic models from the log watcher filtering models
	+ Fixed warnings when deleting a row which is referenced in other model
	+ Disable HTML form autocompletion in admin password change model
	+ Fixed incorrect non-editable warnings in change date and time model
	+ Fixed parsing value bug in EBox::Types::Date and EBox::Types::Time
	+ Reworked mdstat parsing, added failure_spare status
	+ Configuration backup implicitly preserves ownership of files
	+ Changes in styles and sizes of the save/revoke dialog
	+ New data form row is copied from default row, avoiding letting hidden
	  fields without its default value and causing missing fields errors
	+ Always fill abstract type with its default value, this avoids
	  errors with hidden fields with default value
	+ Different page to show errors when there are broken software packages
	+ InverseMatchSelect and InverseMatchUnion use 'not' instead of '!' to
	  denote inverse match. This string is configurable with a type argument
	+ Fixed types EBox::Type::InverseMatchSelect and InverseMatchUnion
	+ Fixed bug in DataTable::setTypedRow() which produced an incorrect 'id'
	  row element in DataTable::updateRowNotify()
	+ In tableBody.mas template: decomposed table topToolbar section in methods
	+ Fixed bug in discard changes dialog
	+ Confirmation dialogs now use styled modalboxes
	+ Do not reload page after save changes dialog if operation is successful
	+ Maintenance menu is now kept open when visiting the logs index page
2.3.18
	+ Manual clone of row in DataTable::setTypedRow to avoid segfault
	+ Avoid undef warnings in EBox::Model::DataTable::_find when the
	  element value is undef
	+ Fixed kill of ebox processes during postrm
	+ Set MySQL root password in create-db script and added mysql script
	  to /usr/share/zentyal for easy access to the zentyal database
	+ Increased timeout redirecting to wizards on installation to 5 seconds
	  to avoid problems on some slow or loaded machines
	+ Save changes dialog do not appear if there are no changes
	+ Delete no longer needed duplicated code
	+ Do not go to save changes after a regular package installation
	  they are saved only in the first install
	+ Progress bar in installation refactored
2.3.17
	+ Do not use modal box for save changes during installation
	+ Hidden fields in DataTables are no longer considered compulsory
	+ Select type has now its own viewer that allows use of filter function
	+ User is now enabled together with the rest of modules on first install
2.3.16
	+ Fix 'oldRow' parameter in UpdatedRowNotify
	+ Use Clone::Fast instead of Clone
	+ Modal dialog for the save and discard changes operations
	+ Use a different lock file for the usercorner redis
	+ Improved look of tables when checkAll controls are present
	+ Better icons for clone action
	+ Added confirmation dialog feature to models; added confirmation
	  dialog to change hostname model
	+ Dynamic default values are now properly updated when adding a row
	+ Kill processes owned by the ebox user before trying to delete it
	+ Do not use sudo to call status command at EBox::Service::running
	+ Fixed regression setting default CSS class in notes
2.3.15
	+ Added missing call to updateRowNotify in DataForms
	+ Fixed silent error in EBox::Types::File templates for non-readable
	  by ebox files
	+ Use pkill instead of killall in postinst
	+ Use unset instead of delete_dir when removing rows
	+ Do not set order list for DataForms
	+ Only try to clean tmp dir on global system start
2.3.14
	+ Error message for failure in package cache creation
	+ Fixed regression when showing a data table in a modal view
	+ Do not do a redis transaction for network module init actions
	+ Fixed EBox::Module::Config::st_unset()
	+ Allowed error class in msg template
2.3.13
	+ Fixed problems in EventDaemon with JSON and blessed references
	+ More crashes avoided when watchers or dispatchers doesn't exist
	+ Proper RAID watcher reimplementation using the new state API
	+ EBox::Config::Redis singleton has now a instance() method instead of new()
	+ Deleted wrong use in ForcePurge model
2.3.12
	+ Fixed problem with watchers and dispatchers after a module deletion
	+ Fixed EBox::Model::DataTable::_checkFieldIsUnique, it failed when the
	  printableValue of the element was different to its value
	+ Fixed separation between Add table link and table body
	+ Adaptation of EventDaemon to model and field changes
	+ Disabled logs consolidation on purge until it is reworked, fixed
	  missing use in purge logs model
	+ Fixed Componet::parentRow, it not longer tries to get a row with
	  undefined id
	+ Fix typo in ConfigureLogs model
	+ Mark files for removing before deleting the row from backend in
	  removeRow
	+ The Includes directives are set just for the main virtual host
	+ Fixed EventDaemon crash
2.3.11
	+ Mark files for removing before deleting the row from backend in removeRow
	+ Dashboard widgets now always read the information from RO
	+ Enable actions are now executed before enableService()
	+ Fixed regression which prevented update of the administration service
	  port when it was changed in the interface
	+ New EBox::Model::Composite::componentNames() for dynamic composites
	+ Remove _exposedMethods() feature to reduce use of AUTOLOAD
	+ Removed any message set in the model in syncRows method
	+ Added global() method to modules and components to get a coherent
	  read-write or read-only instance depending on the context
	+ Removed Model::Report and Composite::Report namespaces to simplify model
	  management and specification
	+ New redis key naming, with $mod/conf/*, $mod/state and $mod/ro/* replacing
	  /ebox/modules/$mod/*, /ebox/state/$mod/* and /ebox-ro/modules/$mod/*
	+ Removed unnecessary parentComposite methods in EBox::Model::Component
	+ Only mark modules as changed when data has really changed
	+ EBox::Global::modChange() throws exception if instance is readonly
	+ New get_state() and set_state() methods, st_* methods are kept for
	  backwards compatibility, but they are deprecated
	+ Simplified events module internals with Watcher and Dispatcher providers
	+ Model Manager is now able to properly manage read-only instances
	+ Composites can now use parentModule() like Models
	+ Renamed old EBox::GConfModule to EBox::Module::Config
	+ Unified model and composite management in the new EBox::Model::Manager
	+ Model and composites are loaded on demand to reduce memory consumption
	+ Model and composite information is now stored in .yaml schemas
	+ ModelProvider and CompositeProvider are no longer necessary
	+ Simplified DataForm using more code from DataTable
	+ Adapted RAID and restrictedResources() to the new JSON objects in redis
	+ Remove unused override modifications code
	+ Added /usr/share/zentyal/redis-cli wrapper for low-level debugging
	+ Use simpler "key: value" format for dumps instead of YAML
	+ Row id prefixes are now better chosen to avoid confusion
	+ Use JSON instead of list and hash redis types (some operations,
	  specially on lists, are up to 50% faster and caching is much simpler)
	+ Store rows as hashes instead of separated keys
	+ Remove deprecated all_dirs and all_entries methods
	+ Remove obsolete EBox::Order package
	+ Remove no longer needed redis directory tree sets
	+ Fixed isEqualTo() method on EBox::Types::Time
	+ EBox::Types::Abstract now provides default implementations of fields(),
	  _storeInGConf() and _restoreFromHash() using the new _attrs() method
	+ Remove indexes on DataTables to reduce complexity, no longer needed
	+ Simplified ProgressIndicator implementation using shared memory
	+ New EBox::Util::SHMLock package
	+ Implemented transactions for redis operations
	+ Replace old MVC cache system with a new low-level redis one
	+ Delete no longer necessary regen-redis-db tool
	+ Added new checkAll property to DataTable description to allow
	  multiple check/uncheck of boolean columns
2.3.10
	+ Added Desktop::ServiceProvider to allow modules to implement
	  requests from Zentyal desktop
	+ Added VirtualHost to manage desktop requests to Zentyal server
	+ Fix EventDaemon in the transition to MySQL
	+ Send EventDaemon errors to new rotated log file /var/log/zentyal/events.err
	+ Send an event to Zentyal Cloud when the updates are up-to-date
	+ Send an info event when modules come back to running
	+ Include additional info for current event watchers
	+ Fixed RAID report for some cases of spare devices and bitmaps
	+ Fixed log purge, SQL call must be a statement not a query
	+ Fixed regex syntax in user log queries
	+ Added missing "use Filesys::Df" to SysInfo
	+ Disabled consolidation by default until is fixed or reimplemented
	+ Fixed regresion in full log page for events
	+ Added clone action to data tables
	+ Fixed regression in modal popup when showing element table
	+ Added new type EBox::Types::KrbRealm
	+ Fix broken packages when dist-upgrading from old versions: stop ebox
	  owned processes before changing home directory
	+ Log the start and finish of start/stop modules actions
	+ Added usesPort() method to apache module
2.3.9
	+ Enable SSLInsecureRenegotiation to avoid master -> slave SOAP handsake
	  problems
	+ Added validateRowRemoval method to EBox::Model::DataTable
	+ Use rm -rf instead of remove_tree to avoid chdir permission problems
	+ Avoid problems restarting apache when .pid file does not exist
	+ Do not use graceful on apache to allow proper change of listen port
	+ Simplified apache restart mechanism and avoid some problems
2.3.8
	+ Create tables using MyISAM engine by default
	+ Delete obsolete 'admin' table
2.3.7
	+ Fixed printableName for apache module and remove entry in status widget
	+ Merged tableBodyWithoutActions.mas into tableBody.mas
	+ Removed tableBodyWithoutEdit.mas because it is no longer used
	+ Better form validation message when there are no ids for
	  foreign rows in select control with add new popup
	+ Fixed branding of RSS channel items
	+ Fixed destination path when copying zentyal.cnf to /etc/mysql/conf.d
	+ Packaging fixes for precise
2.3.6
	+ Switch from CGIs to models in System -> General
	+ New value() and setValue() methods in DataForm::setValue() for cleaner
	  code avoiding use of AUTOLOAD
	+ Added new EBox::Types::Time, EBox::Types::Date and EBox::Types::TimeZone
	+ Added new attribute 'enabled' to the Action and MultiStateAction types
	  to allow disabling an action. Accepts a scalar or a CODE ref
	+ The 'defaultValue' parameter of the types now accept a CODE ref that
	  returns the default value.
2.3.5
	+ Added force parameter in validateTypedRow
	+ Fixed 'hidden' on types when using method references
	+ Removed some console problematic characters from Util::Random::generate
	+ Added methods to manage apache CA certificates
	+ Use IO::Socket::SSL for SOAPClient connections
	+ Removed apache rewrite from old slaves implementation
	+ Do not show RSS image if custom_prefix defined
2.3.4
	+ Avoid 'negative radius' error in DiskUsage chart
	+ Fixed call to partitionFileSystems in EBox::SysInfo::logReportInfo
	+ Log audit does not ignore fields which their values could be interpreted
	  as boolean false
	+ Avoid ebox.cgi failure when showing certain strings in the error template
	+ Do not calculate md5 digests if override_user_modification is enabled
	+ Clean /var/lib/zentyal/tmp on boot
	+ Stop apache gracefully and delete unused code in Apache.pm
	+ Cache contents of module.yaml files in Global
2.3.3
	+ The editable attribute of the types now accept a reference to a function
	  to dinamically enable or disable the field.
	+ In progress bar CGIs AJAX call checks the availability of the
	  next page before loading it
	+ Replaced community logo
	+ Adapted messages in the UI for new editions
	+ Changed cookie name to remove forbidden characters to avoid
	  incompatibilities with some applications
	+ Added methods to enable/disable restart triggers
2.3.2
	+ Fixed redis unix socket permissions problem with usercorner
	+ Get row ids without safe characters checking
	+ Added EBox::Util::Random as random string generator
	+ Set log level to debug when cannot compute md5 for a nonexistent file
	+ Filtering in tables is now case insensitive
	+ ProgressIndicator no longer leaves zombie processes in the system
	+ Implemented mysqldump for logs database
	+ Remove zentyal-events cron script which should not be longer necessary
	+ Bugfix: set executable permissions to cron scripts and example hooks
	+ Added a global method to retrieve installed server edition
	+ Log also duration and compMessage to events.log
2.3.1
	+ Updated Standards-Version to 3.9.2
	+ Fixed JS client side table sorting issue due to Prototype
	  library upgrade
	+ Disable InnoDB by default to reduce memory consumption of MySQL
	+ Now events are logged in a new file (events.log) in a more
	  human-readable format
	+ Added legend to DataTables with custom actions
	+ Changed JS to allow the restore of the action cell when a delete
	  action fails
	+ Set milestone to 3.0 when creating bug reports in the trac
	+ Avoid temporal modelInstance errors when adding or removing
	  modules with LogWatchers or LogDispatcher
	+ Unallow administration port change when the port is in use
2.3
	+ Do not launch a passwordless redis instance during first install
	+ New 'types' field in LogObserver and storers/acquirers to store special
	  types like IPs or MACs in an space-efficient way
	+ Use MySQL for the logs database instead of PostgreSQL
	+ Bugfix: logs database is now properly recreated after purge & install
	+ Avoid use of AUTOLOAD to execute redis commands, improves performance
	+ Use UNIX socket to connect to redis for better performance and
	  update default redis 2.2 settings
	+ Use "sudo" group instead of "admin" one for the UI access control
	+ Added EBox::Module::Base::version() to get package version
	+ Fixed problem in consalidation report when accumulating results
	  from queries having a "group by table.field"
	+ Added missing US and Etc zones in timezone selector
	+ Replaced autotools with zbuildtools
	+ Refuse to restore configuration backup from version lesser than
	  2.1 unless forced
	+ Do not retrieve format.js in every graph to improve performance
	+ The purge-module scripts are always managed as root user
	+ New grep-redis tool to search for patterns in redis keys or
	  values
	+ Use partitionFileSystems method from EBox::FileSystem
2.2.4
	+ New internal 'call' command in Zentyal shell to 'auto-use' the module
	+ Zentyal shell now can execute commandline arguments
	+ Bugfix: EBox::Types::IPAddr::isEqualTo allows to change netmask now
	+ Removed some undefined concatenation and compare warnings in error.log
	+ Ignore check operation in RAID event watcher
	+ Skip IP addresses ending in .0 in EBox::Types::IPRange::addresses()
	+ Do not store in redis trailing dots in Host and DomainName types
	+ Added internal command to instance models and other improvements in shell
	+ Now the whole /etc/zentyal directory is backed up and a copy of the
	  previous contents is stored at /var/backups before restoring
	+ Removing a module with a LogWatcher no longer breaks the LogWatcher
	  Configuration page anymore
	+ Fixed error in change-hostname script it does not longer match substrings
	+ Bugfix: Show breadcrumbs even from models which live in a
	  composite
	+ HTTPLink now returns empty string if no HTTPUrlView is defined
	  in DataTable class
	+ Added mising use sentence in EBox::Event::Watcher::Base
2.2.3
	+ Bugfix: Avoid url rewrite to ebox.cgi when requesting to /slave
	+ Fixed logrotate configuration
	+ More resilient way to handle with missing indexes in _find
	+ Added more informative text when mispelling methods whose prefix
	  is an AUTOLOAD action
	+ A more resilient solution to load events components in EventDaemon
	+ Added one and two years to the purge logs periods
	+ Fixed downloads from EBox::Type::File
2.2.2
	+ Revert cookie name change to avoid session loss in upgrades
	+ Do not try to change owner before user ebox is created
2.2.1
	+ Removed obsolete references to /zentyal URL
	+ Create configuration backup directories on install to avoid warnings
	  accessing the samba share when there are no backups
	+ Log result of save changes, either successful or with warnings
	+ Changed cookie name to remove forbidden characters to avoid
	  incompatibilities with some applications
	+ Removed duplicated and incorrect auding logging for password change
	+ Fixed some non-translatable strings
	+ Create automatic bug reports under 2.2.X milestone instead of 2.2
	+ Fixed bug changing background color on selected software packages
2.1.34
	+ Volatile types called password are now also masked in audit log
	+ Adjust padding for module descriptions in basic software view
	+ Removed beta icon
2.1.33
	+ Fixed modal add problems when using unique option on the type
	+ Fixed error management in the first screen of modal add
	+ Unify software selection and progress colors in CSS
	+ Set proper message type in Configure Events model
	+ Fixed error checking permanentMessage types in templates/msg.mas
2.1.32
	+ Added progress bar colors to theme definition
	+ Remove no longer correct UTF8 decode in ProgressIndicator
	+ Fixed UTF8 double-encoding on unexpected error CGI
	+ Reviewed some subscription strings
	+ Always fork before apache restart to avoid port change problems
	+ Stop modules in the correct order (inverse dependencies order)
	+ Better logging of failed modules on restore
2.1.31
	+ Do not start managed daemons on boot if the module is disabled
	+ Better message on redis error
	+ Watch for dependencies before automatic enable of modules on first install
2.1.30
	+ Removed obsolete /ebox URL from RSS link
	+ Changed methods related with extra backup data in modules logs
	  to play along with changes in ebackup module
	+ Set a user for remote access for audit reasons
	+ Detect session loss on AJAX requests
2.1.29
	+ Startup does not fail if SIGPIPE received
2.1.28
	+ Added code to mitigate false positives on module existence
	+ Avoid error in logs full summary due to incorrect syntax in template
	+ Allow unsafe chars in EBox::Types::File to avoid problems in some browsers
	+ Reviewed some subscription strings
	+ Warning about language-packs installed works again after Global changes
	+ Show n components update when only zentyal packages are left to
	  upgrade in the system widget
	+ Do not show debconf warning when installing packages
	+ EBox::Types::IPAddr (and IPNetwork) now works with defaultValue
	+ Allow to hide menu items, separators and dashboard widgets via conf keys
2.1.27
	+ Do not create tables during Disaster Recovery installation
	+ Added new EBox::Util::Debconf::value to get debconf values
	+ DataTable controller does no longer try to get a deleted row
	  for gather elements values for audit log
	+ Check if Updates watcher can be enabled if the subscription
	  level is yet unknown
2.1.26
	+ Detection of broken packages works again after proper deletion
	  of dpkg_running file
	+ Keep first install redis server running until trigger
	+ Unified module restart for package trigger and init.d
	+ Use restart-trigger script in postinst for faster daemons restarting
	+ System -> Halt/Reboot works again after regression in 2.1.25
	+ Added framework to show warning messages after save changes
	+ Change caption of remote services link to Zentyal Cloud
	+ Do not show Cloud link if hide_cloud_link config key is defined
	+ Added widget_ignore_updates key to hide updates in the dashboard
	+ Differentiate ads from notes
	+ Allow custom message type on permanentMessage
	+ Only allow custom themes signed by Zentyal
	+ Removed /zentyal prefix from URLs
	+ Caps lock detection on login page now works again
	+ Added HiddenIfNotAble property to event watchers to be hidden if
	  it is unabled to monitor the event
	+ Dashboard values can be now error and good as well
	+ Include a new software updates widget
	+ Include a new alert for basic subscriptions informing about
	  software updates
	+ Add update-notifier-common to dependencies
	+ EBox::DataTable::enabledRows returns rows in proper order
	+ Use custom ads when available
	+ Disable bug report when hide_bug_report defined on theme
2.1.25
	+ Do not show disabled module warnings in usercorner
	+ Mask passwords and unify boolean values in audit log
	+ Do not override type attribute for EBox::Types::Text subtypes
	+ Corrected installation finished message after first install
	+ Added new disableAutocomplete attribute on DataTables
	+ Optional values can be unset
	+ Minor improvements on nmap scan
2.1.24
	+ Do not try to generate config for unconfigured services
	+ Remove unnecessary redis call getting _serviceConfigured value
	+ Safer sizes for audit log fields
	+ Fix non-translatable "show help" string
	+ Allow links to first install wizard showing a desired page
	+ Fixed bug in disk usage when we have both values greater and
	  lower than 1024 MB
	+ Always return a number in EBox::AuditLogging::isEnabled to avoid
	  issues when returning the module status
	+ Added noDataMsg attribute on DataTable to show a message when
	  there are no rows
2.1.23
	+ Removed some warnings during consolidation process
	+ Depend on libterm-readline-gnu-perl for history support in shells
	+ Fixed error trying to change the admin port with NTP enabled
	+ Fixed breadcrumb destination for full log query page
	+ Use printableActionName in DataTable setter
2.1.22
	+ Fixed parentRow method in EBox::Types::Row
	+ Added new optionalLabel flag to EBox::Types::Abstract to avoid
	  show the label on non-optional values that need to be set as
	  optional when using show/hide viewCustomizers
	+ Added initHTMLStateOrder to View::Customizer to avoid incorrect
	  initial states
	+ Improved exceptions info in CGIs to help bug reporting
	+ Do not show customActions when editing row on DataTables
2.1.21
	+ Fixed bug printing traces at Global.pm
	+ Check new dump_exceptions confkey instead of the debug one in CGIs
	+ Explicit conversion to int those values stored in our database
	  for correct dumping in reporting
	+ Quote values in update overwrite while consolidating for reporting
2.1.20
	+ Fixed regression in edition in place of booleans
	+ Better default balance of the dashboard based on the size of the widgets
	+ Added defaultSelectedType argument to PortRange
2.1.19
	+ Disable KeepAlive as it seems to give performance problems with Firefox
	  and set MaxClients value back to 1 in apache.conf
	+ Throw exceptions when calling methods not aplicable to RO instances
	+ Fixed problems when mixing read/write and read-only instances
	+ Date/Time and Timezone moved from NTP to core under System -> General
	+ Do not instance hidden widgets to improve dashboard performance
	+ New command shell with Zentyal environment at /usr/share/zentyal/shell
	+ Show warning when a language-pack is not installed
	+ Removed unnecessary dump/load operations to .bak yaml files
	+ AuditLogging and Logs constructor now receive the 'ro' parameter
	+ Do not show Audit Logging in Module Status widget
2.1.18
	+ New unificated zentyal-core.logrotate for all the internal logs
	+ Added forceEnabled option for logHelpers
	+ Moved carousel.js to wizard template
	+ Add ordering option to wizard pages
	+ Fixed cmp and isEqualTo methods for EBox::Types::IPAddr
	+ Fixed wrong Mb unit labels in Disk Usage and use GB when > 1024 MB
	+ Now global-action script can be called without progress indicator
	+ Fixed EBox::Types::File JavaScript setter code
	+ Added support for "Add new..." modal boxes in foreign selectors
	+ Each module can have now its customized purge-module script
	  that will be executed after the package is removed
	+ Added Administration Audit Logging to log sessions, configuration
	  changes, and show pending actions in save changes confirmation
	+ User name is stored in session
	+ Remove deprecated extendedRestore from the old Full Backup
2.1.17
	+ Fixed RAID event crash
	+ Added warning on models and composites when the module is disabled
	+ Fixed login page style with some languages
	+ Login page template can now be reused accepting title as parameter
	+ EBox::Types::File does not write on redis when it fails to
	  move the fail to its final destination
	+ Added quote column option for periodic log consolidation and
	  report consolidation
	+ Added exclude module option to backup restore
2.1.16
	+ Do not show incompatible navigator warning on Google Chrome
	+ Fixed syncRows override detection on DataTable find
	+ clean-conf script now deletes also state data
	+ Avoid 'undefined' message in selectors
2.1.15
	+ Move Disk Usage and RAID to the new Maintenance menu
	+ Always call syncRows on find (avoid data inconsistencies)
	+ Filename when downloading a conf backup now contains hostname
	+ Fixed bug in RAID template
	+ Set proper menu order in System menu (fixes NTP position)
	+ Fixed regresion in page size selector on DataTables
	+ Fixed legend style in Import/Export Configuration
2.1.14
	+ Fixed regresion with double quotes in HTML templates
	+ Fixed problems with libredis-perl version dependency
	+ Adding new apparmor profile management
2.1.13
	+ Better control of errors when saving changes
	+ Elements of Union type can be hidden
	+ Model elements can be hidden only in the viewer or the setter
	+ HTML attributtes are double-quoted
	+ Models can have sections of items
	+ Password view modified to show the confirmation field
	+ New multiselect type
	+ Redis backend now throws different kind of exceptions
2.1.12
	+ Revert no longer necessary parents workaround
	+ Hide action on viewCustomizer works now on DataTables
2.1.11
	+ Fixed bug which setted bad directory to models in tab view
	+ Union type: Use selected subtype on trailingText property if the
	  major type does not have the property
	+ Raise MaxClients to 2 to prevent apache slowness
2.1.10
	+ Security [ZSN-2-1]: Avoid XSS in process list widget
2.1.9
	+ Do not try to initialize redis client before EBox::init()
	+ Safer way to delete rows, deleting its id reference first
	+ Delete no longer needed workaround for gconf with "removed" attribute
	+ Fixed regression in port range setter
2.1.8
	+ Fixed regression in menu search
	+ Fixed missing messages of multi state actions
	+ Help toggler is shown if needed when dynamic content is received
	+ Fixed issue when disabling several actions at once in a data table view
	+ All the custom actions are disabled when one is clicked
	+ Submit wizard pages asynchronously and show loading indicator
	+ Added carousel.js for slide effects
2.1.7
	+ Fixed issues with wrong html attributes quotation
	+ Bugfix: volatile types can now calculate their value using other
	  the value from other elements in the row no matter their position
2.1.6
	+ Attach software.log to bug report if there are broken packages
	+ Added keyGenerator option to report queries
	+ Tuned apache conf to provide a better user experience
	+ Actions click handlers can contain custom javascript
	+ Restore configuration with force dependencies option continues
	  when modules referenced in the backup are not present
	+ Added new MultiStateAction type
2.1.5
	+ Avoid problems getting parent if the manager is uninitialized
	+ Rename some icon files with wrong extension
	+ Remove wrong optional attribute for read-only fields in Events
	+ Renamed all /EBox/ CGI URLs to /SysInfo/ for menu folder coherency
	+ Added support for custom actions in DataTables
	+ Replaced Halt/Reboot CGI with a model
	+ Message classes can be set from models
	+ Fixed error in Jabber dispatcher
	+ Show module name properly in log when restart from the dashboard fails
	+ Avoid warning when looking for inexistent PID in pidFileRunning
2.1.4
	+ Changed Component's parent/child relationships implementation
	+ Fixed WikiFormat on automatic bug report tickets
	+ Do not show available community version in Dashboard with QA
 	  updates
2.1.3
	+ Fall back to readonly data in config backup if there are unsaved changes
	+ Allow to automatically send a report in the unexpected error page
	+ Logs and Events are now submenus of the new Maintenance menu
	+ Configuration Report option is now present on the Import/Export section
	+ Require save changes operation after changing the language
	+ Added support for URL aliases via schemas/urls/*.urls files
	+ Allow to sort submenu items via 'order' attribute
	+ Automatically save changes after syncRows is called and mark the module
	  mark the module as unchanged unless it was previously changed
	+ Removed unnecessary ConfigureEvents composite
	+ Removed unnecessary code from syncRows in logs and events
	+ Restore configuration is safer when restoring /etc/zentyal files
	+ Fixed unescaped characters when showing an exception
	+ Fixed nested error page on AJAX requests
	+ Adapted dumpBackupExtraData to new expected return value
	+ Report remoteservices, when required, a change in administration
	  port
	+ Added continueOnModuleFail mode to configuration restore
	+ Fixed Firefox 4 issue when downloading backups
	+ Show scroll when needed in stacktraces (error page)
	+ More informative error messages when trying to restart locked modules
	  from the dashboard
	+ Creation of plpgsql language moved from EBox::Logs::initialSetup
	  to create-db script
	+ Redis backend now throws different kind of exceptions
	+ Avoid unnecesary warnings about PIDs
	+ Update Jabber dispatcher to use Net::XMPP with some refactoring
	+ Save changes messages are correctly shown with international charsets
	+ Support for bitmap option in RAID report
	+ Retry multiInsert line by line if there are encoding errors
	+ Adapted to new location of partitionsFileSystems in EBox::FileSystem
	+ Event messages are cleaned of null characters and truncated
	  before inserting in the database when is necessary
	+ Improve message for "Free storage space" event and send an info
	  message when a given partition is not full anymore
	+ Event messages now can contain newline characters
	+ Objects of select type are compared also by context
	+ Remove cache from optionsFromForeignModel since it produces
	  problems and it is useless
	+ Set title with server name if the server is subscribed
	+ Fix title HTML tag in views for Models and Composites
	+ Added lastEventsReport to be queried by remoteservices module
	+ Added EBox::Types::HTML type
	+ Added missing manage-logs script to the package
	+ Fixed problems with show/hide help switch and dynamic content
	+ Menus with subitems are now kept unfolded until a section on a
	  different menu is accessed
	+ Sliced restore mode fails correctly when schema file is missing,
	  added option to force restore without schema file
	+ Purge conf now purges the state keys as well
	+ Added EBox::Types::IPRange
2.1.2
	+ Now a menu folder can be closed clicking on it while is open
	+ Bugfix: cron scripts are renamed and no longer ignored by run-parts
	+ Added new EBox::Util::Nmap class implementing a nmap wrapper
2.1.1
	+ Fixed incoherency problems with 'on' and '1' in boolean indexes
	+ Move cron scripts from debian packaging to src/scripts/cron
	+ Trigger restart of logs and events when upgrading zentyal-core
	  without any other modules
	+ Don't restart apache twice when upgrading together with more modules
	+ Fixed params validation issues in addRow
2.1
	+ Replace YAML::Tiny with libyaml written in C through YAML::XS wrapper
	+ Minor bugfix: filter invalid '_' param added by Webkit-based browser
	  on EBox::CGI::Base::params() instead of _validateParams(), avoids
	  warning in zentyal.log when enabling modules
	+ All CGI urls renamed from /ebox to /zentyal
	+ New first() and deleteFirst() methods in EBox::Global to check
	  existence and delete the /var/lib/zentyal/.first file
	+ PO files are now included in the language-pack-zentyal-* packages
	+ Migrations are now always located under /usr/share/$package/migration
	  this change only affects to the events and logs migrations
	+ Delete no longer used domain and translationDomain methods/attributes
	+ Unified src/libexec and tools in the new src/scripts directory
	+ Remove the ebox- prefix on all the names of the /usr/share scripts
	+ New EBox::Util::SQL package with helpers to create and drop tables
	  from initial-setup and purge-module for each module
	+ Always drop tables when purging a package
	+ Delete 'ebox' user when purging zentyal-core
	+ Moved all SQL schemas from tools/sqllogs to schemas/sql
	+ SQL time-period tables are now located under schemas/sql/period
	+ Old ebox-clean-gconf renamed to /usr/share/zentyal/clean-conf and
	  ebox-unconfigure-module is now /usr/share/zentyal/unconfigure-module
	+ Added default implementation for enableActions, executing
	  /usr/share/zentyal-$modulename/enable-module if exists
	+ Optimization: Do not check if a row is unique if any field is unique
	+ Never call syncRows on read-only instances
	+ Big performance improvements using hashes and sets in redis
	  database to avoid calls to the keys command
	+ Delete useless calls to exists in EBox::Config::Redis
	+ New regen-redis-db tool to recreate the directory structure
	+ Renamed /etc/cron.hourly/90manageEBoxLogs to 90zentyal-manage-logs
	  and moved the actual code to /usr/share/zentyal/manage-logs
	+ Move /usr/share/ebox/zentyal-redisvi to /usr/share/zentyal/redisvi
	+ New /usr/share/zentyal/initial-setup script for modules postinst
	+ New /usr/share/zentyal/purge-module script for modules postrm
	+ Removed obsolete logs and events migrations
	+ Create plpgsql is now done on EBox::Logs::initialSetup
	+ Replace old ebox-migrate script with EBox::Module::Base::migrate
	+ Rotate duplicity-debug.log log if exists
	+ Bug fix: Port selected during installation is correctly saved
	+ Zentyal web UI is restarted if their dependencies are upgraded
	+ Bug fix: Logs don't include unrelated information now
	+ Add total in disk_usage report
	+ Bugfix: Events report by source now works again
	+ Do not include info messages in the events report
	+ Services event is triggered only after five failed checkings
	+ Do not add redundant includedir lines to /etc/sudoers
	+ Fixed encoding for strings read from redis server
	+ Support for redis-server 2.0 configuration
	+ Move core templates to /usr/share/zentyal/stubs/core
	+ Old /etc/ebox directory replaced with the new /etc/zentyal with
	  renamed core.conf, logs.conf and events.conf files
	+ Fixed broken link to alerts list
2.0.15
	+ Do not check the existence of cloud-prof package during the
	  restore since it is possible not to be installed while disaster
	  recovery process is done
	+ Renamed /etc/init.d/ebox to /etc/init.d/zentyal
	+ Use new zentyal-* package names
	+ Don't check .yaml existence for core modules
2.0.14
	+ Added compMessage in some events to distinguish among events if
	  required
	+ Make source in events non i18n
	+ After restore, set all the restored modules as changed
	+ Added module pre-checks for configuration backup
2.0.13
	+ Fixed dashboard graphs refresh
	+ Fixed module existence check when dpkg is running
	+ Fix typo in sudoers creation to make remote support work again
2.0.12
	+ Include status of packages in the downloadable bug report
	+ Bugfix: Avoid possible problems deleting redis.first file if not exist
2.0.11
	+ New methods entry_exists and st_entry_exists in config backend
2.0.10
	+ Now redis backend returns undef on get for undefined values
	+ Allow custom mason templates under /etc/ebox/stubs
	+ Better checks before restoring a configuration backup with
	  a set of modules different than the installed one
	+ Wait for 10 seconds to the child process when destroying the
	  progress indicator to avoid zombie processes
	+ Caught SIGPIPE when trying to contact Redis server and the
	  socket was already closed
	+ Do not stop redis server when restarting apache but only when
	  the service is asked to stop
	+ Improvements in import/export configuration (know before as
	  configuration backup)
	+ Improvements in ProgressIndicator
	+ Better behaviour of read-only rows with up/down arrows
	+ Added support for printableActionName in DataTable's
	+ Added information about automatic configuration backup
	+ Removed warning on non existent file digest
	+ Safer way to check if core modules exist during installation
2.0.9
	+ Treat wrong installed packages as not-existent modules
	+ Added a warning in dashboard informing about broken packages
	+ File sharing and mailfilter log event watchers works again since
	  it is managed several log tables per module
2.0.8
	+ Replaced zentyal-conf script with the more powerful zentyal-redisvi
	+ Set always the same default order for dashboard widgets
	+ Added help message to the configure widgets dialog
	+ Check for undefined values in logs consolidation
	+ Now dashboard notifies fails when restarting a service
	+ Fixed bug with some special characters in dashboard
	+ Fixed bug with some special characters in disk usage graph
2.0.7
	+ Pre-installation includes sudoers.d into sudoers file if it's not yet
	  installed
	+ Install apache-prefork instead of worker by default
	+ Rename service certificate to Zentyal Administration Web Server
2.0.6
	+ Use mod dependencies as default restore dependencies
	+ Fixed dependencies in events module
	+ Increased recursive dependency threshold to avoid
	  backup restoration problems
2.0.5
	+ Removed deprecated "Full backup" option from configuration backup
	+ Bugfix: SCP method works again after addition of SlicedBackup
	+ Added option in 90eboxpglogger.conf to disable logs consolidation
2.0.4
	+ Removed useless gconf backup during upgrade
	+ Fixed postinstall script problems during upgrade
2.0.3
	+ Added support for the sliced backup of the DB
	+ Hostname change is now visible in the form before saving changes
	+ Fixed config backend problems with _fileList call
	+ Added new bootDepends method to customize daemons boot order
	+ Added permanent message property to Composite
	+ Bugfix: Minor aesthetic fix in horizontal menu
	+ Bugfix: Disk usage is now reported in expected bytes
	+ Bugfix: Event dispatcher is not disabled when it is impossible
	  for it to dispatch the message
2.0.2
	+ Better message for the service status event
	+ Fixed modules configuration purge script
	+ Block enable module button after first click
	+ Avoid division by zero in progress indicator when total ticks is
	  zero
	+ Removed warning during postinst
	+ Added new subscription messages in logs, events and backup
2.0.1
	+ Bugfix: Login from Zentyal Cloud is passwordless again
	+ Some defensive code for the synchronization in Events models
	+ Bugfix: add EBox::Config::Redis::get to fetch scalar or list
	  values. Make GConfModule use it to avoid issues with directories
	  that have both sort of values.
1.5.14
	+ Fixed redis bug with dir keys prefix
	+ Improved login page style
	+ New login method using PAM instead of password file
	+ Allow to change admin passwords under System->General
	+ Avoid auto submit wizard forms
	+ Wizard skip buttons always available
	+ Rebranded post-installation questions
	+ Added zentyal-conf script to get/set redis config keys
1.5.13
	+ Added transition effect on first install slides
	+ Zentyal rebrand
	+ Added web page favicon
	+ Fixed already seen wizards apparition
	+ Fixed ro module creation with redis backend
	+ Use mason for links widgets
	+ Use new domain to official strings for subscriptions
1.5.12
	+ Added option to change hostname under System->General
	+ Show option "return to dashboard" when save changes fails.
1.5.11
	+ Added more tries on redis reconnection
	+ Fixed user corner access problems with redis server
	+ writeFile* methods reorganized
	+ Added cron as dependency as cron.hourly was never executed with anacron
	+ Improvements in consolidation of data for reports
1.5.10
	+ Fixed gconf to redis conversion for boolean values
1.5.9
	+ Improved migrations speed using the same perl interpreter
	+ Redis as configuration backend (instead of gconf)
	+ Improved error messages in ebox-software
	+ Set event source to 256 chars in database to adjust longer event
	  sources
	+ Progress bar AJAX updates are sent using JSON
	+ Fixed progress bar width problems
	+ Fixed top menu on wizards
	+ Improved error message when disconnecting a not connected database
	+ Abort installation if 'ebox' user already exists
	+ Bugfix: IP address is now properly registered if login fails
1.5.8
	+ Added template tableorderer.css.mas
	+ Added buttonless top menu option
	+ Bugfix: Save all modules on first installation
	+ Bugfix: General ebox database is now created if needed when
	  re/starting services
	+ Bugfix: Data to report are now uniform in number of elements per
	  value. This prevents errors when a value is present in a month and
	  not in another
	+ Bugfix: Don't show already visited wizard pages again
1.5.7
	+ Bugfix: Avoid error when RAID is not present
	+ Bugfix: Add ebox-consolidate-reportinfo call in daily cron script
	+ Bugfix: Called multiInsert and unbufferedInsert when necessary
	  after the loggerd reimplementation
	+ Bugfix: EBox::ThirdParty::Apache2::AuthCookie and
	  EBox::ThirdParty::Apache2::AuthCookie::Util package defined just
	  once
	+ Added util SystemKernel
	+ Improved progress indicator
	+ Changes in sudo generation to allow sudo for remote support user
	+ Initial setup wizards support
1.5.6
	+ Reimplementation of loggerd using inotify instead of File::Tail
1.5.5
	+ Asynchronous load of dashboard widgets for a smoother interface
1.5.4
	+ Changed dbus-check script to accept config file as a parameter
1.5.3
	+ Function _isDaemonRunning works now with snort in lucid
	+ Javascript refreshing instead of meta tag in log pages
	+ Updated links in dashboard widget
	+ Add package versions to downloadable ebox.log
	+ Fixed postgresql data dir path for disk usage with pg 8.4
	+ GUI improvements in search box
1.5.2
	+ Security [ESN-1-1]: Validate referer to avoid CSRF attacks
	+ Added reporting structure to events module
	+ Added new CGI to download the last lines of ebox.log
1.5.1
	+ Bugfix: Catch exception when upstart daemon does not exist and
	  return a stopped status
	+ Added method in logs module to dump database in behalf of
	ebackup module
	+ Bugfix: Do not check in row uniqueness for optional fields that
	are not passed as parameters
	+ Improve the output of ebox module status, to be consistent with the one
	  shown in the interface
	+ Add options to the report generation to allow queries to be more
	  flexible
	+ Events: Add possibility to enable watchers by default
	+ Bugfix: Adding a new field to a model now uses default
	  value instead of an empty value
	+ Added script and web interface for configuration report, added
	  more log files to the configuration report
1.5
	+ Use built-in authentication
	+ Use new upstart directory "init" instead of "event.d"
	+ Use new libjson-perl API
	+ Increase PerlInterpMaxRequests to 200
	+ Increase MaxRequestsPerChild (mpm-worker) to 200
	+ Fix issue with enconding in Ajax error responses
	+ Loggerd: if we don't have any file to watch we just sleep otherwise the process
	  will finish and upstart will try to start it over again and again.
	+ Make /etc/init.d/ebox depend on $network virtual facility
	+ Show uptime and users on General Information widget.
1.4.2
	+ Start services in the appropriate order (by dependencies) to fix a problem
	  when running /etc/init.d/ebox start in slaves (mail and other modules
	  were started before usersandgroups and thus failed)
1.4.1
	+ Remove network workarounds from /etc/init.d/ebox as we don't bring
	  interfaces down anymore
1.4
	+ Bug fix: i18n. setDomain in composites and models.
1.3.19
	+ Make the module dashboard widget update as the rest of the widgets
	+ Fix problem regarding translation of module names: fixes untranslated
	  module names in the dashboard, module status and everywhere else where
	  a module name is written
1.3.18
	+ Add version comparing function and use it instead of 'gt' in the
	  general widget
1.3.17
	+ Minor bug fix: check if value is defined in EBox::Type::Union
1.3.16
	+ Move enable field to first row in ConfigureDispatcherDataTable
	+ Add a warning to let users know that a module with unsaved changes
	  is disabled
	+ Remove events migration directory:
		- 0001_add_conf_configureeventtable.pl
		- 0002_add_conf_diskfree_watcher.pl
	+ Bug fix: We don't use names to stringify date to avoid issues
	  with DB insertions and localisation in event logging
	+ Bug fix: do not warn about disabled services which return false from
	  showModuleStatus()
	+ Add blank line under "Module Status"
	+ Installed and latest available versions of the core are now displayed
	  in the General Information widget
1.3.15
	+ Bug fix: Call EBox::Global::sortModulesByDependencies when
	  saving all modules and remove infinite loop in that method.
	  EBox::Global::modifiedModules now requires an argument to sort
	  its result dependending on enableDepends or depends attribute.
	+ Bug fix: keep menu folders open during page reloads
	+ Bug fix: enable the log events dispatcher by default now works
	+ Bug fix: fixed _lock function in EBox::Module::Base
	+ Bug fix: composites honor menuFolder()
	+ Add support for in-place edition for boolean types. (Closes
	  #1664)
	+ Add method to add new database table columnts to EBox::Migration::Helpers
	+ Bug fix: enable "Save Changes" button after an in-place edition
1.3.14
	+ Bug fix: fix critical bug in migration helper that caused some log
	  log tables to disappear
	+ Create events table
	+ Bug fix: log watcher works again
	+ Bug fix: delete cache if log index is not found as it could be
	  disabled
1.3.13
	+ Bug fix: critical error in EventDaemon that prevented properly start
	+ Cron script for manage logs does not run if another is already
	  running, hope that this will avoid problems with large logs
	+ Increased maximum size of message field in events
	+ Added script to purge logs
	+ Bug fix: multi-domain logs can be enabled again
1.3.12
	+ Added type for EBox::Dashboard::Value to stand out warning
	  messages in dashboard
	+ Added EBox::MigrationHelpers to include migration helpers, for now,
	  include a db table renaming one
	+ Bug fix: Fix mismatch in event table field names
	+ Bug fix: Add migration to create language plpgsql in database
	+ Bug fix: Add missing script for report log consolidation
	+ Bug fix: Don't show modules in logs if they are not configured. This
	  prevents some crashes when modules need information only available when
	  configured, such as mail which holds the vdomains in LDAP
	+ Added method EBox::Global::lastModificationTime to know when
	  eBox configuration was modified for last time
	+ Add support for breadcrumbs on the UI
	+ Bug fix: in Loggerd files are only parsed one time regardless of
	  how many LogHelper reference them
	+ Added precondition for Loggerd: it does not run if there isnt
	anything to watch
1.3.11
	+ Support customFilter in models for big tables
	+ Added EBox::Events::sendEvent method to send events using Perl
	  code (used by ebackup module)
	+ Bug fix: EBox::Type::Service::cmp now works when only the
	  protocols are different
	+ Check $self is defined in PgDBEngine::DESTROY
	+ Do not watch files in ebox-loggerd related to disabled modules and
	  other improvements in the daemon
	+ Silent some exceptions that are used for flow control
	+ Improve the message from Service Event Watcher
1.3.10
	+ Show warning when accesing the UI with unsupported browsers
	+ Add disableApparmorProfile to EBox::Module::Service
	+ Bug fix: add missing use
	+ Bug fix: Make EventDaemon more robust against malformed sent
	  events by only accepting EBox::Event objects
1.3.8
	+ Bug fix: fixed order in EBox::Global::modified modules. Now
	  Global and Backup use the same method to order the module list
	  by dependencies
1.3.7
	+ Bug fix: generate public.css and login.css in dynamic-www directory
	  which is /var/lib/zentyal/dynamicwww/css/ and not in /usr/share/ebox/www/css
	  as these files are generate every time eBox's apache is
	  restarted
	+ Bug fix: modules are restored now in the correct dependency
	  order
	+ ebox-make-backup accepts --destinaton flag to set backup's file name
	+ Add support for permanent messages to EBox::View::Customizer
1.3.6
	+ Bug fix: override _ids in EBox::Events::Watcher::Log to not return ids
	which do not exist
	+ Bug fix: fixed InverseMatchSelect type which is used by Firewall module
	+ New widget for the dashboard showing useful support information
	+ Bugfix: wrong permissions on CSS files caused problem with usercorner
	+ CSS are now templates for easier rebranding
	+ Added default.theme with eBox colors
1.3.5
	+ Bugfix: Allow unsafe characters in password type
	+ Add FollowSymLinks in eBox apache configuration. This is useful
	  if we use js libraries provided by packages
1.3.4
	+ Updated company name in the footer
	+ Bugfix: humanEventMessage works with multiple tableInfos now
	+ Add ebox-dbus-check to test if we can actually connect to dbus
1.3.4
	+ bugfix: empty cache before calling updatedRowNotify
	+ enable Log dispatcher by default and not allow users to disable
	it
	+ consolidation process continues in disabled but configured modules
	+ bugfix: Save Changes button doesn't turn red when accessing events for
	first time
1.3.2
	+ bugfix: workaround issue with dhcp configured interfaces at boot time
1.3.1
	+ bugfix: wrong regex in service status check
1.3.0
	+ bugfix: make full backup work again
1.1.30
	+ Change footer to new company holder
	+  RAID does not generate 'change in completion events, some text
	problems fixed with RAID events
	+ Report graphics had a datapoints limit dependent on the active
	time unit
	+ Apache certificate can be replaced by CA module
	+ Fixed regression in detailed report: total row now aggregates
	properly
	+ More characters allowed when changing password from web GUI
	+ Fixed regression with already used values in select types
	+ Do not a button to restart eBox's apache
	+ Fixed auth problem when dumping and restoring postgre database
1.1.20
	+ Added custom view support
	+ Bugfix: report models now can use the limit parameter in
	  reportRows() method
	+ use a regexp to fetch the PID in a pidfile, some files such as
	postfix's add tabs and spaces before the actual number
	+ Changed "pidfile" to "pidfiles" in _daemons() to allow checking more than
one (now it is a array ref instead of scalar)
	+ Modified Service.pm to support another output format for /etc/init.d daemon
status that returns [OK] instead of "running".
	+ unuformized case in menu entries and some more visual fixes
1.1.10
	+ Fix issue when there's a file managed by one module that has been modified
	  when saving changes
	+ Bugfix: events models are working again even if an event aware
	module is uninstalled and it is in a backup to restore
	+ Select.pm returns first value in options as default
       + Added 'parentModule' to model class to avoid recursive problems
	+ Added Float type
	+ Apache module allows to add configuration includes from other modules
	+ Display remote services button if subscribed
	+ Event daemon may received events through a named pipe
	+ Bugfix. SysInfo revokes its config correctly
	+ Added storer property to types in order to store the data in
	somewhere different from GConf
	+ Added protected property 'volatile' to the models to indicate
	that they store nothing in GConf but in somewhere different
	+ System Menu item element 'RAID' is always visible even when RAID
	is not installed
	+ Files in deleted rows are deleted when the changes are saved
	+ Fixed some bug whens backing and restore files
	+ Components can be subModels of the HasMany type
	+ Added EBox::Types::Text::WriteOnce type
	+ Do not use rows(), use row to force iteration over the rows and increase
	performance and reduce memory use.
	+ Do not suggest_sync after read operations in gconf
	+ Increase MaxRequestsPerChild to 200 in eBox's apache
	+ Make apache spawn only one child process
	+ Log module is backed up and restored normally because the old
	problem is not longer here
	+ Backup is more gentle with no backup files in backup directory,
	now it does not delete them
	+ HasMany  can retrieve again the model and row after the weak
	refence is garbage-collected. (Added to solve a bug in the doenload
	bundle dialog)
	+ EBox::Types::DomainName no longer accepts IP addresses as domain
	names
	+ Bugfix: modules that fail at configuration stage no longer appear as enabled
	+ Add parameter to EBox::Types::Select to disable options cache

0.12.103
	+ Bugfix: fix SQL statement to fetch last rows to consolidate
0.12.102
	+ Bugfix: consolidate logs using the last date and not starting from scratch
0.12.101
	+ Bugfix: DomainName type make comparisons case insensitive
	according to RFC 1035
0.12.100
	+ Bugfix: Never skip user's modifications if it set to true
	override user's changes
	+ EBox::Module::writeConfFile and EBox::Service scape file's path
	+ Bugfix. Configure logrotate to actually rotate ebox logs
	+ Fixed bug in ForcePurge logs model
	+ Fixed bug in DataTable: ModelManaged was called with tableName
	instead of context Name
	+ Fixing an `img` tag closed now properly and adding alternative
	text to match W3C validation in head title
	+ Backup pages now includes the size of the archive
	+ Fixed bug in ForcePurge logs model
	+ Now the modules can have more than one tableInfo for logging information
	+ Improve model debugging
	+ Improve restart debugging
	+ Backups and bug reports can be made from the command line
	+ Bugfix: `isEqualTo` is working now for `Boolean` types
	+ Bugfix: check if we must disable file modification checks in
	Manager::skipModification

0.12.99
	+ Add support for reporting
	+ Refresh logs automatically
	+ Reverse log order
	+ Remove temp file after it is downloaded with FromTempDir controller
0.12.3
	+ Bug fix: use the new API in purge method. Now purging logs is working
	again.
0.12.2
	+ Increase random string length used to generate the cookie to
	2048 bits
	+ Logs are show in inverse chronological order
0.12.1
	+ Bug fix: use unsafeParam for progress indicator or some i18 strings
	will fail when saving changes
0.12
	+ Bugfix: Don't assume timecol is 'timestamp' but defined by
	module developer. This allows to purge some logs tables again
	+ Add page titles to models
	+ Set default values when not given in `add` method in models
	+ Add method to manage page size in model
	+ Add hidden field to help with Ajax request and automated testing with
	  ANSTE
	+ Bugfix: cast sql types to filter fields in logs
	+ Bugfix: Restricted resources are back again to make RSS
	access policy work again
	+ Workaround bogus mason warnings
	+ Make postinst script less verbose
	+ Disable keepalive in eBox apache
	+ Do not run a startup script in eBox apache
	+ Set default purge time for logs stored in eBox db to 1 week
	+ Disable LogAdmin actions in `ebox-global-action` until LogAdmin
	feature is completely done
0.11.103
	+ Modify EBox::Types::HasMany to create directory based on its row
	+ Add _setRelationship method to set up relationships between models
	  and submodels
	+ Use the new EBox::Model::Row api
	+ Add help method to EBox::Types::Abstract
	+ Decrease size for percentage value in disk free watcher
	+ Increase channel link field size in RSS dispatcher
0.11.102
	+ Bugfix: cmp in EBox::Types::HostIP now sorts correctly
	+ updatedRowNotify in EBox::Model::DataTable receives old row as
	well as the recently updated row
	+ Added `override_user_modification` configuration parameter to
	avoid user modification checkings and override them without asking
	+ Added EBox::Model::Row to ease the management of data returned
	by models
	+ Added support to pre-save and post-save executable files. They
	must be placed at /etc/ebox/pre-save or /etc/ebox/post-save
	+ Added `findRow` method to ease find and set
0.11.101
	+ Bugfix: Fix memory leak in models while cloning types. Now
	cloning is controlled by clone method in types
	+ Bugfix: Union type now checks for its uniqueness
	+ DESTROY is not an autoloaded method anymore
	+ HasOne fields now may set printable value from the foreign field
	to set its value
	+ findId now searches as well using printableValue
	+ Bugfix. Minor bug found when key is an IP address in autoloaded
	methods
	+ Ordered tables may insert values at the beginning or the end of
	the table by "insertPosition" attribute
	+ Change notConfigured template to fix English and add link to the
	  module status section
	+ Add loading gif to module status actions
	+ Remove debug from ServiceInterface.pm
	+ Add support for custom separators to be used as index separators on
	  exposedMethods
	+ Bugfix. Stop eBox correctly when it's removed
	+ Improve apache-restart to make it more reliable.
0.11.100
	+ Bugfix. Fix issue with event filters and empty hashes
	+ Bugfix. Cache stuff in log and soap watcher to avoid memory leaks
	+ Bugfix. Fix bug that prevented the user from being warned when a row to
	  be deleted is being used by other model
	+ Bugfix. Add missing use of EBox::Global in State event watcher
	+ Added progress screen, now pogress screen keeps track of the changed
	  state of the modules and change the top page element properly
	+ Do not exec() to restart apache outside mod_perl
	+ Improve apache restart script
	+ Improve progress screen
0.11.99
	+ DataTable contains the property 'enableProperty' to set a column
	called 'enabled' to enable/disable rows from the user point of
	view. The 'enabled' column is put the first
	+ Added state to the RAID report instead of simpler active boolean
        + Fix bug when installing new event components and event GConf
	subtree has not changed
	+ Add RSS dispatcher to show eBox events under a RSS feed
	+ Rotate log files when they reach 10MB for 7 rotations
	+ Configurable minimum free space left for being notified by means
	of percentage
	+ Add File type including uploading and downloading
	+ Event daemon now checks if it is possible to send an event
	before actually sending it
	+ Added Action forms to perform an action without modifying
	persistent data
	+ Log queries are faster if there is no results
	+ Show no data stored when there are no logs for a domain
	+ Log watcher is added in order to notify when an event has
	happened. You can configure which log watcher you may enable and
	what you want to be notify by a determined filter and/or event.
	+ RAID watcher is added to check the RAID events that may happen
	when the RAID subsystem is configured in the eBox machine
	+ Change colour dataset in pie chart used for disk usage reporting
	+ Progress indicator now contains a returned value and error
	message as well
	+ Lock session file for HTTP session to avoid bugs
	related to multiple requests (AJAX) in a short time
	+ Upgrade runit dependency until 1.8.0 to avoid runit related
	issues
0.11
	+ Use apache2
	+ Add ebox-unblock-exec to unset signal mask before running  a executable
	+ Fix issue with multiple models and models with params.
	  This triggered a bug in DHCP when there was just one static
	  interface
	+ Fix _checkRowIsUnique and _checkFieldIsUnique
	+ Fix paging
	+ Trim long strings in log table, show tooltip with the whole string
	  and show links for URLs starting with "http://"
0.10.99
	+ Add disk usage information
	+ Show progress in backup process
	+ Add option to purge logs
	+ Create a link from /var/lib/zentyal/log to /var/log/ebox
	+ Fix bug with backup descriptions containing spaces
	+ Add removeAll method on data models
	+ Add HostIP, DomainName and Port types
	+ Add readonly forms to display static information
	+ Add Danish translation thanks to Allan Jacobsen
0.10
	+ New release
0.9.100
	+ Add checking for SOAP session opened
	+ Add EventDaemon
	+ Add Watcher and Dispatch framework to support an event
	  architecture on eBox
	+ Add volatile EBox::Types in order not to store their values
	  on GConf
	+ Add generic form
	+ Improvements on generic table
	+ Added Swedish translation

0.9.99
	+ Added Portuguese from Portugal translation
	+ Added Russian translation
	+ Bugfix: bad changed state in modules after restore

0.9.3
	+ New release

0.9.2
	+ Add browser warning when uploading files
	+ Enable/disable logging modules
0.9.1
	+ Fix backup issue with changed state
	+ Generic table supports custom ordering
0.9
	+ Added Polish translation
        + Bug in recognition of old CD-R writting devices fixed
	+ Added Aragonese translation
	+ Added Dutch translation
	+ Added German translation
	+ Added Portuguese translation

0.8.99
	+ Add data table model for generic Ajax tables
	+ Add types to be used by models
	+ Add MigrationBase and ebox-migrate to upgrade data models
	+ Some English fixes
0.8.1
	+ New release
0.8
	+ Fix backup issue related to bug reports
	+ Improved backup GUI
0.7.99
        + changed sudo stub to be more permissive
	+ added startup file to apache web server
	+ enhanced backup module
	+ added basic CD/DVD support to backup module
	+ added test stubs to simplify testing
	+ added test class in the spirit of Test::Class
	+ Html.pm now uses mason templates
0.7.1
	+ use Apache::Reload to reload modules when changed
	+ GUI consistency (#12)
	+ Fixed a bug for passwords longer than 16 chars
	+ ebox-sudoers-friendly added to not overwrite /etc/sudoers each time
0.7
	+ First public release
0.6
	+ Move to client
	+ Remove obsolete TODO list
	+ Remove firewall module from  base system
	+ Remove objects module from base system
	+ Remove network module from base system
	+ Add modInstances and modInstancesOfType
	+ Raname Base to ClientBase
	+ Remove calls to deprecated methods
	+ API documented using naturaldocs
	+ Update INSTALL
	+ Use a new method to get configkeys, now configkey reads every
	  [0.9
	+ Added Polish translation][0-9]+.conf file from the EBox::Config::etc() dir and
	  tries to get the value from the files in order.
	+ Display date in the correct languae in Summary
	+ Update debian scripts
	+ Several bugfixes
0.5.2
	+ Fix some packaging issues
0.5.1
	+ New menu system
	+ New firewall filtering rules
	+ 802.1q support

0.5
	+ New bug-free menus (actually Internet Explorer is the buggy piece
	  of... software that caused the reimplementation)
	+ Lots of small bugfixes
	+ Firewall: apply rules with no destination address to packets
	  routed through external interfaces only
	+ New debianize script
	+ Firewall: do not require port and protocol parameters as they
	  are now optional.
	+ Include SSL stuff in the dist tarball
	+ Let modules block changes in the network interfaces
	  configuration if they have references to the network config in
	  their config.
	+ Debian network configuration import script
	+ Fix the init.d script: it catches exceptions thrown by modules so that
	  it can try to start/stop all of them if an exception is thrown.
	+ Firewall: fix default policy bug in INPUT chains.
	+ Restore textdomain in exceptions
	+ New services section in the summary
	+ Added Error item to Summary. Catch exceptions from modules in
	  summary and generate error item
	+ Fix several errors with redirections and error handling in CGIs
	+ Several data validation functions were fixed, and a few others added
	+ Prevent the global module from keeping a reference to itself. And make
	  the read-only/read-write behavior of the factory consistent.
	+ Stop using ifconfig-wrapper and implement our own NetWrapper module
	  with wrappers for ifconfig and ip.
	+ Start/stop apache, network and firewall modules in first place.
	+ Ignore some network interface names such as irda, sit0, etc.
	+ The summary page uses read-only module instances.
	+ New DataInUse exception, old one renamed to DataExists.
	+ Network: do not overwrite resolv.conf if there are nameservers
	  given via dhcp.
	+ Do not set a default global policy for the ssh service.
	+ Check for forbiden characters when the parameter value is
	  requested by the CGI, this allows CGI's to handle the error,
	  and make some decissions before it happens.
	+ Create an "edit object" template and remove the object edition stuff
	  from the main objects page.
	+ Fix the apache restarting code.
	+ Network: Remove the route reordering feature, the kernel handles that
	  automatically.
	+ Fix tons of bugs in the network restarting code.
	+ Network: removed the 3rd nameserver configuration.
	+ Network: Get gateway info in the dhcp hook.
	+ Network: Removed default configuration from the gconf schema.
	+ New function for config-file generation
	+ New functions for pid file handling

0.4
	+ debian package
	+ added module to export/import configuration
	+ changes in firewall's API
	+ Added content filter based on dansguardian
	+ Added French translation
	+ Added Catalan translation
	+ Sudoers file is generated automatically based on module's needs
	+ Apache config file is generated by ebox  now
	+ Use SSL
	+ Added ebox.conf file
	+ Added module template generator

0.3
	+ Supports i18n
	+ API name consistency
	+ Use Mason for templates
	+ added tips to GUI
	+ added dhcp hooks
	+ administration port configuration
	+ Fixed bugs to IE compliant
	+ Revoke changes after logout
	+ Several bugfixes

0.2
	+ All modules are now based on gconf.
	+ Removed dependencies on xml-simple, xerces and xpath
	+ New MAC address field in Object members.
	+ Several bugfixes.

0.1
	+ Initial release<|MERGE_RESOLUTION|>--- conflicted
+++ resolved
@@ -1,8 +1,6 @@
 HEAD
-<<<<<<< HEAD
 	+ Fixed DataTable row removal from the UI with 100% volatile models with
 	  'ids' method overriden.
-=======
 	+ Disable drag & drop on tables with only one row
 3.1.4
 	+ Don't allow to move read-only rows
@@ -24,7 +22,6 @@
 	+ Ported JS code to jQuery and jQuery-ui
 	+ Removed Modalbox.js, table_orderer.js and carousel.js
 	+ Left menu keyword search is now case insensitive
->>>>>>> b23baf5e
 3.1.2
 	+ Make manage administrators table resilent against invalid users
 	+ Remove deprecated backup domains related from logs module
