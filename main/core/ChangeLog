3.4
<<<<<<< HEAD
	+ Use uWSGI instead of Apache mod_perl for running CGIs
=======
	+ Added to findValueMultipleFields and findValue the nosync parameter
	+ Added support for haproxy 1.5
	+ Moved nginx to listen on localhost
>>>>>>> c24ce157
	+ Integration with HA module in save changes process
	+ Added icon for new zentyal-ha module
	+ Migrate rs_verify_servers in remoteservices.conf to
	  rest_verify_servers core.conf
	+ Include basic support to free-format Template models to be
	  included in Composites
	+ Move run-pending-ops script from remoteservices to core
	+ Rename EBox::RemoteServices::RESTResult to EBox::RESTClient::Result
	+ Move EBox::RemoteServices::RESTClient to EBox::RESTClient as it
	  is used in ha and remoteservices module.
	+ Adapt init.d and upstart running checks to Ubuntu 13.10
	+ Use service instead of deprecated invoke-rc.d for init.d scripts
	+ Adapted apache configuration to 2.4
	+ Adapted EBox::Config::Redis to the new libredis-perl API
	+ Adapted redis.conf to redis 2.6
	+ Fixed regression in clone action
	+ Decode to utf8 the MySQL database results
	+ Create log database using utf8 charset
	+ Better way to set MySQL password for all the root accounts
	+ Use same JSON reply file for changeRowForm and dataInUse
	+ Fixed regression in AJAX changes with raised error when a
	  data in use exception was found
	+ Fixed css error that hide information in the logs tables
	+ Use sharedscripts in zentyal-core logrotate to avoid triggering
	  in every log file
	+ Take into account view customizer on audit logging
	+ Show complex types (more than one field) in audit log
	  while editing by storing the dump of the value
	+ Fix EBox::Types::Composite::cmp to store changes when only last type
	  is modified
	+ Fixed general widget packages to avoid error on 'packages to
	  upgrade' section
	+ Fixed regression when table size is set to 'view all'
	+ Set version to 3.4
3.3.1
	+ Fixed redirects in table/form JSON replies
	+ Set automated ticket report milestone to 3.3.X
3.3
	+ Refactored module not enabled warning
	+ Add version to header logo
	+ HTML body can now have different styles based on the menu section
	+ Hide close button on saving changes and backup progess
	  dialogs. Don't allow to close it with esc key on those cases.
	+ Fix error when pageSize parameter is not supplied to the model controller
	+ Workaround against modules changed when saving all changes
	+ Recover from widget function exceptions
	+ Use the same Mason interpreter for most HTML templates
	+ Use more granular AJAX for table actions
	+ Use stand-alone AJAX call to refresh save changes button
	+ Added missing use to EBox::CGI::Base
	+ Allow to submit apport crash reports if debug=yes
	+ Switch from Error to TryCatch for exception handling
	+ Added new communityEdition() helper method in EBox::Global
	+ Add version to header logo
	+ Always reload page after saving changes
	+ Use AJAX call to refresh save change buttons
	+ Copy all the redis keys from 'conf' to 'ro' when saving changes of
	  any module to prevent incoherences
	+ Delete unused stopAllModules() and restartAllModules() in EBox::Global
	+ Workaround against modules changed when saving all changes
	+ Display remote services messages if they exist on Dashboard
	+ Recover from widget function exceptions
	+ Fixed mdstat output processing to remove "(auto-read-only)"
	+ Fixed audit logging of delete actions
	+ Fixed errors with row ID in ManageAdmins table
	+ Added missing EBox::Exceptions uses
	+ Fixed bug in selectSetter which hitted selects on DataForm with
	  'unique' option enabled
	+ EBox::WebServer::removeNginxInclude does not longer throws
	  a exception if the path to remove is not included
	+ Copy all the redis keys from 'conf' to 'ro' when saving changes of
	  any module to prevent incoherences
	+ Delete unused stopAllModules() and restartAllModules() in EBox::Global
	+ Use printableName in Configure Module popup
	+ Replace fork of Apache2::AuthCookie with libapache2-authcookie-perl
	+ Added EBox::Types::IPRange::addressesFromBeginToEnd class method
	+ Set proper trial link in advertisements
	+ Show register link in local backup when not registered
	+ Strip the 'C:\fakepath\' that chrome adds to the file input
	+ Make dump_exceptions key work also for mason exceptions
	+ Pass HTTP_PROXY system environment variable to CGIs as they are
	  used in Zentyal modules
	+ Waiting for Zentyal ready page check is more robust now
	+ Fixed error in the recursive method for getting module dependencies
	+ Fixed JS typo which disabled export backup dialog
	+ Added dbus dependency to avoid problems on some minimal installations
	+ When restoring pre-3.2 backups take in account that apache
	  module was renamed to webadmin
	+ Make sure that we always commit/discard audit of changes when we
	  save/revoke all modules
	+ Add new row attribute "disabled"
	+ Fixed JS glitch which broke the dashboard periodical updates
	+ Better check of referer which skips cloud domain if it does not exists
	+ Avoid warning when stopping a module without FirewallHelper
	+ Include contents of /etc/resolv.conf in bug report
	+ Avoid Apache error screen in login when entering through Zentyal
	  Remote using password
	+ Fix warning comparing undefined string in DomainName type
	+ Rewrite row isEqualTo method using hashElements instead of elements
	+ Only allow to move dashboard widget by its handle
	+ Do not fail if zentyal-mysql.passwd ends with a newline character
	+ Removed old migration code from 3.0 to 3.2
	+ Added Number.prototype.toTimeDiffString in format.js
	+ Added .btn-black CSS class
	+ Set version to 3.3
	+ Added enableInnoDbIfNeeded() to MyDBEngine
	+ Fix loading on custom action buttons
	+ Add icon for openchange module
	+ Add missing use statement in EBox::Types::MultiStateAction
	+ Add icon for openchange module
	+ Service type setter works again
3.2
	+ Set 3.2 versions and non-beta logo
3.1.13
	+ Added missing EBox::Gettext uses, fixes crash in view logs refresh
	+ Minor CSS style fixes
	+ Added missing use statement in EBox::Types::MultiStateAction
3.1.12
	+ Do not crash if /etc/timezone does not exist
	+ Clean /var/lib/zentyal/tmp at the first moments of boot instead of
	  when running zentyal start, this fixes problems with leftover locks
	  that affect dhclient hooks
	+ Fixed wrong case in some class names for the save changes button
	+ Fixed autoscroll in dashboard widgets
	+ Added placeholder for drag & drop of table rows
	+ No autoscroll is done when overflow happens. This makes sortable
	  work in chromium
	+ Set audit after logs when enabling in first install
	+ Avoid getting unsaved changes by using readonly instance in manage-logs
3.1.11
	+ Initial setup for webadmin is now executed in postinst
	+ Fixed webadmin port migration
3.1.10
	+ Use DATETIME type in date column for consolidation tables
	+ Summarised reports shows graphs again
	+ Events summarised report has breadcrumbs now
	+ Base EBox::Logs::Composite::SummarizedReport to let summarised
	  reports have common breadcrumbs
	+ Added migration from 3.0 (apache -> webadmin)
3.1.9
	+ Fixed in-place boolean edit with non-basic types different to Union
	+ Removed some warnings in error.log
	+ Fixed confirmation dialogs warning style
	+ Fixed configure widgets width and drop behavior
	+ Fixed regression in dashboard register link after jQuery migration
	+ Always set as changed without checking RO value, this fixes some
	  situations in which the save changes button was not enabled
	+ Fixed regression in audit log IP addresses after nginx integration
	+ Added datetime time formatter to JS graphs which show dates in X
	  axis and date and time in the tracker
	+ Fixed bug sending parameters in Zentyal.Tabs prototype
	+ Fixed side-effect in Model::Manager::_modelHasMultipleInstances() that
	  tried to load composite as model by mistake, the bug was at least
	  present sometimes when trying to generate the configuration report
	+ Throw internal exception in valueByName if elementByName is undef
	+ Added captiveportal icons to CSS
	+ Restore configuration backup from file now works again after JS
	  framework change
	+ Configuration backup download, restore and delete from the list
	  works again after the UI changes
	+ Fixed regression in tabbed composites with the jQuery changes
	+ Set proper title in dialogs when loading in an existent one
	+ Fixed regression on dashboard which allowed to move already
	  present dashboard widgets
3.1.8
	+ Always log Perl errors that are not Zentyal exceptions
	+ Move package icons from software to core as required for the menu
	+ Use dpkg --clear-avail to avoid incoherent updates information
	+ Show printableModelName in DataTables when precondition fails
	+ Fixed number of decimals in Disk Usage when unit is MB
	+ Fixed UTF-8 encoding problems in TreeView
	+ Copyright footer is now at the bottom of the menu
	+ Fixed regression on logs search caused by autoFilter changes
	+ Fix bytes formatter in graphs
	+ Simplified CSS and improved styles and icons
	+ Improved dashboard drag&drop behavior in Chrome
	+ Allow to define permanentMessage directly on models
	+ Show placeholder in dashboard widgets drag&drop
	+ Fixed crash reloading dashboard after configure widgets
	+ Only apply redirect port fix on administration port
	+ Fixed regression in user interface with DataInUse exceptions
	+ Fixed wrong behavior of software updates in dashboard widget
	+ Always show proper language name for english locales
	+ Fixed wrong redirects when using a non-default admin port
	+ Fixed regression in webadmin reload after changing the language
	+ Remove unnecessary and problematic desktop services code
	+ Added icons for disabled users.
3.1.7
	+ Avoid eval operation when using standard HtmlBlocks class
	+ Changed some code to not trigger some unnecesary warnings
	+ Fixed regression on active menu entry highlight
	+ No-committed changes does not appear in configuration changes
	  log table
	+ Added autoFilter property to method tableInfo
	+ Modules can now be marked for restart after save changes via
	  post_save_modules redis key of the global module
	+ Make all dashboards div of the same height to ease drag and drop
	+ Don't allow invalid email in create report CGI
	+ DBEngineFactory is now a singleton
	+ EBox::Util::Random mentions /dev/urandom in its error messages
	  to ease troubleshooting
	+ Assure that type's references to its row are not lost in the
	  edit form template methods
3.1.6
	+ Restyled UI
	+ Added form.js
	+ Added better 502 error page for nginx with redirect when apache is ready
	+ Always call udpateRowNotify in row update, even when the new
	  values are the same than old ones
	+ Fixed bad call to EBox::CGI::Run::urlToClass in EBox::CGi::Base
	+ Added icons for top-level menu entries and module status page
	+ Fixed bad arguments in CGI::Controller::Composite call to SUPER::new()
	+ More flexible EBox::CGI::run for inheritance
	+ Fixed encoding of parameters in confirmation dialogs
	+ Check backup integrity by listing the tar file, throw
	  InvalidData exception if the tar is corrupted
	+ Do not use hidden form fields for generating confirmation dialog JS
	+ Fixed log bugs: use correct RO mode in loggerd, fixed behaviour
	  when all log helpers are disabled, enable logs correctly when
	  added by first time to configure logs table
	+ Fixed bad interpolation in JS code in booleanInPlaceViewer.mas
	+ WizardPage CGIs can now return JSON replies as response
	+ unconfigure-module script disables also the module
	+ Restart firewall module when a firewall observer module is
	  stopped/started using zentyal init.d script
	+ Added temporary stopped state to a Service module to know if a
	  module is stopped but enabled
	+ Redirect to / from /ebox using remote access to avoid blank page
	+ Removed no longer necessary jQuery noConflict()
	+ Added combobox.js
	+ Added EBox::Model::Base as base for DataTable and the new TreeView
	+ Adapted EBox::CGI::Run for the new TreeView models
	+ Fixed DataTable row removal from the UI with 100% volatile models with
	  'ids' method overriden.
3.1.5
	+ Increased webadmin default timeout.
	+ Disable drag & drop on tables with only one row
3.1.4
	+ Don't allow to move read-only rows
	+ Better prefix for user configuration redis keys
	+ Hide disabled carousel buttons, fix modal template
	+ Fixed modal dialog template
	+ Mark save changes button as changed when moving rows
	+ Remove unused parameter in Zentyal.DataTable.changeRow
3.1.3
	+ Enhanced UI styles: dialogs, progress bars, carousel, colors and images
	+ Rows of tables can now be moved using drag & drop
	+ Added logout dialog with option of discarding changes
	+ Remember page size options per users, added 'View all' page size option
	+ Added storage of options per user
	+ Enable and/or conifgure module dependencies automatically in
	  Module Status page
	+ Adapted CGIs to new modal dialogs
	+ Ported graphs from flotr.js to flot.js
	+ Ported JS code to jQuery and jQuery-ui
	+ Removed Modalbox.js, table_orderer.js and carousel.js
	+ Left menu keyword search is now case insensitive
3.1.2
	+ Make manage administrators table resilent against invalid users
	+ Remove deprecated backup domains related from logs module
	+ Added EBox::Types::URI type
	+ Added saveReload method to use reload instead of restart to
	  reduce service downtime. Use with care and programatically
	+ Added findValueMultipleFields() to DataTable and refactor _find()
	  to allow search by multiple fields
	+ Fixed disk usage report for logs component
3.1.1
	+ Do not dump unnecessary .bak files to /var/lib/zentyal/conf
	+ Restart all the core daemons instead of only apache after logrotate
	+ Fixed graph template so it could be feed with data using decimal
	  comma, it will convert it to a JS array without problems
	+ Fixed regression parsing ModalController urls
	+ Fixed regression non-model CGIs with aliases
	+ Added a way to retrieve all Models inside a Composite and its children.
	+ Increased the size limit for file uploads.
	+ Implemented a way to include configuration files for Nginx so the SOAP
	  services are able to use Nginx for SSL.
3.1
	+ Improved the message shown when there are no changes pending to save on
	  logout.
	+ Use the X-Forwarded-Proto header for redirects construction.
	+ Added nginx as the public HTTP server of Zentyal.
	+ Renamed 'Apache' module to 'WebAdmin' module. If you need to restart the
	  web administration you must use 'service zentyal webadmin restart'.
	+ Set trac milestone for reported bugs to 3.1.X
	+ CGIs are now EBox::Module::CGI::* instead of EBox::CGI::Module::*
	+ Daemons are now disabled when configuring a module, so Zentyal can
	  manage them directly instead of being autostarted by the system
	+ EBox::Model::DataForm::formSubmitted called even where there is no
	  previous row
	+ Added Pre-Depends on mysql-server to avoid problems with upgrades
	+ Depend on mysql-server metapackage instead of mysql-server-5.5
	+ Depend on zentyal-common 3.1
3.0.20
	+ Check against inexistent path in EBox::Util::SHM::subkeys
	+ Silent diff in EBox::Types::File::isEqualTo
	+ Print correctly UTF8 characters from configuration backup description
	+ When host name is changed, update /etc/hostname
	+ Proper link to remote in configuration backup page
3.0.19
	+ Removed full restore option for restore-backup tool and
	  EBox:Backup relevant methods
	+ Optimise loading Test::Deep::NoTest to avoid test environment creation
	+ Use EBox::Module::Base::writeConfFileNoCheck to write apache
	  configuration file
	+ Log events after dispatching them in the EventDaemon and catch exception
	  to avoid crashes when mysql is already stopped
	+ Emit events on zentyal start and stop
	+ Refactor some events-related code
	+ Changed MB_widedialog CSS class to use all width available in
	  the screen
	+ Fixed a broken link to SysInfo/Composite/General when activating the
	  WebServer module.
3.0.18
	+ Pass model instance when invoking EBox::Types::Select populate function
	+ Improve dynamic editable property detection for framework types
	+ Override _validateReferer method in Desktop services CGI
	+ Don't abort configuration backup when we get a error retrieving the
	  partition table information
	+ In EBox:Model::Row, refactored elementExists and
	  elementByName to make them to have similiar code structure
	+ Improvement in test help classes and added test fakes for
	  EBox::Model::Manager and EBox::Util::SHMLock
	+ Prevented unuseful warning in
	  EBox::Model::DataTable::setDirectory when the old directory is undef
	+ Fixed unit tests under EBox/Model/t, backup configuration tests and
	  some others
	+ Remove unused method EBox::Auth::alreadyLogged()
	+ Apache::setRestrictedResource updates properly if already exists
	+ Global and Module::Config allow to set redis instance to ease testing
	+ Now EBox::GlobalImpl::lastModificationTime also checks
	  modification time of configuration files
	+ Rows in events models are now synced before running EventDaemon
	+ Better way of checking if event daemon is needed
3.0.17
	+ Allow numeric zero as search filter
	+ When filtering rows don't match agains link urls or hidden values
	+ Avoid CA file check when removing it from Apache module
	+ Silent removeCA and removeInclude exceptions when removing
	  non-existant element
	+ Fixed rollback operation in redis config backend
	+ Desktop services CGI now only returns JSON responses
	+ Log error when dynamic loading a class fails in
	  ConfigureDispatchers model
	+ Update total ticks dynamically in progress indicator if ticks overflow
3.0.16
	+ Fixed regression in boolean in-place edit with Union types
	+ Added some missing timezones to EBox::Types::TimeZone
	+ Add a new method to DBEngine 'checkForColumn' to retrieve columns
	  definition from a given table
	+ Reload models info in model manager if new modules are installed
3.0.15
	+ Make sure that halt/reboot button can be clicked only once
	+ Cleaner way of disabling dependant modules when the parent is disabled,
	  avoiding unnecessary calls to enableService each time the module status
	  page is loaded.
	+ Show confirmation dialog when trying to change host or domain
	  if zentyal-samba is installed and provisioned
	+ Modified data table controller so edit boolean in place reuses
	  the code of regular edits, avoiding getting incorrect read-only
	  values from cache
3.0.14
	+ Allow search filters with a leading '*'
	+ Better error reporting when choosing a bad search filter
	+ External exceptions from _print method are caught correctly in CGIs
	+ EBox::CGI::run now supports correct handling of APR::Error
	+ Fixed dashboard check updates ajax requests in Chrome
	+ Fixed errors with zero digits components in time type
3.0.13
	+ Better warning if size file is missing in a backup when
	  restoring it
	+ Fixed table cache behaviour on cache miss in logs module
	+ Fix wrong button label when deleting rows in 'datainuse' template
	+ Removed unused method EBox::Model::DataTable::_tailoredOrder
	+ Added force default mode and permission to writeConfFileNoCheck(),
	  writeFile() and derivatives
	+ Fixed bug in EBox:::Logs::CGI::Index with internationalized
	  parameter names
	+ DataTables with sortedBy are now orderer alphabetically with
	  proper case treatment
	+ Display messages in model even when there are not elements and
	  table body is not shown
3.0.12
	+ Improve change-hostname script, delete all references to current name
	+ Faster dashboard loading with asynchronous check of software updates
	+ Workaround for when the progress id parameter has been lost
	+ Fixed problems calling upstart coomands from cron jobs with wrong PATH
	+ Decode CGI unsafeParams as utf8
	+ Avoid double encoding when printing JSON response in EBox::CGI::Base
	+ Remove warning in EBox::Menu::Folder when currentfolder is not defined
	+ Removed unnecesary and misleading method new from EBox::Auth package
3.0.11
	+ Avoid flickering loading pages when switching between menu entries
	+ Incorrect regular expression in logs search page are correctly handled
	+ Fix input badly hidden in the logs screen
	+ reloadTable from DataTable now remove cached fields as well
3.0.10
	+ Fixed unsafe characters error when getting title of progress
	  indicator in progress dialog
	+ Added use utf8 to dashboard template to fix look of closable messages
3.0.9
	+ Adapted file downloads to the new utf8 fixes
	+ Write backup files in raw mode to avoid utf8 problems
	+ Print always utf8 in STDOUT on all CGIs
	+ Decode CGI params of values entered at the interface as utf8
	+ Proper encode/decode of utf8 with also pretty JSON
	+ Fixed utf8 decoding in date shown at dashboard
	+ Removed old workarounds for utf8 problems
	+ Added new recoveryEnabled() helper method to Module::Base
	+ Added recoveryDomainName() method to SyncProvider interface
	+ Restore backup can now install missing modules in Disaster Recovery
	+ Show specific slides when installing a commercial edition
	+ Redirect to proper CGI after login in disaster recovery mode
	+ Removed old debconf workaround for first stage installation
	+ Log redis start message as debug instead of info to avoid flood
	+ Use unsafeParam in EBox::CGI::Base::paramsAsHash
	+ EBox::Module::Service does not raise exception and logs
	  nothing when using init.d status
	+ Fixed glitch in backup CGI which sometimes showed
	  the modal dialog with a incorrect template
3.0.8
	+ Use path for default name in SyncFolders::Folder
	+ Do not restrict characters in data table searchs
	+ Fixed automatic bug report regression
	+ Fixed refresh of the table and temporal control states
	  in customActionClicked callback
	+ Modified modalbox-zentyal.js to accept wideDialog parameter
	+ Fixed template method in MultiStateAction to return the default
	  template when it is not any supplied to the object
	+ Fixed sendInPlaceBooleanValue method from table-helper.js; it
	  aborted because bad parameters of Ajax.Updater
	+ Fixed bug that made that the lock was shared between owners
	+ Some fixes in the function to add the rule for desktops services
	  to the firewall
	+ Delete obsolete EBox::CGI::MenuCSS package
3.0.7
	+ Add new EBox::Module::Service::Observer to notify modules about
	  changes in the service status
	+ Administration accounts management reflects the changes in
	  system accounts in ids() or row() method call
	+ Some fixes in the RAID event watcher
	+ foreignModelInstance returns undef if foreignModel is
	  undef. This happens when a module has been uninstalled and it is
	  referenced in other installed module (events)
	+ loggerd shows loaded LogHelpers when in debug mode
	+ Added additional info to events from RAID watcher
	+ Use sudo to remove temporal files/diectories in backup, avoiding
	  permissions errors
	+ Added exception for cloud-prof module to events dependencies
3.0.6
	+ Skip keys deleted in cache in Redis::_keys()
	+ Fixed events modules dependencies to depend on any module which
	  provides watchers or dispatchers
	+ Always call enableActions before enableService when configuring modules
	+ Added needsSaveAfterConfig state to service modules
	+ Better exceptions logging in EBox::CGI::Run
	+ Fixed 'element not exists' error when enabling a log watcher
	+ Scroll up when showing modal dialog
	+ Added fqdnChanged methods to SysInfo::Observer
	+ Fixed SSL configuration conflicts betwen SOAPClient and RESTClient
3.0.5
	+ Template ajax/simpleModalDialog.mas can now accept text
	+ Used poweroff instead of halt to assure that system is powered
	  off after halt
	+ Fixed log audit database insert error when halting or rebooting
	+ Added time-based closable notification messages
	+ Adapted to new EBox::setLocaleEnvironment method
	+ EBox::Type::File now allows ebox user to own files in directories
	  which are not writable by him
	+ Removed cron daily invocation of deprecated report scripts
3.0.4
	+ Added EBox::SyncFolders interface
	+ Fixed invokation of tar for backup of model files
	+ New observer for sysinfo module to notify modules implementing the
	  SysInfo::Observer interface when the host name or host domain is
	  changed by the user, before and after the change takes effect
	+ Stop and start apache after language change to force environment reload
	+ Reload page after language change
	+ EBox::Module::Service::isRunning() skips daemons whose precondition fail
	+ Fixed undefined reference in DataTable controller for log audit
	+ Added and used serviceId field for service certificates
	+ Fixed SQL quoting of column names in unbuffered inserts and consolidation
3.0.3
	+ Fixed bug which prevented highlight of selected item in menu
	+ Fixed base class of event dispatcher to be compatible with the
	  changes dispatcher configuration table
	+ Fixed event daemon to use dumped variables
	+ Fixed need of double-click when closing menu items in some cases
	+ Fixed logs consolidation to avoid high CPU usage
	+ In view log table: correctly align previous and first page buttons
	+ Improve host name and domain validation.
	+ Forbidden the use of a qualified hostname in change hostname form
	+ Update samba hostname-dependent fields when hostname is changed
	+ Confirmation dialog when the local domain is changed and with a
	  warning if local domain which ends in .local
3.0.2
	+ The synchronization of redis cache refuses with log message to set
	  undefined values
	+ Fixed wrong sql statement which cause unwanted logs purge
	+ DataForm does not check for uniqueness of its fields, as it only
	  contains a single row
	+ In ConfigureLogs, restored printable names for log domains
	+ Fixed dashboard update error on modules widget, counter-graph
	  widget and widget without sections
	+ Better way to fix non-root warnings during boot without interfering
	  on manual restart commands in the shell
3.0.1
	+ Properly set default language as the first element of the Select to
	  avoid its loss on the first apache restart
	+ Set milestone to 3.0.X when creating tickets in trac.zentyal.org
	+ Removed forced setting of LANG variables in mod_perl which made progress
	  indicator fail when using any language different to English
	+ Removed some frequent undef warnings
	+ Added executeOnBrothers method to EBox::Model::Component
	+ Fixed repetition of 'add' and 'number change' events in RAID watcher
	+ Fixed incorrect display of edit button in tables without editField action
	+ Cache MySQL password to avoid reading it all the time
	+ Fixed request came from non-root user warnings during boot
	+ Send info event in Runit watcher only if the service was down
	  MAX_DOWN_PERIODS
3.0
	+ Removed beta logo
	+ Set 'firstInstall' flag on modules when installing during initial install
	+ Set 'restoringBackup' flag on modules when restoring backup
	+ Call enableService after initialSetup while restoring backup
	+ Registration link in widget now have appropiate content when either
	  remoteservices or software are not installed
	+ Fixed style for disabled buttons
	+ Composite and DataTable viewers recover from errors in pageTitle method
	+ Fixed intermitent failure in progress when there are no slides
	+ Rollback redis transaction on otherwise instead finally block
	+ Members of the 'admin' group can now login again on Zentyal
	+ Multi-admin management for commercial editions
	+ First and last move row buttons are now disabled instead of hidden
	+ In save changes dialog set focus always in the 'save' button
	+ Fixed i18n problem in some cases where environment variables
	  were different than the selected locale on Zentyal UI, now
	  LANG and LC_MESSAGES are explicitly passed to mod_perl
	+ Reviewed registration strings
	+ Added template attribute to MultiStateAction to provide any kind
	  of HTML to display an action
	+ Changed icon, name and link for Zentyal Remote
	+ Fixed some compatibility issues with Internet Explorer 9
	+ Show warning with Internet Explorer 8 or older
	+ Improved dashboard buttons colors
2.3.24
	+ Do not cache undef values in EBox::Config::Redis::get()
	+ Code fix on subscription retrieval for Updates event
	+ Update validate referer to new Remote Services module API
	+ In-place booleans now properly mark the module as changed
	+ Do not try to read slides if software module is not installed
	+ Fixed wrong call in Events::isEnabledDispatcher()
	+ Updated 'created by' footer
2.3.23
	+ Change the default domain name from 'zentyal.lan' to
	  'zentyal-domain.lan'
	+ Changes in first enable to avoid letting modules unsaved
	+ Type File now accepts spaces in the file name
	+ Added setTimezone method to MyDBEngine
	+ Enable consolidation after reviewing and pruning
	+ Code typo fix in Events::isEnabledWatcher
	+ Remove all report code from core
	+ Move SysInfo report related to remoteservices module
	+ Fixed regression which removed scroll bars from popups
	+ New carousel transition for the installation slides
	+ Added option to not show final notes in progress bar
	+ EBox::Model::Component::modelGetter does not die when trying to
	  get a model for an uninstalled module
	+ Added previous/next buttons to manually switch installation slides
	+ New installation slides format
	+ Added compatibility with MS Internet Explorer >= 8
2.3.22
	+ Changed first installation workflow and wizard infraestructure
	+ Improved firewall icons
	+ Set hover style for configure rules button in firewall
	+ Do not disable InnoDB in mysql if there are other databases
	+ Progress indicator no longer calls showAds if it is undefined
	+ Send cache headers on static files to improve browsing speed
	+ Added foreignNoSyncRows and foreignFilter options to EBox::Types::Select
	+ Improved settings icon
	+ Fixed modalboxes style
	+ Improve host domain validation. Single label domains are not allowed.
2.3.21
	+ Fixes on notifyActions
	+ Check for isDaemonRunning now compatible with asterisk status
	+ Fixed warning call in EBox::Types::HasMany
2.3.20
	+ New look & feel for the web interface
	+ Adjust slides transition timeout during installation
	+ Audit changes table in save changes popup has scroll and better style
	+ Model messages are printed below model title
	+ noDataMsg now allows to add elements if it makes sense
	+ Fixed ajax/form.mas to avoid phantom change button
	+ EBox::Model::Manager::_setupModelDepends uses full paths so the
	  dependecies can discriminate between models with the same name
	+ Default row addition in DataForm does not fires validateTypedRow
	+ Code typo fix in change administration port model
	+ Set only Remote as option to export/import configuration to a
	  remote site
	+ Return undef in HasMany type when a model is not longer
	  available due to being uninstalled
	+ Added onclick atribute to the link.mas template
	+ Fix exception raising when no event component is found
	+ table_ordered.js : more robust trClick event method
	+ Changed dashboard JS which sometimes halted widget updates
	+ Added popup dialogs for import/export configuration
	+ Changes in styles and sizes of the save/revoke dialog
	+ Removed redudant code in ConfigureWatchers::syncRows which made module
	  to have an incorrect modified state
	+ Dont show in bug report removed packages with configuration
	  held as broken packages
	+ DataTable::size() now calls to syncRows()
	+ EBox::Module::Config::set_list quivalent now has the same
	  behaviour than EBox::Module::Config::set
2.3.19
	+ Manually set up models for events to take into account the
	  dynamic models from the log watcher filtering models
	+ Fixed warnings when deleting a row which is referenced in other model
	+ Disable HTML form autocompletion in admin password change model
	+ Fixed incorrect non-editable warnings in change date and time model
	+ Fixed parsing value bug in EBox::Types::Date and EBox::Types::Time
	+ Reworked mdstat parsing, added failure_spare status
	+ Configuration backup implicitly preserves ownership of files
	+ Changes in styles and sizes of the save/revoke dialog
	+ New data form row is copied from default row, avoiding letting hidden
	  fields without its default value and causing missing fields errors
	+ Always fill abstract type with its default value, this avoids
	  errors with hidden fields with default value
	+ Different page to show errors when there are broken software packages
	+ InverseMatchSelect and InverseMatchUnion use 'not' instead of '!' to
	  denote inverse match. This string is configurable with a type argument
	+ Fixed types EBox::Type::InverseMatchSelect and InverseMatchUnion
	+ Fixed bug in DataTable::setTypedRow() which produced an incorrect 'id'
	  row element in DataTable::updateRowNotify()
	+ In tableBody.mas template: decomposed table topToolbar section in methods
	+ Fixed bug in discard changes dialog
	+ Confirmation dialogs now use styled modalboxes
	+ Do not reload page after save changes dialog if operation is successful
	+ Maintenance menu is now kept open when visiting the logs index page
2.3.18
	+ Manual clone of row in DataTable::setTypedRow to avoid segfault
	+ Avoid undef warnings in EBox::Model::DataTable::_find when the
	  element value is undef
	+ Fixed kill of ebox processes during postrm
	+ Set MySQL root password in create-db script and added mysql script
	  to /usr/share/zentyal for easy access to the zentyal database
	+ Increased timeout redirecting to wizards on installation to 5 seconds
	  to avoid problems on some slow or loaded machines
	+ Save changes dialog do not appear if there are no changes
	+ Delete no longer needed duplicated code
	+ Do not go to save changes after a regular package installation
	  they are saved only in the first install
	+ Progress bar in installation refactored
2.3.17
	+ Do not use modal box for save changes during installation
	+ Hidden fields in DataTables are no longer considered compulsory
	+ Select type has now its own viewer that allows use of filter function
	+ User is now enabled together with the rest of modules on first install
2.3.16
	+ Fix 'oldRow' parameter in UpdatedRowNotify
	+ Use Clone::Fast instead of Clone
	+ Modal dialog for the save and discard changes operations
	+ Use a different lock file for the usercorner redis
	+ Improved look of tables when checkAll controls are present
	+ Better icons for clone action
	+ Added confirmation dialog feature to models; added confirmation
	  dialog to change hostname model
	+ Dynamic default values are now properly updated when adding a row
	+ Kill processes owned by the ebox user before trying to delete it
	+ Do not use sudo to call status command at EBox::Service::running
	+ Fixed regression setting default CSS class in notes
2.3.15
	+ Added missing call to updateRowNotify in DataForms
	+ Fixed silent error in EBox::Types::File templates for non-readable
	  by ebox files
	+ Use pkill instead of killall in postinst
	+ Use unset instead of delete_dir when removing rows
	+ Do not set order list for DataForms
	+ Only try to clean tmp dir on global system start
2.3.14
	+ Error message for failure in package cache creation
	+ Fixed regression when showing a data table in a modal view
	+ Do not do a redis transaction for network module init actions
	+ Fixed EBox::Module::Config::st_unset()
	+ Allowed error class in msg template
2.3.13
	+ Fixed problems in EventDaemon with JSON and blessed references
	+ More crashes avoided when watchers or dispatchers doesn't exist
	+ Proper RAID watcher reimplementation using the new state API
	+ EBox::Config::Redis singleton has now a instance() method instead of new()
	+ Deleted wrong use in ForcePurge model
2.3.12
	+ Fixed problem with watchers and dispatchers after a module deletion
	+ Fixed EBox::Model::DataTable::_checkFieldIsUnique, it failed when the
	  printableValue of the element was different to its value
	+ Fixed separation between Add table link and table body
	+ Adaptation of EventDaemon to model and field changes
	+ Disabled logs consolidation on purge until it is reworked, fixed
	  missing use in purge logs model
	+ Fixed Componet::parentRow, it not longer tries to get a row with
	  undefined id
	+ Fix typo in ConfigureLogs model
	+ Mark files for removing before deleting the row from backend in
	  removeRow
	+ The Includes directives are set just for the main virtual host
	+ Fixed EventDaemon crash
2.3.11
	+ Mark files for removing before deleting the row from backend in removeRow
	+ Dashboard widgets now always read the information from RO
	+ Enable actions are now executed before enableService()
	+ Fixed regression which prevented update of the administration service
	  port when it was changed in the interface
	+ New EBox::Model::Composite::componentNames() for dynamic composites
	+ Remove _exposedMethods() feature to reduce use of AUTOLOAD
	+ Removed any message set in the model in syncRows method
	+ Added global() method to modules and components to get a coherent
	  read-write or read-only instance depending on the context
	+ Removed Model::Report and Composite::Report namespaces to simplify model
	  management and specification
	+ New redis key naming, with $mod/conf/*, $mod/state and $mod/ro/* replacing
	  /ebox/modules/$mod/*, /ebox/state/$mod/* and /ebox-ro/modules/$mod/*
	+ Removed unnecessary parentComposite methods in EBox::Model::Component
	+ Only mark modules as changed when data has really changed
	+ EBox::Global::modChange() throws exception if instance is readonly
	+ New get_state() and set_state() methods, st_* methods are kept for
	  backwards compatibility, but they are deprecated
	+ Simplified events module internals with Watcher and Dispatcher providers
	+ Model Manager is now able to properly manage read-only instances
	+ Composites can now use parentModule() like Models
	+ Renamed old EBox::GConfModule to EBox::Module::Config
	+ Unified model and composite management in the new EBox::Model::Manager
	+ Model and composites are loaded on demand to reduce memory consumption
	+ Model and composite information is now stored in .yaml schemas
	+ ModelProvider and CompositeProvider are no longer necessary
	+ Simplified DataForm using more code from DataTable
	+ Adapted RAID and restrictedResources() to the new JSON objects in redis
	+ Remove unused override modifications code
	+ Added /usr/share/zentyal/redis-cli wrapper for low-level debugging
	+ Use simpler "key: value" format for dumps instead of YAML
	+ Row id prefixes are now better chosen to avoid confusion
	+ Use JSON instead of list and hash redis types (some operations,
	  specially on lists, are up to 50% faster and caching is much simpler)
	+ Store rows as hashes instead of separated keys
	+ Remove deprecated all_dirs and all_entries methods
	+ Remove obsolete EBox::Order package
	+ Remove no longer needed redis directory tree sets
	+ Fixed isEqualTo() method on EBox::Types::Time
	+ EBox::Types::Abstract now provides default implementations of fields(),
	  _storeInGConf() and _restoreFromHash() using the new _attrs() method
	+ Remove indexes on DataTables to reduce complexity, no longer needed
	+ Simplified ProgressIndicator implementation using shared memory
	+ New EBox::Util::SHMLock package
	+ Implemented transactions for redis operations
	+ Replace old MVC cache system with a new low-level redis one
	+ Delete no longer necessary regen-redis-db tool
	+ Added new checkAll property to DataTable description to allow
	  multiple check/uncheck of boolean columns
2.3.10
	+ Added Desktop::ServiceProvider to allow modules to implement
	  requests from Zentyal desktop
	+ Added VirtualHost to manage desktop requests to Zentyal server
	+ Fix EventDaemon in the transition to MySQL
	+ Send EventDaemon errors to new rotated log file /var/log/zentyal/events.err
	+ Send an event to Zentyal Cloud when the updates are up-to-date
	+ Send an info event when modules come back to running
	+ Include additional info for current event watchers
	+ Fixed RAID report for some cases of spare devices and bitmaps
	+ Fixed log purge, SQL call must be a statement not a query
	+ Fixed regex syntax in user log queries
	+ Added missing "use Filesys::Df" to SysInfo
	+ Disabled consolidation by default until is fixed or reimplemented
	+ Fixed regresion in full log page for events
	+ Added clone action to data tables
	+ Fixed regression in modal popup when showing element table
	+ Added new type EBox::Types::KrbRealm
	+ Fix broken packages when dist-upgrading from old versions: stop ebox
	  owned processes before changing home directory
	+ Log the start and finish of start/stop modules actions
	+ Added usesPort() method to apache module
2.3.9
	+ Enable SSLInsecureRenegotiation to avoid master -> slave SOAP handsake
	  problems
	+ Added validateRowRemoval method to EBox::Model::DataTable
	+ Use rm -rf instead of remove_tree to avoid chdir permission problems
	+ Avoid problems restarting apache when .pid file does not exist
	+ Do not use graceful on apache to allow proper change of listen port
	+ Simplified apache restart mechanism and avoid some problems
2.3.8
	+ Create tables using MyISAM engine by default
	+ Delete obsolete 'admin' table
2.3.7
	+ Fixed printableName for apache module and remove entry in status widget
	+ Merged tableBodyWithoutActions.mas into tableBody.mas
	+ Removed tableBodyWithoutEdit.mas because it is no longer used
	+ Better form validation message when there are no ids for
	  foreign rows in select control with add new popup
	+ Fixed branding of RSS channel items
	+ Fixed destination path when copying zentyal.cnf to /etc/mysql/conf.d
	+ Packaging fixes for precise
2.3.6
	+ Switch from CGIs to models in System -> General
	+ New value() and setValue() methods in DataForm::setValue() for cleaner
	  code avoiding use of AUTOLOAD
	+ Added new EBox::Types::Time, EBox::Types::Date and EBox::Types::TimeZone
	+ Added new attribute 'enabled' to the Action and MultiStateAction types
	  to allow disabling an action. Accepts a scalar or a CODE ref
	+ The 'defaultValue' parameter of the types now accept a CODE ref that
	  returns the default value.
2.3.5
	+ Added force parameter in validateTypedRow
	+ Fixed 'hidden' on types when using method references
	+ Removed some console problematic characters from Util::Random::generate
	+ Added methods to manage apache CA certificates
	+ Use IO::Socket::SSL for SOAPClient connections
	+ Removed apache rewrite from old slaves implementation
	+ Do not show RSS image if custom_prefix defined
2.3.4
	+ Avoid 'negative radius' error in DiskUsage chart
	+ Fixed call to partitionFileSystems in EBox::SysInfo::logReportInfo
	+ Log audit does not ignore fields which their values could be interpreted
	  as boolean false
	+ Avoid ebox.cgi failure when showing certain strings in the error template
	+ Do not calculate md5 digests if override_user_modification is enabled
	+ Clean /var/lib/zentyal/tmp on boot
	+ Stop apache gracefully and delete unused code in Apache.pm
	+ Cache contents of module.yaml files in Global
2.3.3
	+ The editable attribute of the types now accept a reference to a function
	  to dinamically enable or disable the field.
	+ In progress bar CGIs AJAX call checks the availability of the
	  next page before loading it
	+ Replaced community logo
	+ Adapted messages in the UI for new editions
	+ Changed cookie name to remove forbidden characters to avoid
	  incompatibilities with some applications
	+ Added methods to enable/disable restart triggers
2.3.2
	+ Fixed redis unix socket permissions problem with usercorner
	+ Get row ids without safe characters checking
	+ Added EBox::Util::Random as random string generator
	+ Set log level to debug when cannot compute md5 for a nonexistent file
	+ Filtering in tables is now case insensitive
	+ ProgressIndicator no longer leaves zombie processes in the system
	+ Implemented mysqldump for logs database
	+ Remove zentyal-events cron script which should not be longer necessary
	+ Bugfix: set executable permissions to cron scripts and example hooks
	+ Added a global method to retrieve installed server edition
	+ Log also duration and compMessage to events.log
2.3.1
	+ Updated Standards-Version to 3.9.2
	+ Fixed JS client side table sorting issue due to Prototype
	  library upgrade
	+ Disable InnoDB by default to reduce memory consumption of MySQL
	+ Now events are logged in a new file (events.log) in a more
	  human-readable format
	+ Added legend to DataTables with custom actions
	+ Changed JS to allow the restore of the action cell when a delete
	  action fails
	+ Set milestone to 3.0 when creating bug reports in the trac
	+ Avoid temporal modelInstance errors when adding or removing
	  modules with LogWatchers or LogDispatcher
	+ Unallow administration port change when the port is in use
2.3
	+ Do not launch a passwordless redis instance during first install
	+ New 'types' field in LogObserver and storers/acquirers to store special
	  types like IPs or MACs in an space-efficient way
	+ Use MySQL for the logs database instead of PostgreSQL
	+ Bugfix: logs database is now properly recreated after purge & install
	+ Avoid use of AUTOLOAD to execute redis commands, improves performance
	+ Use UNIX socket to connect to redis for better performance and
	  update default redis 2.2 settings
	+ Use "sudo" group instead of "admin" one for the UI access control
	+ Added EBox::Module::Base::version() to get package version
	+ Fixed problem in consalidation report when accumulating results
	  from queries having a "group by table.field"
	+ Added missing US and Etc zones in timezone selector
	+ Replaced autotools with zbuildtools
	+ Refuse to restore configuration backup from version lesser than
	  2.1 unless forced
	+ Do not retrieve format.js in every graph to improve performance
	+ The purge-module scripts are always managed as root user
	+ New grep-redis tool to search for patterns in redis keys or
	  values
	+ Use partitionFileSystems method from EBox::FileSystem
2.2.4
	+ New internal 'call' command in Zentyal shell to 'auto-use' the module
	+ Zentyal shell now can execute commandline arguments
	+ Bugfix: EBox::Types::IPAddr::isEqualTo allows to change netmask now
	+ Removed some undefined concatenation and compare warnings in error.log
	+ Ignore check operation in RAID event watcher
	+ Skip IP addresses ending in .0 in EBox::Types::IPRange::addresses()
	+ Do not store in redis trailing dots in Host and DomainName types
	+ Added internal command to instance models and other improvements in shell
	+ Now the whole /etc/zentyal directory is backed up and a copy of the
	  previous contents is stored at /var/backups before restoring
	+ Removing a module with a LogWatcher no longer breaks the LogWatcher
	  Configuration page anymore
	+ Fixed error in change-hostname script it does not longer match substrings
	+ Bugfix: Show breadcrumbs even from models which live in a
	  composite
	+ HTTPLink now returns empty string if no HTTPUrlView is defined
	  in DataTable class
	+ Added mising use sentence in EBox::Event::Watcher::Base
2.2.3
	+ Bugfix: Avoid url rewrite to ebox.cgi when requesting to /slave
	+ Fixed logrotate configuration
	+ More resilient way to handle with missing indexes in _find
	+ Added more informative text when mispelling methods whose prefix
	  is an AUTOLOAD action
	+ A more resilient solution to load events components in EventDaemon
	+ Added one and two years to the purge logs periods
	+ Fixed downloads from EBox::Type::File
2.2.2
	+ Revert cookie name change to avoid session loss in upgrades
	+ Do not try to change owner before user ebox is created
2.2.1
	+ Removed obsolete references to /zentyal URL
	+ Create configuration backup directories on install to avoid warnings
	  accessing the samba share when there are no backups
	+ Log result of save changes, either successful or with warnings
	+ Changed cookie name to remove forbidden characters to avoid
	  incompatibilities with some applications
	+ Removed duplicated and incorrect auding logging for password change
	+ Fixed some non-translatable strings
	+ Create automatic bug reports under 2.2.X milestone instead of 2.2
	+ Fixed bug changing background color on selected software packages
2.1.34
	+ Volatile types called password are now also masked in audit log
	+ Adjust padding for module descriptions in basic software view
	+ Removed beta icon
2.1.33
	+ Fixed modal add problems when using unique option on the type
	+ Fixed error management in the first screen of modal add
	+ Unify software selection and progress colors in CSS
	+ Set proper message type in Configure Events model
	+ Fixed error checking permanentMessage types in templates/msg.mas
2.1.32
	+ Added progress bar colors to theme definition
	+ Remove no longer correct UTF8 decode in ProgressIndicator
	+ Fixed UTF8 double-encoding on unexpected error CGI
	+ Reviewed some subscription strings
	+ Always fork before apache restart to avoid port change problems
	+ Stop modules in the correct order (inverse dependencies order)
	+ Better logging of failed modules on restore
2.1.31
	+ Do not start managed daemons on boot if the module is disabled
	+ Better message on redis error
	+ Watch for dependencies before automatic enable of modules on first install
2.1.30
	+ Removed obsolete /ebox URL from RSS link
	+ Changed methods related with extra backup data in modules logs
	  to play along with changes in ebackup module
	+ Set a user for remote access for audit reasons
	+ Detect session loss on AJAX requests
2.1.29
	+ Startup does not fail if SIGPIPE received
2.1.28
	+ Added code to mitigate false positives on module existence
	+ Avoid error in logs full summary due to incorrect syntax in template
	+ Allow unsafe chars in EBox::Types::File to avoid problems in some browsers
	+ Reviewed some subscription strings
	+ Warning about language-packs installed works again after Global changes
	+ Show n components update when only zentyal packages are left to
	  upgrade in the system widget
	+ Do not show debconf warning when installing packages
	+ EBox::Types::IPAddr (and IPNetwork) now works with defaultValue
	+ Allow to hide menu items, separators and dashboard widgets via conf keys
2.1.27
	+ Do not create tables during Disaster Recovery installation
	+ Added new EBox::Util::Debconf::value to get debconf values
	+ DataTable controller does no longer try to get a deleted row
	  for gather elements values for audit log
	+ Check if Updates watcher can be enabled if the subscription
	  level is yet unknown
2.1.26
	+ Detection of broken packages works again after proper deletion
	  of dpkg_running file
	+ Keep first install redis server running until trigger
	+ Unified module restart for package trigger and init.d
	+ Use restart-trigger script in postinst for faster daemons restarting
	+ System -> Halt/Reboot works again after regression in 2.1.25
	+ Added framework to show warning messages after save changes
	+ Change caption of remote services link to Zentyal Cloud
	+ Do not show Cloud link if hide_cloud_link config key is defined
	+ Added widget_ignore_updates key to hide updates in the dashboard
	+ Differentiate ads from notes
	+ Allow custom message type on permanentMessage
	+ Only allow custom themes signed by Zentyal
	+ Removed /zentyal prefix from URLs
	+ Caps lock detection on login page now works again
	+ Added HiddenIfNotAble property to event watchers to be hidden if
	  it is unabled to monitor the event
	+ Dashboard values can be now error and good as well
	+ Include a new software updates widget
	+ Include a new alert for basic subscriptions informing about
	  software updates
	+ Add update-notifier-common to dependencies
	+ EBox::DataTable::enabledRows returns rows in proper order
	+ Use custom ads when available
	+ Disable bug report when hide_bug_report defined on theme
2.1.25
	+ Do not show disabled module warnings in usercorner
	+ Mask passwords and unify boolean values in audit log
	+ Do not override type attribute for EBox::Types::Text subtypes
	+ Corrected installation finished message after first install
	+ Added new disableAutocomplete attribute on DataTables
	+ Optional values can be unset
	+ Minor improvements on nmap scan
2.1.24
	+ Do not try to generate config for unconfigured services
	+ Remove unnecessary redis call getting _serviceConfigured value
	+ Safer sizes for audit log fields
	+ Fix non-translatable "show help" string
	+ Allow links to first install wizard showing a desired page
	+ Fixed bug in disk usage when we have both values greater and
	  lower than 1024 MB
	+ Always return a number in EBox::AuditLogging::isEnabled to avoid
	  issues when returning the module status
	+ Added noDataMsg attribute on DataTable to show a message when
	  there are no rows
2.1.23
	+ Removed some warnings during consolidation process
	+ Depend on libterm-readline-gnu-perl for history support in shells
	+ Fixed error trying to change the admin port with NTP enabled
	+ Fixed breadcrumb destination for full log query page
	+ Use printableActionName in DataTable setter
2.1.22
	+ Fixed parentRow method in EBox::Types::Row
	+ Added new optionalLabel flag to EBox::Types::Abstract to avoid
	  show the label on non-optional values that need to be set as
	  optional when using show/hide viewCustomizers
	+ Added initHTMLStateOrder to View::Customizer to avoid incorrect
	  initial states
	+ Improved exceptions info in CGIs to help bug reporting
	+ Do not show customActions when editing row on DataTables
2.1.21
	+ Fixed bug printing traces at Global.pm
	+ Check new dump_exceptions confkey instead of the debug one in CGIs
	+ Explicit conversion to int those values stored in our database
	  for correct dumping in reporting
	+ Quote values in update overwrite while consolidating for reporting
2.1.20
	+ Fixed regression in edition in place of booleans
	+ Better default balance of the dashboard based on the size of the widgets
	+ Added defaultSelectedType argument to PortRange
2.1.19
	+ Disable KeepAlive as it seems to give performance problems with Firefox
	  and set MaxClients value back to 1 in apache.conf
	+ Throw exceptions when calling methods not aplicable to RO instances
	+ Fixed problems when mixing read/write and read-only instances
	+ Date/Time and Timezone moved from NTP to core under System -> General
	+ Do not instance hidden widgets to improve dashboard performance
	+ New command shell with Zentyal environment at /usr/share/zentyal/shell
	+ Show warning when a language-pack is not installed
	+ Removed unnecessary dump/load operations to .bak yaml files
	+ AuditLogging and Logs constructor now receive the 'ro' parameter
	+ Do not show Audit Logging in Module Status widget
2.1.18
	+ New unificated zentyal-core.logrotate for all the internal logs
	+ Added forceEnabled option for logHelpers
	+ Moved carousel.js to wizard template
	+ Add ordering option to wizard pages
	+ Fixed cmp and isEqualTo methods for EBox::Types::IPAddr
	+ Fixed wrong Mb unit labels in Disk Usage and use GB when > 1024 MB
	+ Now global-action script can be called without progress indicator
	+ Fixed EBox::Types::File JavaScript setter code
	+ Added support for "Add new..." modal boxes in foreign selectors
	+ Each module can have now its customized purge-module script
	  that will be executed after the package is removed
	+ Added Administration Audit Logging to log sessions, configuration
	  changes, and show pending actions in save changes confirmation
	+ User name is stored in session
	+ Remove deprecated extendedRestore from the old Full Backup
2.1.17
	+ Fixed RAID event crash
	+ Added warning on models and composites when the module is disabled
	+ Fixed login page style with some languages
	+ Login page template can now be reused accepting title as parameter
	+ EBox::Types::File does not write on redis when it fails to
	  move the fail to its final destination
	+ Added quote column option for periodic log consolidation and
	  report consolidation
	+ Added exclude module option to backup restore
2.1.16
	+ Do not show incompatible navigator warning on Google Chrome
	+ Fixed syncRows override detection on DataTable find
	+ clean-conf script now deletes also state data
	+ Avoid 'undefined' message in selectors
2.1.15
	+ Move Disk Usage and RAID to the new Maintenance menu
	+ Always call syncRows on find (avoid data inconsistencies)
	+ Filename when downloading a conf backup now contains hostname
	+ Fixed bug in RAID template
	+ Set proper menu order in System menu (fixes NTP position)
	+ Fixed regresion in page size selector on DataTables
	+ Fixed legend style in Import/Export Configuration
2.1.14
	+ Fixed regresion with double quotes in HTML templates
	+ Fixed problems with libredis-perl version dependency
	+ Adding new apparmor profile management
2.1.13
	+ Better control of errors when saving changes
	+ Elements of Union type can be hidden
	+ Model elements can be hidden only in the viewer or the setter
	+ HTML attributtes are double-quoted
	+ Models can have sections of items
	+ Password view modified to show the confirmation field
	+ New multiselect type
	+ Redis backend now throws different kind of exceptions
2.1.12
	+ Revert no longer necessary parents workaround
	+ Hide action on viewCustomizer works now on DataTables
2.1.11
	+ Fixed bug which setted bad directory to models in tab view
	+ Union type: Use selected subtype on trailingText property if the
	  major type does not have the property
	+ Raise MaxClients to 2 to prevent apache slowness
2.1.10
	+ Security [ZSN-2-1]: Avoid XSS in process list widget
2.1.9
	+ Do not try to initialize redis client before EBox::init()
	+ Safer way to delete rows, deleting its id reference first
	+ Delete no longer needed workaround for gconf with "removed" attribute
	+ Fixed regression in port range setter
2.1.8
	+ Fixed regression in menu search
	+ Fixed missing messages of multi state actions
	+ Help toggler is shown if needed when dynamic content is received
	+ Fixed issue when disabling several actions at once in a data table view
	+ All the custom actions are disabled when one is clicked
	+ Submit wizard pages asynchronously and show loading indicator
	+ Added carousel.js for slide effects
2.1.7
	+ Fixed issues with wrong html attributes quotation
	+ Bugfix: volatile types can now calculate their value using other
	  the value from other elements in the row no matter their position
2.1.6
	+ Attach software.log to bug report if there are broken packages
	+ Added keyGenerator option to report queries
	+ Tuned apache conf to provide a better user experience
	+ Actions click handlers can contain custom javascript
	+ Restore configuration with force dependencies option continues
	  when modules referenced in the backup are not present
	+ Added new MultiStateAction type
2.1.5
	+ Avoid problems getting parent if the manager is uninitialized
	+ Rename some icon files with wrong extension
	+ Remove wrong optional attribute for read-only fields in Events
	+ Renamed all /EBox/ CGI URLs to /SysInfo/ for menu folder coherency
	+ Added support for custom actions in DataTables
	+ Replaced Halt/Reboot CGI with a model
	+ Message classes can be set from models
	+ Fixed error in Jabber dispatcher
	+ Show module name properly in log when restart from the dashboard fails
	+ Avoid warning when looking for inexistent PID in pidFileRunning
2.1.4
	+ Changed Component's parent/child relationships implementation
	+ Fixed WikiFormat on automatic bug report tickets
	+ Do not show available community version in Dashboard with QA
 	  updates
2.1.3
	+ Fall back to readonly data in config backup if there are unsaved changes
	+ Allow to automatically send a report in the unexpected error page
	+ Logs and Events are now submenus of the new Maintenance menu
	+ Configuration Report option is now present on the Import/Export section
	+ Require save changes operation after changing the language
	+ Added support for URL aliases via schemas/urls/*.urls files
	+ Allow to sort submenu items via 'order' attribute
	+ Automatically save changes after syncRows is called and mark the module
	  mark the module as unchanged unless it was previously changed
	+ Removed unnecessary ConfigureEvents composite
	+ Removed unnecessary code from syncRows in logs and events
	+ Restore configuration is safer when restoring /etc/zentyal files
	+ Fixed unescaped characters when showing an exception
	+ Fixed nested error page on AJAX requests
	+ Adapted dumpBackupExtraData to new expected return value
	+ Report remoteservices, when required, a change in administration
	  port
	+ Added continueOnModuleFail mode to configuration restore
	+ Fixed Firefox 4 issue when downloading backups
	+ Show scroll when needed in stacktraces (error page)
	+ More informative error messages when trying to restart locked modules
	  from the dashboard
	+ Creation of plpgsql language moved from EBox::Logs::initialSetup
	  to create-db script
	+ Redis backend now throws different kind of exceptions
	+ Avoid unnecesary warnings about PIDs
	+ Update Jabber dispatcher to use Net::XMPP with some refactoring
	+ Save changes messages are correctly shown with international charsets
	+ Support for bitmap option in RAID report
	+ Retry multiInsert line by line if there are encoding errors
	+ Adapted to new location of partitionsFileSystems in EBox::FileSystem
	+ Event messages are cleaned of null characters and truncated
	  before inserting in the database when is necessary
	+ Improve message for "Free storage space" event and send an info
	  message when a given partition is not full anymore
	+ Event messages now can contain newline characters
	+ Objects of select type are compared also by context
	+ Remove cache from optionsFromForeignModel since it produces
	  problems and it is useless
	+ Set title with server name if the server is subscribed
	+ Fix title HTML tag in views for Models and Composites
	+ Added lastEventsReport to be queried by remoteservices module
	+ Added EBox::Types::HTML type
	+ Added missing manage-logs script to the package
	+ Fixed problems with show/hide help switch and dynamic content
	+ Menus with subitems are now kept unfolded until a section on a
	  different menu is accessed
	+ Sliced restore mode fails correctly when schema file is missing,
	  added option to force restore without schema file
	+ Purge conf now purges the state keys as well
	+ Added EBox::Types::IPRange
2.1.2
	+ Now a menu folder can be closed clicking on it while is open
	+ Bugfix: cron scripts are renamed and no longer ignored by run-parts
	+ Added new EBox::Util::Nmap class implementing a nmap wrapper
2.1.1
	+ Fixed incoherency problems with 'on' and '1' in boolean indexes
	+ Move cron scripts from debian packaging to src/scripts/cron
	+ Trigger restart of logs and events when upgrading zentyal-core
	  without any other modules
	+ Don't restart apache twice when upgrading together with more modules
	+ Fixed params validation issues in addRow
2.1
	+ Replace YAML::Tiny with libyaml written in C through YAML::XS wrapper
	+ Minor bugfix: filter invalid '_' param added by Webkit-based browser
	  on EBox::CGI::Base::params() instead of _validateParams(), avoids
	  warning in zentyal.log when enabling modules
	+ All CGI urls renamed from /ebox to /zentyal
	+ New first() and deleteFirst() methods in EBox::Global to check
	  existence and delete the /var/lib/zentyal/.first file
	+ PO files are now included in the language-pack-zentyal-* packages
	+ Migrations are now always located under /usr/share/$package/migration
	  this change only affects to the events and logs migrations
	+ Delete no longer used domain and translationDomain methods/attributes
	+ Unified src/libexec and tools in the new src/scripts directory
	+ Remove the ebox- prefix on all the names of the /usr/share scripts
	+ New EBox::Util::SQL package with helpers to create and drop tables
	  from initial-setup and purge-module for each module
	+ Always drop tables when purging a package
	+ Delete 'ebox' user when purging zentyal-core
	+ Moved all SQL schemas from tools/sqllogs to schemas/sql
	+ SQL time-period tables are now located under schemas/sql/period
	+ Old ebox-clean-gconf renamed to /usr/share/zentyal/clean-conf and
	  ebox-unconfigure-module is now /usr/share/zentyal/unconfigure-module
	+ Added default implementation for enableActions, executing
	  /usr/share/zentyal-$modulename/enable-module if exists
	+ Optimization: Do not check if a row is unique if any field is unique
	+ Never call syncRows on read-only instances
	+ Big performance improvements using hashes and sets in redis
	  database to avoid calls to the keys command
	+ Delete useless calls to exists in EBox::Config::Redis
	+ New regen-redis-db tool to recreate the directory structure
	+ Renamed /etc/cron.hourly/90manageEBoxLogs to 90zentyal-manage-logs
	  and moved the actual code to /usr/share/zentyal/manage-logs
	+ Move /usr/share/ebox/zentyal-redisvi to /usr/share/zentyal/redisvi
	+ New /usr/share/zentyal/initial-setup script for modules postinst
	+ New /usr/share/zentyal/purge-module script for modules postrm
	+ Removed obsolete logs and events migrations
	+ Create plpgsql is now done on EBox::Logs::initialSetup
	+ Replace old ebox-migrate script with EBox::Module::Base::migrate
	+ Rotate duplicity-debug.log log if exists
	+ Bug fix: Port selected during installation is correctly saved
	+ Zentyal web UI is restarted if their dependencies are upgraded
	+ Bug fix: Logs don't include unrelated information now
	+ Add total in disk_usage report
	+ Bugfix: Events report by source now works again
	+ Do not include info messages in the events report
	+ Services event is triggered only after five failed checkings
	+ Do not add redundant includedir lines to /etc/sudoers
	+ Fixed encoding for strings read from redis server
	+ Support for redis-server 2.0 configuration
	+ Move core templates to /usr/share/zentyal/stubs/core
	+ Old /etc/ebox directory replaced with the new /etc/zentyal with
	  renamed core.conf, logs.conf and events.conf files
	+ Fixed broken link to alerts list
2.0.15
	+ Do not check the existence of cloud-prof package during the
	  restore since it is possible not to be installed while disaster
	  recovery process is done
	+ Renamed /etc/init.d/ebox to /etc/init.d/zentyal
	+ Use new zentyal-* package names
	+ Don't check .yaml existence for core modules
2.0.14
	+ Added compMessage in some events to distinguish among events if
	  required
	+ Make source in events non i18n
	+ After restore, set all the restored modules as changed
	+ Added module pre-checks for configuration backup
2.0.13
	+ Fixed dashboard graphs refresh
	+ Fixed module existence check when dpkg is running
	+ Fix typo in sudoers creation to make remote support work again
2.0.12
	+ Include status of packages in the downloadable bug report
	+ Bugfix: Avoid possible problems deleting redis.first file if not exist
2.0.11
	+ New methods entry_exists and st_entry_exists in config backend
2.0.10
	+ Now redis backend returns undef on get for undefined values
	+ Allow custom mason templates under /etc/ebox/stubs
	+ Better checks before restoring a configuration backup with
	  a set of modules different than the installed one
	+ Wait for 10 seconds to the child process when destroying the
	  progress indicator to avoid zombie processes
	+ Caught SIGPIPE when trying to contact Redis server and the
	  socket was already closed
	+ Do not stop redis server when restarting apache but only when
	  the service is asked to stop
	+ Improvements in import/export configuration (know before as
	  configuration backup)
	+ Improvements in ProgressIndicator
	+ Better behaviour of read-only rows with up/down arrows
	+ Added support for printableActionName in DataTable's
	+ Added information about automatic configuration backup
	+ Removed warning on non existent file digest
	+ Safer way to check if core modules exist during installation
2.0.9
	+ Treat wrong installed packages as not-existent modules
	+ Added a warning in dashboard informing about broken packages
	+ File sharing and mailfilter log event watchers works again since
	  it is managed several log tables per module
2.0.8
	+ Replaced zentyal-conf script with the more powerful zentyal-redisvi
	+ Set always the same default order for dashboard widgets
	+ Added help message to the configure widgets dialog
	+ Check for undefined values in logs consolidation
	+ Now dashboard notifies fails when restarting a service
	+ Fixed bug with some special characters in dashboard
	+ Fixed bug with some special characters in disk usage graph
2.0.7
	+ Pre-installation includes sudoers.d into sudoers file if it's not yet
	  installed
	+ Install apache-prefork instead of worker by default
	+ Rename service certificate to Zentyal Administration Web Server
2.0.6
	+ Use mod dependencies as default restore dependencies
	+ Fixed dependencies in events module
	+ Increased recursive dependency threshold to avoid
	  backup restoration problems
2.0.5
	+ Removed deprecated "Full backup" option from configuration backup
	+ Bugfix: SCP method works again after addition of SlicedBackup
	+ Added option in 90eboxpglogger.conf to disable logs consolidation
2.0.4
	+ Removed useless gconf backup during upgrade
	+ Fixed postinstall script problems during upgrade
2.0.3
	+ Added support for the sliced backup of the DB
	+ Hostname change is now visible in the form before saving changes
	+ Fixed config backend problems with _fileList call
	+ Added new bootDepends method to customize daemons boot order
	+ Added permanent message property to Composite
	+ Bugfix: Minor aesthetic fix in horizontal menu
	+ Bugfix: Disk usage is now reported in expected bytes
	+ Bugfix: Event dispatcher is not disabled when it is impossible
	  for it to dispatch the message
2.0.2
	+ Better message for the service status event
	+ Fixed modules configuration purge script
	+ Block enable module button after first click
	+ Avoid division by zero in progress indicator when total ticks is
	  zero
	+ Removed warning during postinst
	+ Added new subscription messages in logs, events and backup
2.0.1
	+ Bugfix: Login from Zentyal Cloud is passwordless again
	+ Some defensive code for the synchronization in Events models
	+ Bugfix: add EBox::Config::Redis::get to fetch scalar or list
	  values. Make GConfModule use it to avoid issues with directories
	  that have both sort of values.
1.5.14
	+ Fixed redis bug with dir keys prefix
	+ Improved login page style
	+ New login method using PAM instead of password file
	+ Allow to change admin passwords under System->General
	+ Avoid auto submit wizard forms
	+ Wizard skip buttons always available
	+ Rebranded post-installation questions
	+ Added zentyal-conf script to get/set redis config keys
1.5.13
	+ Added transition effect on first install slides
	+ Zentyal rebrand
	+ Added web page favicon
	+ Fixed already seen wizards apparition
	+ Fixed ro module creation with redis backend
	+ Use mason for links widgets
	+ Use new domain to official strings for subscriptions
1.5.12
	+ Added option to change hostname under System->General
	+ Show option "return to dashboard" when save changes fails.
1.5.11
	+ Added more tries on redis reconnection
	+ Fixed user corner access problems with redis server
	+ writeFile* methods reorganized
	+ Added cron as dependency as cron.hourly was never executed with anacron
	+ Improvements in consolidation of data for reports
1.5.10
	+ Fixed gconf to redis conversion for boolean values
1.5.9
	+ Improved migrations speed using the same perl interpreter
	+ Redis as configuration backend (instead of gconf)
	+ Improved error messages in ebox-software
	+ Set event source to 256 chars in database to adjust longer event
	  sources
	+ Progress bar AJAX updates are sent using JSON
	+ Fixed progress bar width problems
	+ Fixed top menu on wizards
	+ Improved error message when disconnecting a not connected database
	+ Abort installation if 'ebox' user already exists
	+ Bugfix: IP address is now properly registered if login fails
1.5.8
	+ Added template tableorderer.css.mas
	+ Added buttonless top menu option
	+ Bugfix: Save all modules on first installation
	+ Bugfix: General ebox database is now created if needed when
	  re/starting services
	+ Bugfix: Data to report are now uniform in number of elements per
	  value. This prevents errors when a value is present in a month and
	  not in another
	+ Bugfix: Don't show already visited wizard pages again
1.5.7
	+ Bugfix: Avoid error when RAID is not present
	+ Bugfix: Add ebox-consolidate-reportinfo call in daily cron script
	+ Bugfix: Called multiInsert and unbufferedInsert when necessary
	  after the loggerd reimplementation
	+ Bugfix: EBox::ThirdParty::Apache2::AuthCookie and
	  EBox::ThirdParty::Apache2::AuthCookie::Util package defined just
	  once
	+ Added util SystemKernel
	+ Improved progress indicator
	+ Changes in sudo generation to allow sudo for remote support user
	+ Initial setup wizards support
1.5.6
	+ Reimplementation of loggerd using inotify instead of File::Tail
1.5.5
	+ Asynchronous load of dashboard widgets for a smoother interface
1.5.4
	+ Changed dbus-check script to accept config file as a parameter
1.5.3
	+ Function _isDaemonRunning works now with snort in lucid
	+ Javascript refreshing instead of meta tag in log pages
	+ Updated links in dashboard widget
	+ Add package versions to downloadable ebox.log
	+ Fixed postgresql data dir path for disk usage with pg 8.4
	+ GUI improvements in search box
1.5.2
	+ Security [ESN-1-1]: Validate referer to avoid CSRF attacks
	+ Added reporting structure to events module
	+ Added new CGI to download the last lines of ebox.log
1.5.1
	+ Bugfix: Catch exception when upstart daemon does not exist and
	  return a stopped status
	+ Added method in logs module to dump database in behalf of
	ebackup module
	+ Bugfix: Do not check in row uniqueness for optional fields that
	are not passed as parameters
	+ Improve the output of ebox module status, to be consistent with the one
	  shown in the interface
	+ Add options to the report generation to allow queries to be more
	  flexible
	+ Events: Add possibility to enable watchers by default
	+ Bugfix: Adding a new field to a model now uses default
	  value instead of an empty value
	+ Added script and web interface for configuration report, added
	  more log files to the configuration report
1.5
	+ Use built-in authentication
	+ Use new upstart directory "init" instead of "event.d"
	+ Use new libjson-perl API
	+ Increase PerlInterpMaxRequests to 200
	+ Increase MaxRequestsPerChild (mpm-worker) to 200
	+ Fix issue with enconding in Ajax error responses
	+ Loggerd: if we don't have any file to watch we just sleep otherwise the process
	  will finish and upstart will try to start it over again and again.
	+ Make /etc/init.d/ebox depend on $network virtual facility
	+ Show uptime and users on General Information widget.
1.4.2
	+ Start services in the appropriate order (by dependencies) to fix a problem
	  when running /etc/init.d/ebox start in slaves (mail and other modules
	  were started before usersandgroups and thus failed)
1.4.1
	+ Remove network workarounds from /etc/init.d/ebox as we don't bring
	  interfaces down anymore
1.4
	+ Bug fix: i18n. setDomain in composites and models.
1.3.19
	+ Make the module dashboard widget update as the rest of the widgets
	+ Fix problem regarding translation of module names: fixes untranslated
	  module names in the dashboard, module status and everywhere else where
	  a module name is written
1.3.18
	+ Add version comparing function and use it instead of 'gt' in the
	  general widget
1.3.17
	+ Minor bug fix: check if value is defined in EBox::Type::Union
1.3.16
	+ Move enable field to first row in ConfigureDispatcherDataTable
	+ Add a warning to let users know that a module with unsaved changes
	  is disabled
	+ Remove events migration directory:
		- 0001_add_conf_configureeventtable.pl
		- 0002_add_conf_diskfree_watcher.pl
	+ Bug fix: We don't use names to stringify date to avoid issues
	  with DB insertions and localisation in event logging
	+ Bug fix: do not warn about disabled services which return false from
	  showModuleStatus()
	+ Add blank line under "Module Status"
	+ Installed and latest available versions of the core are now displayed
	  in the General Information widget
1.3.15
	+ Bug fix: Call EBox::Global::sortModulesByDependencies when
	  saving all modules and remove infinite loop in that method.
	  EBox::Global::modifiedModules now requires an argument to sort
	  its result dependending on enableDepends or depends attribute.
	+ Bug fix: keep menu folders open during page reloads
	+ Bug fix: enable the log events dispatcher by default now works
	+ Bug fix: fixed _lock function in EBox::Module::Base
	+ Bug fix: composites honor menuFolder()
	+ Add support for in-place edition for boolean types. (Closes
	  #1664)
	+ Add method to add new database table columnts to EBox::Migration::Helpers
	+ Bug fix: enable "Save Changes" button after an in-place edition
1.3.14
	+ Bug fix: fix critical bug in migration helper that caused some log
	  log tables to disappear
	+ Create events table
	+ Bug fix: log watcher works again
	+ Bug fix: delete cache if log index is not found as it could be
	  disabled
1.3.13
	+ Bug fix: critical error in EventDaemon that prevented properly start
	+ Cron script for manage logs does not run if another is already
	  running, hope that this will avoid problems with large logs
	+ Increased maximum size of message field in events
	+ Added script to purge logs
	+ Bug fix: multi-domain logs can be enabled again
1.3.12
	+ Added type for EBox::Dashboard::Value to stand out warning
	  messages in dashboard
	+ Added EBox::MigrationHelpers to include migration helpers, for now,
	  include a db table renaming one
	+ Bug fix: Fix mismatch in event table field names
	+ Bug fix: Add migration to create language plpgsql in database
	+ Bug fix: Add missing script for report log consolidation
	+ Bug fix: Don't show modules in logs if they are not configured. This
	  prevents some crashes when modules need information only available when
	  configured, such as mail which holds the vdomains in LDAP
	+ Added method EBox::Global::lastModificationTime to know when
	  eBox configuration was modified for last time
	+ Add support for breadcrumbs on the UI
	+ Bug fix: in Loggerd files are only parsed one time regardless of
	  how many LogHelper reference them
	+ Added precondition for Loggerd: it does not run if there isnt
	anything to watch
1.3.11
	+ Support customFilter in models for big tables
	+ Added EBox::Events::sendEvent method to send events using Perl
	  code (used by ebackup module)
	+ Bug fix: EBox::Type::Service::cmp now works when only the
	  protocols are different
	+ Check $self is defined in PgDBEngine::DESTROY
	+ Do not watch files in ebox-loggerd related to disabled modules and
	  other improvements in the daemon
	+ Silent some exceptions that are used for flow control
	+ Improve the message from Service Event Watcher
1.3.10
	+ Show warning when accesing the UI with unsupported browsers
	+ Add disableApparmorProfile to EBox::Module::Service
	+ Bug fix: add missing use
	+ Bug fix: Make EventDaemon more robust against malformed sent
	  events by only accepting EBox::Event objects
1.3.8
	+ Bug fix: fixed order in EBox::Global::modified modules. Now
	  Global and Backup use the same method to order the module list
	  by dependencies
1.3.7
	+ Bug fix: generate public.css and login.css in dynamic-www directory
	  which is /var/lib/zentyal/dynamicwww/css/ and not in /usr/share/ebox/www/css
	  as these files are generate every time eBox's apache is
	  restarted
	+ Bug fix: modules are restored now in the correct dependency
	  order
	+ ebox-make-backup accepts --destinaton flag to set backup's file name
	+ Add support for permanent messages to EBox::View::Customizer
1.3.6
	+ Bug fix: override _ids in EBox::Events::Watcher::Log to not return ids
	which do not exist
	+ Bug fix: fixed InverseMatchSelect type which is used by Firewall module
	+ New widget for the dashboard showing useful support information
	+ Bugfix: wrong permissions on CSS files caused problem with usercorner
	+ CSS are now templates for easier rebranding
	+ Added default.theme with eBox colors
1.3.5
	+ Bugfix: Allow unsafe characters in password type
	+ Add FollowSymLinks in eBox apache configuration. This is useful
	  if we use js libraries provided by packages
1.3.4
	+ Updated company name in the footer
	+ Bugfix: humanEventMessage works with multiple tableInfos now
	+ Add ebox-dbus-check to test if we can actually connect to dbus
1.3.4
	+ bugfix: empty cache before calling updatedRowNotify
	+ enable Log dispatcher by default and not allow users to disable
	it
	+ consolidation process continues in disabled but configured modules
	+ bugfix: Save Changes button doesn't turn red when accessing events for
	first time
1.3.2
	+ bugfix: workaround issue with dhcp configured interfaces at boot time
1.3.1
	+ bugfix: wrong regex in service status check
1.3.0
	+ bugfix: make full backup work again
1.1.30
	+ Change footer to new company holder
	+  RAID does not generate 'change in completion events, some text
	problems fixed with RAID events
	+ Report graphics had a datapoints limit dependent on the active
	time unit
	+ Apache certificate can be replaced by CA module
	+ Fixed regression in detailed report: total row now aggregates
	properly
	+ More characters allowed when changing password from web GUI
	+ Fixed regression with already used values in select types
	+ Do not a button to restart eBox's apache
	+ Fixed auth problem when dumping and restoring postgre database
1.1.20
	+ Added custom view support
	+ Bugfix: report models now can use the limit parameter in
	  reportRows() method
	+ use a regexp to fetch the PID in a pidfile, some files such as
	postfix's add tabs and spaces before the actual number
	+ Changed "pidfile" to "pidfiles" in _daemons() to allow checking more than
one (now it is a array ref instead of scalar)
	+ Modified Service.pm to support another output format for /etc/init.d daemon
status that returns [OK] instead of "running".
	+ unuformized case in menu entries and some more visual fixes
1.1.10
	+ Fix issue when there's a file managed by one module that has been modified
	  when saving changes
	+ Bugfix: events models are working again even if an event aware
	module is uninstalled and it is in a backup to restore
	+ Select.pm returns first value in options as default
       + Added 'parentModule' to model class to avoid recursive problems
	+ Added Float type
	+ Apache module allows to add configuration includes from other modules
	+ Display remote services button if subscribed
	+ Event daemon may received events through a named pipe
	+ Bugfix. SysInfo revokes its config correctly
	+ Added storer property to types in order to store the data in
	somewhere different from GConf
	+ Added protected property 'volatile' to the models to indicate
	that they store nothing in GConf but in somewhere different
	+ System Menu item element 'RAID' is always visible even when RAID
	is not installed
	+ Files in deleted rows are deleted when the changes are saved
	+ Fixed some bug whens backing and restore files
	+ Components can be subModels of the HasMany type
	+ Added EBox::Types::Text::WriteOnce type
	+ Do not use rows(), use row to force iteration over the rows and increase
	performance and reduce memory use.
	+ Do not suggest_sync after read operations in gconf
	+ Increase MaxRequestsPerChild to 200 in eBox's apache
	+ Make apache spawn only one child process
	+ Log module is backed up and restored normally because the old
	problem is not longer here
	+ Backup is more gentle with no backup files in backup directory,
	now it does not delete them
	+ HasMany  can retrieve again the model and row after the weak
	refence is garbage-collected. (Added to solve a bug in the doenload
	bundle dialog)
	+ EBox::Types::DomainName no longer accepts IP addresses as domain
	names
	+ Bugfix: modules that fail at configuration stage no longer appear as enabled
	+ Add parameter to EBox::Types::Select to disable options cache

0.12.103
	+ Bugfix: fix SQL statement to fetch last rows to consolidate
0.12.102
	+ Bugfix: consolidate logs using the last date and not starting from scratch
0.12.101
	+ Bugfix: DomainName type make comparisons case insensitive
	according to RFC 1035
0.12.100
	+ Bugfix: Never skip user's modifications if it set to true
	override user's changes
	+ EBox::Module::writeConfFile and EBox::Service scape file's path
	+ Bugfix. Configure logrotate to actually rotate ebox logs
	+ Fixed bug in ForcePurge logs model
	+ Fixed bug in DataTable: ModelManaged was called with tableName
	instead of context Name
	+ Fixing an `img` tag closed now properly and adding alternative
	text to match W3C validation in head title
	+ Backup pages now includes the size of the archive
	+ Fixed bug in ForcePurge logs model
	+ Now the modules can have more than one tableInfo for logging information
	+ Improve model debugging
	+ Improve restart debugging
	+ Backups and bug reports can be made from the command line
	+ Bugfix: `isEqualTo` is working now for `Boolean` types
	+ Bugfix: check if we must disable file modification checks in
	Manager::skipModification

0.12.99
	+ Add support for reporting
	+ Refresh logs automatically
	+ Reverse log order
	+ Remove temp file after it is downloaded with FromTempDir controller
0.12.3
	+ Bug fix: use the new API in purge method. Now purging logs is working
	again.
0.12.2
	+ Increase random string length used to generate the cookie to
	2048 bits
	+ Logs are show in inverse chronological order
0.12.1
	+ Bug fix: use unsafeParam for progress indicator or some i18 strings
	will fail when saving changes
0.12
	+ Bugfix: Don't assume timecol is 'timestamp' but defined by
	module developer. This allows to purge some logs tables again
	+ Add page titles to models
	+ Set default values when not given in `add` method in models
	+ Add method to manage page size in model
	+ Add hidden field to help with Ajax request and automated testing with
	  ANSTE
	+ Bugfix: cast sql types to filter fields in logs
	+ Bugfix: Restricted resources are back again to make RSS
	access policy work again
	+ Workaround bogus mason warnings
	+ Make postinst script less verbose
	+ Disable keepalive in eBox apache
	+ Do not run a startup script in eBox apache
	+ Set default purge time for logs stored in eBox db to 1 week
	+ Disable LogAdmin actions in `ebox-global-action` until LogAdmin
	feature is completely done
0.11.103
	+ Modify EBox::Types::HasMany to create directory based on its row
	+ Add _setRelationship method to set up relationships between models
	  and submodels
	+ Use the new EBox::Model::Row api
	+ Add help method to EBox::Types::Abstract
	+ Decrease size for percentage value in disk free watcher
	+ Increase channel link field size in RSS dispatcher
0.11.102
	+ Bugfix: cmp in EBox::Types::HostIP now sorts correctly
	+ updatedRowNotify in EBox::Model::DataTable receives old row as
	well as the recently updated row
	+ Added `override_user_modification` configuration parameter to
	avoid user modification checkings and override them without asking
	+ Added EBox::Model::Row to ease the management of data returned
	by models
	+ Added support to pre-save and post-save executable files. They
	must be placed at /etc/ebox/pre-save or /etc/ebox/post-save
	+ Added `findRow` method to ease find and set
0.11.101
	+ Bugfix: Fix memory leak in models while cloning types. Now
	cloning is controlled by clone method in types
	+ Bugfix: Union type now checks for its uniqueness
	+ DESTROY is not an autoloaded method anymore
	+ HasOne fields now may set printable value from the foreign field
	to set its value
	+ findId now searches as well using printableValue
	+ Bugfix. Minor bug found when key is an IP address in autoloaded
	methods
	+ Ordered tables may insert values at the beginning or the end of
	the table by "insertPosition" attribute
	+ Change notConfigured template to fix English and add link to the
	  module status section
	+ Add loading gif to module status actions
	+ Remove debug from ServiceInterface.pm
	+ Add support for custom separators to be used as index separators on
	  exposedMethods
	+ Bugfix. Stop eBox correctly when it's removed
	+ Improve apache-restart to make it more reliable.
0.11.100
	+ Bugfix. Fix issue with event filters and empty hashes
	+ Bugfix. Cache stuff in log and soap watcher to avoid memory leaks
	+ Bugfix. Fix bug that prevented the user from being warned when a row to
	  be deleted is being used by other model
	+ Bugfix. Add missing use of EBox::Global in State event watcher
	+ Added progress screen, now pogress screen keeps track of the changed
	  state of the modules and change the top page element properly
	+ Do not exec() to restart apache outside mod_perl
	+ Improve apache restart script
	+ Improve progress screen
0.11.99
	+ DataTable contains the property 'enableProperty' to set a column
	called 'enabled' to enable/disable rows from the user point of
	view. The 'enabled' column is put the first
	+ Added state to the RAID report instead of simpler active boolean
        + Fix bug when installing new event components and event GConf
	subtree has not changed
	+ Add RSS dispatcher to show eBox events under a RSS feed
	+ Rotate log files when they reach 10MB for 7 rotations
	+ Configurable minimum free space left for being notified by means
	of percentage
	+ Add File type including uploading and downloading
	+ Event daemon now checks if it is possible to send an event
	before actually sending it
	+ Added Action forms to perform an action without modifying
	persistent data
	+ Log queries are faster if there is no results
	+ Show no data stored when there are no logs for a domain
	+ Log watcher is added in order to notify when an event has
	happened. You can configure which log watcher you may enable and
	what you want to be notify by a determined filter and/or event.
	+ RAID watcher is added to check the RAID events that may happen
	when the RAID subsystem is configured in the eBox machine
	+ Change colour dataset in pie chart used for disk usage reporting
	+ Progress indicator now contains a returned value and error
	message as well
	+ Lock session file for HTTP session to avoid bugs
	related to multiple requests (AJAX) in a short time
	+ Upgrade runit dependency until 1.8.0 to avoid runit related
	issues
0.11
	+ Use apache2
	+ Add ebox-unblock-exec to unset signal mask before running  a executable
	+ Fix issue with multiple models and models with params.
	  This triggered a bug in DHCP when there was just one static
	  interface
	+ Fix _checkRowIsUnique and _checkFieldIsUnique
	+ Fix paging
	+ Trim long strings in log table, show tooltip with the whole string
	  and show links for URLs starting with "http://"
0.10.99
	+ Add disk usage information
	+ Show progress in backup process
	+ Add option to purge logs
	+ Create a link from /var/lib/zentyal/log to /var/log/ebox
	+ Fix bug with backup descriptions containing spaces
	+ Add removeAll method on data models
	+ Add HostIP, DomainName and Port types
	+ Add readonly forms to display static information
	+ Add Danish translation thanks to Allan Jacobsen
0.10
	+ New release
0.9.100
	+ Add checking for SOAP session opened
	+ Add EventDaemon
	+ Add Watcher and Dispatch framework to support an event
	  architecture on eBox
	+ Add volatile EBox::Types in order not to store their values
	  on GConf
	+ Add generic form
	+ Improvements on generic table
	+ Added Swedish translation

0.9.99
	+ Added Portuguese from Portugal translation
	+ Added Russian translation
	+ Bugfix: bad changed state in modules after restore

0.9.3
	+ New release

0.9.2
	+ Add browser warning when uploading files
	+ Enable/disable logging modules
0.9.1
	+ Fix backup issue with changed state
	+ Generic table supports custom ordering
0.9
	+ Added Polish translation
        + Bug in recognition of old CD-R writting devices fixed
	+ Added Aragonese translation
	+ Added Dutch translation
	+ Added German translation
	+ Added Portuguese translation

0.8.99
	+ Add data table model for generic Ajax tables
	+ Add types to be used by models
	+ Add MigrationBase and ebox-migrate to upgrade data models
	+ Some English fixes
0.8.1
	+ New release
0.8
	+ Fix backup issue related to bug reports
	+ Improved backup GUI
0.7.99
        + changed sudo stub to be more permissive
	+ added startup file to apache web server
	+ enhanced backup module
	+ added basic CD/DVD support to backup module
	+ added test stubs to simplify testing
	+ added test class in the spirit of Test::Class
	+ Html.pm now uses mason templates
0.7.1
	+ use Apache::Reload to reload modules when changed
	+ GUI consistency (#12)
	+ Fixed a bug for passwords longer than 16 chars
	+ ebox-sudoers-friendly added to not overwrite /etc/sudoers each time
0.7
	+ First public release
0.6
	+ Move to client
	+ Remove obsolete TODO list
	+ Remove firewall module from  base system
	+ Remove objects module from base system
	+ Remove network module from base system
	+ Add modInstances and modInstancesOfType
	+ Raname Base to ClientBase
	+ Remove calls to deprecated methods
	+ API documented using naturaldocs
	+ Update INSTALL
	+ Use a new method to get configkeys, now configkey reads every
	  [0.9
	+ Added Polish translation][0-9]+.conf file from the EBox::Config::etc() dir and
	  tries to get the value from the files in order.
	+ Display date in the correct languae in Summary
	+ Update debian scripts
	+ Several bugfixes
0.5.2
	+ Fix some packaging issues
0.5.1
	+ New menu system
	+ New firewall filtering rules
	+ 802.1q support

0.5
	+ New bug-free menus (actually Internet Explorer is the buggy piece
	  of... software that caused the reimplementation)
	+ Lots of small bugfixes
	+ Firewall: apply rules with no destination address to packets
	  routed through external interfaces only
	+ New debianize script
	+ Firewall: do not require port and protocol parameters as they
	  are now optional.
	+ Include SSL stuff in the dist tarball
	+ Let modules block changes in the network interfaces
	  configuration if they have references to the network config in
	  their config.
	+ Debian network configuration import script
	+ Fix the init.d script: it catches exceptions thrown by modules so that
	  it can try to start/stop all of them if an exception is thrown.
	+ Firewall: fix default policy bug in INPUT chains.
	+ Restore textdomain in exceptions
	+ New services section in the summary
	+ Added Error item to Summary. Catch exceptions from modules in
	  summary and generate error item
	+ Fix several errors with redirections and error handling in CGIs
	+ Several data validation functions were fixed, and a few others added
	+ Prevent the global module from keeping a reference to itself. And make
	  the read-only/read-write behavior of the factory consistent.
	+ Stop using ifconfig-wrapper and implement our own NetWrapper module
	  with wrappers for ifconfig and ip.
	+ Start/stop apache, network and firewall modules in first place.
	+ Ignore some network interface names such as irda, sit0, etc.
	+ The summary page uses read-only module instances.
	+ New DataInUse exception, old one renamed to DataExists.
	+ Network: do not overwrite resolv.conf if there are nameservers
	  given via dhcp.
	+ Do not set a default global policy for the ssh service.
	+ Check for forbiden characters when the parameter value is
	  requested by the CGI, this allows CGI's to handle the error,
	  and make some decissions before it happens.
	+ Create an "edit object" template and remove the object edition stuff
	  from the main objects page.
	+ Fix the apache restarting code.
	+ Network: Remove the route reordering feature, the kernel handles that
	  automatically.
	+ Fix tons of bugs in the network restarting code.
	+ Network: removed the 3rd nameserver configuration.
	+ Network: Get gateway info in the dhcp hook.
	+ Network: Removed default configuration from the gconf schema.
	+ New function for config-file generation
	+ New functions for pid file handling

0.4
	+ debian package
	+ added module to export/import configuration
	+ changes in firewall's API
	+ Added content filter based on dansguardian
	+ Added French translation
	+ Added Catalan translation
	+ Sudoers file is generated automatically based on module's needs
	+ Apache config file is generated by ebox  now
	+ Use SSL
	+ Added ebox.conf file
	+ Added module template generator

0.3
	+ Supports i18n
	+ API name consistency
	+ Use Mason for templates
	+ added tips to GUI
	+ added dhcp hooks
	+ administration port configuration
	+ Fixed bugs to IE compliant
	+ Revoke changes after logout
	+ Several bugfixes

0.2
	+ All modules are now based on gconf.
	+ Removed dependencies on xml-simple, xerces and xpath
	+ New MAC address field in Object members.
	+ Several bugfixes.

0.1
	+ Initial release<|MERGE_RESOLUTION|>--- conflicted
+++ resolved
@@ -1,11 +1,8 @@
 3.4
-<<<<<<< HEAD
 	+ Use uWSGI instead of Apache mod_perl for running CGIs
-=======
 	+ Added to findValueMultipleFields and findValue the nosync parameter
 	+ Added support for haproxy 1.5
 	+ Moved nginx to listen on localhost
->>>>>>> c24ce157
 	+ Integration with HA module in save changes process
 	+ Added icon for new zentyal-ha module
 	+ Migrate rs_verify_servers in remoteservices.conf to
