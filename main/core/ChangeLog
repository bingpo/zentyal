--- conflicted
+++ resolved
@@ -1,5 +1,9 @@
-<<<<<<< HEAD
 3.3
+	+ Avoid Apache error screen in login when entering through Zentyal
+	  Remote using password
+	+ Fix warning comparing undefined string in DomainName type
+	+ Rewrite row isEqualTo method using hashElements instead of elements
+	+ Only allow to move dashboard widget by its handle
 	+ Do not fail if zentyal-mysql.passwd ends with a newline character
 	+ Removed old migration code from 3.0 to 3.2
 	+ Added Number.prototype.toTimeDiffString in format.js
@@ -10,14 +14,6 @@
 	+ Add icon for openchange module
 	+ Add missing use statement in EBox::Types::MultiStateAction
 	+ Add icon for openchange module
-=======
-HEAD
-	+ Avoid Apache error screen in login when entering through Zentyal
-	  Remote using password
-	+ Fix warning comparing undefined string in DomainName type
-	+ Rewrite row isEqualTo method using hashElements instead of elements
-	+ Only allow to move dashboard widget by its handle
->>>>>>> 01ebd44c
 	+ Service type setter works again
 3.2
 	+ Set 3.2 versions and non-beta logo
