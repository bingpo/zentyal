--- conflicted
+++ resolved
@@ -1,12 +1,10 @@
 HEAD
-<<<<<<< HEAD
-	+ Avoided ebox.cgi failure when showing certain strings in the failure template
+	+ Log audit does not ignore fields which their values could be interpreted
+	  as boolean false
+	+ Avoid ebox.cgi failure when showing certain strings in the error template
 2.2.6
 	+ Replaced community logo
 	+ Adapted messages in the UI for new editions
-=======
-	+ Log audit does not ignore fields which their values could be interpreted as boolean false
->>>>>>> 318a91c3
 	+ Added a global method to retrieve installed server edition
 	+ Changed JS to allow the restore of the action cell when a delete
 	  action fails
