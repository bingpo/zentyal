--- conflicted
+++ resolved
@@ -1,15 +1,11 @@
 HEAD
-<<<<<<< HEAD
 	+ Modules can now be marked for restart after save changes via
 	  post_save_modules redis key of the global module
 	+ Make all dashboards div of the same height to ease drag and drop
 	+ Don't allow invalid email in create report CGI
 	+ DBEngineFactory is now a singleton
-=======
 	+ EBox::Util::Random mentions /dev/urandom in its error messages
 	  to ease troubleshooting
-	+ Don't allow invalid email in create report CGI
->>>>>>> 99ff2b4f
 	+ Assure that type's references to its row are not lost in the
 	  edit form template methods
 3.1.6
