--- conflicted
+++ resolved
@@ -1,11 +1,8 @@
 HEAD
-<<<<<<< HEAD
 	+ The editable attribute of the types now accept a reference to a function
 	  to dinamically enable or disable the field.
-=======
 	+ Filtering in tables is now case insensitive
 	+ ProgressIndicator no longer leaves zombie processes in the system
->>>>>>> bd8737ca
 	+ Implemented mysqldump for logs database
 	+ Remove zentyal-events cron script which should not be longer necessary
 	+ Bugfix: set executable permissions to cron scripts and example hooks
