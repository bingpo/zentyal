<<<<<<< HEAD
HEAD
	+ Fixed DataTable row removal from the UI with 100% volatile models with
	  'ids' method overriden.
=======
3.1.2
>>>>>>> 9c0d5350
	+ Make manage administrators table resilent against invalid users
	+ Remove deprecated backup domains related from logs module
	+ Added EBox::Types::URI type
	+ Added saveReload method to use reload instead of restart to
	  reduce service downtime. Use with care and programatically
	+ Added findValueMultipleFields() to DataTable and refactor _find()
	  to allow search by multiple fields
	+ Fixed disk usage report for logs component
3.1.1
	+ Do not dump unnecessary .bak files to /var/lib/zentyal/conf
	+ Restart all the core daemons instead of only apache after logrotate
	+ Fixed graph template so it could be feed with data using decimal
	  comma, it will convert it to a JS array without problems
	+ Fixed regression parsing ModalController urls
	+ Fixed regression non-model CGIs with aliases
	+ Added a way to retrieve all Models inside a Composite and its children.
	+ Increased the size limit for file uploads.
	+ Implemented a way to include configuration files for Nginx so the SOAP
	  services are able to use Nginx for SSL.
3.1
	+ Improved the message shown when there are no changes pending to save on
	  logout.
	+ Use the X-Forwarded-Proto header for redirects construction.
	+ Added nginx as the public HTTP server of Zentyal.
	+ Renamed 'Apache' module to 'WebAdmin' module. If you need to restart the
	  web administration you must use 'service zentyal webadmin restart'.
	+ Set trac milestone for reported bugs to 3.1.X
	+ CGIs are now EBox::Module::CGI::* instead of EBox::CGI::Module::*
	+ Daemons are now disabled when configuring a module, so Zentyal can
	  manage them directly instead of being autostarted by the system
	+ EBox::Model::DataForm::formSubmitted called even where there is no
	  previous row
	+ Added Pre-Depends on mysql-server to avoid problems with upgrades
	+ Depend on mysql-server metapackage instead of mysql-server-5.5
	+ Depend on zentyal-common 3.1
3.0.20
	+ Check against inexistent path in EBox::Util::SHM::subkeys
	+ Silent diff in EBox::Types::File::isEqualTo
	+ Print correctly UTF8 characters from configuration backup description
	+ When host name is changed, update /etc/hostname
	+ Proper link to remote in configuration backup page
3.0.19
	+ Removed full restore option for restore-backup tool and
	  EBox:Backup relevant methods
	+ Optimise loading Test::Deep::NoTest to avoid test environment creation
	+ Use EBox::Module::Base::writeConfFileNoCheck to write apache
	  configuration file
	+ Log events after dispatching them in the EventDaemon and catch exception
	  to avoid crashes when mysql is already stopped
	+ Emit events on zentyal start and stop
	+ Refactor some events-related code
	+ Changed MB_widedialog CSS class to use all width available in
	  the screen
	+ Fixed a broken link to SysInfo/Composite/General when activating the
	  WebServer module.
3.0.18
	+ Pass model instance when invoking EBox::Types::Select populate function
	+ Improve dynamic editable property detection for framework types
	+ Override _validateReferer method in Desktop services CGI
	+ Don't abort configuration backup when we get a error retrieving the
	  partition table information
	+ In EBox:Model::Row, refactored elementExists and
	  elementByName to make them to have similiar code structure
	+ Improvement in test help classes and added test fakes for
	  EBox::Model::Manager and EBox::Util::SHMLock
	+ Prevented unuseful warning in
	  EBox::Model::DataTable::setDirectory when the old directory is undef
	+ Fixed unit tests under EBox/Model/t, backup configuration tests and
	  some others
	+ Remove unused method EBox::Auth::alreadyLogged()
	+ Apache::setRestrictedResource updates properly if already exists
	+ Global and Module::Config allow to set redis instance to ease testing
	+ Now EBox::GlobalImpl::lastModificationTime also checks
	  modification time of configuration files
	+ Rows in events models are now synced before running EventDaemon
	+ Better way of checking if event daemon is needed
3.0.17
	+ Allow numeric zero as search filter
	+ When filtering rows don't match agains link urls or hidden values
	+ Avoid CA file check when removing it from Apache module
	+ Silent removeCA and removeInclude exceptions when removing
	  non-existant element
	+ Fixed rollback operation in redis config backend
	+ Desktop services CGI now only returns JSON responses
	+ Log error when dynamic loading a class fails in
	  ConfigureDispatchers model
	+ Update total ticks dynamically in progress indicator if ticks overflow
3.0.16
	+ Fixed regression in boolean in-place edit with Union types
	+ Added some missing timezones to EBox::Types::TimeZone
	+ Add a new method to DBEngine 'checkForColumn' to retrieve columns
	  definition from a given table
	+ Reload models info in model manager if new modules are installed
3.0.15
	+ Make sure that halt/reboot button can be clicked only once
	+ Cleaner way of disabling dependant modules when the parent is disabled,
	  avoiding unnecessary calls to enableService each time the module status
	  page is loaded.
	+ Show confirmation dialog when trying to change host or domain
	  if zentyal-samba is installed and provisioned
	+ Modified data table controller so edit boolean in place reuses
	  the code of regular edits, avoiding getting incorrect read-only
	  values from cache
3.0.14
	+ Allow search filters with a leading '*'
	+ Better error reporting when choosing a bad search filter
	+ External exceptions from _print method are caught correctly in CGIs
	+ EBox::CGI::run now supports correct handling of APR::Error
	+ Fixed dashboard check updates ajax requests in Chrome
	+ Fixed errors with zero digits components in time type
3.0.13
	+ Better warning if size file is missing in a backup when
	  restoring it
	+ Fixed table cache behaviour on cache miss in logs module
	+ Fix wrong button label when deleting rows in 'datainuse' template
	+ Removed unused method EBox::Model::DataTable::_tailoredOrder
	+ Added force default mode and permission to writeConfFileNoCheck(),
	  writeFile() and derivatives
	+ Fixed bug in EBox:::Logs::CGI::Index with internationalized
	  parameter names
	+ DataTables with sortedBy are now orderer alphabetically with
	  proper case treatment
	+ Display messages in model even when there are not elements and
	  table body is not shown
3.0.12
	+ Improve change-hostname script, delete all references to current name
	+ Faster dashboard loading with asynchronous check of software updates
	+ Workaround for when the progress id parameter has been lost
	+ Fixed problems calling upstart coomands from cron jobs with wrong PATH
	+ Decode CGI unsafeParams as utf8
	+ Avoid double encoding when printing JSON response in EBox::CGI::Base
	+ Remove warning in EBox::Menu::Folder when currentfolder is not defined
	+ Removed unnecesary and misleading method new from EBox::Auth package
3.0.11
	+ Avoid flickering loading pages when switching between menu entries
	+ Incorrect regular expression in logs search page are correctly handled
	+ Fix input badly hidden in the logs screen
	+ reloadTable from DataTable now remove cached fields as well
3.0.10
	+ Fixed unsafe characters error when getting title of progress
	  indicator in progress dialog
	+ Added use utf8 to dashboard template to fix look of closable messages
3.0.9
	+ Adapted file downloads to the new utf8 fixes
	+ Write backup files in raw mode to avoid utf8 problems
	+ Print always utf8 in STDOUT on all CGIs
	+ Decode CGI params of values entered at the interface as utf8
	+ Proper encode/decode of utf8 with also pretty JSON
	+ Fixed utf8 decoding in date shown at dashboard
	+ Removed old workarounds for utf8 problems
	+ Added new recoveryEnabled() helper method to Module::Base
	+ Added recoveryDomainName() method to SyncProvider interface
	+ Restore backup can now install missing modules in Disaster Recovery
	+ Show specific slides when installing a commercial edition
	+ Redirect to proper CGI after login in disaster recovery mode
	+ Removed old debconf workaround for first stage installation
	+ Log redis start message as debug instead of info to avoid flood
	+ Use unsafeParam in EBox::CGI::Base::paramsAsHash
	+ EBox::Module::Service does not raise exception and logs
	  nothing when using init.d status
	+ Fixed glitch in backup CGI which sometimes showed
	  the modal dialog with a incorrect template
3.0.8
	+ Use path for default name in SyncFolders::Folder
	+ Do not restrict characters in data table searchs
	+ Fixed automatic bug report regression
	+ Fixed refresh of the table and temporal control states
	  in customActionClicked callback
	+ Modified modalbox-zentyal.js to accept wideDialog parameter
	+ Fixed template method in MultiStateAction to return the default
	  template when it is not any supplied to the object
	+ Fixed sendInPlaceBooleanValue method from table-helper.js; it
	  aborted because bad parameters of Ajax.Updater
	+ Fixed bug that made that the lock was shared between owners
	+ Some fixes in the function to add the rule for desktops services
	  to the firewall
	+ Delete obsolete EBox::CGI::MenuCSS package
3.0.7
	+ Add new EBox::Module::Service::Observer to notify modules about
	  changes in the service status
	+ Administration accounts management reflects the changes in
	  system accounts in ids() or row() method call
	+ Some fixes in the RAID event watcher
	+ foreignModelInstance returns undef if foreignModel is
	  undef. This happens when a module has been uninstalled and it is
	  referenced in other installed module (events)
	+ loggerd shows loaded LogHelpers when in debug mode
	+ Added additional info to events from RAID watcher
	+ Use sudo to remove temporal files/diectories in backup, avoiding
	  permissions errors
	+ Added exception for cloud-prof module to events dependencies
3.0.6
	+ Skip keys deleted in cache in Redis::_keys()
	+ Fixed events modules dependencies to depend on any module which
	  provides watchers or dispatchers
	+ Always call enableActions before enableService when configuring modules
	+ Added needsSaveAfterConfig state to service modules
	+ Better exceptions logging in EBox::CGI::Run
	+ Fixed 'element not exists' error when enabling a log watcher
	+ Scroll up when showing modal dialog
	+ Added fqdnChanged methods to SysInfo::Observer
	+ Fixed SSL configuration conflicts betwen SOAPClient and RESTClient
3.0.5
	+ Template ajax/simpleModalDialog.mas can now accept text
	+ Used poweroff instead of halt to assure that system is powered
	  off after halt
	+ Fixed log audit database insert error when halting or rebooting
	+ Added time-based closable notification messages
	+ Adapted to new EBox::setLocaleEnvironment method
	+ EBox::Type::File now allows ebox user to own files in directories
	  which are not writable by him
	+ Removed cron daily invocation of deprecated report scripts
3.0.4
	+ Added EBox::SyncFolders interface
	+ Fixed invokation of tar for backup of model files
	+ New observer for sysinfo module to notify modules implementing the
	  SysInfo::Observer interface when the host name or host domain is
	  changed by the user, before and after the change takes effect
	+ Stop and start apache after language change to force environment reload
	+ Reload page after language change
	+ EBox::Module::Service::isRunning() skips daemons whose precondition fail
	+ Fixed undefined reference in DataTable controller for log audit
	+ Added and used serviceId field for service certificates
	+ Fixed SQL quoting of column names in unbuffered inserts and consolidation
3.0.3
	+ Fixed bug which prevented highlight of selected item in menu
	+ Fixed base class of event dispatcher to be compatible with the
	  changes dispatcher configuration table
	+ Fixed event daemon to use dumped variables
	+ Fixed need of double-click when closing menu items in some cases
	+ Fixed logs consolidation to avoid high CPU usage
	+ In view log table: correctly align previous and first page buttons
	+ Improve host name and domain validation.
	+ Forbidden the use of a qualified hostname in change hostname form
	+ Update samba hostname-dependent fields when hostname is changed
	+ Confirmation dialog when the local domain is changed and with a
	  warning if local domain which ends in .local
3.0.2
	+ The synchronization of redis cache refuses with log message to set
	  undefined values
	+ Fixed wrong sql statement which cause unwanted logs purge
	+ DataForm does not check for uniqueness of its fields, as it only
	  contains a single row
	+ In ConfigureLogs, restored printable names for log domains
	+ Fixed dashboard update error on modules widget, counter-graph
	  widget and widget without sections
	+ Better way to fix non-root warnings during boot without interfering
	  on manual restart commands in the shell
3.0.1
	+ Properly set default language as the first element of the Select to
	  avoid its loss on the first apache restart
	+ Set milestone to 3.0.X when creating tickets in trac.zentyal.org
	+ Removed forced setting of LANG variables in mod_perl which made progress
	  indicator fail when using any language different to English
	+ Removed some frequent undef warnings
	+ Added executeOnBrothers method to EBox::Model::Component
	+ Fixed repetition of 'add' and 'number change' events in RAID watcher
	+ Fixed incorrect display of edit button in tables without editField action
	+ Cache MySQL password to avoid reading it all the time
	+ Fixed request came from non-root user warnings during boot
	+ Send info event in Runit watcher only if the service was down
	  MAX_DOWN_PERIODS
3.0
	+ Removed beta logo
	+ Set 'firstInstall' flag on modules when installing during initial install
	+ Set 'restoringBackup' flag on modules when restoring backup
	+ Call enableService after initialSetup while restoring backup
	+ Registration link in widget now have appropiate content when either
	  remoteservices or software are not installed
	+ Fixed style for disabled buttons
	+ Composite and DataTable viewers recover from errors in pageTitle method
	+ Fixed intermitent failure in progress when there are no slides
	+ Rollback redis transaction on otherwise instead finally block
	+ Members of the 'admin' group can now login again on Zentyal
	+ Multi-admin management for commercial editions
	+ First and last move row buttons are now disabled instead of hidden
	+ In save changes dialog set focus always in the 'save' button
	+ Fixed i18n problem in some cases where environment variables
	  were different than the selected locale on Zentyal UI, now
	  LANG and LC_MESSAGES are explicitly passed to mod_perl
	+ Reviewed registration strings
	+ Added template attribute to MultiStateAction to provide any kind
	  of HTML to display an action
	+ Changed icon, name and link for Zentyal Remote
	+ Fixed some compatibility issues with Internet Explorer 9
	+ Show warning with Internet Explorer 8 or older
	+ Improved dashboard buttons colors
2.3.24
	+ Do not cache undef values in EBox::Config::Redis::get()
	+ Code fix on subscription retrieval for Updates event
	+ Update validate referer to new Remote Services module API
	+ In-place booleans now properly mark the module as changed
	+ Do not try to read slides if software module is not installed
	+ Fixed wrong call in Events::isEnabledDispatcher()
	+ Updated 'created by' footer
2.3.23
	+ Change the default domain name from 'zentyal.lan' to
	  'zentyal-domain.lan'
	+ Changes in first enable to avoid letting modules unsaved
	+ Type File now accepts spaces in the file name
	+ Added setTimezone method to MyDBEngine
	+ Enable consolidation after reviewing and pruning
	+ Code typo fix in Events::isEnabledWatcher
	+ Remove all report code from core
	+ Move SysInfo report related to remoteservices module
	+ Fixed regression which removed scroll bars from popups
	+ New carousel transition for the installation slides
	+ Added option to not show final notes in progress bar
	+ EBox::Model::Component::modelGetter does not die when trying to
	  get a model for an uninstalled module
	+ Added previous/next buttons to manually switch installation slides
	+ New installation slides format
	+ Added compatibility with MS Internet Explorer >= 8
2.3.22
	+ Changed first installation workflow and wizard infraestructure
	+ Improved firewall icons
	+ Set hover style for configure rules button in firewall
	+ Do not disable InnoDB in mysql if there are other databases
	+ Progress indicator no longer calls showAds if it is undefined
	+ Send cache headers on static files to improve browsing speed
	+ Added foreignNoSyncRows and foreignFilter options to EBox::Types::Select
	+ Improved settings icon
	+ Fixed modalboxes style
	+ Improve host domain validation. Single label domains are not allowed.
2.3.21
	+ Fixes on notifyActions
	+ Check for isDaemonRunning now compatible with asterisk status
	+ Fixed warning call in EBox::Types::HasMany
2.3.20
	+ New look & feel for the web interface
	+ Adjust slides transition timeout during installation
	+ Audit changes table in save changes popup has scroll and better style
	+ Model messages are printed below model title
	+ noDataMsg now allows to add elements if it makes sense
	+ Fixed ajax/form.mas to avoid phantom change button
	+ EBox::Model::Manager::_setupModelDepends uses full paths so the
	  dependecies can discriminate between models with the same name
	+ Default row addition in DataForm does not fires validateTypedRow
	+ Code typo fix in change administration port model
	+ Set only Remote as option to export/import configuration to a
	  remote site
	+ Return undef in HasMany type when a model is not longer
	  available due to being uninstalled
	+ Added onclick atribute to the link.mas template
	+ Fix exception raising when no event component is found
	+ table_ordered.js : more robust trClick event method
	+ Changed dashboard JS which sometimes halted widget updates
	+ Added popup dialogs for import/export configuration
	+ Changes in styles and sizes of the save/revoke dialog
	+ Removed redudant code in ConfigureWatchers::syncRows which made module
	  to have an incorrect modified state
	+ Dont show in bug report removed packages with configuration
	  held as broken packages
	+ DataTable::size() now calls to syncRows()
	+ EBox::Module::Config::set_list quivalent now has the same
	  behaviour than EBox::Module::Config::set
2.3.19
	+ Manually set up models for events to take into account the
	  dynamic models from the log watcher filtering models
	+ Fixed warnings when deleting a row which is referenced in other model
	+ Disable HTML form autocompletion in admin password change model
	+ Fixed incorrect non-editable warnings in change date and time model
	+ Fixed parsing value bug in EBox::Types::Date and EBox::Types::Time
	+ Reworked mdstat parsing, added failure_spare status
	+ Configuration backup implicitly preserves ownership of files
	+ Changes in styles and sizes of the save/revoke dialog
	+ New data form row is copied from default row, avoiding letting hidden
	  fields without its default value and causing missing fields errors
	+ Always fill abstract type with its default value, this avoids
	  errors with hidden fields with default value
	+ Different page to show errors when there are broken software packages
	+ InverseMatchSelect and InverseMatchUnion use 'not' instead of '!' to
	  denote inverse match. This string is configurable with a type argument
	+ Fixed types EBox::Type::InverseMatchSelect and InverseMatchUnion
	+ Fixed bug in DataTable::setTypedRow() which produced an incorrect 'id'
	  row element in DataTable::updateRowNotify()
	+ In tableBody.mas template: decomposed table topToolbar section in methods
	+ Fixed bug in discard changes dialog
	+ Confirmation dialogs now use styled modalboxes
	+ Do not reload page after save changes dialog if operation is successful
	+ Maintenance menu is now kept open when visiting the logs index page
2.3.18
	+ Manual clone of row in DataTable::setTypedRow to avoid segfault
	+ Avoid undef warnings in EBox::Model::DataTable::_find when the
	  element value is undef
	+ Fixed kill of ebox processes during postrm
	+ Set MySQL root password in create-db script and added mysql script
	  to /usr/share/zentyal for easy access to the zentyal database
	+ Increased timeout redirecting to wizards on installation to 5 seconds
	  to avoid problems on some slow or loaded machines
	+ Save changes dialog do not appear if there are no changes
	+ Delete no longer needed duplicated code
	+ Do not go to save changes after a regular package installation
	  they are saved only in the first install
	+ Progress bar in installation refactored
2.3.17
	+ Do not use modal box for save changes during installation
	+ Hidden fields in DataTables are no longer considered compulsory
	+ Select type has now its own viewer that allows use of filter function
	+ User is now enabled together with the rest of modules on first install
2.3.16
	+ Fix 'oldRow' parameter in UpdatedRowNotify
	+ Use Clone::Fast instead of Clone
	+ Modal dialog for the save and discard changes operations
	+ Use a different lock file for the usercorner redis
	+ Improved look of tables when checkAll controls are present
	+ Better icons for clone action
	+ Added confirmation dialog feature to models; added confirmation
	  dialog to change hostname model
	+ Dynamic default values are now properly updated when adding a row
	+ Kill processes owned by the ebox user before trying to delete it
	+ Do not use sudo to call status command at EBox::Service::running
	+ Fixed regression setting default CSS class in notes
2.3.15
	+ Added missing call to updateRowNotify in DataForms
	+ Fixed silent error in EBox::Types::File templates for non-readable
	  by ebox files
	+ Use pkill instead of killall in postinst
	+ Use unset instead of delete_dir when removing rows
	+ Do not set order list for DataForms
	+ Only try to clean tmp dir on global system start
2.3.14
	+ Error message for failure in package cache creation
	+ Fixed regression when showing a data table in a modal view
	+ Do not do a redis transaction for network module init actions
	+ Fixed EBox::Module::Config::st_unset()
	+ Allowed error class in msg template
2.3.13
	+ Fixed problems in EventDaemon with JSON and blessed references
	+ More crashes avoided when watchers or dispatchers doesn't exist
	+ Proper RAID watcher reimplementation using the new state API
	+ EBox::Config::Redis singleton has now a instance() method instead of new()
	+ Deleted wrong use in ForcePurge model
2.3.12
	+ Fixed problem with watchers and dispatchers after a module deletion
	+ Fixed EBox::Model::DataTable::_checkFieldIsUnique, it failed when the
	  printableValue of the element was different to its value
	+ Fixed separation between Add table link and table body
	+ Adaptation of EventDaemon to model and field changes
	+ Disabled logs consolidation on purge until it is reworked, fixed
	  missing use in purge logs model
	+ Fixed Componet::parentRow, it not longer tries to get a row with
	  undefined id
	+ Fix typo in ConfigureLogs model
	+ Mark files for removing before deleting the row from backend in
	  removeRow
	+ The Includes directives are set just for the main virtual host
	+ Fixed EventDaemon crash
2.3.11
	+ Mark files for removing before deleting the row from backend in removeRow
	+ Dashboard widgets now always read the information from RO
	+ Enable actions are now executed before enableService()
	+ Fixed regression which prevented update of the administration service
	  port when it was changed in the interface
	+ New EBox::Model::Composite::componentNames() for dynamic composites
	+ Remove _exposedMethods() feature to reduce use of AUTOLOAD
	+ Removed any message set in the model in syncRows method
	+ Added global() method to modules and components to get a coherent
	  read-write or read-only instance depending on the context
	+ Removed Model::Report and Composite::Report namespaces to simplify model
	  management and specification
	+ New redis key naming, with $mod/conf/*, $mod/state and $mod/ro/* replacing
	  /ebox/modules/$mod/*, /ebox/state/$mod/* and /ebox-ro/modules/$mod/*
	+ Removed unnecessary parentComposite methods in EBox::Model::Component
	+ Only mark modules as changed when data has really changed
	+ EBox::Global::modChange() throws exception if instance is readonly
	+ New get_state() and set_state() methods, st_* methods are kept for
	  backwards compatibility, but they are deprecated
	+ Simplified events module internals with Watcher and Dispatcher providers
	+ Model Manager is now able to properly manage read-only instances
	+ Composites can now use parentModule() like Models
	+ Renamed old EBox::GConfModule to EBox::Module::Config
	+ Unified model and composite management in the new EBox::Model::Manager
	+ Model and composites are loaded on demand to reduce memory consumption
	+ Model and composite information is now stored in .yaml schemas
	+ ModelProvider and CompositeProvider are no longer necessary
	+ Simplified DataForm using more code from DataTable
	+ Adapted RAID and restrictedResources() to the new JSON objects in redis
	+ Remove unused override modifications code
	+ Added /usr/share/zentyal/redis-cli wrapper for low-level debugging
	+ Use simpler "key: value" format for dumps instead of YAML
	+ Row id prefixes are now better chosen to avoid confusion
	+ Use JSON instead of list and hash redis types (some operations,
	  specially on lists, are up to 50% faster and caching is much simpler)
	+ Store rows as hashes instead of separated keys
	+ Remove deprecated all_dirs and all_entries methods
	+ Remove obsolete EBox::Order package
	+ Remove no longer needed redis directory tree sets
	+ Fixed isEqualTo() method on EBox::Types::Time
	+ EBox::Types::Abstract now provides default implementations of fields(),
	  _storeInGConf() and _restoreFromHash() using the new _attrs() method
	+ Remove indexes on DataTables to reduce complexity, no longer needed
	+ Simplified ProgressIndicator implementation using shared memory
	+ New EBox::Util::SHMLock package
	+ Implemented transactions for redis operations
	+ Replace old MVC cache system with a new low-level redis one
	+ Delete no longer necessary regen-redis-db tool
	+ Added new checkAll property to DataTable description to allow
	  multiple check/uncheck of boolean columns
2.3.10
	+ Added Desktop::ServiceProvider to allow modules to implement
	  requests from Zentyal desktop
	+ Added VirtualHost to manage desktop requests to Zentyal server
	+ Fix EventDaemon in the transition to MySQL
	+ Send EventDaemon errors to new rotated log file /var/log/zentyal/events.err
	+ Send an event to Zentyal Cloud when the updates are up-to-date
	+ Send an info event when modules come back to running
	+ Include additional info for current event watchers
	+ Fixed RAID report for some cases of spare devices and bitmaps
	+ Fixed log purge, SQL call must be a statement not a query
	+ Fixed regex syntax in user log queries
	+ Added missing "use Filesys::Df" to SysInfo
	+ Disabled consolidation by default until is fixed or reimplemented
	+ Fixed regresion in full log page for events
	+ Added clone action to data tables
	+ Fixed regression in modal popup when showing element table
	+ Added new type EBox::Types::KrbRealm
	+ Fix broken packages when dist-upgrading from old versions: stop ebox
	  owned processes before changing home directory
	+ Log the start and finish of start/stop modules actions
	+ Added usesPort() method to apache module
2.3.9
	+ Enable SSLInsecureRenegotiation to avoid master -> slave SOAP handsake
	  problems
	+ Added validateRowRemoval method to EBox::Model::DataTable
	+ Use rm -rf instead of remove_tree to avoid chdir permission problems
	+ Avoid problems restarting apache when .pid file does not exist
	+ Do not use graceful on apache to allow proper change of listen port
	+ Simplified apache restart mechanism and avoid some problems
2.3.8
	+ Create tables using MyISAM engine by default
	+ Delete obsolete 'admin' table
2.3.7
	+ Fixed printableName for apache module and remove entry in status widget
	+ Merged tableBodyWithoutActions.mas into tableBody.mas
	+ Removed tableBodyWithoutEdit.mas because it is no longer used
	+ Better form validation message when there are no ids for
	  foreign rows in select control with add new popup
	+ Fixed branding of RSS channel items
	+ Fixed destination path when copying zentyal.cnf to /etc/mysql/conf.d
	+ Packaging fixes for precise
2.3.6
	+ Switch from CGIs to models in System -> General
	+ New value() and setValue() methods in DataForm::setValue() for cleaner
	  code avoiding use of AUTOLOAD
	+ Added new EBox::Types::Time, EBox::Types::Date and EBox::Types::TimeZone
	+ Added new attribute 'enabled' to the Action and MultiStateAction types
	  to allow disabling an action. Accepts a scalar or a CODE ref
	+ The 'defaultValue' parameter of the types now accept a CODE ref that
	  returns the default value.
2.3.5
	+ Added force parameter in validateTypedRow
	+ Fixed 'hidden' on types when using method references
	+ Removed some console problematic characters from Util::Random::generate
	+ Added methods to manage apache CA certificates
	+ Use IO::Socket::SSL for SOAPClient connections
	+ Removed apache rewrite from old slaves implementation
	+ Do not show RSS image if custom_prefix defined
2.3.4
	+ Avoid 'negative radius' error in DiskUsage chart
	+ Fixed call to partitionFileSystems in EBox::SysInfo::logReportInfo
	+ Log audit does not ignore fields which their values could be interpreted
	  as boolean false
	+ Avoid ebox.cgi failure when showing certain strings in the error template
	+ Do not calculate md5 digests if override_user_modification is enabled
	+ Clean /var/lib/zentyal/tmp on boot
	+ Stop apache gracefully and delete unused code in Apache.pm
	+ Cache contents of module.yaml files in Global
2.3.3
	+ The editable attribute of the types now accept a reference to a function
	  to dinamically enable or disable the field.
	+ In progress bar CGIs AJAX call checks the availability of the
	  next page before loading it
	+ Replaced community logo
	+ Adapted messages in the UI for new editions
	+ Changed cookie name to remove forbidden characters to avoid
	  incompatibilities with some applications
	+ Added methods to enable/disable restart triggers
2.3.2
	+ Fixed redis unix socket permissions problem with usercorner
	+ Get row ids without safe characters checking
	+ Added EBox::Util::Random as random string generator
	+ Set log level to debug when cannot compute md5 for a nonexistent file
	+ Filtering in tables is now case insensitive
	+ ProgressIndicator no longer leaves zombie processes in the system
	+ Implemented mysqldump for logs database
	+ Remove zentyal-events cron script which should not be longer necessary
	+ Bugfix: set executable permissions to cron scripts and example hooks
	+ Added a global method to retrieve installed server edition
	+ Log also duration and compMessage to events.log
2.3.1
	+ Updated Standards-Version to 3.9.2
	+ Fixed JS client side table sorting issue due to Prototype
	  library upgrade
	+ Disable InnoDB by default to reduce memory consumption of MySQL
	+ Now events are logged in a new file (events.log) in a more
	  human-readable format
	+ Added legend to DataTables with custom actions
	+ Changed JS to allow the restore of the action cell when a delete
	  action fails
	+ Set milestone to 3.0 when creating bug reports in the trac
	+ Avoid temporal modelInstance errors when adding or removing
	  modules with LogWatchers or LogDispatcher
	+ Unallow administration port change when the port is in use
2.3
	+ Do not launch a passwordless redis instance during first install
	+ New 'types' field in LogObserver and storers/acquirers to store special
	  types like IPs or MACs in an space-efficient way
	+ Use MySQL for the logs database instead of PostgreSQL
	+ Bugfix: logs database is now properly recreated after purge & install
	+ Avoid use of AUTOLOAD to execute redis commands, improves performance
	+ Use UNIX socket to connect to redis for better performance and
	  update default redis 2.2 settings
	+ Use "sudo" group instead of "admin" one for the UI access control
	+ Added EBox::Module::Base::version() to get package version
	+ Fixed problem in consalidation report when accumulating results
	  from queries having a "group by table.field"
	+ Added missing US and Etc zones in timezone selector
	+ Replaced autotools with zbuildtools
	+ Refuse to restore configuration backup from version lesser than
	  2.1 unless forced
	+ Do not retrieve format.js in every graph to improve performance
	+ The purge-module scripts are always managed as root user
	+ New grep-redis tool to search for patterns in redis keys or
	  values
	+ Use partitionFileSystems method from EBox::FileSystem
2.2.4
	+ New internal 'call' command in Zentyal shell to 'auto-use' the module
	+ Zentyal shell now can execute commandline arguments
	+ Bugfix: EBox::Types::IPAddr::isEqualTo allows to change netmask now
	+ Removed some undefined concatenation and compare warnings in error.log
	+ Ignore check operation in RAID event watcher
	+ Skip IP addresses ending in .0 in EBox::Types::IPRange::addresses()
	+ Do not store in redis trailing dots in Host and DomainName types
	+ Added internal command to instance models and other improvements in shell
	+ Now the whole /etc/zentyal directory is backed up and a copy of the
	  previous contents is stored at /var/backups before restoring
	+ Removing a module with a LogWatcher no longer breaks the LogWatcher
	  Configuration page anymore
	+ Fixed error in change-hostname script it does not longer match substrings
	+ Bugfix: Show breadcrumbs even from models which live in a
	  composite
	+ HTTPLink now returns empty string if no HTTPUrlView is defined
	  in DataTable class
	+ Added mising use sentence in EBox::Event::Watcher::Base
2.2.3
	+ Bugfix: Avoid url rewrite to ebox.cgi when requesting to /slave
	+ Fixed logrotate configuration
	+ More resilient way to handle with missing indexes in _find
	+ Added more informative text when mispelling methods whose prefix
	  is an AUTOLOAD action
	+ A more resilient solution to load events components in EventDaemon
	+ Added one and two years to the purge logs periods
	+ Fixed downloads from EBox::Type::File
2.2.2
	+ Revert cookie name change to avoid session loss in upgrades
	+ Do not try to change owner before user ebox is created
2.2.1
	+ Removed obsolete references to /zentyal URL
	+ Create configuration backup directories on install to avoid warnings
	  accessing the samba share when there are no backups
	+ Log result of save changes, either successful or with warnings
	+ Changed cookie name to remove forbidden characters to avoid
	  incompatibilities with some applications
	+ Removed duplicated and incorrect auding logging for password change
	+ Fixed some non-translatable strings
	+ Create automatic bug reports under 2.2.X milestone instead of 2.2
	+ Fixed bug changing background color on selected software packages
2.1.34
	+ Volatile types called password are now also masked in audit log
	+ Adjust padding for module descriptions in basic software view
	+ Removed beta icon
2.1.33
	+ Fixed modal add problems when using unique option on the type
	+ Fixed error management in the first screen of modal add
	+ Unify software selection and progress colors in CSS
	+ Set proper message type in Configure Events model
	+ Fixed error checking permanentMessage types in templates/msg.mas
2.1.32
	+ Added progress bar colors to theme definition
	+ Remove no longer correct UTF8 decode in ProgressIndicator
	+ Fixed UTF8 double-encoding on unexpected error CGI
	+ Reviewed some subscription strings
	+ Always fork before apache restart to avoid port change problems
	+ Stop modules in the correct order (inverse dependencies order)
	+ Better logging of failed modules on restore
2.1.31
	+ Do not start managed daemons on boot if the module is disabled
	+ Better message on redis error
	+ Watch for dependencies before automatic enable of modules on first install
2.1.30
	+ Removed obsolete /ebox URL from RSS link
	+ Changed methods related with extra backup data in modules logs
	  to play along with changes in ebackup module
	+ Set a user for remote access for audit reasons
	+ Detect session loss on AJAX requests
2.1.29
	+ Startup does not fail if SIGPIPE received
2.1.28
	+ Added code to mitigate false positives on module existence
	+ Avoid error in logs full summary due to incorrect syntax in template
	+ Allow unsafe chars in EBox::Types::File to avoid problems in some browsers
	+ Reviewed some subscription strings
	+ Warning about language-packs installed works again after Global changes
	+ Show n components update when only zentyal packages are left to
	  upgrade in the system widget
	+ Do not show debconf warning when installing packages
	+ EBox::Types::IPAddr (and IPNetwork) now works with defaultValue
	+ Allow to hide menu items, separators and dashboard widgets via conf keys
2.1.27
	+ Do not create tables during Disaster Recovery installation
	+ Added new EBox::Util::Debconf::value to get debconf values
	+ DataTable controller does no longer try to get a deleted row
	  for gather elements values for audit log
	+ Check if Updates watcher can be enabled if the subscription
	  level is yet unknown
2.1.26
	+ Detection of broken packages works again after proper deletion
	  of dpkg_running file
	+ Keep first install redis server running until trigger
	+ Unified module restart for package trigger and init.d
	+ Use restart-trigger script in postinst for faster daemons restarting
	+ System -> Halt/Reboot works again after regression in 2.1.25
	+ Added framework to show warning messages after save changes
	+ Change caption of remote services link to Zentyal Cloud
	+ Do not show Cloud link if hide_cloud_link config key is defined
	+ Added widget_ignore_updates key to hide updates in the dashboard
	+ Differentiate ads from notes
	+ Allow custom message type on permanentMessage
	+ Only allow custom themes signed by Zentyal
	+ Removed /zentyal prefix from URLs
	+ Caps lock detection on login page now works again
	+ Added HiddenIfNotAble property to event watchers to be hidden if
	  it is unabled to monitor the event
	+ Dashboard values can be now error and good as well
	+ Include a new software updates widget
	+ Include a new alert for basic subscriptions informing about
	  software updates
	+ Add update-notifier-common to dependencies
	+ EBox::DataTable::enabledRows returns rows in proper order
	+ Use custom ads when available
	+ Disable bug report when hide_bug_report defined on theme
2.1.25
	+ Do not show disabled module warnings in usercorner
	+ Mask passwords and unify boolean values in audit log
	+ Do not override type attribute for EBox::Types::Text subtypes
	+ Corrected installation finished message after first install
	+ Added new disableAutocomplete attribute on DataTables
	+ Optional values can be unset
	+ Minor improvements on nmap scan
2.1.24
	+ Do not try to generate config for unconfigured services
	+ Remove unnecessary redis call getting _serviceConfigured value
	+ Safer sizes for audit log fields
	+ Fix non-translatable "show help" string
	+ Allow links to first install wizard showing a desired page
	+ Fixed bug in disk usage when we have both values greater and
	  lower than 1024 MB
	+ Always return a number in EBox::AuditLogging::isEnabled to avoid
	  issues when returning the module status
	+ Added noDataMsg attribute on DataTable to show a message when
	  there are no rows
2.1.23
	+ Removed some warnings during consolidation process
	+ Depend on libterm-readline-gnu-perl for history support in shells
	+ Fixed error trying to change the admin port with NTP enabled
	+ Fixed breadcrumb destination for full log query page
	+ Use printableActionName in DataTable setter
2.1.22
	+ Fixed parentRow method in EBox::Types::Row
	+ Added new optionalLabel flag to EBox::Types::Abstract to avoid
	  show the label on non-optional values that need to be set as
	  optional when using show/hide viewCustomizers
	+ Added initHTMLStateOrder to View::Customizer to avoid incorrect
	  initial states
	+ Improved exceptions info in CGIs to help bug reporting
	+ Do not show customActions when editing row on DataTables
2.1.21
	+ Fixed bug printing traces at Global.pm
	+ Check new dump_exceptions confkey instead of the debug one in CGIs
	+ Explicit conversion to int those values stored in our database
	  for correct dumping in reporting
	+ Quote values in update overwrite while consolidating for reporting
2.1.20
	+ Fixed regression in edition in place of booleans
	+ Better default balance of the dashboard based on the size of the widgets
	+ Added defaultSelectedType argument to PortRange
2.1.19
	+ Disable KeepAlive as it seems to give performance problems with Firefox
	  and set MaxClients value back to 1 in apache.conf
	+ Throw exceptions when calling methods not aplicable to RO instances
	+ Fixed problems when mixing read/write and read-only instances
	+ Date/Time and Timezone moved from NTP to core under System -> General
	+ Do not instance hidden widgets to improve dashboard performance
	+ New command shell with Zentyal environment at /usr/share/zentyal/shell
	+ Show warning when a language-pack is not installed
	+ Removed unnecessary dump/load operations to .bak yaml files
	+ AuditLogging and Logs constructor now receive the 'ro' parameter
	+ Do not show Audit Logging in Module Status widget
2.1.18
	+ New unificated zentyal-core.logrotate for all the internal logs
	+ Added forceEnabled option for logHelpers
	+ Moved carousel.js to wizard template
	+ Add ordering option to wizard pages
	+ Fixed cmp and isEqualTo methods for EBox::Types::IPAddr
	+ Fixed wrong Mb unit labels in Disk Usage and use GB when > 1024 MB
	+ Now global-action script can be called without progress indicator
	+ Fixed EBox::Types::File JavaScript setter code
	+ Added support for "Add new..." modal boxes in foreign selectors
	+ Each module can have now its customized purge-module script
	  that will be executed after the package is removed
	+ Added Administration Audit Logging to log sessions, configuration
	  changes, and show pending actions in save changes confirmation
	+ User name is stored in session
	+ Remove deprecated extendedRestore from the old Full Backup
2.1.17
	+ Fixed RAID event crash
	+ Added warning on models and composites when the module is disabled
	+ Fixed login page style with some languages
	+ Login page template can now be reused accepting title as parameter
	+ EBox::Types::File does not write on redis when it fails to
	  move the fail to its final destination
	+ Added quote column option for periodic log consolidation and
	  report consolidation
	+ Added exclude module option to backup restore
2.1.16
	+ Do not show incompatible navigator warning on Google Chrome
	+ Fixed syncRows override detection on DataTable find
	+ clean-conf script now deletes also state data
	+ Avoid 'undefined' message in selectors
2.1.15
	+ Move Disk Usage and RAID to the new Maintenance menu
	+ Always call syncRows on find (avoid data inconsistencies)
	+ Filename when downloading a conf backup now contains hostname
	+ Fixed bug in RAID template
	+ Set proper menu order in System menu (fixes NTP position)
	+ Fixed regresion in page size selector on DataTables
	+ Fixed legend style in Import/Export Configuration
2.1.14
	+ Fixed regresion with double quotes in HTML templates
	+ Fixed problems with libredis-perl version dependency
	+ Adding new apparmor profile management
2.1.13
	+ Better control of errors when saving changes
	+ Elements of Union type can be hidden
	+ Model elements can be hidden only in the viewer or the setter
	+ HTML attributtes are double-quoted
	+ Models can have sections of items
	+ Password view modified to show the confirmation field
	+ New multiselect type
	+ Redis backend now throws different kind of exceptions
2.1.12
	+ Revert no longer necessary parents workaround
	+ Hide action on viewCustomizer works now on DataTables
2.1.11
	+ Fixed bug which setted bad directory to models in tab view
	+ Union type: Use selected subtype on trailingText property if the
	  major type does not have the property
	+ Raise MaxClients to 2 to prevent apache slowness
2.1.10
	+ Security [ZSN-2-1]: Avoid XSS in process list widget
2.1.9
	+ Do not try to initialize redis client before EBox::init()
	+ Safer way to delete rows, deleting its id reference first
	+ Delete no longer needed workaround for gconf with "removed" attribute
	+ Fixed regression in port range setter
2.1.8
	+ Fixed regression in menu search
	+ Fixed missing messages of multi state actions
	+ Help toggler is shown if needed when dynamic content is received
	+ Fixed issue when disabling several actions at once in a data table view
	+ All the custom actions are disabled when one is clicked
	+ Submit wizard pages asynchronously and show loading indicator
	+ Added carousel.js for slide effects
2.1.7
	+ Fixed issues with wrong html attributes quotation
	+ Bugfix: volatile types can now calculate their value using other
	  the value from other elements in the row no matter their position
2.1.6
	+ Attach software.log to bug report if there are broken packages
	+ Added keyGenerator option to report queries
	+ Tuned apache conf to provide a better user experience
	+ Actions click handlers can contain custom javascript
	+ Restore configuration with force dependencies option continues
	  when modules referenced in the backup are not present
	+ Added new MultiStateAction type
2.1.5
	+ Avoid problems getting parent if the manager is uninitialized
	+ Rename some icon files with wrong extension
	+ Remove wrong optional attribute for read-only fields in Events
	+ Renamed all /EBox/ CGI URLs to /SysInfo/ for menu folder coherency
	+ Added support for custom actions in DataTables
	+ Replaced Halt/Reboot CGI with a model
	+ Message classes can be set from models
	+ Fixed error in Jabber dispatcher
	+ Show module name properly in log when restart from the dashboard fails
	+ Avoid warning when looking for inexistent PID in pidFileRunning
2.1.4
	+ Changed Component's parent/child relationships implementation
	+ Fixed WikiFormat on automatic bug report tickets
	+ Do not show available community version in Dashboard with QA
 	  updates
2.1.3
	+ Fall back to readonly data in config backup if there are unsaved changes
	+ Allow to automatically send a report in the unexpected error page
	+ Logs and Events are now submenus of the new Maintenance menu
	+ Configuration Report option is now present on the Import/Export section
	+ Require save changes operation after changing the language
	+ Added support for URL aliases via schemas/urls/*.urls files
	+ Allow to sort submenu items via 'order' attribute
	+ Automatically save changes after syncRows is called and mark the module
	  mark the module as unchanged unless it was previously changed
	+ Removed unnecessary ConfigureEvents composite
	+ Removed unnecessary code from syncRows in logs and events
	+ Restore configuration is safer when restoring /etc/zentyal files
	+ Fixed unescaped characters when showing an exception
	+ Fixed nested error page on AJAX requests
	+ Adapted dumpBackupExtraData to new expected return value
	+ Report remoteservices, when required, a change in administration
	  port
	+ Added continueOnModuleFail mode to configuration restore
	+ Fixed Firefox 4 issue when downloading backups
	+ Show scroll when needed in stacktraces (error page)
	+ More informative error messages when trying to restart locked modules
	  from the dashboard
	+ Creation of plpgsql language moved from EBox::Logs::initialSetup
	  to create-db script
	+ Redis backend now throws different kind of exceptions
	+ Avoid unnecesary warnings about PIDs
	+ Update Jabber dispatcher to use Net::XMPP with some refactoring
	+ Save changes messages are correctly shown with international charsets
	+ Support for bitmap option in RAID report
	+ Retry multiInsert line by line if there are encoding errors
	+ Adapted to new location of partitionsFileSystems in EBox::FileSystem
	+ Event messages are cleaned of null characters and truncated
	  before inserting in the database when is necessary
	+ Improve message for "Free storage space" event and send an info
	  message when a given partition is not full anymore
	+ Event messages now can contain newline characters
	+ Objects of select type are compared also by context
	+ Remove cache from optionsFromForeignModel since it produces
	  problems and it is useless
	+ Set title with server name if the server is subscribed
	+ Fix title HTML tag in views for Models and Composites
	+ Added lastEventsReport to be queried by remoteservices module
	+ Added EBox::Types::HTML type
	+ Added missing manage-logs script to the package
	+ Fixed problems with show/hide help switch and dynamic content
	+ Menus with subitems are now kept unfolded until a section on a
	  different menu is accessed
	+ Sliced restore mode fails correctly when schema file is missing,
	  added option to force restore without schema file
	+ Purge conf now purges the state keys as well
	+ Added EBox::Types::IPRange
2.1.2
	+ Now a menu folder can be closed clicking on it while is open
	+ Bugfix: cron scripts are renamed and no longer ignored by run-parts
	+ Added new EBox::Util::Nmap class implementing a nmap wrapper
2.1.1
	+ Fixed incoherency problems with 'on' and '1' in boolean indexes
	+ Move cron scripts from debian packaging to src/scripts/cron
	+ Trigger restart of logs and events when upgrading zentyal-core
	  without any other modules
	+ Don't restart apache twice when upgrading together with more modules
	+ Fixed params validation issues in addRow
2.1
	+ Replace YAML::Tiny with libyaml written in C through YAML::XS wrapper
	+ Minor bugfix: filter invalid '_' param added by Webkit-based browser
	  on EBox::CGI::Base::params() instead of _validateParams(), avoids
	  warning in zentyal.log when enabling modules
	+ All CGI urls renamed from /ebox to /zentyal
	+ New first() and deleteFirst() methods in EBox::Global to check
	  existence and delete the /var/lib/zentyal/.first file
	+ PO files are now included in the language-pack-zentyal-* packages
	+ Migrations are now always located under /usr/share/$package/migration
	  this change only affects to the events and logs migrations
	+ Delete no longer used domain and translationDomain methods/attributes
	+ Unified src/libexec and tools in the new src/scripts directory
	+ Remove the ebox- prefix on all the names of the /usr/share scripts
	+ New EBox::Util::SQL package with helpers to create and drop tables
	  from initial-setup and purge-module for each module
	+ Always drop tables when purging a package
	+ Delete 'ebox' user when purging zentyal-core
	+ Moved all SQL schemas from tools/sqllogs to schemas/sql
	+ SQL time-period tables are now located under schemas/sql/period
	+ Old ebox-clean-gconf renamed to /usr/share/zentyal/clean-conf and
	  ebox-unconfigure-module is now /usr/share/zentyal/unconfigure-module
	+ Added default implementation for enableActions, executing
	  /usr/share/zentyal-$modulename/enable-module if exists
	+ Optimization: Do not check if a row is unique if any field is unique
	+ Never call syncRows on read-only instances
	+ Big performance improvements using hashes and sets in redis
	  database to avoid calls to the keys command
	+ Delete useless calls to exists in EBox::Config::Redis
	+ New regen-redis-db tool to recreate the directory structure
	+ Renamed /etc/cron.hourly/90manageEBoxLogs to 90zentyal-manage-logs
	  and moved the actual code to /usr/share/zentyal/manage-logs
	+ Move /usr/share/ebox/zentyal-redisvi to /usr/share/zentyal/redisvi
	+ New /usr/share/zentyal/initial-setup script for modules postinst
	+ New /usr/share/zentyal/purge-module script for modules postrm
	+ Removed obsolete logs and events migrations
	+ Create plpgsql is now done on EBox::Logs::initialSetup
	+ Replace old ebox-migrate script with EBox::Module::Base::migrate
	+ Rotate duplicity-debug.log log if exists
	+ Bug fix: Port selected during installation is correctly saved
	+ Zentyal web UI is restarted if their dependencies are upgraded
	+ Bug fix: Logs don't include unrelated information now
	+ Add total in disk_usage report
	+ Bugfix: Events report by source now works again
	+ Do not include info messages in the events report
	+ Services event is triggered only after five failed checkings
	+ Do not add redundant includedir lines to /etc/sudoers
	+ Fixed encoding for strings read from redis server
	+ Support for redis-server 2.0 configuration
	+ Move core templates to /usr/share/zentyal/stubs/core
	+ Old /etc/ebox directory replaced with the new /etc/zentyal with
	  renamed core.conf, logs.conf and events.conf files
	+ Fixed broken link to alerts list
2.0.15
	+ Do not check the existence of cloud-prof package during the
	  restore since it is possible not to be installed while disaster
	  recovery process is done
	+ Renamed /etc/init.d/ebox to /etc/init.d/zentyal
	+ Use new zentyal-* package names
	+ Don't check .yaml existence for core modules
2.0.14
	+ Added compMessage in some events to distinguish among events if
	  required
	+ Make source in events non i18n
	+ After restore, set all the restored modules as changed
	+ Added module pre-checks for configuration backup
2.0.13
	+ Fixed dashboard graphs refresh
	+ Fixed module existence check when dpkg is running
	+ Fix typo in sudoers creation to make remote support work again
2.0.12
	+ Include status of packages in the downloadable bug report
	+ Bugfix: Avoid possible problems deleting redis.first file if not exist
2.0.11
	+ New methods entry_exists and st_entry_exists in config backend
2.0.10
	+ Now redis backend returns undef on get for undefined values
	+ Allow custom mason templates under /etc/ebox/stubs
	+ Better checks before restoring a configuration backup with
	  a set of modules different than the installed one
	+ Wait for 10 seconds to the child process when destroying the
	  progress indicator to avoid zombie processes
	+ Caught SIGPIPE when trying to contact Redis server and the
	  socket was already closed
	+ Do not stop redis server when restarting apache but only when
	  the service is asked to stop
	+ Improvements in import/export configuration (know before as
	  configuration backup)
	+ Improvements in ProgressIndicator
	+ Better behaviour of read-only rows with up/down arrows
	+ Added support for printableActionName in DataTable's
	+ Added information about automatic configuration backup
	+ Removed warning on non existent file digest
	+ Safer way to check if core modules exist during installation
2.0.9
	+ Treat wrong installed packages as not-existent modules
	+ Added a warning in dashboard informing about broken packages
	+ File sharing and mailfilter log event watchers works again since
	  it is managed several log tables per module
2.0.8
	+ Replaced zentyal-conf script with the more powerful zentyal-redisvi
	+ Set always the same default order for dashboard widgets
	+ Added help message to the configure widgets dialog
	+ Check for undefined values in logs consolidation
	+ Now dashboard notifies fails when restarting a service
	+ Fixed bug with some special characters in dashboard
	+ Fixed bug with some special characters in disk usage graph
2.0.7
	+ Pre-installation includes sudoers.d into sudoers file if it's not yet
	  installed
	+ Install apache-prefork instead of worker by default
	+ Rename service certificate to Zentyal Administration Web Server
2.0.6
	+ Use mod dependencies as default restore dependencies
	+ Fixed dependencies in events module
	+ Increased recursive dependency threshold to avoid
	  backup restoration problems
2.0.5
	+ Removed deprecated "Full backup" option from configuration backup
	+ Bugfix: SCP method works again after addition of SlicedBackup
	+ Added option in 90eboxpglogger.conf to disable logs consolidation
2.0.4
	+ Removed useless gconf backup during upgrade
	+ Fixed postinstall script problems during upgrade
2.0.3
	+ Added support for the sliced backup of the DB
	+ Hostname change is now visible in the form before saving changes
	+ Fixed config backend problems with _fileList call
	+ Added new bootDepends method to customize daemons boot order
	+ Added permanent message property to Composite
	+ Bugfix: Minor aesthetic fix in horizontal menu
	+ Bugfix: Disk usage is now reported in expected bytes
	+ Bugfix: Event dispatcher is not disabled when it is impossible
	  for it to dispatch the message
2.0.2
	+ Better message for the service status event
	+ Fixed modules configuration purge script
	+ Block enable module button after first click
	+ Avoid division by zero in progress indicator when total ticks is
	  zero
	+ Removed warning during postinst
	+ Added new subscription messages in logs, events and backup
2.0.1
	+ Bugfix: Login from Zentyal Cloud is passwordless again
	+ Some defensive code for the synchronization in Events models
	+ Bugfix: add EBox::Config::Redis::get to fetch scalar or list
	  values. Make GConfModule use it to avoid issues with directories
	  that have both sort of values.
1.5.14
	+ Fixed redis bug with dir keys prefix
	+ Improved login page style
	+ New login method using PAM instead of password file
	+ Allow to change admin passwords under System->General
	+ Avoid auto submit wizard forms
	+ Wizard skip buttons always available
	+ Rebranded post-installation questions
	+ Added zentyal-conf script to get/set redis config keys
1.5.13
	+ Added transition effect on first install slides
	+ Zentyal rebrand
	+ Added web page favicon
	+ Fixed already seen wizards apparition
	+ Fixed ro module creation with redis backend
	+ Use mason for links widgets
	+ Use new domain to official strings for subscriptions
1.5.12
	+ Added option to change hostname under System->General
	+ Show option "return to dashboard" when save changes fails.
1.5.11
	+ Added more tries on redis reconnection
	+ Fixed user corner access problems with redis server
	+ writeFile* methods reorganized
	+ Added cron as dependency as cron.hourly was never executed with anacron
	+ Improvements in consolidation of data for reports
1.5.10
	+ Fixed gconf to redis conversion for boolean values
1.5.9
	+ Improved migrations speed using the same perl interpreter
	+ Redis as configuration backend (instead of gconf)
	+ Improved error messages in ebox-software
	+ Set event source to 256 chars in database to adjust longer event
	  sources
	+ Progress bar AJAX updates are sent using JSON
	+ Fixed progress bar width problems
	+ Fixed top menu on wizards
	+ Improved error message when disconnecting a not connected database
	+ Abort installation if 'ebox' user already exists
	+ Bugfix: IP address is now properly registered if login fails
1.5.8
	+ Added template tableorderer.css.mas
	+ Added buttonless top menu option
	+ Bugfix: Save all modules on first installation
	+ Bugfix: General ebox database is now created if needed when
	  re/starting services
	+ Bugfix: Data to report are now uniform in number of elements per
	  value. This prevents errors when a value is present in a month and
	  not in another
	+ Bugfix: Don't show already visited wizard pages again
1.5.7
	+ Bugfix: Avoid error when RAID is not present
	+ Bugfix: Add ebox-consolidate-reportinfo call in daily cron script
	+ Bugfix: Called multiInsert and unbufferedInsert when necessary
	  after the loggerd reimplementation
	+ Bugfix: EBox::ThirdParty::Apache2::AuthCookie and
	  EBox::ThirdParty::Apache2::AuthCookie::Util package defined just
	  once
	+ Added util SystemKernel
	+ Improved progress indicator
	+ Changes in sudo generation to allow sudo for remote support user
	+ Initial setup wizards support
1.5.6
	+ Reimplementation of loggerd using inotify instead of File::Tail
1.5.5
	+ Asynchronous load of dashboard widgets for a smoother interface
1.5.4
	+ Changed dbus-check script to accept config file as a parameter
1.5.3
	+ Function _isDaemonRunning works now with snort in lucid
	+ Javascript refreshing instead of meta tag in log pages
	+ Updated links in dashboard widget
	+ Add package versions to downloadable ebox.log
	+ Fixed postgresql data dir path for disk usage with pg 8.4
	+ GUI improvements in search box
1.5.2
	+ Security [ESN-1-1]: Validate referer to avoid CSRF attacks
	+ Added reporting structure to events module
	+ Added new CGI to download the last lines of ebox.log
1.5.1
	+ Bugfix: Catch exception when upstart daemon does not exist and
	  return a stopped status
	+ Added method in logs module to dump database in behalf of
	ebackup module
	+ Bugfix: Do not check in row uniqueness for optional fields that
	are not passed as parameters
	+ Improve the output of ebox module status, to be consistent with the one
	  shown in the interface
	+ Add options to the report generation to allow queries to be more
	  flexible
	+ Events: Add possibility to enable watchers by default
	+ Bugfix: Adding a new field to a model now uses default
	  value instead of an empty value
	+ Added script and web interface for configuration report, added
	  more log files to the configuration report
1.5
	+ Use built-in authentication
	+ Use new upstart directory "init" instead of "event.d"
	+ Use new libjson-perl API
	+ Increase PerlInterpMaxRequests to 200
	+ Increase MaxRequestsPerChild (mpm-worker) to 200
	+ Fix issue with enconding in Ajax error responses
	+ Loggerd: if we don't have any file to watch we just sleep otherwise the process
	  will finish and upstart will try to start it over again and again.
	+ Make /etc/init.d/ebox depend on $network virtual facility
	+ Show uptime and users on General Information widget.
1.4.2
	+ Start services in the appropriate order (by dependencies) to fix a problem
	  when running /etc/init.d/ebox start in slaves (mail and other modules
	  were started before usersandgroups and thus failed)
1.4.1
	+ Remove network workarounds from /etc/init.d/ebox as we don't bring
	  interfaces down anymore
1.4
	+ Bug fix: i18n. setDomain in composites and models.
1.3.19
	+ Make the module dashboard widget update as the rest of the widgets
	+ Fix problem regarding translation of module names: fixes untranslated
	  module names in the dashboard, module status and everywhere else where
	  a module name is written
1.3.18
	+ Add version comparing function and use it instead of 'gt' in the
	  general widget
1.3.17
	+ Minor bug fix: check if value is defined in EBox::Type::Union
1.3.16
	+ Move enable field to first row in ConfigureDispatcherDataTable
	+ Add a warning to let users know that a module with unsaved changes
	  is disabled
	+ Remove events migration directory:
		- 0001_add_conf_configureeventtable.pl
		- 0002_add_conf_diskfree_watcher.pl
	+ Bug fix: We don't use names to stringify date to avoid issues
	  with DB insertions and localisation in event logging
	+ Bug fix: do not warn about disabled services which return false from
	  showModuleStatus()
	+ Add blank line under "Module Status"
	+ Installed and latest available versions of the core are now displayed
	  in the General Information widget
1.3.15
	+ Bug fix: Call EBox::Global::sortModulesByDependencies when
	  saving all modules and remove infinite loop in that method.
	  EBox::Global::modifiedModules now requires an argument to sort
	  its result dependending on enableDepends or depends attribute.
	+ Bug fix: keep menu folders open during page reloads
	+ Bug fix: enable the log events dispatcher by default now works
	+ Bug fix: fixed _lock function in EBox::Module::Base
	+ Bug fix: composites honor menuFolder()
	+ Add support for in-place edition for boolean types. (Closes
	  #1664)
	+ Add method to add new database table columnts to EBox::Migration::Helpers
	+ Bug fix: enable "Save Changes" button after an in-place edition
1.3.14
	+ Bug fix: fix critical bug in migration helper that caused some log
	  log tables to disappear
	+ Create events table
	+ Bug fix: log watcher works again
	+ Bug fix: delete cache if log index is not found as it could be
	  disabled
1.3.13
	+ Bug fix: critical error in EventDaemon that prevented properly start
	+ Cron script for manage logs does not run if another is already
	  running, hope that this will avoid problems with large logs
	+ Increased maximum size of message field in events
	+ Added script to purge logs
	+ Bug fix: multi-domain logs can be enabled again
1.3.12
	+ Added type for EBox::Dashboard::Value to stand out warning
	  messages in dashboard
	+ Added EBox::MigrationHelpers to include migration helpers, for now,
	  include a db table renaming one
	+ Bug fix: Fix mismatch in event table field names
	+ Bug fix: Add migration to create language plpgsql in database
	+ Bug fix: Add missing script for report log consolidation
	+ Bug fix: Don't show modules in logs if they are not configured. This
	  prevents some crashes when modules need information only available when
	  configured, such as mail which holds the vdomains in LDAP
	+ Added method EBox::Global::lastModificationTime to know when
	  eBox configuration was modified for last time
	+ Add support for breadcrumbs on the UI
	+ Bug fix: in Loggerd files are only parsed one time regardless of
	  how many LogHelper reference them
	+ Added precondition for Loggerd: it does not run if there isnt
	anything to watch
1.3.11
	+ Support customFilter in models for big tables
	+ Added EBox::Events::sendEvent method to send events using Perl
	  code (used by ebackup module)
	+ Bug fix: EBox::Type::Service::cmp now works when only the
	  protocols are different
	+ Check $self is defined in PgDBEngine::DESTROY
	+ Do not watch files in ebox-loggerd related to disabled modules and
	  other improvements in the daemon
	+ Silent some exceptions that are used for flow control
	+ Improve the message from Service Event Watcher
1.3.10
	+ Show warning when accesing the UI with unsupported browsers
	+ Add disableApparmorProfile to EBox::Module::Service
	+ Bug fix: add missing use
	+ Bug fix: Make EventDaemon more robust against malformed sent
	  events by only accepting EBox::Event objects
1.3.8
	+ Bug fix: fixed order in EBox::Global::modified modules. Now
	  Global and Backup use the same method to order the module list
	  by dependencies
1.3.7
	+ Bug fix: generate public.css and login.css in dynamic-www directory
	  which is /var/lib/zentyal/dynamicwww/css/ and not in /usr/share/ebox/www/css
	  as these files are generate every time eBox's apache is
	  restarted
	+ Bug fix: modules are restored now in the correct dependency
	  order
	+ ebox-make-backup accepts --destinaton flag to set backup's file name
	+ Add support for permanent messages to EBox::View::Customizer
1.3.6
	+ Bug fix: override _ids in EBox::Events::Watcher::Log to not return ids
	which do not exist
	+ Bug fix: fixed InverseMatchSelect type which is used by Firewall module
	+ New widget for the dashboard showing useful support information
	+ Bugfix: wrong permissions on CSS files caused problem with usercorner
	+ CSS are now templates for easier rebranding
	+ Added default.theme with eBox colors
1.3.5
	+ Bugfix: Allow unsafe characters in password type
	+ Add FollowSymLinks in eBox apache configuration. This is useful
	  if we use js libraries provided by packages
1.3.4
	+ Updated company name in the footer
	+ Bugfix: humanEventMessage works with multiple tableInfos now
	+ Add ebox-dbus-check to test if we can actually connect to dbus
1.3.4
	+ bugfix: empty cache before calling updatedRowNotify
	+ enable Log dispatcher by default and not allow users to disable
	it
	+ consolidation process continues in disabled but configured modules
	+ bugfix: Save Changes button doesn't turn red when accessing events for
	first time
1.3.2
	+ bugfix: workaround issue with dhcp configured interfaces at boot time
1.3.1
	+ bugfix: wrong regex in service status check
1.3.0
	+ bugfix: make full backup work again
1.1.30
	+ Change footer to new company holder
	+  RAID does not generate 'change in completion events, some text
	problems fixed with RAID events
	+ Report graphics had a datapoints limit dependent on the active
	time unit
	+ Apache certificate can be replaced by CA module
	+ Fixed regression in detailed report: total row now aggregates
	properly
	+ More characters allowed when changing password from web GUI
	+ Fixed regression with already used values in select types
	+ Do not a button to restart eBox's apache
	+ Fixed auth problem when dumping and restoring postgre database
1.1.20
	+ Added custom view support
	+ Bugfix: report models now can use the limit parameter in
	  reportRows() method
	+ use a regexp to fetch the PID in a pidfile, some files such as
	postfix's add tabs and spaces before the actual number
	+ Changed "pidfile" to "pidfiles" in _daemons() to allow checking more than
one (now it is a array ref instead of scalar)
	+ Modified Service.pm to support another output format for /etc/init.d daemon
status that returns [OK] instead of "running".
	+ unuformized case in menu entries and some more visual fixes
1.1.10
	+ Fix issue when there's a file managed by one module that has been modified
	  when saving changes
	+ Bugfix: events models are working again even if an event aware
	module is uninstalled and it is in a backup to restore
	+ Select.pm returns first value in options as default
       + Added 'parentModule' to model class to avoid recursive problems
	+ Added Float type
	+ Apache module allows to add configuration includes from other modules
	+ Display remote services button if subscribed
	+ Event daemon may received events through a named pipe
	+ Bugfix. SysInfo revokes its config correctly
	+ Added storer property to types in order to store the data in
	somewhere different from GConf
	+ Added protected property 'volatile' to the models to indicate
	that they store nothing in GConf but in somewhere different
	+ System Menu item element 'RAID' is always visible even when RAID
	is not installed
	+ Files in deleted rows are deleted when the changes are saved
	+ Fixed some bug whens backing and restore files
	+ Components can be subModels of the HasMany type
	+ Added EBox::Types::Text::WriteOnce type
	+ Do not use rows(), use row to force iteration over the rows and increase
	performance and reduce memory use.
	+ Do not suggest_sync after read operations in gconf
	+ Increase MaxRequestsPerChild to 200 in eBox's apache
	+ Make apache spawn only one child process
	+ Log module is backed up and restored normally because the old
	problem is not longer here
	+ Backup is more gentle with no backup files in backup directory,
	now it does not delete them
	+ HasMany  can retrieve again the model and row after the weak
	refence is garbage-collected. (Added to solve a bug in the doenload
	bundle dialog)
	+ EBox::Types::DomainName no longer accepts IP addresses as domain
	names
	+ Bugfix: modules that fail at configuration stage no longer appear as enabled
	+ Add parameter to EBox::Types::Select to disable options cache

0.12.103
	+ Bugfix: fix SQL statement to fetch last rows to consolidate
0.12.102
	+ Bugfix: consolidate logs using the last date and not starting from scratch
0.12.101
	+ Bugfix: DomainName type make comparisons case insensitive
	according to RFC 1035
0.12.100
	+ Bugfix: Never skip user's modifications if it set to true
	override user's changes
	+ EBox::Module::writeConfFile and EBox::Service scape file's path
	+ Bugfix. Configure logrotate to actually rotate ebox logs
	+ Fixed bug in ForcePurge logs model
	+ Fixed bug in DataTable: ModelManaged was called with tableName
	instead of context Name
	+ Fixing an `img` tag closed now properly and adding alternative
	text to match W3C validation in head title
	+ Backup pages now includes the size of the archive
	+ Fixed bug in ForcePurge logs model
	+ Now the modules can have more than one tableInfo for logging information
	+ Improve model debugging
	+ Improve restart debugging
	+ Backups and bug reports can be made from the command line
	+ Bugfix: `isEqualTo` is working now for `Boolean` types
	+ Bugfix: check if we must disable file modification checks in
	Manager::skipModification

0.12.99
	+ Add support for reporting
	+ Refresh logs automatically
	+ Reverse log order
	+ Remove temp file after it is downloaded with FromTempDir controller
0.12.3
	+ Bug fix: use the new API in purge method. Now purging logs is working
	again.
0.12.2
	+ Increase random string length used to generate the cookie to
	2048 bits
	+ Logs are show in inverse chronological order
0.12.1
	+ Bug fix: use unsafeParam for progress indicator or some i18 strings
	will fail when saving changes
0.12
	+ Bugfix: Don't assume timecol is 'timestamp' but defined by
	module developer. This allows to purge some logs tables again
	+ Add page titles to models
	+ Set default values when not given in `add` method in models
	+ Add method to manage page size in model
	+ Add hidden field to help with Ajax request and automated testing with
	  ANSTE
	+ Bugfix: cast sql types to filter fields in logs
	+ Bugfix: Restricted resources are back again to make RSS
	access policy work again
	+ Workaround bogus mason warnings
	+ Make postinst script less verbose
	+ Disable keepalive in eBox apache
	+ Do not run a startup script in eBox apache
	+ Set default purge time for logs stored in eBox db to 1 week
	+ Disable LogAdmin actions in `ebox-global-action` until LogAdmin
	feature is completely done
0.11.103
	+ Modify EBox::Types::HasMany to create directory based on its row
	+ Add _setRelationship method to set up relationships between models
	  and submodels
	+ Use the new EBox::Model::Row api
	+ Add help method to EBox::Types::Abstract
	+ Decrease size for percentage value in disk free watcher
	+ Increase channel link field size in RSS dispatcher
0.11.102
	+ Bugfix: cmp in EBox::Types::HostIP now sorts correctly
	+ updatedRowNotify in EBox::Model::DataTable receives old row as
	well as the recently updated row
	+ Added `override_user_modification` configuration parameter to
	avoid user modification checkings and override them without asking
	+ Added EBox::Model::Row to ease the management of data returned
	by models
	+ Added support to pre-save and post-save executable files. They
	must be placed at /etc/ebox/pre-save or /etc/ebox/post-save
	+ Added `findRow` method to ease find and set
0.11.101
	+ Bugfix: Fix memory leak in models while cloning types. Now
	cloning is controlled by clone method in types
	+ Bugfix: Union type now checks for its uniqueness
	+ DESTROY is not an autoloaded method anymore
	+ HasOne fields now may set printable value from the foreign field
	to set its value
	+ findId now searches as well using printableValue
	+ Bugfix. Minor bug found when key is an IP address in autoloaded
	methods
	+ Ordered tables may insert values at the beginning or the end of
	the table by "insertPosition" attribute
	+ Change notConfigured template to fix English and add link to the
	  module status section
	+ Add loading gif to module status actions
	+ Remove debug from ServiceInterface.pm
	+ Add support for custom separators to be used as index separators on
	  exposedMethods
	+ Bugfix. Stop eBox correctly when it's removed
	+ Improve apache-restart to make it more reliable.
0.11.100
	+ Bugfix. Fix issue with event filters and empty hashes
	+ Bugfix. Cache stuff in log and soap watcher to avoid memory leaks
	+ Bugfix. Fix bug that prevented the user from being warned when a row to
	  be deleted is being used by other model
	+ Bugfix. Add missing use of EBox::Global in State event watcher
	+ Added progress screen, now pogress screen keeps track of the changed
	  state of the modules and change the top page element properly
	+ Do not exec() to restart apache outside mod_perl
	+ Improve apache restart script
	+ Improve progress screen
0.11.99
	+ DataTable contains the property 'enableProperty' to set a column
	called 'enabled' to enable/disable rows from the user point of
	view. The 'enabled' column is put the first
	+ Added state to the RAID report instead of simpler active boolean
        + Fix bug when installing new event components and event GConf
	subtree has not changed
	+ Add RSS dispatcher to show eBox events under a RSS feed
	+ Rotate log files when they reach 10MB for 7 rotations
	+ Configurable minimum free space left for being notified by means
	of percentage
	+ Add File type including uploading and downloading
	+ Event daemon now checks if it is possible to send an event
	before actually sending it
	+ Added Action forms to perform an action without modifying
	persistent data
	+ Log queries are faster if there is no results
	+ Show no data stored when there are no logs for a domain
	+ Log watcher is added in order to notify when an event has
	happened. You can configure which log watcher you may enable and
	what you want to be notify by a determined filter and/or event.
	+ RAID watcher is added to check the RAID events that may happen
	when the RAID subsystem is configured in the eBox machine
	+ Change colour dataset in pie chart used for disk usage reporting
	+ Progress indicator now contains a returned value and error
	message as well
	+ Lock session file for HTTP session to avoid bugs
	related to multiple requests (AJAX) in a short time
	+ Upgrade runit dependency until 1.8.0 to avoid runit related
	issues
0.11
	+ Use apache2
	+ Add ebox-unblock-exec to unset signal mask before running  a executable
	+ Fix issue with multiple models and models with params.
	  This triggered a bug in DHCP when there was just one static
	  interface
	+ Fix _checkRowIsUnique and _checkFieldIsUnique
	+ Fix paging
	+ Trim long strings in log table, show tooltip with the whole string
	  and show links for URLs starting with "http://"
0.10.99
	+ Add disk usage information
	+ Show progress in backup process
	+ Add option to purge logs
	+ Create a link from /var/lib/zentyal/log to /var/log/ebox
	+ Fix bug with backup descriptions containing spaces
	+ Add removeAll method on data models
	+ Add HostIP, DomainName and Port types
	+ Add readonly forms to display static information
	+ Add Danish translation thanks to Allan Jacobsen
0.10
	+ New release
0.9.100
	+ Add checking for SOAP session opened
	+ Add EventDaemon
	+ Add Watcher and Dispatch framework to support an event
	  architecture on eBox
	+ Add volatile EBox::Types in order not to store their values
	  on GConf
	+ Add generic form
	+ Improvements on generic table
	+ Added Swedish translation

0.9.99
	+ Added Portuguese from Portugal translation
	+ Added Russian translation
	+ Bugfix: bad changed state in modules after restore

0.9.3
	+ New release

0.9.2
	+ Add browser warning when uploading files
	+ Enable/disable logging modules
0.9.1
	+ Fix backup issue with changed state
	+ Generic table supports custom ordering
0.9
	+ Added Polish translation
        + Bug in recognition of old CD-R writting devices fixed
	+ Added Aragonese translation
	+ Added Dutch translation
	+ Added German translation
	+ Added Portuguese translation

0.8.99
	+ Add data table model for generic Ajax tables
	+ Add types to be used by models
	+ Add MigrationBase and ebox-migrate to upgrade data models
	+ Some English fixes
0.8.1
	+ New release
0.8
	+ Fix backup issue related to bug reports
	+ Improved backup GUI
0.7.99
        + changed sudo stub to be more permissive
	+ added startup file to apache web server
	+ enhanced backup module
	+ added basic CD/DVD support to backup module
	+ added test stubs to simplify testing
	+ added test class in the spirit of Test::Class
	+ Html.pm now uses mason templates
0.7.1
	+ use Apache::Reload to reload modules when changed
	+ GUI consistency (#12)
	+ Fixed a bug for passwords longer than 16 chars
	+ ebox-sudoers-friendly added to not overwrite /etc/sudoers each time
0.7
	+ First public release
0.6
	+ Move to client
	+ Remove obsolete TODO list
	+ Remove firewall module from  base system
	+ Remove objects module from base system
	+ Remove network module from base system
	+ Add modInstances and modInstancesOfType
	+ Raname Base to ClientBase
	+ Remove calls to deprecated methods
	+ API documented using naturaldocs
	+ Update INSTALL
	+ Use a new method to get configkeys, now configkey reads every
	  [0.9
	+ Added Polish translation][0-9]+.conf file from the EBox::Config::etc() dir and
	  tries to get the value from the files in order.
	+ Display date in the correct languae in Summary
	+ Update debian scripts
	+ Several bugfixes
0.5.2
	+ Fix some packaging issues
0.5.1
	+ New menu system
	+ New firewall filtering rules
	+ 802.1q support

0.5
	+ New bug-free menus (actually Internet Explorer is the buggy piece
	  of... software that caused the reimplementation)
	+ Lots of small bugfixes
	+ Firewall: apply rules with no destination address to packets
	  routed through external interfaces only
	+ New debianize script
	+ Firewall: do not require port and protocol parameters as they
	  are now optional.
	+ Include SSL stuff in the dist tarball
	+ Let modules block changes in the network interfaces
	  configuration if they have references to the network config in
	  their config.
	+ Debian network configuration import script
	+ Fix the init.d script: it catches exceptions thrown by modules so that
	  it can try to start/stop all of them if an exception is thrown.
	+ Firewall: fix default policy bug in INPUT chains.
	+ Restore textdomain in exceptions
	+ New services section in the summary
	+ Added Error item to Summary. Catch exceptions from modules in
	  summary and generate error item
	+ Fix several errors with redirections and error handling in CGIs
	+ Several data validation functions were fixed, and a few others added
	+ Prevent the global module from keeping a reference to itself. And make
	  the read-only/read-write behavior of the factory consistent.
	+ Stop using ifconfig-wrapper and implement our own NetWrapper module
	  with wrappers for ifconfig and ip.
	+ Start/stop apache, network and firewall modules in first place.
	+ Ignore some network interface names such as irda, sit0, etc.
	+ The summary page uses read-only module instances.
	+ New DataInUse exception, old one renamed to DataExists.
	+ Network: do not overwrite resolv.conf if there are nameservers
	  given via dhcp.
	+ Do not set a default global policy for the ssh service.
	+ Check for forbiden characters when the parameter value is
	  requested by the CGI, this allows CGI's to handle the error,
	  and make some decissions before it happens.
	+ Create an "edit object" template and remove the object edition stuff
	  from the main objects page.
	+ Fix the apache restarting code.
	+ Network: Remove the route reordering feature, the kernel handles that
	  automatically.
	+ Fix tons of bugs in the network restarting code.
	+ Network: removed the 3rd nameserver configuration.
	+ Network: Get gateway info in the dhcp hook.
	+ Network: Removed default configuration from the gconf schema.
	+ New function for config-file generation
	+ New functions for pid file handling

0.4
	+ debian package
	+ added module to export/import configuration
	+ changes in firewall's API
	+ Added content filter based on dansguardian
	+ Added French translation
	+ Added Catalan translation
	+ Sudoers file is generated automatically based on module's needs
	+ Apache config file is generated by ebox  now
	+ Use SSL
	+ Added ebox.conf file
	+ Added module template generator

0.3
	+ Supports i18n
	+ API name consistency
	+ Use Mason for templates
	+ added tips to GUI
	+ added dhcp hooks
	+ administration port configuration
	+ Fixed bugs to IE compliant
	+ Revoke changes after logout
	+ Several bugfixes

0.2
	+ All modules are now based on gconf.
	+ Removed dependencies on xml-simple, xerces and xpath
	+ New MAC address field in Object members.
	+ Several bugfixes.

0.1
	+ Initial release<|MERGE_RESOLUTION|>--- conflicted
+++ resolved
@@ -1,10 +1,7 @@
-<<<<<<< HEAD
 HEAD
 	+ Fixed DataTable row removal from the UI with 100% volatile models with
 	  'ids' method overriden.
-=======
 3.1.2
->>>>>>> 9c0d5350
 	+ Make manage administrators table resilent against invalid users
 	+ Remove deprecated backup domains related from logs module
 	+ Added EBox::Types::URI type
