HEAD
<<<<<<< HEAD
	+ Simplified DataForm using more code from DataTable
	+ Reimplemented RAID and restrictedResources() FIXME
	+ Remove unused override modifications code
	+ Added /usr/share/zentyal/redis-cli wrapper for low-level debugging
	+ Use simpler "key: value" format for dumps instead of YAML
	+ Row id prefixes are now better chosen to avoid confusion
	+ Use JSON instead of list and hash redis types (some operations,
	  specially on lists, are up to 50% faster and caching is much simpler)
	+ Store rows as hashes instead of separated keys
	+ Remove deprecated all_dirs and all_entries methods
	+ Remove obsolete EBox::Order package
	+ Remove no longer needed redis directory tree sets
	+ Fixed isEqualTo() method on EBox::Types::Time
	+ EBox::Types::Abstract now provides default implementations of fields(),
	  _storeInGConf() and _restoreFromHash() using the new _attrs() method
	+ Remove indexes on DataTables to reduce complexity, no longer needed
	+ Simplified ProgressIndicator implementation using shared memory
	+ New EBox::Util::Semaphore package
	+ Implemented transactions for redis operations
	+ Replace old MVC cache system with a new low-level redis one
	+ Delete no longer necessary regen-redis-db tool
	+ Use rm -rf instead of remove_tree to avoid chdir permission problems
	+ Avoid problems restarting apache when .pid file does not exist
	+ Do not use graceful on apache to allow proper change of listen port
	+ Simplified apache restart mechanism and avoid some problems
2.3.8
	+ Create tables using MyISAM engine by default
	+ Delete obsolete 'admin' table
=======
	+ Composites can now use parentModule() like Models
	+ Renamed old EBox::GConfModule to EBox::Module::Config
	+ Unified model and composite management in the new EBox::Model::Manager
	+ Model and composites are loaded on demand to reduce memory consumption
	+ Model and composite information is now stored in .yaml schemas
	+ ModelProvider and CompositeProvider are no longer necessary
>>>>>>> 8bfe9879
2.3.7
	+ Fixed printableName for apache module and remove entry in status widget
	+ Merged tableBodyWithoutActions.mas into tableBody.mas
	+ Removed tableBodyWithoutEdit.mas because it is no longer used
	+ Better form validation message when there are no ids for
	  foreign rows in select control with add new popup
	+ Fixed branding of RSS channel items
	+ Fixed destination path when copying zentyal.cnf to /etc/mysql/conf.d
	+ Packaging fixes for precise
2.3.6
	+ Switch from CGIs to models in System -> General
	+ New value() and setValue() methods in DataForm::setValue() for cleaner
	  code avoiding use of AUTOLOAD
	+ Added new EBox::Types::Time, EBox::Types::Date and EBox::Types::TimeZone
	+ Added new attribute 'enabled' to the Action and MultiStateAction types
	  to allow disabling an action. Accepts a scalar or a CODE ref
	+ The 'defaultValue' parameter of the types now accept a CODE ref that
	  returns the default value.
2.3.5
	+ Added force parameter in validateTypedRow
	+ Fixed 'hidden' on types when using method references
	+ Removed some console problematic characters from Util::Random::generate
	+ Added methods to manage apache CA certificates
	+ Use IO::Socket::SSL for SOAPClient connections
	+ Removed apache rewrite from old slaves implementation
	+ Do not show RSS image if custom_prefix defined
2.3.4
	+ Avoid 'negative radius' error in DiskUsage chart
	+ Fixed call to partitionFileSystems in EBox::SysInfo::logReportInfo
	+ Log audit does not ignore fields which their values could be interpreted
	  as boolean false
	+ Avoid ebox.cgi failure when showing certain strings in the error template
	+ Do not calculate md5 digests if override_user_modification is enabled
	+ Clean /var/lib/zentyal/tmp on boot
	+ Stop apache gracefully and delete unused code in Apache.pm
	+ Cache contents of module.yaml files in Global
2.3.3
	+ The editable attribute of the types now accept a reference to a function
	  to dinamically enable or disable the field.
	+ In progress bar CGIs AJAX call checks the availability of the
	  next page before loading it
	+ Replaced community logo
	+ Adapted messages in the UI for new editions
	+ Changed cookie name to remove forbidden characters to avoid
	  incompatibilities with some applications
	+ Added methods to enable/disable restart triggers
2.3.2
	+ Fixed redis unix socket permissions problem with usercorner
	+ Get row ids without safe characters checking
	+ Added EBox::Util::Random as random string generator
	+ Set log level to debug when cannot compute md5 for a nonexistent file
	+ Filtering in tables is now case insensitive
	+ ProgressIndicator no longer leaves zombie processes in the system
	+ Implemented mysqldump for logs database
	+ Remove zentyal-events cron script which should not be longer necessary
	+ Bugfix: set executable permissions to cron scripts and example hooks
	+ Added a global method to retrieve installed server edition
	+ Log also duration and compMessage to events.log
2.3.1
	+ Updated Standards-Version to 3.9.2
	+ Fixed JS client side table sorting issue due to Prototype
	  library upgrade
	+ Disable InnoDB by default to reduce memory consumption of MySQL
	+ Now events are logged in a new file (events.log) in a more
	  human-readable format
	+ Added legend to DataTables with custom actions
	+ Changed JS to allow the restore of the action cell when a delete
	  action fails
	+ Set milestone to 3.0 when creating bug reports in the trac
	+ Avoid temporal modelInstance errors when adding or removing
	  modules with LogWatchers or LogDispatcher
	+ Unallow administration port change when the port is in use
2.3
	+ Do not launch a passwordless redis instance during first install
	+ New 'types' field in LogObserver and storers/acquirers to store special
	  types like IPs or MACs in an space-efficient way
	+ Use MySQL for the logs database instead of PostgreSQL
	+ Bugfix: logs database is now properly recreated after purge & install
	+ Avoid use of AUTOLOAD to execute redis commands, improves performance
	+ Use UNIX socket to connect to redis for better performance and
	  update default redis 2.2 settings
	+ Use "sudo" group instead of "admin" one for the UI access control
	+ Added EBox::Module::Base::version() to get package version
	+ Fixed problem in consalidation report when accumulating results
	  from queries having a "group by table.field"
	+ Added missing US and Etc zones in timezone selector
	+ Replaced autotools with zbuildtools
	+ Refuse to restore configuration backup from version lesser than
	  2.1 unless forced
	+ Do not retrieve format.js in every graph to improve performance
	+ The purge-module scripts are always managed as root user
	+ New grep-redis tool to search for patterns in redis keys or
	  values
	+ Use partitionFileSystems method from EBox::FileSystem
2.2.4
	+ New internal 'call' command in Zentyal shell to 'auto-use' the module
	+ Zentyal shell now can execute commandline arguments
	+ Bugfix: EBox::Types::IPAddr::isEqualTo allows to change netmask now
	+ Removed some undefined concatenation and compare warnings in error.log
	+ Ignore check operation in RAID event watcher
	+ Skip IP addresses ending in .0 in EBox::Types::IPRange::addresses()
	+ Do not store in redis trailing dots in Host and DomainName types
	+ Added internal command to instance models and other improvements in shell
	+ Now the whole /etc/zentyal directory is backed up and a copy of the
	  previous contents is stored at /var/backups before restoring
	+ Removing a module with a LogWatcher no longer breaks the LogWatcher
	  Configuration page anymore
	+ Fixed error in change-hostname script it does not longer match substrings
	+ Bugfix: Show breadcrumbs even from models which live in a
	  composite
	+ HTTPLink now returns empty string if no HTTPUrlView is defined
	  in DataTable class
	+ Added mising use sentence in EBox::Event::Watcher::Base
2.2.3
	+ Bugfix: Avoid url rewrite to ebox.cgi when requesting to /slave
	+ Fixed logrotate configuration
	+ More resilient way to handle with missing indexes in _find
	+ Added more informative text when mispelling methods whose prefix
	  is an AUTOLOAD action
	+ A more resilient solution to load events components in EventDaemon
	+ Added one and two years to the purge logs periods
	+ Fixed downloads from EBox::Type::File
2.2.2
	+ Revert cookie name change to avoid session loss in upgrades
	+ Do not try to change owner before user ebox is created
2.2.1
	+ Removed obsolete references to /zentyal URL
	+ Create configuration backup directories on install to avoid warnings
	  accessing the samba share when there are no backups
	+ Log result of save changes, either successful or with warnings
	+ Changed cookie name to remove forbidden characters to avoid
	  incompatibilities with some applications
	+ Removed duplicated and incorrect auding logging for password change
	+ Fixed some non-translatable strings
	+ Create automatic bug reports under 2.2.X milestone instead of 2.2
	+ Fixed bug changing background color on selected software packages
2.1.34
	+ Volatile types called password are now also masked in audit log
	+ Adjust padding for module descriptions in basic software view
	+ Removed beta icon
2.1.33
	+ Fixed modal add problems when using unique option on the type
	+ Fixed error management in the first screen of modal add
	+ Unify software selection and progress colors in CSS
	+ Set proper message type in Configure Events model
	+ Fixed error checking permanentMessage types in templates/msg.mas
2.1.32
	+ Added progress bar colors to theme definition
	+ Remove no longer correct UTF8 decode in ProgressIndicator
	+ Fixed UTF8 double-encoding on unexpected error CGI
	+ Reviewed some subscription strings
	+ Always fork before apache restart to avoid port change problems
	+ Stop modules in the correct order (inverse dependencies order)
	+ Better logging of failed modules on restore
2.1.31
	+ Do not start managed daemons on boot if the module is disabled
	+ Better message on redis error
	+ Watch for dependencies before automatic enable of modules on first install
2.1.30
	+ Removed obsolete /ebox URL from RSS link
	+ Changed methods related with extra backup data in modules logs
	  to play along with changes in ebackup module
	+ Set a user for remote access for audit reasons
	+ Detect session loss on AJAX requests
2.1.29
	+ Startup does not fail if SIGPIPE received
2.1.28
	+ Added code to mitigate false positives on module existence
	+ Avoid error in logs full summary due to incorrect syntax in template
	+ Allow unsafe chars in EBox::Types::File to avoid problems in some browsers
	+ Reviewed some subscription strings
	+ Warning about language-packs installed works again after Global changes
	+ Show n components update when only zentyal packages are left to
	  upgrade in the system widget
	+ Do not show debconf warning when installing packages
	+ EBox::Types::IPAddr (and IPNetwork) now works with defaultValue
	+ Allow to hide menu items, separators and dashboard widgets via conf keys
2.1.27
	+ Do not create tables during Disaster Recovery installation
	+ Added new EBox::Util::Debconf::value to get debconf values
	+ DataTable controller does no longer try to get a deleted row
	  for gather elements values for audit log
	+ Check if Updates watcher can be enabled if the subscription
	  level is yet unknown
2.1.26
	+ Detection of broken packages works again after proper deletion
	  of dpkg_running file
	+ Keep first install redis server running until trigger
	+ Unified module restart for package trigger and init.d
	+ Use restart-trigger script in postinst for faster daemons restarting
	+ System -> Halt/Reboot works again after regression in 2.1.25
	+ Added framework to show warning messages after save changes
	+ Change caption of remote services link to Zentyal Cloud
	+ Do not show Cloud link if hide_cloud_link config key is defined
	+ Added widget_ignore_updates key to hide updates in the dashboard
	+ Differentiate ads from notes
	+ Allow custom message type on permanentMessage
	+ Only allow custom themes signed by Zentyal
	+ Removed /zentyal prefix from URLs
	+ Caps lock detection on login page now works again
	+ Added HiddenIfNotAble property to event watchers to be hidden if
	  it is unabled to monitor the event
	+ Dashboard values can be now error and good as well
	+ Include a new software updates widget
	+ Include a new alert for basic subscriptions informing about
	  software updates
	+ Add update-notifier-common to dependencies
	+ EBox::DataTable::enabledRows returns rows in proper order
	+ Use custom ads when available
	+ Disable bug report when hide_bug_report defined on theme
2.1.25
	+ Do not show disabled module warnings in usercorner
	+ Mask passwords and unify boolean values in audit log
	+ Do not override type attribute for EBox::Types::Text subtypes
	+ Corrected installation finished message after first install
	+ Added new disableAutocomplete attribute on DataTables
	+ Optional values can be unset
	+ Minor improvements on nmap scan
2.1.24
	+ Do not try to generate config for unconfigured services
	+ Remove unnecessary redis call getting _serviceConfigured value
	+ Safer sizes for audit log fields
	+ Fix non-translatable "show help" string
	+ Allow links to first install wizard showing a desired page
	+ Fixed bug in disk usage when we have both values greater and
	  lower than 1024 MB
	+ Always return a number in EBox::AuditLogging::isEnabled to avoid
	  issues when returning the module status
	+ Added noDataMsg attribute on DataTable to show a message when
	  there are no rows
2.1.23
	+ Removed some warnings during consolidation process
	+ Depend on libterm-readline-gnu-perl for history support in shells
	+ Fixed error trying to change the admin port with NTP enabled
	+ Fixed breadcrumb destination for full log query page
	+ Use printableActionName in DataTable setter
2.1.22
	+ Fixed parentRow method in EBox::Types::Row
	+ Added new optionalLabel flag to EBox::Types::Abstract to avoid
	  show the label on non-optional values that need to be set as
	  optional when using show/hide viewCustomizers
	+ Added initHTMLStateOrder to View::Customizer to avoid incorrect
	  initial states
	+ Improved exceptions info in CGIs to help bug reporting
	+ Do not show customActions when editing row on DataTables
2.1.21
	+ Fixed bug printing traces at Global.pm
	+ Check new dump_exceptions confkey instead of the debug one in CGIs
	+ Explicit conversion to int those values stored in our database
	  for correct dumping in reporting
	+ Quote values in update overwrite while consolidating for reporting
2.1.20
	+ Fixed regression in edition in place of booleans
	+ Better default balance of the dashboard based on the size of the widgets
	+ Added defaultSelectedType argument to PortRange
2.1.19
	+ Disable KeepAlive as it seems to give performance problems with Firefox
	  and set MaxClients value back to 1 in apache.conf
	+ Throw exceptions when calling methods not aplicable to RO instances
	+ Fixed problems when mixing read/write and read-only instances
	+ Date/Time and Timezone moved from NTP to core under System -> General
	+ Do not instance hidden widgets to improve dashboard performance
	+ New command shell with Zentyal environment at /usr/share/zentyal/shell
	+ Show warning when a language-pack is not installed
	+ Removed unnecessary dump/load operations to .bak yaml files
	+ AuditLogging and Logs constructor now receive the 'ro' parameter
	+ Do not show Audit Logging in Module Status widget
2.1.18
	+ New unificated zentyal-core.logrotate for all the internal logs
	+ Added forceEnabled option for logHelpers
	+ Moved carousel.js to wizard template
	+ Add ordering option to wizard pages
	+ Fixed cmp and isEqualTo methods for EBox::Types::IPAddr
	+ Fixed wrong Mb unit labels in Disk Usage and use GB when > 1024 MB
	+ Now global-action script can be called without progress indicator
	+ Fixed EBox::Types::File JavaScript setter code
	+ Added support for "Add new..." modal boxes in foreign selectors
	+ Each module can have now its customized purge-module script
	  that will be executed after the package is removed
	+ Added Administration Audit Logging to log sessions, configuration
	  changes, and show pending actions in save changes confirmation
	+ User name is stored in session
	+ Remove deprecated extendedRestore from the old Full Backup
2.1.17
	+ Fixed RAID event crash
	+ Added warning on models and composites when the module is disabled
	+ Fixed login page style with some languages
	+ Login page template can now be reused accepting title as parameter
	+ EBox::Types::File does not write on redis when it fails to
	  move the fail to its final destination
	+ Added quote column option for periodic log consolidation and
	  report consolidation
	+ Added exclude module option to backup restore
2.1.16
	+ Do not show incompatible navigator warning on Google Chrome
	+ Fixed syncRows override detection on DataTable find
	+ clean-conf script now deletes also state data
	+ Avoid 'undefined' message in selectors
2.1.15
	+ Move Disk Usage and RAID to the new Maintenance menu
	+ Always call syncRows on find (avoid data inconsistencies)
	+ Filename when downloading a conf backup now contains hostname
	+ Fixed bug in RAID template
	+ Set proper menu order in System menu (fixes NTP position)
	+ Fixed regresion in page size selector on DataTables
	+ Fixed legend style in Import/Export Configuration
2.1.14
	+ Fixed regresion with double quotes in HTML templates
	+ Fixed problems with libredis-perl version dependency
	+ Adding new apparmor profile management
2.1.13
	+ Better control of errors when saving changes
	+ Elements of Union type can be hidden
	+ Model elements can be hidden only in the viewer or the setter
	+ HTML attributtes are double-quoted
	+ Models can have sections of items
	+ Password view modified to show the confirmation field
	+ New multiselect type
	+ Redis backend now throws different kind of exceptions
2.1.12
	+ Revert no longer necessary parents workaround
	+ Hide action on viewCustomizer works now on DataTables
2.1.11
	+ Fixed bug which setted bad directory to models in tab view
	+ Union type: Use selected subtype on trailingText property if the
	  major type does not have the property
	+ Raise MaxClients to 2 to prevent apache slowness
2.1.10
	+ Security [ZSN-2-1]: Avoid XSS in process list widget
2.1.9
	+ Do not try to initialize redis client before EBox::init()
	+ Safer way to delete rows, deleting its id reference first
	+ Delete no longer needed workaround for gconf with "removed" attribute
	+ Fixed regression in port range setter
2.1.8
	+ Fixed regression in menu search
	+ Fixed missing messages of multi state actions
	+ Help toggler is shown if needed when dynamic content is received
	+ Fixed issue when disabling several actions at once in a data table view
	+ All the custom actions are disabled when one is clicked
	+ Submit wizard pages asynchronously and show loading indicator
	+ Added carousel.js for slide effects
2.1.7
	+ Fixed issues with wrong html attributes quotation
	+ Bugfix: volatile types can now calculate their value using other
	  the value from other elements in the row no matter their position
2.1.6
	+ Attach software.log to bug report if there are broken packages
	+ Added keyGenerator option to report queries
	+ Tuned apache conf to provide a better user experience
	+ Actions click handlers can contain custom javascript
	+ Restore configuration with force dependencies option continues
	  when modules referenced in the backup are not present
	+ Added new MultiStateAction type
2.1.5
	+ Avoid problems getting parent if the manager is uninitialized
	+ Rename some icon files with wrong extension
	+ Remove wrong optional attribute for read-only fields in Events
	+ Renamed all /EBox/ CGI URLs to /SysInfo/ for menu folder coherency
	+ Added support for custom actions in DataTables
	+ Replaced Halt/Reboot CGI with a model
	+ Message classes can be set from models
	+ Fixed error in Jabber dispatcher
	+ Show module name properly in log when restart from the dashboard fails
	+ Avoid warning when looking for inexistent PID in pidFileRunning
2.1.4
	+ Changed Component's parent/child relationships implementation
	+ Fixed WikiFormat on automatic bug report tickets
	+ Do not show available community version in Dashboard with QA
 	  updates
2.1.3
	+ Fall back to readonly data in config backup if there are unsaved changes
	+ Allow to automatically send a report in the unexpected error page
	+ Logs and Events are now submenus of the new Maintenance menu
	+ Configuration Report option is now present on the Import/Export section
	+ Require save changes operation after changing the language
	+ Added support for URL aliases via schemas/urls/*.urls files
	+ Allow to sort submenu items via 'order' attribute
	+ Automatically save changes after syncRows is called and mark the module
	  mark the module as unchanged unless it was previously changed
	+ Removed unnecessary ConfigureEvents composite
	+ Removed unnecessary code from syncRows in logs and events
	+ Restore configuration is safer when restoring /etc/zentyal files
	+ Fixed unescaped characters when showing an exception
	+ Fixed nested error page on AJAX requests
	+ Adapted dumpBackupExtraData to new expected return value
	+ Report remoteservices, when required, a change in administration
	  port
	+ Added continueOnModuleFail mode to configuration restore
	+ Fixed Firefox 4 issue when downloading backups
	+ Show scroll when needed in stacktraces (error page)
	+ More informative error messages when trying to restart locked modules
	  from the dashboard
	+ Creation of plpgsql language moved from EBox::Logs::initialSetup
	  to create-db script
	+ Redis backend now throws different kind of exceptions
	+ Avoid unnecesary warnings about PIDs
	+ Update Jabber dispatcher to use Net::XMPP with some refactoring
	+ Save changes messages are correctly shown with international charsets
	+ Support for bitmap option in RAID report
	+ Retry multiInsert line by line if there are encoding errors
	+ Adapted to new location of partitionsFileSystems in EBox::FileSystem
	+ Event messages are cleaned of null characters and truncated
	  before inserting in the database when is necessary
	+ Improve message for "Free storage space" event and send an info
	  message when a given partition is not full anymore
	+ Event messages now can contain newline characters
	+ Objects of select type are compared also by context
	+ Remove cache from optionsFromForeignModel since it produces
	  problems and it is useless
	+ Set title with server name if the server is subscribed
	+ Fix title HTML tag in views for Models and Composites
	+ Added lastEventsReport to be queried by remoteservices module
	+ Added EBox::Types::HTML type
	+ Added missing manage-logs script to the package
	+ Fixed problems with show/hide help switch and dynamic content
	+ Menus with subitems are now kept unfolded until a section on a
	  different menu is accessed
	+ Sliced restore mode fails correctly when schema file is missing,
	  added option to force restore without schema file
	+ Purge conf now purges the state keys as well
	+ Added EBox::Types::IPRange
2.1.2
	+ Now a menu folder can be closed clicking on it while is open
	+ Bugfix: cron scripts are renamed and no longer ignored by run-parts
	+ Added new EBox::Util::Nmap class implementing a nmap wrapper
2.1.1
	+ Fixed incoherency problems with 'on' and '1' in boolean indexes
	+ Move cron scripts from debian packaging to src/scripts/cron
	+ Trigger restart of logs and events when upgrading zentyal-core
	  without any other modules
	+ Don't restart apache twice when upgrading together with more modules
	+ Fixed params validation issues in addRow
2.1
	+ Replace YAML::Tiny with libyaml written in C through YAML::XS wrapper
	+ Minor bugfix: filter invalid '_' param added by Webkit-based browser
	  on EBox::CGI::Base::params() instead of _validateParams(), avoids
	  warning in zentyal.log when enabling modules
	+ All CGI urls renamed from /ebox to /zentyal
	+ New first() and deleteFirst() methods in EBox::Global to check
	  existence and delete the /var/lib/zentyal/.first file
	+ PO files are now included in the language-pack-zentyal-* packages
	+ Migrations are now always located under /usr/share/$package/migration
	  this change only affects to the events and logs migrations
	+ Delete no longer used domain and translationDomain methods/attributes
	+ Unified src/libexec and tools in the new src/scripts directory
	+ Remove the ebox- prefix on all the names of the /usr/share scripts
	+ New EBox::Util::SQL package with helpers to create and drop tables
	  from initial-setup and purge-module for each module
	+ Always drop tables when purging a package
	+ Delete 'ebox' user when purging zentyal-core
	+ Moved all SQL schemas from tools/sqllogs to schemas/sql
	+ SQL time-period tables are now located under schemas/sql/period
	+ Old ebox-clean-gconf renamed to /usr/share/zentyal/clean-conf and
	  ebox-unconfigure-module is now /usr/share/zentyal/unconfigure-module
	+ Added default implementation for enableActions, executing
	  /usr/share/zentyal-$modulename/enable-module if exists
	+ Optimization: Do not check if a row is unique if any field is unique
	+ Never call syncRows on read-only instances
	+ Big performance improvements using hashes and sets in redis
	  database to avoid calls to the keys command
	+ Delete useless calls to exists in EBox::Config::Redis
	+ New regen-redis-db tool to recreate the directory structure
	+ Renamed /etc/cron.hourly/90manageEBoxLogs to 90zentyal-manage-logs
	  and moved the actual code to /usr/share/zentyal/manage-logs
	+ Move /usr/share/ebox/zentyal-redisvi to /usr/share/zentyal/redisvi
	+ New /usr/share/zentyal/initial-setup script for modules postinst
	+ New /usr/share/zentyal/purge-module script for modules postrm
	+ Removed obsolete logs and events migrations
	+ Create plpgsql is now done on EBox::Logs::initialSetup
	+ Replace old ebox-migrate script with EBox::Module::Base::migrate
	+ Rotate duplicity-debug.log log if exists
	+ Bug fix: Port selected during installation is correctly saved
	+ Zentyal web UI is restarted if their dependencies are upgraded
	+ Bug fix: Logs don't include unrelated information now
	+ Add total in disk_usage report
	+ Bugfix: Events report by source now works again
	+ Do not include info messages in the events report
	+ Services event is triggered only after five failed checkings
	+ Do not add redundant includedir lines to /etc/sudoers
	+ Fixed encoding for strings read from redis server
	+ Support for redis-server 2.0 configuration
	+ Move core templates to /usr/share/zentyal/stubs/core
	+ Old /etc/ebox directory replaced with the new /etc/zentyal with
	  renamed core.conf, logs.conf and events.conf files
	+ Fixed broken link to alerts list
2.0.15
	+ Do not check the existence of cloud-prof package during the
	  restore since it is possible not to be installed while disaster
	  recovery process is done
	+ Renamed /etc/init.d/ebox to /etc/init.d/zentyal
	+ Use new zentyal-* package names
	+ Don't check .yaml existence for core modules
2.0.14
	+ Added compMessage in some events to distinguish among events if
	  required
	+ Make source in events non i18n
	+ After restore, set all the restored modules as changed
	+ Added module pre-checks for configuration backup
2.0.13
	+ Fixed dashboard graphs refresh
	+ Fixed module existence check when dpkg is running
	+ Fix typo in sudoers creation to make remote support work again
2.0.12
	+ Include status of packages in the downloadable bug report
	+ Bugfix: Avoid possible problems deleting redis.first file if not exist
2.0.11
	+ New methods entry_exists and st_entry_exists in config backend
2.0.10
	+ Now redis backend returns undef on get for undefined values
	+ Allow custom mason templates under /etc/ebox/stubs
	+ Better checks before restoring a configuration backup with
	  a set of modules different than the installed one
	+ Wait for 10 seconds to the child process when destroying the
	  progress indicator to avoid zombie processes
	+ Caught SIGPIPE when trying to contact Redis server and the
	  socket was already closed
	+ Do not stop redis server when restarting apache but only when
	  the service is asked to stop
	+ Improvements in import/export configuration (know before as
	  configuration backup)
	+ Improvements in ProgressIndicator
	+ Better behaviour of read-only rows with up/down arrows
	+ Added support for printableActionName in DataTable's
	+ Added information about automatic configuration backup
	+ Removed warning on non existent file digest
	+ Safer way to check if core modules exist during installation
2.0.9
	+ Treat wrong installed packages as not-existent modules
	+ Added a warning in dashboard informing about broken packages
	+ File sharing and mailfilter log event watchers works again since
	  it is managed several log tables per module
2.0.8
	+ Replaced zentyal-conf script with the more powerful zentyal-redisvi
	+ Set always the same default order for dashboard widgets
	+ Added help message to the configure widgets dialog
	+ Check for undefined values in logs consolidation
	+ Now dashboard notifies fails when restarting a service
	+ Fixed bug with some special characters in dashboard
	+ Fixed bug with some special characters in disk usage graph
2.0.7
	+ Pre-installation includes sudoers.d into sudoers file if it's not yet
	  installed
	+ Install apache-prefork instead of worker by default
	+ Rename service certificate to Zentyal Administration Web Server
2.0.6
	+ Use mod dependencies as default restore dependencies
	+ Fixed dependencies in events module
	+ Increased recursive dependency threshold to avoid
	  backup restoration problems
2.0.5
	+ Removed deprecated "Full backup" option from configuration backup
	+ Bugfix: SCP method works again after addition of SlicedBackup
	+ Added option in 90eboxpglogger.conf to disable logs consolidation
2.0.4
	+ Removed useless gconf backup during upgrade
	+ Fixed postinstall script problems during upgrade
2.0.3
	+ Added support for the sliced backup of the DB
	+ Hostname change is now visible in the form before saving changes
	+ Fixed config backend problems with _fileList call
	+ Added new bootDepends method to customize daemons boot order
	+ Added permanent message property to Composite
	+ Bugfix: Minor aesthetic fix in horizontal menu
	+ Bugfix: Disk usage is now reported in expected bytes
	+ Bugfix: Event dispatcher is not disabled when it is impossible
	  for it to dispatch the message
2.0.2
	+ Better message for the service status event
	+ Fixed modules configuration purge script
	+ Block enable module button after first click
	+ Avoid division by zero in progress indicator when total ticks is
	  zero
	+ Removed warning during postinst
	+ Added new subscription messages in logs, events and backup
2.0.1
	+ Bugfix: Login from Zentyal Cloud is passwordless again
	+ Some defensive code for the synchronization in Events models
	+ Bugfix: add EBox::Config::Redis::get to fetch scalar or list
	  values. Make GConfModule use it to avoid issues with directories
	  that have both sort of values.
1.5.14
	+ Fixed redis bug with dir keys prefix
	+ Improved login page style
	+ New login method using PAM instead of password file
	+ Allow to change admin passwords under System->General
	+ Avoid auto submit wizard forms
	+ Wizard skip buttons always available
	+ Rebranded post-installation questions
	+ Added zentyal-conf script to get/set redis config keys
1.5.13
	+ Added transition effect on first install slides
	+ Zentyal rebrand
	+ Added web page favicon
	+ Fixed already seen wizards apparition
	+ Fixed ro module creation with redis backend
	+ Use mason for links widgets
	+ Use new domain to official strings for subscriptions
1.5.12
	+ Added option to change hostname under System->General
	+ Show option "return to dashboard" when save changes fails.
1.5.11
	+ Added more tries on redis reconnection
	+ Fixed user corner access problems with redis server
	+ writeFile* methods reorganized
	+ Added cron as dependency as cron.hourly was never executed with anacron
	+ Improvements in consolidation of data for reports
1.5.10
	+ Fixed gconf to redis conversion for boolean values
1.5.9
	+ Improved migrations speed using the same perl interpreter
	+ Redis as configuration backend (instead of gconf)
	+ Improved error messages in ebox-software
	+ Set event source to 256 chars in database to adjust longer event
	  sources
	+ Progress bar AJAX updates are sent using JSON
	+ Fixed progress bar width problems
	+ Fixed top menu on wizards
	+ Improved error message when disconnecting a not connected database
	+ Abort installation if 'ebox' user already exists
	+ Bugfix: IP address is now properly registered if login fails
1.5.8
	+ Added template tableorderer.css.mas
	+ Added buttonless top menu option
	+ Bugfix: Save all modules on first installation
	+ Bugfix: General ebox database is now created if needed when
	  re/starting services
	+ Bugfix: Data to report are now uniform in number of elements per
	  value. This prevents errors when a value is present in a month and
	  not in another
	+ Bugfix: Don't show already visited wizard pages again
1.5.7
	+ Bugfix: Avoid error when RAID is not present
	+ Bugfix: Add ebox-consolidate-reportinfo call in daily cron script
	+ Bugfix: Called multiInsert and unbufferedInsert when necessary
	  after the loggerd reimplementation
	+ Bugfix: EBox::ThirdParty::Apache2::AuthCookie and
	  EBox::ThirdParty::Apache2::AuthCookie::Util package defined just
	  once
	+ Added util SystemKernel
	+ Improved progress indicator
	+ Changes in sudo generation to allow sudo for remote support user
	+ Initial setup wizards support
1.5.6
	+ Reimplementation of loggerd using inotify instead of File::Tail
1.5.5
	+ Asynchronous load of dashboard widgets for a smoother interface
1.5.4
	+ Changed dbus-check script to accept config file as a parameter
1.5.3
	+ Function _isDaemonRunning works now with snort in lucid
	+ Javascript refreshing instead of meta tag in log pages
	+ Updated links in dashboard widget
	+ Add package versions to downloadable ebox.log
	+ Fixed postgresql data dir path for disk usage with pg 8.4
	+ GUI improvements in search box
1.5.2
	+ Security [ESN-1-1]: Validate referer to avoid CSRF attacks
	+ Added reporting structure to events module
	+ Added new CGI to download the last lines of ebox.log
1.5.1
	+ Bugfix: Catch exception when upstart daemon does not exist and
	  return a stopped status
	+ Added method in logs module to dump database in behalf of
	ebackup module
	+ Bugfix: Do not check in row uniqueness for optional fields that
	are not passed as parameters
	+ Improve the output of ebox module status, to be consistent with the one
	  shown in the interface
	+ Add options to the report generation to allow queries to be more
	  flexible
	+ Events: Add possibility to enable watchers by default
	+ Bugfix: Adding a new field to a model now uses default
	  value instead of an empty value
	+ Added script and web interface for configuration report, added
	  more log files to the configuration report
1.5
	+ Use built-in authentication
	+ Use new upstart directory "init" instead of "event.d"
	+ Use new libjson-perl API
	+ Increase PerlInterpMaxRequests to 200
	+ Increase MaxRequestsPerChild (mpm-worker) to 200
	+ Fix issue with enconding in Ajax error responses
	+ Loggerd: if we don't have any file to watch we just sleep otherwise the process
	  will finish and upstart will try to start it over again and again.
	+ Make /etc/init.d/ebox depend on $network virtual facility
	+ Show uptime and users on General Information widget.
1.4.2
	+ Start services in the appropriate order (by dependencies) to fix a problem
	  when running /etc/init.d/ebox start in slaves (mail and other modules
	  were started before usersandgroups and thus failed)
1.4.1
	+ Remove network workarounds from /etc/init.d/ebox as we don't bring
	  interfaces down anymore
1.4
	+ Bug fix: i18n. setDomain in composites and models.
1.3.19
	+ Make the module dashboard widget update as the rest of the widgets
	+ Fix problem regarding translation of module names: fixes untranslated
	  module names in the dashboard, module status and everywhere else where
	  a module name is written
1.3.18
	+ Add version comparing function and use it instead of 'gt' in the
	  general widget
1.3.17
	+ Minor bug fix: check if value is defined in EBox::Type::Union
1.3.16
	+ Move enable field to first row in ConfigureDispatcherDataTable
	+ Add a warning to let users know that a module with unsaved changes
	  is disabled
	+ Remove events migration directory:
		- 0001_add_conf_configureeventtable.pl
		- 0002_add_conf_diskfree_watcher.pl
	+ Bug fix: We don't use names to stringify date to avoid issues
	  with DB insertions and localisation in event logging
	+ Bug fix: do not warn about disabled services which return false from
	  showModuleStatus()
	+ Add blank line under "Module Status"
	+ Installed and latest available versions of the core are now displayed
	  in the General Information widget
1.3.15
	+ Bug fix: Call EBox::Global::sortModulesByDependencies when
	  saving all modules and remove infinite loop in that method.
	  EBox::Global::modifiedModules now requires an argument to sort
	  its result dependending on enableDepends or depends attribute.
	+ Bug fix: keep menu folders open during page reloads
	+ Bug fix: enable the log events dispatcher by default now works
	+ Bug fix: fixed _lock function in EBox::Module::Base
	+ Bug fix: composites honor menuFolder()
	+ Add support for in-place edition for boolean types. (Closes
	  #1664)
	+ Add method to add new database table columnts to EBox::Migration::Helpers
	+ Bug fix: enable "Save Changes" button after an in-place edition
1.3.14
	+ Bug fix: fix critical bug in migration helper that caused some log
	  log tables to disappear
	+ Create events table
	+ Bug fix: log watcher works again
	+ Bug fix: delete cache if log index is not found as it could be
	  disabled
1.3.13
	+ Bug fix: critical error in EventDaemon that prevented properly start
	+ Cron script for manage logs does not run if another is already
	  running, hope that this will avoid problems with large logs
	+ Increased maximum size of message field in events
	+ Added script to purge logs
	+ Bug fix: multi-domain logs can be enabled again
1.3.12
	+ Added type for EBox::Dashboard::Value to stand out warning
	  messages in dashboard
	+ Added EBox::MigrationHelpers to include migration helpers, for now,
	  include a db table renaming one
	+ Bug fix: Fix mismatch in event table field names
	+ Bug fix: Add migration to create language plpgsql in database
	+ Bug fix: Add missing script for report log consolidation
	+ Bug fix: Don't show modules in logs if they are not configured. This
	  prevents some crashes when modules need information only available when
	  configured, such as mail which holds the vdomains in LDAP
	+ Added method EBox::Global::lastModificationTime to know when
	  eBox configuration was modified for last time
	+ Add support for breadcrumbs on the UI
	+ Bug fix: in Loggerd files are only parsed one time regardless of
	  how many LogHelper reference them
	+ Added precondition for Loggerd: it does not run if there isnt
	anything to watch
1.3.11
	+ Support customFilter in models for big tables
	+ Added EBox::Events::sendEvent method to send events using Perl
	  code (used by ebackup module)
	+ Bug fix: EBox::Type::Service::cmp now works when only the
	  protocols are different
	+ Check $self is defined in PgDBEngine::DESTROY
	+ Do not watch files in ebox-loggerd related to disabled modules and
	  other improvements in the daemon
	+ Silent some exceptions that are used for flow control
	+ Improve the message from Service Event Watcher
1.3.10
	+ Show warning when accesing the UI with unsupported browsers
	+ Add disableApparmorProfile to EBox::Module::Service
	+ Bug fix: add missing use
	+ Bug fix: Make EventDaemon more robust against malformed sent
	  events by only accepting EBox::Event objects
1.3.8
	+ Bug fix: fixed order in EBox::Global::modified modules. Now
	  Global and Backup use the same method to order the module list
	  by dependencies
1.3.7
	+ Bug fix: generate public.css and login.css in dynamic-www directory
	  which is /var/lib/zentyal/dynamicwww/css/ and not in /usr/share/ebox/www/css
	  as these files are generate every time eBox's apache is
	  restarted
	+ Bug fix: modules are restored now in the correct dependency
	  order
	+ ebox-make-backup accepts --destinaton flag to set backup's file name
	+ Add support for permanent messages to EBox::View::Customizer
1.3.6
	+ Bug fix: override _ids in EBox::Events::Watcher::Log to not return ids
	which do not exist
	+ Bug fix: fixed InverseMatchSelect type which is used by Firewall module
	+ New widget for the dashboard showing useful support information
	+ Bugfix: wrong permissions on CSS files caused problem with usercorner
	+ CSS are now templates for easier rebranding
	+ Added default.theme with eBox colors
1.3.5
	+ Bugfix: Allow unsafe characters in password type
	+ Add FollowSymLinks in eBox apache configuration. This is useful
	  if we use js libraries provided by packages
1.3.4
	+ Updated company name in the footer
	+ Bugfix: humanEventMessage works with multiple tableInfos now
	+ Add ebox-dbus-check to test if we can actually connect to dbus
1.3.4
	+ bugfix: empty cache before calling updatedRowNotify
	+ enable Log dispatcher by default and not allow users to disable
	it
	+ consolidation process continues in disabled but configured modules
	+ bugfix: Save Changes button doesn't turn red when accessing events for
	first time
1.3.2
	+ bugfix: workaround issue with dhcp configured interfaces at boot time
1.3.1
	+ bugfix: wrong regex in service status check
1.3.0
	+ bugfix: make full backup work again
1.1.30
	+ Change footer to new company holder
	+  RAID does not generate 'change in completion events, some text
	problems fixed with RAID events
	+ Report graphics had a datapoints limit dependent on the active
	time unit
	+ Apache certificate can be replaced by CA module
	+ Fixed regression in detailed report: total row now aggregates
	properly
	+ More characters allowed when changing password from web GUI
	+ Fixed regression with already used values in select types
	+ Do not a button to restart eBox's apache
	+ Fixed auth problem when dumping and restoring postgre database
1.1.20
	+ Added custom view support
	+ Bugfix: report models now can use the limit parameter in
	  reportRows() method
	+ use a regexp to fetch the PID in a pidfile, some files such as
	postfix's add tabs and spaces before the actual number
	+ Changed "pidfile" to "pidfiles" in _daemons() to allow checking more than
one (now it is a array ref instead of scalar)
	+ Modified Service.pm to support another output format for /etc/init.d daemon
status that returns [OK] instead of "running".
	+ unuformized case in menu entries and some more visual fixes
1.1.10
	+ Fix issue when there's a file managed by one module that has been modified
	  when saving changes
	+ Bugfix: events models are working again even if an event aware
	module is uninstalled and it is in a backup to restore
	+ Select.pm returns first value in options as default
       + Added 'parentModule' to model class to avoid recursive problems
	+ Added Float type
	+ Apache module allows to add configuration includes from other modules
	+ Display remote services button if subscribed
	+ Event daemon may received events through a named pipe
	+ Bugfix. SysInfo revokes its config correctly
	+ Added storer property to types in order to store the data in
	somewhere different from GConf
	+ Added protected property 'volatile' to the models to indicate
	that they store nothing in GConf but in somewhere different
	+ System Menu item element 'RAID' is always visible even when RAID
	is not installed
	+ Files in deleted rows are deleted when the changes are saved
	+ Fixed some bug whens backing and restore files
	+ Components can be subModels of the HasMany type
	+ Added EBox::Types::Text::WriteOnce type
	+ Do not use rows(), use row to force iteration over the rows and increase
	performance and reduce memory use.
	+ Do not suggest_sync after read operations in gconf
	+ Increase MaxRequestsPerChild to 200 in eBox's apache
	+ Make apache spawn only one child process
	+ Log module is backed up and restored normally because the old
	problem is not longer here
	+ Backup is more gentle with no backup files in backup directory,
	now it does not delete them
	+ HasMany  can retrieve again the model and row after the weak
	refence is garbage-collected. (Added to solve a bug in the doenload
	bundle dialog)
	+ EBox::Types::DomainName no longer accepts IP addresses as domain
	names
	+ Bugfix: modules that fail at configuration stage no longer appear as enabled
	+ Add parameter to EBox::Types::Select to disable options cache

0.12.103
	+ Bugfix: fix SQL statement to fetch last rows to consolidate
0.12.102
	+ Bugfix: consolidate logs using the last date and not starting from scratch
0.12.101
	+ Bugfix: DomainName type make comparisons case insensitive
	according to RFC 1035
0.12.100
	+ Bugfix: Never skip user's modifications if it set to true
	override user's changes
	+ EBox::Module::writeConfFile and EBox::Service scape file's path
	+ Bugfix. Configure logrotate to actually rotate ebox logs
	+ Fixed bug in ForcePurge logs model
	+ Fixed bug in DataTable: ModelManaged was called with tableName
	instead of context Name
	+ Fixing an `img` tag closed now properly and adding alternative
	text to match W3C validation in head title
	+ Backup pages now includes the size of the archive
	+ Fixed bug in ForcePurge logs model
	+ Now the modules can have more than one tableInfo for logging information
	+ Improve model debugging
	+ Improve restart debugging
	+ Backups and bug reports can be made from the command line
	+ Bugfix: `isEqualTo` is working now for `Boolean` types
	+ Bugfix: check if we must disable file modification checks in
	Manager::skipModification

0.12.99
	+ Add support for reporting
	+ Refresh logs automatically
	+ Reverse log order
	+ Remove temp file after it is downloaded with FromTempDir controller
0.12.3
	+ Bug fix: use the new API in purge method. Now purging logs is working
	again.
0.12.2
	+ Increase random string length used to generate the cookie to
	2048 bits
	+ Logs are show in inverse chronological order
0.12.1
	+ Bug fix: use unsafeParam for progress indicator or some i18 strings
	will fail when saving changes
0.12
	+ Bugfix: Don't assume timecol is 'timestamp' but defined by
	module developer. This allows to purge some logs tables again
	+ Add page titles to models
	+ Set default values when not given in `add` method in models
	+ Add method to manage page size in model
	+ Add hidden field to help with Ajax request and automated testing with
	  ANSTE
	+ Bugfix: cast sql types to filter fields in logs
	+ Bugfix: Restricted resources are back again to make RSS
	access policy work again
	+ Workaround bogus mason warnings
	+ Make postinst script less verbose
	+ Disable keepalive in eBox apache
	+ Do not run a startup script in eBox apache
	+ Set default purge time for logs stored in eBox db to 1 week
	+ Disable LogAdmin actions in `ebox-global-action` until LogAdmin
	feature is completely done
0.11.103
	+ Modify EBox::Types::HasMany to create directory based on its row
	+ Add _setRelationship method to set up relationships between models
	  and submodels
	+ Use the new EBox::Model::Row api
	+ Add help method to EBox::Types::Abstract
	+ Decrease size for percentage value in disk free watcher
	+ Increase channel link field size in RSS dispatcher
0.11.102
	+ Bugfix: cmp in EBox::Types::HostIP now sorts correctly
	+ updatedRowNotify in EBox::Model::DataTable receives old row as
	well as the recently updated row
	+ Added `override_user_modification` configuration parameter to
	avoid user modification checkings and override them without asking
	+ Added EBox::Model::Row to ease the management of data returned
	by models
	+ Added support to pre-save and post-save executable files. They
	must be placed at /etc/ebox/pre-save or /etc/ebox/post-save
	+ Added `findRow` method to ease find and set
0.11.101
	+ Bugfix: Fix memory leak in models while cloning types. Now
	cloning is controlled by clone method in types
	+ Bugfix: Union type now checks for its uniqueness
	+ DESTROY is not an autoloaded method anymore
	+ HasOne fields now may set printable value from the foreign field
	to set its value
	+ findId now searches as well using printableValue
	+ Bugfix. Minor bug found when key is an IP address in autoloaded
	methods
	+ Ordered tables may insert values at the beginning or the end of
	the table by "insertPosition" attribute
	+ Change notConfigured template to fix English and add link to the
	  module status section
	+ Add loading gif to module status actions
	+ Remove debug from ServiceInterface.pm
	+ Add support for custom separators to be used as index separators on
	  exposedMethods
	+ Bugfix. Stop eBox correctly when it's removed
	+ Improve apache-restart to make it more reliable.
0.11.100
	+ Bugfix. Fix issue with event filters and empty hashes
	+ Bugfix. Cache stuff in log and soap watcher to avoid memory leaks
	+ Bugfix. Fix bug that prevented the user from being warned when a row to
	  be deleted is being used by other model
	+ Bugfix. Add missing use of EBox::Global in State event watcher
	+ Added progress screen, now pogress screen keeps track of the changed
	  state of the modules and change the top page element properly
	+ Do not exec() to restart apache outside mod_perl
	+ Improve apache restart script
	+ Improve progress screen
0.11.99
	+ DataTable contains the property 'enableProperty' to set a column
	called 'enabled' to enable/disable rows from the user point of
	view. The 'enabled' column is put the first
	+ Added state to the RAID report instead of simpler active boolean
        + Fix bug when installing new event components and event GConf
	subtree has not changed
	+ Add RSS dispatcher to show eBox events under a RSS feed
	+ Rotate log files when they reach 10MB for 7 rotations
	+ Configurable minimum free space left for being notified by means
	of percentage
	+ Add File type including uploading and downloading
	+ Event daemon now checks if it is possible to send an event
	before actually sending it
	+ Added Action forms to perform an action without modifying
	persistent data
	+ Log queries are faster if there is no results
	+ Show no data stored when there are no logs for a domain
	+ Log watcher is added in order to notify when an event has
	happened. You can configure which log watcher you may enable and
	what you want to be notify by a determined filter and/or event.
	+ RAID watcher is added to check the RAID events that may happen
	when the RAID subsystem is configured in the eBox machine
	+ Change colour dataset in pie chart used for disk usage reporting
	+ Progress indicator now contains a returned value and error
	message as well
	+ Lock session file for HTTP session to avoid bugs
	related to multiple requests (AJAX) in a short time
	+ Upgrade runit dependency until 1.8.0 to avoid runit related
	issues
0.11
	+ Use apache2
	+ Add ebox-unblock-exec to unset signal mask before running  a executable
	+ Fix issue with multiple models and models with params.
	  This triggered a bug in DHCP when there was just one static
	  interface
	+ Fix _checkRowIsUnique and _checkFieldIsUnique
	+ Fix paging
	+ Trim long strings in log table, show tooltip with the whole string
	  and show links for URLs starting with "http://"
0.10.99
	+ Add disk usage information
	+ Show progress in backup process
	+ Add option to purge logs
	+ Create a link from /var/lib/zentyal/log to /var/log/ebox
	+ Fix bug with backup descriptions containing spaces
	+ Add removeAll method on data models
	+ Add HostIP, DomainName and Port types
	+ Add readonly forms to display static information
	+ Add Danish translation thanks to Allan Jacobsen
0.10
	+ New release
0.9.100
	+ Add checking for SOAP session opened
	+ Add EventDaemon
	+ Add Watcher and Dispatch framework to support an event
	  architecture on eBox
	+ Add volatile EBox::Types in order not to store their values
	  on GConf
	+ Add generic form
	+ Improvements on generic table
	+ Added Swedish translation

0.9.99
	+ Added Portuguese from Portugal translation
	+ Added Russian translation
	+ Bugfix: bad changed state in modules after restore

0.9.3
	+ New release

0.9.2
	+ Add browser warning when uploading files
	+ Enable/disable logging modules
0.9.1
	+ Fix backup issue with changed state
	+ Generic table supports custom ordering
0.9
	+ Added Polish translation
        + Bug in recognition of old CD-R writting devices fixed
	+ Added Aragonese translation
	+ Added Dutch translation
	+ Added German translation
	+ Added Portuguese translation

0.8.99
	+ Add data table model for generic Ajax tables
	+ Add types to be used by models
	+ Add MigrationBase and ebox-migrate to upgrade data models
	+ Some English fixes
0.8.1
	+ New release
0.8
	+ Fix backup issue related to bug reports
	+ Improved backup GUI
0.7.99
        + changed sudo stub to be more permissive
	+ added startup file to apache web server
	+ enhanced backup module
	+ added basic CD/DVD support to backup module
	+ added test stubs to simplify testing
	+ added test class in the spirit of Test::Class
	+ Html.pm now uses mason templates
0.7.1
	+ use Apache::Reload to reload modules when changed
	+ GUI consistency (#12)
	+ Fixed a bug for passwords longer than 16 chars
	+ ebox-sudoers-friendly added to not overwrite /etc/sudoers each time
0.7
	+ First public release
0.6
	+ Move to client
	+ Remove obsolete TODO list
	+ Remove firewall module from  base system
	+ Remove objects module from base system
	+ Remove network module from base system
	+ Add modInstances and modInstancesOfType
	+ Raname Base to ClientBase
	+ Remove calls to deprecated methods
	+ API documented using naturaldocs
	+ Update INSTALL
	+ Use a new method to get configkeys, now configkey reads every
	  [0.9
	+ Added Polish translation][0-9]+.conf file from the EBox::Config::etc() dir and
	  tries to get the value from the files in order.
	+ Display date in the correct languae in Summary
	+ Update debian scripts
	+ Several bugfixes
0.5.2
	+ Fix some packaging issues
0.5.1
	+ New menu system
	+ New firewall filtering rules
	+ 802.1q support

0.5
	+ New bug-free menus (actually Internet Explorer is the buggy piece
	  of... software that caused the reimplementation)
	+ Lots of small bugfixes
	+ Firewall: apply rules with no destination address to packets
	  routed through external interfaces only
	+ New debianize script
	+ Firewall: do not require port and protocol parameters as they
	  are now optional.
	+ Include SSL stuff in the dist tarball
	+ Let modules block changes in the network interfaces
	  configuration if they have references to the network config in
	  their config.
	+ Debian network configuration import script
	+ Fix the init.d script: it catches exceptions thrown by modules so that
	  it can try to start/stop all of them if an exception is thrown.
	+ Firewall: fix default policy bug in INPUT chains.
	+ Restore textdomain in exceptions
	+ New services section in the summary
	+ Added Error item to Summary. Catch exceptions from modules in
	  summary and generate error item
	+ Fix several errors with redirections and error handling in CGIs
	+ Several data validation functions were fixed, and a few others added
	+ Prevent the global module from keeping a reference to itself. And make
	  the read-only/read-write behavior of the factory consistent.
	+ Stop using ifconfig-wrapper and implement our own NetWrapper module
	  with wrappers for ifconfig and ip.
	+ Start/stop apache, network and firewall modules in first place.
	+ Ignore some network interface names such as irda, sit0, etc.
	+ The summary page uses read-only module instances.
	+ New DataInUse exception, old one renamed to DataExists.
	+ Network: do not overwrite resolv.conf if there are nameservers
	  given via dhcp.
	+ Do not set a default global policy for the ssh service.
	+ Check for forbiden characters when the parameter value is
	  requested by the CGI, this allows CGI's to handle the error,
	  and make some decissions before it happens.
	+ Create an "edit object" template and remove the object edition stuff
	  from the main objects page.
	+ Fix the apache restarting code.
	+ Network: Remove the route reordering feature, the kernel handles that
	  automatically.
	+ Fix tons of bugs in the network restarting code.
	+ Network: removed the 3rd nameserver configuration.
	+ Network: Get gateway info in the dhcp hook.
	+ Network: Removed default configuration from the gconf schema.
	+ New function for config-file generation
	+ New functions for pid file handling

0.4
	+ debian package
	+ added module to export/import configuration
	+ changes in firewall's API
	+ Added content filter based on dansguardian
	+ Added French translation
	+ Added Catalan translation
	+ Sudoers file is generated automatically based on module's needs
	+ Apache config file is generated by ebox  now
	+ Use SSL
	+ Added ebox.conf file
	+ Added module template generator

0.3
	+ Supports i18n
	+ API name consistency
	+ Use Mason for templates
	+ added tips to GUI
	+ added dhcp hooks
	+ administration port configuration
	+ Fixed bugs to IE compliant
	+ Revoke changes after logout
	+ Several bugfixes

0.2
	+ All modules are now based on gconf.
	+ Removed dependencies on xml-simple, xerces and xpath
	+ New MAC address field in Object members.
	+ Several bugfixes.

0.1
	+ Initial release<|MERGE_RESOLUTION|>--- conflicted
+++ resolved
@@ -1,5 +1,10 @@
 HEAD
-<<<<<<< HEAD
+	+ Composites can now use parentModule() like Models
+	+ Renamed old EBox::GConfModule to EBox::Module::Config
+	+ Unified model and composite management in the new EBox::Model::Manager
+	+ Model and composites are loaded on demand to reduce memory consumption
+	+ Model and composite information is now stored in .yaml schemas
+	+ ModelProvider and CompositeProvider are no longer necessary
 	+ Simplified DataForm using more code from DataTable
 	+ Reimplemented RAID and restrictedResources() FIXME
 	+ Remove unused override modifications code
@@ -28,14 +33,6 @@
 2.3.8
 	+ Create tables using MyISAM engine by default
 	+ Delete obsolete 'admin' table
-=======
-	+ Composites can now use parentModule() like Models
-	+ Renamed old EBox::GConfModule to EBox::Module::Config
-	+ Unified model and composite management in the new EBox::Model::Manager
-	+ Model and composites are loaded on demand to reduce memory consumption
-	+ Model and composite information is now stored in .yaml schemas
-	+ ModelProvider and CompositeProvider are no longer necessary
->>>>>>> 8bfe9879
 2.3.7
 	+ Fixed printableName for apache module and remove entry in status widget
 	+ Merged tableBodyWithoutActions.mas into tableBody.mas
