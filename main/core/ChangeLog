--- conflicted
+++ resolved
@@ -1,11 +1,7 @@
-<<<<<<< HEAD
 3.5
 	+ Set version to 3.5
-=======
-HEAD
 	+ Support for redirection when loading URL in existent dialog
 	+ Added webadmin port tag to haproxy configuration file
-3.4.1
 	+ Fix dashboard UI freeze when widgets were being updated
 	+ Add audit to post save when enabling logs
 	+ Fix enabled save changes button after installing packages
@@ -18,7 +14,6 @@
 	+ Restored reconnect option for mysql connections
 	+ EBox::WebAdmin::addNginxServer does not longer raises exception
 	  if file not yet exists
->>>>>>> e58519ac
 	+ create-db script can repair login problems
 	+ Migrate previous configuration from 3.3 when upgrading
 	+ Admin password change handled by AuthPAM
