--- conflicted
+++ resolved
@@ -1,23 +1,17 @@
 3.4
-<<<<<<< HEAD
 	+ Notify HA when a module which must have a single instance in the
 	  cluster is enabled/disabled.
 	+ Added enabled action to /etc/init.d/zentyal to display whether a
 	  module is enabled or disabled
-=======
->>>>>>> fc681b85
 	+ Pass model, type and id to enabled subroutine in
 	  EBox::Types::MultiStateAction to be ortoghonal to handler property
 	+ Fixed JS error on showing errors in customActionClicked
 	+ Fixed rethrown of exception in restartService() method
-<<<<<<< HEAD
-=======
 	+ Added middleware to have auth based on a env variable
 	+ Updated nginx to server static files directly always so apache shouldn't
 	  ever get this kind of requests
 	+ Use uWSGI instead of Apache mod_perl for running CGIs
 	+ Updated automatic bug report URL to new bug report endpoint.
->>>>>>> fc681b85
 	+ Give support to custom actions without image. Those actions will
 	  not appear in the legend.
 	+ Added to findValueMultipleFields and findValue the nosync parameter
@@ -38,7 +32,6 @@
 	+ Adapted apache configuration to 2.4
 	+ Adapted EBox::Config::Redis to the new libredis-perl API
 	+ Adapted redis.conf to redis 2.6
-3.3.4
 	+ Fixed rethrown of exception in restartService() method
 	+ Remove lock file in EBox::Util::Lock::unlock()
 	+ Fixed mason component root for custom stubs
