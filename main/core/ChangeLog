--- conflicted
+++ resolved
@@ -1,8 +1,6 @@
 HEAD
-<<<<<<< HEAD
 	+ Redirect to proper CGI after login in disaster recovery mode
 	+ Added EBox::SyncFolders interface
-=======
 	+ Fixed invokation of tar for backup of model files
 	+ New observer for sysinfo module to notify modules implementing the
 	  SysInfo::Observer interface when the host name or host domain is
@@ -18,7 +16,6 @@
 	+ Fixed base class of event dispatcher to be compatible with the
 	  changes dispatcher configuration table
 	+ Fixed event daemon to use dumped variables
->>>>>>> 67bfff1b
 	+ Fixed need of double-click when closing menu items in some cases
 	+ Fixed logs consolidation to avoid high CPU usage
 	+ In view log table: correctly align previous and first page buttons
