3.5
<<<<<<< HEAD
	+ Fix MIME type for returning JSON (application/json)
	+ Added setMessage() and popMessageAndClass() methods to TreeView
	+ Enable InnoDB engine when there are only 4 previous databases
	+ Active session check does not check subapp authenticated
	  requests now
	+ Fixed incorrect URLs with double ports in redirects
	+ Fix typo in general widget
	+ Updated nginx to server static files directly always so apache shouldn't
	  ever get this kind of requests
=======
	+ Added Warning in Dashboard when reboot is requierd by software
	  update
>>>>>>> 9bf5296f
	+ Set version to 3.5
	+ Support for redirection when loading URL in existent dialog
	+ Added webadmin port tag to haproxy configuration file
	+ Fix dashboard UI freeze when widgets were being updated
	+ Add audit to post save when enabling logs
	+ Fix enabled save changes button after installing packages
	+ Changed CGI base to show correctly referer errors and
	  generating response errors
	+ Override daemons does not fail if a daemon is already stopped
	+ Added missing use to row.mas
	+ More tolerant referer validation so we can access to submodels
	  with an URL
	+ Restored reconnect option for mysql connections
	+ EBox::WebAdmin::addNginxServer does not longer raises exception
	  if file not yet exists
	+ create-db script can repair login problems
	+ Migrate previous configuration from 3.3 when upgrading
	+ Admin password change handled by AuthPAM
	+ Fix version available check in dashboard when file does not exist
	+ Do not show success note if there is no note
	+ Fix data in use behaviour on edition
	+ Fixed revert of changes in redisvi
	+ Better input validation in EBox::Conf::Redis::import_dir_from_file
	+ Give support to data in use exception for in-place booleans
	+ Fix warnOnChangeId framework
	+ Give real no support to /media in Disk Usage even when modules
	  use it
	+ Added release upgrade code (disabled until 3.5)
	+ Hide passwords on admin user model on error and debug on
	+ Set proper version for bugreport issues
3.4
	+ Do not launch exceptions on EBox::MyDBEngine DESTROY
	+ Ask for trace object to non-handled EBox::Exceptions::Base
	  exceptions in the UnhandledError middleware. This will gives us
	  useful stack traces.
	+ When requesting from type a non-existing value use acquirer
	  if it is a volatile type
	+ EBox::WebAdmin::addNginxInclude does not longer raises exception
	  if file not yet exists
	+ Improve post save modules algorithm
	+ Added local apparmor profile for mysqld
	+ Avoid to show two 'module not enabled' messages in composites
	+ All non external exceptions from normal requests are now shown
	  in the UI with the stack trace to report as a bug
	+ All non external exceptions from AJAX requests are now shown in
	  the UI with the stack trace to report as a bug
	+ Template exceptions in normal requests are now handled in webadmin
	+ Set templated files encoding to UTF-8
	+ Send Perl warnings to Zentyal log file in webadmin app
	+ Added keepFile parameter to EBox::Downloader::CGI::FromTempDir
	+ Remove idle and dead code from EBox::Module::Service::writeConfFile
	+ Added auditable property to EBox::Model::DataTable
	+ Added HAProxyPreSetConf to HaProxy::ServiceBase
	+ Moved management of webadmin certificate to HAProxy module
	+ Enable ReverseProxy middleware always
	+ MySQL is restarted before creating database
	+ Use root ownership for webadmin certificates
	+ Execute change hostname actions only if the hostname has really changed
	+ Don't expire session on finish software wizard page
	+ Fixed show help JS to avoid to have help elements with different
	  show state
	+ Use window.location.replace instead of window.location.href
	  to redirect using JS
	+ In EBox::Type::Select, use element value as printableValue for
	  unknown options or options without printableValue
	+ Save haproxy config as changed after webadmin's initialSetup
	+ Send restartUI flag to restart service when restarting a module
	  from the UI
	+ Fix calculation of page number when using go to last page control
	+ Update tracker url in dashboard widget
	+ Continue installation without ads if there is a error getting them
	+ Added EBox::WebAdmin::Middleware::SubAppAuth to validate
	  WebAdmin sub-app requests
	+ Ported restricted resources to use nginx
	+ Removed EBox::Base::upload method because that's 100% handled by Plack
	  now.
	+ Increased the buffer size for uwsgi applications to allow big submits
	  like the one from automatic error report
	+ Added a UnhandledError middleware to catch any die or exception not
	  handled by Zentyal
	+ Added a Devel::StackTrace helper view that shows pretty backtraces
	+ Enable crash reports by default
	+ Added template for download link
	+ Created EBox::Util::Certificate, refactored create-certificate
	  script
	+ Changes in haproxy port validation and allow haproxy internal services
	+ Restore AdminPort model for WebAdmin to improve usability
	+ Added EBox::Module::Config::replicationExcludeKeys()
	+ Added EBox::WebAdmin::PortObserver to be used by ha and
	  remoteservices modules by the moment
	+ Added EBox::GlobalImpl::addModuleToPostSave to save modules
	  after normal save changes process
	+ Added a way for HAProxy to retrieve the CA certificate entry that should
	  be used
	+ Added a left-right composite layout
	+ Search and pagination forms can be omitted using showFilterForm
	  and showPaginationForm properties
	+ Show nice error when global-action fails using die + scalar
	+ EBox::Util::Random now accepts a set of chars to have a random string
	+ Notify HA when a module which must have a single instance in the
	  cluster is enabled/disabled.
	+ Added enabled action to /etc/init.d/zentyal to display whether a
	  module is enabled or disabled
	+ Pass model, type and id to enabled subroutine in
	  EBox::Types::MultiStateAction to be ortoghonal to handler property
	+ Fixed JS error on showing errors in customActionClicked
	+ Added middleware to have auth based on a env variable
	+ Updated nginx to server static files directly always so apache shouldn't
	  ever get this kind of requests
	+ Use uWSGI instead of Apache mod_perl for running CGIs
	+ Updated automatic bug report URL to new bug report endpoint.
	+ Give support to custom actions without image. Those actions will
	  not appear in the legend.
	+ Added to findValueMultipleFields and findValue the nosync parameter
	+ Added support for haproxy 1.5
	+ Moved nginx to listen on localhost
	+ Integration with HA module in save changes process
	+ Added icon for new zentyal-ha module
	+ Migrate rs_verify_servers in remoteservices.conf to
	  rest_verify_servers core.conf
	+ Include basic support to free-format Template models to be
	  included in Composites
	+ Move run-pending-ops script from remoteservices to core
	+ Rename EBox::RemoteServices::RESTResult to EBox::RESTClient::Result
	+ Move EBox::RemoteServices::RESTClient to EBox::RESTClient as it
	  is used in ha and remoteservices module.
	+ Adapt init.d and upstart running checks to Ubuntu 13.10
	+ Use service instead of deprecated invoke-rc.d for init.d scripts
	+ Adapted apache configuration to 2.4
	+ Adapted EBox::Config::Redis to the new libredis-perl API
	+ Adapted redis.conf to redis 2.6
	+ Zentyal MySQL custom conf is now written on initial-setup of logs
	  using a mason template
	+ Write logs configuration only when the module is enabled
	+ Use replace instead of href to redirect in Controller::DataTable
	  (This avoids infinite loops if the user press back button)
	+ Move EBox::CGI::Downloader::* modules  to EBox::Downloader to
	  make file downloads work again
	+ Avoid division by zero while using page navigation
	+ Automatic report text formatting adapted to Redmine
	+ Fix tab selection in tabbed composite from URL path anchor,
	  for instance, /Maintenance/Events#ConfigureDispatchers
	+ Avoid errors triggered on web administration port validation
	+ ManageAdmins model now also add/removes lpadmin group
	+ Show nice error when global-action fails using die + scalar
	+ Fixed JS error on showing errors in customActionClicked
	+ Fixed rethrown of exception in restartService() and
	  EBox::CGI::Base::upload methods
	+ Remove lock file in EBox::Util::Lock::unlock()
	+ Fixed mason component root for custom stubs
	+ Fixed regression in clone action
	+ Decode to utf8 the MySQL database results
	+ Create log database using utf8 charset
	+ Better way to set MySQL password for all the root accounts
	+ Use same JSON reply file for changeRowForm and dataInUse
	+ Fixed regression in AJAX changes with raised error when a
	  data in use exception was found
	+ Fixed css error that hide information in the logs tables
	+ Use sharedscripts in zentyal-core logrotate to avoid triggering
	  in every log file
	+ Take into account view customizer on audit logging
	+ Show complex types (more than one field) in audit log
	  while editing by storing the dump of the value
	+ Fix EBox::Types::Composite::cmp to store changes when only last type
	  is modified
	+ Fixed general widget packages to avoid error on 'packages to
	  upgrade' section
	+ Fixed regression when table size is set to 'view all'
	+ Set version to 3.4
3.3.1
	+ Fixed redirects in table/form JSON replies
	+ Set automated ticket report milestone to 3.3.X
3.3
	+ Refactored module not enabled warning
	+ Add version to header logo
	+ HTML body can now have different styles based on the menu section
	+ Hide close button on saving changes and backup progess
	  dialogs. Don't allow to close it with esc key on those cases.
	+ Fix error when pageSize parameter is not supplied to the model controller
	+ Workaround against modules changed when saving all changes
	+ Recover from widget function exceptions
	+ Use the same Mason interpreter for most HTML templates
	+ Use more granular AJAX for table actions
	+ Use stand-alone AJAX call to refresh save changes button
	+ Added missing use to EBox::CGI::Base
	+ Allow to submit apport crash reports if debug=yes
	+ Switch from Error to TryCatch for exception handling
	+ Added new communityEdition() helper method in EBox::Global
	+ Add version to header logo
	+ Always reload page after saving changes
	+ Use AJAX call to refresh save change buttons
	+ Copy all the redis keys from 'conf' to 'ro' when saving changes of
	  any module to prevent incoherences
	+ Delete unused stopAllModules() and restartAllModules() in EBox::Global
	+ Workaround against modules changed when saving all changes
	+ Display remote services messages if they exist on Dashboard
	+ Recover from widget function exceptions
	+ Fixed mdstat output processing to remove "(auto-read-only)"
	+ Fixed audit logging of delete actions
	+ Fixed errors with row ID in ManageAdmins table
	+ Added missing EBox::Exceptions uses
	+ Fixed bug in selectSetter which hitted selects on DataForm with
	  'unique' option enabled
	+ EBox::WebServer::removeNginxInclude does not longer throws
	  a exception if the path to remove is not included
	+ Copy all the redis keys from 'conf' to 'ro' when saving changes of
	  any module to prevent incoherences
	+ Delete unused stopAllModules() and restartAllModules() in EBox::Global
	+ Use printableName in Configure Module popup
	+ Replace fork of Apache2::AuthCookie with libapache2-authcookie-perl
	+ Added EBox::Types::IPRange::addressesFromBeginToEnd class method
	+ Set proper trial link in advertisements
	+ Show register link in local backup when not registered
	+ Strip the 'C:\fakepath\' that chrome adds to the file input
	+ Make dump_exceptions key work also for mason exceptions
	+ Pass HTTP_PROXY system environment variable to CGIs as they are
	  used in Zentyal modules
	+ Waiting for Zentyal ready page check is more robust now
	+ Fixed error in the recursive method for getting module dependencies
	+ Fixed JS typo which disabled export backup dialog
	+ Added dbus dependency to avoid problems on some minimal installations
	+ When restoring pre-3.2 backups take in account that apache
	  module was renamed to webadmin
	+ Make sure that we always commit/discard audit of changes when we
	  save/revoke all modules
	+ Add new row attribute "disabled"
	+ Fixed JS glitch which broke the dashboard periodical updates
	+ Better check of referer which skips cloud domain if it does not exists
	+ Avoid warning when stopping a module without FirewallHelper
	+ Include contents of /etc/resolv.conf in bug report
	+ Avoid Apache error screen in login when entering through Zentyal
	  Remote using password
	+ Fix warning comparing undefined string in DomainName type
	+ Rewrite row isEqualTo method using hashElements instead of elements
	+ Only allow to move dashboard widget by its handle
	+ Do not fail if zentyal-mysql.passwd ends with a newline character
	+ Removed old migration code from 3.0 to 3.2
	+ Added Number.prototype.toTimeDiffString in format.js
	+ Added .btn-black CSS class
	+ Set version to 3.3
	+ Added enableInnoDbIfNeeded() to MyDBEngine
	+ Fix loading on custom action buttons
	+ Add icon for openchange module
	+ Add missing use statement in EBox::Types::MultiStateAction
	+ Add icon for openchange module
	+ Service type setter works again
3.2
	+ Set 3.2 versions and non-beta logo
3.1.13
	+ Added missing EBox::Gettext uses, fixes crash in view logs refresh
	+ Minor CSS style fixes
	+ Added missing use statement in EBox::Types::MultiStateAction
3.1.12
	+ Do not crash if /etc/timezone does not exist
	+ Clean /var/lib/zentyal/tmp at the first moments of boot instead of
	  when running zentyal start, this fixes problems with leftover locks
	  that affect dhclient hooks
	+ Fixed wrong case in some class names for the save changes button
	+ Fixed autoscroll in dashboard widgets
	+ Added placeholder for drag & drop of table rows
	+ No autoscroll is done when overflow happens. This makes sortable
	  work in chromium
	+ Set audit after logs when enabling in first install
	+ Avoid getting unsaved changes by using readonly instance in manage-logs
3.1.11
	+ Initial setup for webadmin is now executed in postinst
	+ Fixed webadmin port migration
3.1.10
	+ Use DATETIME type in date column for consolidation tables
	+ Summarised reports shows graphs again
	+ Events summarised report has breadcrumbs now
	+ Base EBox::Logs::Composite::SummarizedReport to let summarised
	  reports have common breadcrumbs
	+ Added migration from 3.0 (apache -> webadmin)
3.1.9
	+ Fixed in-place boolean edit with non-basic types different to Union
	+ Removed some warnings in error.log
	+ Fixed confirmation dialogs warning style
	+ Fixed configure widgets width and drop behavior
	+ Fixed regression in dashboard register link after jQuery migration
	+ Always set as changed without checking RO value, this fixes some
	  situations in which the save changes button was not enabled
	+ Fixed regression in audit log IP addresses after nginx integration
	+ Added datetime time formatter to JS graphs which show dates in X
	  axis and date and time in the tracker
	+ Fixed bug sending parameters in Zentyal.Tabs prototype
	+ Fixed side-effect in Model::Manager::_modelHasMultipleInstances() that
	  tried to load composite as model by mistake, the bug was at least
	  present sometimes when trying to generate the configuration report
	+ Throw internal exception in valueByName if elementByName is undef
	+ Added captiveportal icons to CSS
	+ Restore configuration backup from file now works again after JS
	  framework change
	+ Configuration backup download, restore and delete from the list
	  works again after the UI changes
	+ Fixed regression in tabbed composites with the jQuery changes
	+ Set proper title in dialogs when loading in an existent one
	+ Fixed regression on dashboard which allowed to move already
	  present dashboard widgets
3.1.8
	+ Always log Perl errors that are not Zentyal exceptions
	+ Move package icons from software to core as required for the menu
	+ Use dpkg --clear-avail to avoid incoherent updates information
	+ Show printableModelName in DataTables when precondition fails
	+ Fixed number of decimals in Disk Usage when unit is MB
	+ Fixed UTF-8 encoding problems in TreeView
	+ Copyright footer is now at the bottom of the menu
	+ Fixed regression on logs search caused by autoFilter changes
	+ Fix bytes formatter in graphs
	+ Simplified CSS and improved styles and icons
	+ Improved dashboard drag&drop behavior in Chrome
	+ Allow to define permanentMessage directly on models
	+ Show placeholder in dashboard widgets drag&drop
	+ Fixed crash reloading dashboard after configure widgets
	+ Only apply redirect port fix on administration port
	+ Fixed regression in user interface with DataInUse exceptions
	+ Fixed wrong behavior of software updates in dashboard widget
	+ Always show proper language name for english locales
	+ Fixed wrong redirects when using a non-default admin port
	+ Fixed regression in webadmin reload after changing the language
	+ Remove unnecessary and problematic desktop services code
	+ Added icons for disabled users.
3.1.7
	+ Avoid eval operation when using standard HtmlBlocks class
	+ Changed some code to not trigger some unnecesary warnings
	+ Fixed regression on active menu entry highlight
	+ No-committed changes does not appear in configuration changes
	  log table
	+ Added autoFilter property to method tableInfo
	+ Modules can now be marked for restart after save changes via
	  post_save_modules redis key of the global module
	+ Make all dashboards div of the same height to ease drag and drop
	+ Don't allow invalid email in create report CGI
	+ DBEngineFactory is now a singleton
	+ EBox::Util::Random mentions /dev/urandom in its error messages
	  to ease troubleshooting
	+ Assure that type's references to its row are not lost in the
	  edit form template methods
3.1.6
	+ Restyled UI
	+ Added form.js
	+ Added better 502 error page for nginx with redirect when apache is ready
	+ Always call udpateRowNotify in row update, even when the new
	  values are the same than old ones
	+ Fixed bad call to EBox::CGI::Run::urlToClass in EBox::CGi::Base
	+ Added icons for top-level menu entries and module status page
	+ Fixed bad arguments in CGI::Controller::Composite call to SUPER::new()
	+ More flexible EBox::CGI::run for inheritance
	+ Fixed encoding of parameters in confirmation dialogs
	+ Check backup integrity by listing the tar file, throw
	  InvalidData exception if the tar is corrupted
	+ Do not use hidden form fields for generating confirmation dialog JS
	+ Fixed log bugs: use correct RO mode in loggerd, fixed behaviour
	  when all log helpers are disabled, enable logs correctly when
	  added by first time to configure logs table
	+ Fixed bad interpolation in JS code in booleanInPlaceViewer.mas
	+ WizardPage CGIs can now return JSON replies as response
	+ unconfigure-module script disables also the module
	+ Restart firewall module when a firewall observer module is
	  stopped/started using zentyal init.d script
	+ Added temporary stopped state to a Service module to know if a
	  module is stopped but enabled
	+ Redirect to / from /ebox using remote access to avoid blank page
	+ Removed no longer necessary jQuery noConflict()
	+ Added combobox.js
	+ Added EBox::Model::Base as base for DataTable and the new TreeView
	+ Adapted EBox::CGI::Run for the new TreeView models
	+ Fixed DataTable row removal from the UI with 100% volatile models with
	  'ids' method overriden.
3.1.5
	+ Increased webadmin default timeout.
	+ Disable drag & drop on tables with only one row
3.1.4
	+ Don't allow to move read-only rows
	+ Better prefix for user configuration redis keys
	+ Hide disabled carousel buttons, fix modal template
	+ Fixed modal dialog template
	+ Mark save changes button as changed when moving rows
	+ Remove unused parameter in Zentyal.DataTable.changeRow
3.1.3
	+ Enhanced UI styles: dialogs, progress bars, carousel, colors and images
	+ Rows of tables can now be moved using drag & drop
	+ Added logout dialog with option of discarding changes
	+ Remember page size options per users, added 'View all' page size option
	+ Added storage of options per user
	+ Enable and/or conifgure module dependencies automatically in
	  Module Status page
	+ Adapted CGIs to new modal dialogs
	+ Ported graphs from flotr.js to flot.js
	+ Ported JS code to jQuery and jQuery-ui
	+ Removed Modalbox.js, table_orderer.js and carousel.js
	+ Left menu keyword search is now case insensitive
3.1.2
	+ Make manage administrators table resilent against invalid users
	+ Remove deprecated backup domains related from logs module
	+ Added EBox::Types::URI type
	+ Added saveReload method to use reload instead of restart to
	  reduce service downtime. Use with care and programatically
	+ Added findValueMultipleFields() to DataTable and refactor _find()
	  to allow search by multiple fields
	+ Fixed disk usage report for logs component
3.1.1
	+ Do not dump unnecessary .bak files to /var/lib/zentyal/conf
	+ Restart all the core daemons instead of only apache after logrotate
	+ Fixed graph template so it could be feed with data using decimal
	  comma, it will convert it to a JS array without problems
	+ Fixed regression parsing ModalController urls
	+ Fixed regression non-model CGIs with aliases
	+ Added a way to retrieve all Models inside a Composite and its children.
	+ Increased the size limit for file uploads.
	+ Implemented a way to include configuration files for Nginx so the SOAP
	  services are able to use Nginx for SSL.
3.1
	+ Improved the message shown when there are no changes pending to save on
	  logout.
	+ Use the X-Forwarded-Proto header for redirects construction.
	+ Added nginx as the public HTTP server of Zentyal.
	+ Renamed 'Apache' module to 'WebAdmin' module. If you need to restart the
	  web administration you must use 'service zentyal webadmin restart'.
	+ Set trac milestone for reported bugs to 3.1.X
	+ CGIs are now EBox::Module::CGI::* instead of EBox::CGI::Module::*
	+ Daemons are now disabled when configuring a module, so Zentyal can
	  manage them directly instead of being autostarted by the system
	+ EBox::Model::DataForm::formSubmitted called even where there is no
	  previous row
	+ Added Pre-Depends on mysql-server to avoid problems with upgrades
	+ Depend on mysql-server metapackage instead of mysql-server-5.5
	+ Depend on zentyal-common 3.1
3.0.20
	+ Check against inexistent path in EBox::Util::SHM::subkeys
	+ Silent diff in EBox::Types::File::isEqualTo
	+ Print correctly UTF8 characters from configuration backup description
	+ When host name is changed, update /etc/hostname
	+ Proper link to remote in configuration backup page
3.0.19
	+ Removed full restore option for restore-backup tool and
	  EBox:Backup relevant methods
	+ Optimise loading Test::Deep::NoTest to avoid test environment creation
	+ Use EBox::Module::Base::writeConfFileNoCheck to write apache
	  configuration file
	+ Log events after dispatching them in the EventDaemon and catch exception
	  to avoid crashes when mysql is already stopped
	+ Emit events on zentyal start and stop
	+ Refactor some events-related code
	+ Changed MB_widedialog CSS class to use all width available in
	  the screen
	+ Fixed a broken link to SysInfo/Composite/General when activating the
	  WebServer module.
3.0.18
	+ Pass model instance when invoking EBox::Types::Select populate function
	+ Improve dynamic editable property detection for framework types
	+ Override _validateReferer method in Desktop services CGI
	+ Don't abort configuration backup when we get a error retrieving the
	  partition table information
	+ In EBox:Model::Row, refactored elementExists and
	  elementByName to make them to have similiar code structure
	+ Improvement in test help classes and added test fakes for
	  EBox::Model::Manager and EBox::Util::SHMLock
	+ Prevented unuseful warning in
	  EBox::Model::DataTable::setDirectory when the old directory is undef
	+ Fixed unit tests under EBox/Model/t, backup configuration tests and
	  some others
	+ Remove unused method EBox::Auth::alreadyLogged()
	+ Apache::setRestrictedResource updates properly if already exists
	+ Global and Module::Config allow to set redis instance to ease testing
	+ Now EBox::GlobalImpl::lastModificationTime also checks
	  modification time of configuration files
	+ Rows in events models are now synced before running EventDaemon
	+ Better way of checking if event daemon is needed
3.0.17
	+ Allow numeric zero as search filter
	+ When filtering rows don't match agains link urls or hidden values
	+ Avoid CA file check when removing it from Apache module
	+ Silent removeCA and removeInclude exceptions when removing
	  non-existant element
	+ Fixed rollback operation in redis config backend
	+ Desktop services CGI now only returns JSON responses
	+ Log error when dynamic loading a class fails in
	  ConfigureDispatchers model
	+ Update total ticks dynamically in progress indicator if ticks overflow
3.0.16
	+ Fixed regression in boolean in-place edit with Union types
	+ Added some missing timezones to EBox::Types::TimeZone
	+ Add a new method to DBEngine 'checkForColumn' to retrieve columns
	  definition from a given table
	+ Reload models info in model manager if new modules are installed
3.0.15
	+ Make sure that halt/reboot button can be clicked only once
	+ Cleaner way of disabling dependant modules when the parent is disabled,
	  avoiding unnecessary calls to enableService each time the module status
	  page is loaded.
	+ Show confirmation dialog when trying to change host or domain
	  if zentyal-samba is installed and provisioned
	+ Modified data table controller so edit boolean in place reuses
	  the code of regular edits, avoiding getting incorrect read-only
	  values from cache
3.0.14
	+ Allow search filters with a leading '*'
	+ Better error reporting when choosing a bad search filter
	+ External exceptions from _print method are caught correctly in CGIs
	+ EBox::CGI::run now supports correct handling of APR::Error
	+ Fixed dashboard check updates ajax requests in Chrome
	+ Fixed errors with zero digits components in time type
3.0.13
	+ Better warning if size file is missing in a backup when
	  restoring it
	+ Fixed table cache behaviour on cache miss in logs module
	+ Fix wrong button label when deleting rows in 'datainuse' template
	+ Removed unused method EBox::Model::DataTable::_tailoredOrder
	+ Added force default mode and permission to writeConfFileNoCheck(),
	  writeFile() and derivatives
	+ Fixed bug in EBox:::Logs::CGI::Index with internationalized
	  parameter names
	+ DataTables with sortedBy are now orderer alphabetically with
	  proper case treatment
	+ Display messages in model even when there are not elements and
	  table body is not shown
3.0.12
	+ Improve change-hostname script, delete all references to current name
	+ Faster dashboard loading with asynchronous check of software updates
	+ Workaround for when the progress id parameter has been lost
	+ Fixed problems calling upstart coomands from cron jobs with wrong PATH
	+ Decode CGI unsafeParams as utf8
	+ Avoid double encoding when printing JSON response in EBox::CGI::Base
	+ Remove warning in EBox::Menu::Folder when currentfolder is not defined
	+ Removed unnecesary and misleading method new from EBox::Auth package
3.0.11
	+ Avoid flickering loading pages when switching between menu entries
	+ Incorrect regular expression in logs search page are correctly handled
	+ Fix input badly hidden in the logs screen
	+ reloadTable from DataTable now remove cached fields as well
3.0.10
	+ Fixed unsafe characters error when getting title of progress
	  indicator in progress dialog
	+ Added use utf8 to dashboard template to fix look of closable messages
3.0.9
	+ Adapted file downloads to the new utf8 fixes
	+ Write backup files in raw mode to avoid utf8 problems
	+ Print always utf8 in STDOUT on all CGIs
	+ Decode CGI params of values entered at the interface as utf8
	+ Proper encode/decode of utf8 with also pretty JSON
	+ Fixed utf8 decoding in date shown at dashboard
	+ Removed old workarounds for utf8 problems
	+ Added new recoveryEnabled() helper method to Module::Base
	+ Added recoveryDomainName() method to SyncProvider interface
	+ Restore backup can now install missing modules in Disaster Recovery
	+ Show specific slides when installing a commercial edition
	+ Redirect to proper CGI after login in disaster recovery mode
	+ Removed old debconf workaround for first stage installation
	+ Log redis start message as debug instead of info to avoid flood
	+ Use unsafeParam in EBox::CGI::Base::paramsAsHash
	+ EBox::Module::Service does not raise exception and logs
	  nothing when using init.d status
	+ Fixed glitch in backup CGI which sometimes showed
	  the modal dialog with a incorrect template
3.0.8
	+ Use path for default name in SyncFolders::Folder
	+ Do not restrict characters in data table searchs
	+ Fixed automatic bug report regression
	+ Fixed refresh of the table and temporal control states
	  in customActionClicked callback
	+ Modified modalbox-zentyal.js to accept wideDialog parameter
	+ Fixed template method in MultiStateAction to return the default
	  template when it is not any supplied to the object
	+ Fixed sendInPlaceBooleanValue method from table-helper.js; it
	  aborted because bad parameters of Ajax.Updater
	+ Fixed bug that made that the lock was shared between owners
	+ Some fixes in the function to add the rule for desktops services
	  to the firewall
	+ Delete obsolete EBox::CGI::MenuCSS package
3.0.7
	+ Add new EBox::Module::Service::Observer to notify modules about
	  changes in the service status
	+ Administration accounts management reflects the changes in
	  system accounts in ids() or row() method call
	+ Some fixes in the RAID event watcher
	+ foreignModelInstance returns undef if foreignModel is
	  undef. This happens when a module has been uninstalled and it is
	  referenced in other installed module (events)
	+ loggerd shows loaded LogHelpers when in debug mode
	+ Added additional info to events from RAID watcher
	+ Use sudo to remove temporal files/diectories in backup, avoiding
	  permissions errors
	+ Added exception for cloud-prof module to events dependencies
3.0.6
	+ Skip keys deleted in cache in Redis::_keys()
	+ Fixed events modules dependencies to depend on any module which
	  provides watchers or dispatchers
	+ Always call enableActions before enableService when configuring modules
	+ Added needsSaveAfterConfig state to service modules
	+ Better exceptions logging in EBox::CGI::Run
	+ Fixed 'element not exists' error when enabling a log watcher
	+ Scroll up when showing modal dialog
	+ Added fqdnChanged methods to SysInfo::Observer
	+ Fixed SSL configuration conflicts betwen SOAPClient and RESTClient
3.0.5
	+ Template ajax/simpleModalDialog.mas can now accept text
	+ Used poweroff instead of halt to assure that system is powered
	  off after halt
	+ Fixed log audit database insert error when halting or rebooting
	+ Added time-based closable notification messages
	+ Adapted to new EBox::setLocaleEnvironment method
	+ EBox::Type::File now allows ebox user to own files in directories
	  which are not writable by him
	+ Removed cron daily invocation of deprecated report scripts
3.0.4
	+ Added EBox::SyncFolders interface
	+ Fixed invokation of tar for backup of model files
	+ New observer for sysinfo module to notify modules implementing the
	  SysInfo::Observer interface when the host name or host domain is
	  changed by the user, before and after the change takes effect
	+ Stop and start apache after language change to force environment reload
	+ Reload page after language change
	+ EBox::Module::Service::isRunning() skips daemons whose precondition fail
	+ Fixed undefined reference in DataTable controller for log audit
	+ Added and used serviceId field for service certificates
	+ Fixed SQL quoting of column names in unbuffered inserts and consolidation
3.0.3
	+ Fixed bug which prevented highlight of selected item in menu
	+ Fixed base class of event dispatcher to be compatible with the
	  changes dispatcher configuration table
	+ Fixed event daemon to use dumped variables
	+ Fixed need of double-click when closing menu items in some cases
	+ Fixed logs consolidation to avoid high CPU usage
	+ In view log table: correctly align previous and first page buttons
	+ Improve host name and domain validation.
	+ Forbidden the use of a qualified hostname in change hostname form
	+ Update samba hostname-dependent fields when hostname is changed
	+ Confirmation dialog when the local domain is changed and with a
	  warning if local domain which ends in .local
3.0.2
	+ The synchronization of redis cache refuses with log message to set
	  undefined values
	+ Fixed wrong sql statement which cause unwanted logs purge
	+ DataForm does not check for uniqueness of its fields, as it only
	  contains a single row
	+ In ConfigureLogs, restored printable names for log domains
	+ Fixed dashboard update error on modules widget, counter-graph
	  widget and widget without sections
	+ Better way to fix non-root warnings during boot without interfering
	  on manual restart commands in the shell
3.0.1
	+ Properly set default language as the first element of the Select to
	  avoid its loss on the first apache restart
	+ Set milestone to 3.0.X when creating tickets in trac.zentyal.org
	+ Removed forced setting of LANG variables in mod_perl which made progress
	  indicator fail when using any language different to English
	+ Removed some frequent undef warnings
	+ Added executeOnBrothers method to EBox::Model::Component
	+ Fixed repetition of 'add' and 'number change' events in RAID watcher
	+ Fixed incorrect display of edit button in tables without editField action
	+ Cache MySQL password to avoid reading it all the time
	+ Fixed request came from non-root user warnings during boot
	+ Send info event in Runit watcher only if the service was down
	  MAX_DOWN_PERIODS
3.0
	+ Removed beta logo
	+ Set 'firstInstall' flag on modules when installing during initial install
	+ Set 'restoringBackup' flag on modules when restoring backup
	+ Call enableService after initialSetup while restoring backup
	+ Registration link in widget now have appropiate content when either
	  remoteservices or software are not installed
	+ Fixed style for disabled buttons
	+ Composite and DataTable viewers recover from errors in pageTitle method
	+ Fixed intermitent failure in progress when there are no slides
	+ Rollback redis transaction on otherwise instead finally block
	+ Members of the 'admin' group can now login again on Zentyal
	+ Multi-admin management for commercial editions
	+ First and last move row buttons are now disabled instead of hidden
	+ In save changes dialog set focus always in the 'save' button
	+ Fixed i18n problem in some cases where environment variables
	  were different than the selected locale on Zentyal UI, now
	  LANG and LC_MESSAGES are explicitly passed to mod_perl
	+ Reviewed registration strings
	+ Added template attribute to MultiStateAction to provide any kind
	  of HTML to display an action
	+ Changed icon, name and link for Zentyal Remote
	+ Fixed some compatibility issues with Internet Explorer 9
	+ Show warning with Internet Explorer 8 or older
	+ Improved dashboard buttons colors
2.3.24
	+ Do not cache undef values in EBox::Config::Redis::get()
	+ Code fix on subscription retrieval for Updates event
	+ Update validate referer to new Remote Services module API
	+ In-place booleans now properly mark the module as changed
	+ Do not try to read slides if software module is not installed
	+ Fixed wrong call in Events::isEnabledDispatcher()
	+ Updated 'created by' footer
2.3.23
	+ Change the default domain name from 'zentyal.lan' to
	  'zentyal-domain.lan'
	+ Changes in first enable to avoid letting modules unsaved
	+ Type File now accepts spaces in the file name
	+ Added setTimezone method to MyDBEngine
	+ Enable consolidation after reviewing and pruning
	+ Code typo fix in Events::isEnabledWatcher
	+ Remove all report code from core
	+ Move SysInfo report related to remoteservices module
	+ Fixed regression which removed scroll bars from popups
	+ New carousel transition for the installation slides
	+ Added option to not show final notes in progress bar
	+ EBox::Model::Component::modelGetter does not die when trying to
	  get a model for an uninstalled module
	+ Added previous/next buttons to manually switch installation slides
	+ New installation slides format
	+ Added compatibility with MS Internet Explorer >= 8
2.3.22
	+ Changed first installation workflow and wizard infraestructure
	+ Improved firewall icons
	+ Set hover style for configure rules button in firewall
	+ Do not disable InnoDB in mysql if there are other databases
	+ Progress indicator no longer calls showAds if it is undefined
	+ Send cache headers on static files to improve browsing speed
	+ Added foreignNoSyncRows and foreignFilter options to EBox::Types::Select
	+ Improved settings icon
	+ Fixed modalboxes style
	+ Improve host domain validation. Single label domains are not allowed.
2.3.21
	+ Fixes on notifyActions
	+ Check for isDaemonRunning now compatible with asterisk status
	+ Fixed warning call in EBox::Types::HasMany
2.3.20
	+ New look & feel for the web interface
	+ Adjust slides transition timeout during installation
	+ Audit changes table in save changes popup has scroll and better style
	+ Model messages are printed below model title
	+ noDataMsg now allows to add elements if it makes sense
	+ Fixed ajax/form.mas to avoid phantom change button
	+ EBox::Model::Manager::_setupModelDepends uses full paths so the
	  dependecies can discriminate between models with the same name
	+ Default row addition in DataForm does not fires validateTypedRow
	+ Code typo fix in change administration port model
	+ Set only Remote as option to export/import configuration to a
	  remote site
	+ Return undef in HasMany type when a model is not longer
	  available due to being uninstalled
	+ Added onclick atribute to the link.mas template
	+ Fix exception raising when no event component is found
	+ table_ordered.js : more robust trClick event method
	+ Changed dashboard JS which sometimes halted widget updates
	+ Added popup dialogs for import/export configuration
	+ Changes in styles and sizes of the save/revoke dialog
	+ Removed redudant code in ConfigureWatchers::syncRows which made module
	  to have an incorrect modified state
	+ Dont show in bug report removed packages with configuration
	  held as broken packages
	+ DataTable::size() now calls to syncRows()
	+ EBox::Module::Config::set_list quivalent now has the same
	  behaviour than EBox::Module::Config::set
2.3.19
	+ Manually set up models for events to take into account the
	  dynamic models from the log watcher filtering models
	+ Fixed warnings when deleting a row which is referenced in other model
	+ Disable HTML form autocompletion in admin password change model
	+ Fixed incorrect non-editable warnings in change date and time model
	+ Fixed parsing value bug in EBox::Types::Date and EBox::Types::Time
	+ Reworked mdstat parsing, added failure_spare status
	+ Configuration backup implicitly preserves ownership of files
	+ Changes in styles and sizes of the save/revoke dialog
	+ New data form row is copied from default row, avoiding letting hidden
	  fields without its default value and causing missing fields errors
	+ Always fill abstract type with its default value, this avoids
	  errors with hidden fields with default value
	+ Different page to show errors when there are broken software packages
	+ InverseMatchSelect and InverseMatchUnion use 'not' instead of '!' to
	  denote inverse match. This string is configurable with a type argument
	+ Fixed types EBox::Type::InverseMatchSelect and InverseMatchUnion
	+ Fixed bug in DataTable::setTypedRow() which produced an incorrect 'id'
	  row element in DataTable::updateRowNotify()
	+ In tableBody.mas template: decomposed table topToolbar section in methods
	+ Fixed bug in discard changes dialog
	+ Confirmation dialogs now use styled modalboxes
	+ Do not reload page after save changes dialog if operation is successful
	+ Maintenance menu is now kept open when visiting the logs index page
2.3.18
	+ Manual clone of row in DataTable::setTypedRow to avoid segfault
	+ Avoid undef warnings in EBox::Model::DataTable::_find when the
	  element value is undef
	+ Fixed kill of ebox processes during postrm
	+ Set MySQL root password in create-db script and added mysql script
	  to /usr/share/zentyal for easy access to the zentyal database
	+ Increased timeout redirecting to wizards on installation to 5 seconds
	  to avoid problems on some slow or loaded machines
	+ Save changes dialog do not appear if there are no changes
	+ Delete no longer needed duplicated code
	+ Do not go to save changes after a regular package installation
	  they are saved only in the first install
	+ Progress bar in installation refactored
2.3.17
	+ Do not use modal box for save changes during installation
	+ Hidden fields in DataTables are no longer considered compulsory
	+ Select type has now its own viewer that allows use of filter function
	+ User is now enabled together with the rest of modules on first install
2.3.16
	+ Fix 'oldRow' parameter in UpdatedRowNotify
	+ Use Clone::Fast instead of Clone
	+ Modal dialog for the save and discard changes operations
	+ Use a different lock file for the usercorner redis
	+ Improved look of tables when checkAll controls are present
	+ Better icons for clone action
	+ Added confirmation dialog feature to models; added confirmation
	  dialog to change hostname model
	+ Dynamic default values are now properly updated when adding a row
	+ Kill processes owned by the ebox user before trying to delete it
	+ Do not use sudo to call status command at EBox::Service::running
	+ Fixed regression setting default CSS class in notes
2.3.15
	+ Added missing call to updateRowNotify in DataForms
	+ Fixed silent error in EBox::Types::File templates for non-readable
	  by ebox files
	+ Use pkill instead of killall in postinst
	+ Use unset instead of delete_dir when removing rows
	+ Do not set order list for DataForms
	+ Only try to clean tmp dir on global system start
2.3.14
	+ Error message for failure in package cache creation
	+ Fixed regression when showing a data table in a modal view
	+ Do not do a redis transaction for network module init actions
	+ Fixed EBox::Module::Config::st_unset()
	+ Allowed error class in msg template
2.3.13
	+ Fixed problems in EventDaemon with JSON and blessed references
	+ More crashes avoided when watchers or dispatchers doesn't exist
	+ Proper RAID watcher reimplementation using the new state API
	+ EBox::Config::Redis singleton has now a instance() method instead of new()
	+ Deleted wrong use in ForcePurge model
2.3.12
	+ Fixed problem with watchers and dispatchers after a module deletion
	+ Fixed EBox::Model::DataTable::_checkFieldIsUnique, it failed when the
	  printableValue of the element was different to its value
	+ Fixed separation between Add table link and table body
	+ Adaptation of EventDaemon to model and field changes
	+ Disabled logs consolidation on purge until it is reworked, fixed
	  missing use in purge logs model
	+ Fixed Componet::parentRow, it not longer tries to get a row with
	  undefined id
	+ Fix typo in ConfigureLogs model
	+ Mark files for removing before deleting the row from backend in
	  removeRow
	+ The Includes directives are set just for the main virtual host
	+ Fixed EventDaemon crash
2.3.11
	+ Mark files for removing before deleting the row from backend in removeRow
	+ Dashboard widgets now always read the information from RO
	+ Enable actions are now executed before enableService()
	+ Fixed regression which prevented update of the administration service
	  port when it was changed in the interface
	+ New EBox::Model::Composite::componentNames() for dynamic composites
	+ Remove _exposedMethods() feature to reduce use of AUTOLOAD
	+ Removed any message set in the model in syncRows method
	+ Added global() method to modules and components to get a coherent
	  read-write or read-only instance depending on the context
	+ Removed Model::Report and Composite::Report namespaces to simplify model
	  management and specification
	+ New redis key naming, with $mod/conf/*, $mod/state and $mod/ro/* replacing
	  /ebox/modules/$mod/*, /ebox/state/$mod/* and /ebox-ro/modules/$mod/*
	+ Removed unnecessary parentComposite methods in EBox::Model::Component
	+ Only mark modules as changed when data has really changed
	+ EBox::Global::modChange() throws exception if instance is readonly
	+ New get_state() and set_state() methods, st_* methods are kept for
	  backwards compatibility, but they are deprecated
	+ Simplified events module internals with Watcher and Dispatcher providers
	+ Model Manager is now able to properly manage read-only instances
	+ Composites can now use parentModule() like Models
	+ Renamed old EBox::GConfModule to EBox::Module::Config
	+ Unified model and composite management in the new EBox::Model::Manager
	+ Model and composites are loaded on demand to reduce memory consumption
	+ Model and composite information is now stored in .yaml schemas
	+ ModelProvider and CompositeProvider are no longer necessary
	+ Simplified DataForm using more code from DataTable
	+ Adapted RAID and restrictedResources() to the new JSON objects in redis
	+ Remove unused override modifications code
	+ Added /usr/share/zentyal/redis-cli wrapper for low-level debugging
	+ Use simpler "key: value" format for dumps instead of YAML
	+ Row id prefixes are now better chosen to avoid confusion
	+ Use JSON instead of list and hash redis types (some operations,
	  specially on lists, are up to 50% faster and caching is much simpler)
	+ Store rows as hashes instead of separated keys
	+ Remove deprecated all_dirs and all_entries methods
	+ Remove obsolete EBox::Order package
	+ Remove no longer needed redis directory tree sets
	+ Fixed isEqualTo() method on EBox::Types::Time
	+ EBox::Types::Abstract now provides default implementations of fields(),
	  _storeInGConf() and _restoreFromHash() using the new _attrs() method
	+ Remove indexes on DataTables to reduce complexity, no longer needed
	+ Simplified ProgressIndicator implementation using shared memory
	+ New EBox::Util::SHMLock package
	+ Implemented transactions for redis operations
	+ Replace old MVC cache system with a new low-level redis one
	+ Delete no longer necessary regen-redis-db tool
	+ Added new checkAll property to DataTable description to allow
	  multiple check/uncheck of boolean columns
2.3.10
	+ Added Desktop::ServiceProvider to allow modules to implement
	  requests from Zentyal desktop
	+ Added VirtualHost to manage desktop requests to Zentyal server
	+ Fix EventDaemon in the transition to MySQL
	+ Send EventDaemon errors to new rotated log file /var/log/zentyal/events.err
	+ Send an event to Zentyal Cloud when the updates are up-to-date
	+ Send an info event when modules come back to running
	+ Include additional info for current event watchers
	+ Fixed RAID report for some cases of spare devices and bitmaps
	+ Fixed log purge, SQL call must be a statement not a query
	+ Fixed regex syntax in user log queries
	+ Added missing "use Filesys::Df" to SysInfo
	+ Disabled consolidation by default until is fixed or reimplemented
	+ Fixed regresion in full log page for events
	+ Added clone action to data tables
	+ Fixed regression in modal popup when showing element table
	+ Added new type EBox::Types::KrbRealm
	+ Fix broken packages when dist-upgrading from old versions: stop ebox
	  owned processes before changing home directory
	+ Log the start and finish of start/stop modules actions
	+ Added usesPort() method to apache module
2.3.9
	+ Enable SSLInsecureRenegotiation to avoid master -> slave SOAP handsake
	  problems
	+ Added validateRowRemoval method to EBox::Model::DataTable
	+ Use rm -rf instead of remove_tree to avoid chdir permission problems
	+ Avoid problems restarting apache when .pid file does not exist
	+ Do not use graceful on apache to allow proper change of listen port
	+ Simplified apache restart mechanism and avoid some problems
2.3.8
	+ Create tables using MyISAM engine by default
	+ Delete obsolete 'admin' table
2.3.7
	+ Fixed printableName for apache module and remove entry in status widget
	+ Merged tableBodyWithoutActions.mas into tableBody.mas
	+ Removed tableBodyWithoutEdit.mas because it is no longer used
	+ Better form validation message when there are no ids for
	  foreign rows in select control with add new popup
	+ Fixed branding of RSS channel items
	+ Fixed destination path when copying zentyal.cnf to /etc/mysql/conf.d
	+ Packaging fixes for precise
2.3.6
	+ Switch from CGIs to models in System -> General
	+ New value() and setValue() methods in DataForm::setValue() for cleaner
	  code avoiding use of AUTOLOAD
	+ Added new EBox::Types::Time, EBox::Types::Date and EBox::Types::TimeZone
	+ Added new attribute 'enabled' to the Action and MultiStateAction types
	  to allow disabling an action. Accepts a scalar or a CODE ref
	+ The 'defaultValue' parameter of the types now accept a CODE ref that
	  returns the default value.
2.3.5
	+ Added force parameter in validateTypedRow
	+ Fixed 'hidden' on types when using method references
	+ Removed some console problematic characters from Util::Random::generate
	+ Added methods to manage apache CA certificates
	+ Use IO::Socket::SSL for SOAPClient connections
	+ Removed apache rewrite from old slaves implementation
	+ Do not show RSS image if custom_prefix defined
2.3.4
	+ Avoid 'negative radius' error in DiskUsage chart
	+ Fixed call to partitionFileSystems in EBox::SysInfo::logReportInfo
	+ Log audit does not ignore fields which their values could be interpreted
	  as boolean false
	+ Avoid ebox.cgi failure when showing certain strings in the error template
	+ Do not calculate md5 digests if override_user_modification is enabled
	+ Clean /var/lib/zentyal/tmp on boot
	+ Stop apache gracefully and delete unused code in Apache.pm
	+ Cache contents of module.yaml files in Global
2.3.3
	+ The editable attribute of the types now accept a reference to a function
	  to dinamically enable or disable the field.
	+ In progress bar CGIs AJAX call checks the availability of the
	  next page before loading it
	+ Replaced community logo
	+ Adapted messages in the UI for new editions
	+ Changed cookie name to remove forbidden characters to avoid
	  incompatibilities with some applications
	+ Added methods to enable/disable restart triggers
2.3.2
	+ Fixed redis unix socket permissions problem with usercorner
	+ Get row ids without safe characters checking
	+ Added EBox::Util::Random as random string generator
	+ Set log level to debug when cannot compute md5 for a nonexistent file
	+ Filtering in tables is now case insensitive
	+ ProgressIndicator no longer leaves zombie processes in the system
	+ Implemented mysqldump for logs database
	+ Remove zentyal-events cron script which should not be longer necessary
	+ Bugfix: set executable permissions to cron scripts and example hooks
	+ Added a global method to retrieve installed server edition
	+ Log also duration and compMessage to events.log
2.3.1
	+ Updated Standards-Version to 3.9.2
	+ Fixed JS client side table sorting issue due to Prototype
	  library upgrade
	+ Disable InnoDB by default to reduce memory consumption of MySQL
	+ Now events are logged in a new file (events.log) in a more
	  human-readable format
	+ Added legend to DataTables with custom actions
	+ Changed JS to allow the restore of the action cell when a delete
	  action fails
	+ Set milestone to 3.0 when creating bug reports in the trac
	+ Avoid temporal modelInstance errors when adding or removing
	  modules with LogWatchers or LogDispatcher
	+ Unallow administration port change when the port is in use
2.3
	+ Do not launch a passwordless redis instance during first install
	+ New 'types' field in LogObserver and storers/acquirers to store special
	  types like IPs or MACs in an space-efficient way
	+ Use MySQL for the logs database instead of PostgreSQL
	+ Bugfix: logs database is now properly recreated after purge & install
	+ Avoid use of AUTOLOAD to execute redis commands, improves performance
	+ Use UNIX socket to connect to redis for better performance and
	  update default redis 2.2 settings
	+ Use "sudo" group instead of "admin" one for the UI access control
	+ Added EBox::Module::Base::version() to get package version
	+ Fixed problem in consalidation report when accumulating results
	  from queries having a "group by table.field"
	+ Added missing US and Etc zones in timezone selector
	+ Replaced autotools with zbuildtools
	+ Refuse to restore configuration backup from version lesser than
	  2.1 unless forced
	+ Do not retrieve format.js in every graph to improve performance
	+ The purge-module scripts are always managed as root user
	+ New grep-redis tool to search for patterns in redis keys or
	  values
	+ Use partitionFileSystems method from EBox::FileSystem
2.2.4
	+ New internal 'call' command in Zentyal shell to 'auto-use' the module
	+ Zentyal shell now can execute commandline arguments
	+ Bugfix: EBox::Types::IPAddr::isEqualTo allows to change netmask now
	+ Removed some undefined concatenation and compare warnings in error.log
	+ Ignore check operation in RAID event watcher
	+ Skip IP addresses ending in .0 in EBox::Types::IPRange::addresses()
	+ Do not store in redis trailing dots in Host and DomainName types
	+ Added internal command to instance models and other improvements in shell
	+ Now the whole /etc/zentyal directory is backed up and a copy of the
	  previous contents is stored at /var/backups before restoring
	+ Removing a module with a LogWatcher no longer breaks the LogWatcher
	  Configuration page anymore
	+ Fixed error in change-hostname script it does not longer match substrings
	+ Bugfix: Show breadcrumbs even from models which live in a
	  composite
	+ HTTPLink now returns empty string if no HTTPUrlView is defined
	  in DataTable class
	+ Added mising use sentence in EBox::Event::Watcher::Base
2.2.3
	+ Bugfix: Avoid url rewrite to ebox.cgi when requesting to /slave
	+ Fixed logrotate configuration
	+ More resilient way to handle with missing indexes in _find
	+ Added more informative text when mispelling methods whose prefix
	  is an AUTOLOAD action
	+ A more resilient solution to load events components in EventDaemon
	+ Added one and two years to the purge logs periods
	+ Fixed downloads from EBox::Type::File
2.2.2
	+ Revert cookie name change to avoid session loss in upgrades
	+ Do not try to change owner before user ebox is created
2.2.1
	+ Removed obsolete references to /zentyal URL
	+ Create configuration backup directories on install to avoid warnings
	  accessing the samba share when there are no backups
	+ Log result of save changes, either successful or with warnings
	+ Changed cookie name to remove forbidden characters to avoid
	  incompatibilities with some applications
	+ Removed duplicated and incorrect auding logging for password change
	+ Fixed some non-translatable strings
	+ Create automatic bug reports under 2.2.X milestone instead of 2.2
	+ Fixed bug changing background color on selected software packages
2.1.34
	+ Volatile types called password are now also masked in audit log
	+ Adjust padding for module descriptions in basic software view
	+ Removed beta icon
2.1.33
	+ Fixed modal add problems when using unique option on the type
	+ Fixed error management in the first screen of modal add
	+ Unify software selection and progress colors in CSS
	+ Set proper message type in Configure Events model
	+ Fixed error checking permanentMessage types in templates/msg.mas
2.1.32
	+ Added progress bar colors to theme definition
	+ Remove no longer correct UTF8 decode in ProgressIndicator
	+ Fixed UTF8 double-encoding on unexpected error CGI
	+ Reviewed some subscription strings
	+ Always fork before apache restart to avoid port change problems
	+ Stop modules in the correct order (inverse dependencies order)
	+ Better logging of failed modules on restore
2.1.31
	+ Do not start managed daemons on boot if the module is disabled
	+ Better message on redis error
	+ Watch for dependencies before automatic enable of modules on first install
2.1.30
	+ Removed obsolete /ebox URL from RSS link
	+ Changed methods related with extra backup data in modules logs
	  to play along with changes in ebackup module
	+ Set a user for remote access for audit reasons
	+ Detect session loss on AJAX requests
2.1.29
	+ Startup does not fail if SIGPIPE received
2.1.28
	+ Added code to mitigate false positives on module existence
	+ Avoid error in logs full summary due to incorrect syntax in template
	+ Allow unsafe chars in EBox::Types::File to avoid problems in some browsers
	+ Reviewed some subscription strings
	+ Warning about language-packs installed works again after Global changes
	+ Show n components update when only zentyal packages are left to
	  upgrade in the system widget
	+ Do not show debconf warning when installing packages
	+ EBox::Types::IPAddr (and IPNetwork) now works with defaultValue
	+ Allow to hide menu items, separators and dashboard widgets via conf keys
2.1.27
	+ Do not create tables during Disaster Recovery installation
	+ Added new EBox::Util::Debconf::value to get debconf values
	+ DataTable controller does no longer try to get a deleted row
	  for gather elements values for audit log
	+ Check if Updates watcher can be enabled if the subscription
	  level is yet unknown
2.1.26
	+ Detection of broken packages works again after proper deletion
	  of dpkg_running file
	+ Keep first install redis server running until trigger
	+ Unified module restart for package trigger and init.d
	+ Use restart-trigger script in postinst for faster daemons restarting
	+ System -> Halt/Reboot works again after regression in 2.1.25
	+ Added framework to show warning messages after save changes
	+ Change caption of remote services link to Zentyal Cloud
	+ Do not show Cloud link if hide_cloud_link config key is defined
	+ Added widget_ignore_updates key to hide updates in the dashboard
	+ Differentiate ads from notes
	+ Allow custom message type on permanentMessage
	+ Only allow custom themes signed by Zentyal
	+ Removed /zentyal prefix from URLs
	+ Caps lock detection on login page now works again
	+ Added HiddenIfNotAble property to event watchers to be hidden if
	  it is unabled to monitor the event
	+ Dashboard values can be now error and good as well
	+ Include a new software updates widget
	+ Include a new alert for basic subscriptions informing about
	  software updates
	+ Add update-notifier-common to dependencies
	+ EBox::DataTable::enabledRows returns rows in proper order
	+ Use custom ads when available
	+ Disable bug report when hide_bug_report defined on theme
2.1.25
	+ Do not show disabled module warnings in usercorner
	+ Mask passwords and unify boolean values in audit log
	+ Do not override type attribute for EBox::Types::Text subtypes
	+ Corrected installation finished message after first install
	+ Added new disableAutocomplete attribute on DataTables
	+ Optional values can be unset
	+ Minor improvements on nmap scan
2.1.24
	+ Do not try to generate config for unconfigured services
	+ Remove unnecessary redis call getting _serviceConfigured value
	+ Safer sizes for audit log fields
	+ Fix non-translatable "show help" string
	+ Allow links to first install wizard showing a desired page
	+ Fixed bug in disk usage when we have both values greater and
	  lower than 1024 MB
	+ Always return a number in EBox::AuditLogging::isEnabled to avoid
	  issues when returning the module status
	+ Added noDataMsg attribute on DataTable to show a message when
	  there are no rows
2.1.23
	+ Removed some warnings during consolidation process
	+ Depend on libterm-readline-gnu-perl for history support in shells
	+ Fixed error trying to change the admin port with NTP enabled
	+ Fixed breadcrumb destination for full log query page
	+ Use printableActionName in DataTable setter
2.1.22
	+ Fixed parentRow method in EBox::Types::Row
	+ Added new optionalLabel flag to EBox::Types::Abstract to avoid
	  show the label on non-optional values that need to be set as
	  optional when using show/hide viewCustomizers
	+ Added initHTMLStateOrder to View::Customizer to avoid incorrect
	  initial states
	+ Improved exceptions info in CGIs to help bug reporting
	+ Do not show customActions when editing row on DataTables
2.1.21
	+ Fixed bug printing traces at Global.pm
	+ Check new dump_exceptions confkey instead of the debug one in CGIs
	+ Explicit conversion to int those values stored in our database
	  for correct dumping in reporting
	+ Quote values in update overwrite while consolidating for reporting
2.1.20
	+ Fixed regression in edition in place of booleans
	+ Better default balance of the dashboard based on the size of the widgets
	+ Added defaultSelectedType argument to PortRange
2.1.19
	+ Disable KeepAlive as it seems to give performance problems with Firefox
	  and set MaxClients value back to 1 in apache.conf
	+ Throw exceptions when calling methods not aplicable to RO instances
	+ Fixed problems when mixing read/write and read-only instances
	+ Date/Time and Timezone moved from NTP to core under System -> General
	+ Do not instance hidden widgets to improve dashboard performance
	+ New command shell with Zentyal environment at /usr/share/zentyal/shell
	+ Show warning when a language-pack is not installed
	+ Removed unnecessary dump/load operations to .bak yaml files
	+ AuditLogging and Logs constructor now receive the 'ro' parameter
	+ Do not show Audit Logging in Module Status widget
2.1.18
	+ New unificated zentyal-core.logrotate for all the internal logs
	+ Added forceEnabled option for logHelpers
	+ Moved carousel.js to wizard template
	+ Add ordering option to wizard pages
	+ Fixed cmp and isEqualTo methods for EBox::Types::IPAddr
	+ Fixed wrong Mb unit labels in Disk Usage and use GB when > 1024 MB
	+ Now global-action script can be called without progress indicator
	+ Fixed EBox::Types::File JavaScript setter code
	+ Added support for "Add new..." modal boxes in foreign selectors
	+ Each module can have now its customized purge-module script
	  that will be executed after the package is removed
	+ Added Administration Audit Logging to log sessions, configuration
	  changes, and show pending actions in save changes confirmation
	+ User name is stored in session
	+ Remove deprecated extendedRestore from the old Full Backup
2.1.17
	+ Fixed RAID event crash
	+ Added warning on models and composites when the module is disabled
	+ Fixed login page style with some languages
	+ Login page template can now be reused accepting title as parameter
	+ EBox::Types::File does not write on redis when it fails to
	  move the fail to its final destination
	+ Added quote column option for periodic log consolidation and
	  report consolidation
	+ Added exclude module option to backup restore
2.1.16
	+ Do not show incompatible navigator warning on Google Chrome
	+ Fixed syncRows override detection on DataTable find
	+ clean-conf script now deletes also state data
	+ Avoid 'undefined' message in selectors
2.1.15
	+ Move Disk Usage and RAID to the new Maintenance menu
	+ Always call syncRows on find (avoid data inconsistencies)
	+ Filename when downloading a conf backup now contains hostname
	+ Fixed bug in RAID template
	+ Set proper menu order in System menu (fixes NTP position)
	+ Fixed regresion in page size selector on DataTables
	+ Fixed legend style in Import/Export Configuration
2.1.14
	+ Fixed regresion with double quotes in HTML templates
	+ Fixed problems with libredis-perl version dependency
	+ Adding new apparmor profile management
2.1.13
	+ Better control of errors when saving changes
	+ Elements of Union type can be hidden
	+ Model elements can be hidden only in the viewer or the setter
	+ HTML attributtes are double-quoted
	+ Models can have sections of items
	+ Password view modified to show the confirmation field
	+ New multiselect type
	+ Redis backend now throws different kind of exceptions
2.1.12
	+ Revert no longer necessary parents workaround
	+ Hide action on viewCustomizer works now on DataTables
2.1.11
	+ Fixed bug which setted bad directory to models in tab view
	+ Union type: Use selected subtype on trailingText property if the
	  major type does not have the property
	+ Raise MaxClients to 2 to prevent apache slowness
2.1.10
	+ Security [ZSN-2-1]: Avoid XSS in process list widget
2.1.9
	+ Do not try to initialize redis client before EBox::init()
	+ Safer way to delete rows, deleting its id reference first
	+ Delete no longer needed workaround for gconf with "removed" attribute
	+ Fixed regression in port range setter
2.1.8
	+ Fixed regression in menu search
	+ Fixed missing messages of multi state actions
	+ Help toggler is shown if needed when dynamic content is received
	+ Fixed issue when disabling several actions at once in a data table view
	+ All the custom actions are disabled when one is clicked
	+ Submit wizard pages asynchronously and show loading indicator
	+ Added carousel.js for slide effects
2.1.7
	+ Fixed issues with wrong html attributes quotation
	+ Bugfix: volatile types can now calculate their value using other
	  the value from other elements in the row no matter their position
2.1.6
	+ Attach software.log to bug report if there are broken packages
	+ Added keyGenerator option to report queries
	+ Tuned apache conf to provide a better user experience
	+ Actions click handlers can contain custom javascript
	+ Restore configuration with force dependencies option continues
	  when modules referenced in the backup are not present
	+ Added new MultiStateAction type
2.1.5
	+ Avoid problems getting parent if the manager is uninitialized
	+ Rename some icon files with wrong extension
	+ Remove wrong optional attribute for read-only fields in Events
	+ Renamed all /EBox/ CGI URLs to /SysInfo/ for menu folder coherency
	+ Added support for custom actions in DataTables
	+ Replaced Halt/Reboot CGI with a model
	+ Message classes can be set from models
	+ Fixed error in Jabber dispatcher
	+ Show module name properly in log when restart from the dashboard fails
	+ Avoid warning when looking for inexistent PID in pidFileRunning
2.1.4
	+ Changed Component's parent/child relationships implementation
	+ Fixed WikiFormat on automatic bug report tickets
	+ Do not show available community version in Dashboard with QA
 	  updates
2.1.3
	+ Fall back to readonly data in config backup if there are unsaved changes
	+ Allow to automatically send a report in the unexpected error page
	+ Logs and Events are now submenus of the new Maintenance menu
	+ Configuration Report option is now present on the Import/Export section
	+ Require save changes operation after changing the language
	+ Added support for URL aliases via schemas/urls/*.urls files
	+ Allow to sort submenu items via 'order' attribute
	+ Automatically save changes after syncRows is called and mark the module
	  mark the module as unchanged unless it was previously changed
	+ Removed unnecessary ConfigureEvents composite
	+ Removed unnecessary code from syncRows in logs and events
	+ Restore configuration is safer when restoring /etc/zentyal files
	+ Fixed unescaped characters when showing an exception
	+ Fixed nested error page on AJAX requests
	+ Adapted dumpBackupExtraData to new expected return value
	+ Report remoteservices, when required, a change in administration
	  port
	+ Added continueOnModuleFail mode to configuration restore
	+ Fixed Firefox 4 issue when downloading backups
	+ Show scroll when needed in stacktraces (error page)
	+ More informative error messages when trying to restart locked modules
	  from the dashboard
	+ Creation of plpgsql language moved from EBox::Logs::initialSetup
	  to create-db script
	+ Redis backend now throws different kind of exceptions
	+ Avoid unnecesary warnings about PIDs
	+ Update Jabber dispatcher to use Net::XMPP with some refactoring
	+ Save changes messages are correctly shown with international charsets
	+ Support for bitmap option in RAID report
	+ Retry multiInsert line by line if there are encoding errors
	+ Adapted to new location of partitionsFileSystems in EBox::FileSystem
	+ Event messages are cleaned of null characters and truncated
	  before inserting in the database when is necessary
	+ Improve message for "Free storage space" event and send an info
	  message when a given partition is not full anymore
	+ Event messages now can contain newline characters
	+ Objects of select type are compared also by context
	+ Remove cache from optionsFromForeignModel since it produces
	  problems and it is useless
	+ Set title with server name if the server is subscribed
	+ Fix title HTML tag in views for Models and Composites
	+ Added lastEventsReport to be queried by remoteservices module
	+ Added EBox::Types::HTML type
	+ Added missing manage-logs script to the package
	+ Fixed problems with show/hide help switch and dynamic content
	+ Menus with subitems are now kept unfolded until a section on a
	  different menu is accessed
	+ Sliced restore mode fails correctly when schema file is missing,
	  added option to force restore without schema file
	+ Purge conf now purges the state keys as well
	+ Added EBox::Types::IPRange
2.1.2
	+ Now a menu folder can be closed clicking on it while is open
	+ Bugfix: cron scripts are renamed and no longer ignored by run-parts
	+ Added new EBox::Util::Nmap class implementing a nmap wrapper
2.1.1
	+ Fixed incoherency problems with 'on' and '1' in boolean indexes
	+ Move cron scripts from debian packaging to src/scripts/cron
	+ Trigger restart of logs and events when upgrading zentyal-core
	  without any other modules
	+ Don't restart apache twice when upgrading together with more modules
	+ Fixed params validation issues in addRow
2.1
	+ Replace YAML::Tiny with libyaml written in C through YAML::XS wrapper
	+ Minor bugfix: filter invalid '_' param added by Webkit-based browser
	  on EBox::CGI::Base::params() instead of _validateParams(), avoids
	  warning in zentyal.log when enabling modules
	+ All CGI urls renamed from /ebox to /zentyal
	+ New first() and deleteFirst() methods in EBox::Global to check
	  existence and delete the /var/lib/zentyal/.first file
	+ PO files are now included in the language-pack-zentyal-* packages
	+ Migrations are now always located under /usr/share/$package/migration
	  this change only affects to the events and logs migrations
	+ Delete no longer used domain and translationDomain methods/attributes
	+ Unified src/libexec and tools in the new src/scripts directory
	+ Remove the ebox- prefix on all the names of the /usr/share scripts
	+ New EBox::Util::SQL package with helpers to create and drop tables
	  from initial-setup and purge-module for each module
	+ Always drop tables when purging a package
	+ Delete 'ebox' user when purging zentyal-core
	+ Moved all SQL schemas from tools/sqllogs to schemas/sql
	+ SQL time-period tables are now located under schemas/sql/period
	+ Old ebox-clean-gconf renamed to /usr/share/zentyal/clean-conf and
	  ebox-unconfigure-module is now /usr/share/zentyal/unconfigure-module
	+ Added default implementation for enableActions, executing
	  /usr/share/zentyal-$modulename/enable-module if exists
	+ Optimization: Do not check if a row is unique if any field is unique
	+ Never call syncRows on read-only instances
	+ Big performance improvements using hashes and sets in redis
	  database to avoid calls to the keys command
	+ Delete useless calls to exists in EBox::Config::Redis
	+ New regen-redis-db tool to recreate the directory structure
	+ Renamed /etc/cron.hourly/90manageEBoxLogs to 90zentyal-manage-logs
	  and moved the actual code to /usr/share/zentyal/manage-logs
	+ Move /usr/share/ebox/zentyal-redisvi to /usr/share/zentyal/redisvi
	+ New /usr/share/zentyal/initial-setup script for modules postinst
	+ New /usr/share/zentyal/purge-module script for modules postrm
	+ Removed obsolete logs and events migrations
	+ Create plpgsql is now done on EBox::Logs::initialSetup
	+ Replace old ebox-migrate script with EBox::Module::Base::migrate
	+ Rotate duplicity-debug.log log if exists
	+ Bug fix: Port selected during installation is correctly saved
	+ Zentyal web UI is restarted if their dependencies are upgraded
	+ Bug fix: Logs don't include unrelated information now
	+ Add total in disk_usage report
	+ Bugfix: Events report by source now works again
	+ Do not include info messages in the events report
	+ Services event is triggered only after five failed checkings
	+ Do not add redundant includedir lines to /etc/sudoers
	+ Fixed encoding for strings read from redis server
	+ Support for redis-server 2.0 configuration
	+ Move core templates to /usr/share/zentyal/stubs/core
	+ Old /etc/ebox directory replaced with the new /etc/zentyal with
	  renamed core.conf, logs.conf and events.conf files
	+ Fixed broken link to alerts list
2.0.15
	+ Do not check the existence of cloud-prof package during the
	  restore since it is possible not to be installed while disaster
	  recovery process is done
	+ Renamed /etc/init.d/ebox to /etc/init.d/zentyal
	+ Use new zentyal-* package names
	+ Don't check .yaml existence for core modules
2.0.14
	+ Added compMessage in some events to distinguish among events if
	  required
	+ Make source in events non i18n
	+ After restore, set all the restored modules as changed
	+ Added module pre-checks for configuration backup
2.0.13
	+ Fixed dashboard graphs refresh
	+ Fixed module existence check when dpkg is running
	+ Fix typo in sudoers creation to make remote support work again
2.0.12
	+ Include status of packages in the downloadable bug report
	+ Bugfix: Avoid possible problems deleting redis.first file if not exist
2.0.11
	+ New methods entry_exists and st_entry_exists in config backend
2.0.10
	+ Now redis backend returns undef on get for undefined values
	+ Allow custom mason templates under /etc/ebox/stubs
	+ Better checks before restoring a configuration backup with
	  a set of modules different than the installed one
	+ Wait for 10 seconds to the child process when destroying the
	  progress indicator to avoid zombie processes
	+ Caught SIGPIPE when trying to contact Redis server and the
	  socket was already closed
	+ Do not stop redis server when restarting apache but only when
	  the service is asked to stop
	+ Improvements in import/export configuration (know before as
	  configuration backup)
	+ Improvements in ProgressIndicator
	+ Better behaviour of read-only rows with up/down arrows
	+ Added support for printableActionName in DataTable's
	+ Added information about automatic configuration backup
	+ Removed warning on non existent file digest
	+ Safer way to check if core modules exist during installation
2.0.9
	+ Treat wrong installed packages as not-existent modules
	+ Added a warning in dashboard informing about broken packages
	+ File sharing and mailfilter log event watchers works again since
	  it is managed several log tables per module
2.0.8
	+ Replaced zentyal-conf script with the more powerful zentyal-redisvi
	+ Set always the same default order for dashboard widgets
	+ Added help message to the configure widgets dialog
	+ Check for undefined values in logs consolidation
	+ Now dashboard notifies fails when restarting a service
	+ Fixed bug with some special characters in dashboard
	+ Fixed bug with some special characters in disk usage graph
2.0.7
	+ Pre-installation includes sudoers.d into sudoers file if it's not yet
	  installed
	+ Install apache-prefork instead of worker by default
	+ Rename service certificate to Zentyal Administration Web Server
2.0.6
	+ Use mod dependencies as default restore dependencies
	+ Fixed dependencies in events module
	+ Increased recursive dependency threshold to avoid
	  backup restoration problems
2.0.5
	+ Removed deprecated "Full backup" option from configuration backup
	+ Bugfix: SCP method works again after addition of SlicedBackup
	+ Added option in 90eboxpglogger.conf to disable logs consolidation
2.0.4
	+ Removed useless gconf backup during upgrade
	+ Fixed postinstall script problems during upgrade
2.0.3
	+ Added support for the sliced backup of the DB
	+ Hostname change is now visible in the form before saving changes
	+ Fixed config backend problems with _fileList call
	+ Added new bootDepends method to customize daemons boot order
	+ Added permanent message property to Composite
	+ Bugfix: Minor aesthetic fix in horizontal menu
	+ Bugfix: Disk usage is now reported in expected bytes
	+ Bugfix: Event dispatcher is not disabled when it is impossible
	  for it to dispatch the message
2.0.2
	+ Better message for the service status event
	+ Fixed modules configuration purge script
	+ Block enable module button after first click
	+ Avoid division by zero in progress indicator when total ticks is
	  zero
	+ Removed warning during postinst
	+ Added new subscription messages in logs, events and backup
2.0.1
	+ Bugfix: Login from Zentyal Cloud is passwordless again
	+ Some defensive code for the synchronization in Events models
	+ Bugfix: add EBox::Config::Redis::get to fetch scalar or list
	  values. Make GConfModule use it to avoid issues with directories
	  that have both sort of values.
1.5.14
	+ Fixed redis bug with dir keys prefix
	+ Improved login page style
	+ New login method using PAM instead of password file
	+ Allow to change admin passwords under System->General
	+ Avoid auto submit wizard forms
	+ Wizard skip buttons always available
	+ Rebranded post-installation questions
	+ Added zentyal-conf script to get/set redis config keys
1.5.13
	+ Added transition effect on first install slides
	+ Zentyal rebrand
	+ Added web page favicon
	+ Fixed already seen wizards apparition
	+ Fixed ro module creation with redis backend
	+ Use mason for links widgets
	+ Use new domain to official strings for subscriptions
1.5.12
	+ Added option to change hostname under System->General
	+ Show option "return to dashboard" when save changes fails.
1.5.11
	+ Added more tries on redis reconnection
	+ Fixed user corner access problems with redis server
	+ writeFile* methods reorganized
	+ Added cron as dependency as cron.hourly was never executed with anacron
	+ Improvements in consolidation of data for reports
1.5.10
	+ Fixed gconf to redis conversion for boolean values
1.5.9
	+ Improved migrations speed using the same perl interpreter
	+ Redis as configuration backend (instead of gconf)
	+ Improved error messages in ebox-software
	+ Set event source to 256 chars in database to adjust longer event
	  sources
	+ Progress bar AJAX updates are sent using JSON
	+ Fixed progress bar width problems
	+ Fixed top menu on wizards
	+ Improved error message when disconnecting a not connected database
	+ Abort installation if 'ebox' user already exists
	+ Bugfix: IP address is now properly registered if login fails
1.5.8
	+ Added template tableorderer.css.mas
	+ Added buttonless top menu option
	+ Bugfix: Save all modules on first installation
	+ Bugfix: General ebox database is now created if needed when
	  re/starting services
	+ Bugfix: Data to report are now uniform in number of elements per
	  value. This prevents errors when a value is present in a month and
	  not in another
	+ Bugfix: Don't show already visited wizard pages again
1.5.7
	+ Bugfix: Avoid error when RAID is not present
	+ Bugfix: Add ebox-consolidate-reportinfo call in daily cron script
	+ Bugfix: Called multiInsert and unbufferedInsert when necessary
	  after the loggerd reimplementation
	+ Bugfix: EBox::ThirdParty::Apache2::AuthCookie and
	  EBox::ThirdParty::Apache2::AuthCookie::Util package defined just
	  once
	+ Added util SystemKernel
	+ Improved progress indicator
	+ Changes in sudo generation to allow sudo for remote support user
	+ Initial setup wizards support
1.5.6
	+ Reimplementation of loggerd using inotify instead of File::Tail
1.5.5
	+ Asynchronous load of dashboard widgets for a smoother interface
1.5.4
	+ Changed dbus-check script to accept config file as a parameter
1.5.3
	+ Function _isDaemonRunning works now with snort in lucid
	+ Javascript refreshing instead of meta tag in log pages
	+ Updated links in dashboard widget
	+ Add package versions to downloadable ebox.log
	+ Fixed postgresql data dir path for disk usage with pg 8.4
	+ GUI improvements in search box
1.5.2
	+ Security [ESN-1-1]: Validate referer to avoid CSRF attacks
	+ Added reporting structure to events module
	+ Added new CGI to download the last lines of ebox.log
1.5.1
	+ Bugfix: Catch exception when upstart daemon does not exist and
	  return a stopped status
	+ Added method in logs module to dump database in behalf of
	ebackup module
	+ Bugfix: Do not check in row uniqueness for optional fields that
	are not passed as parameters
	+ Improve the output of ebox module status, to be consistent with the one
	  shown in the interface
	+ Add options to the report generation to allow queries to be more
	  flexible
	+ Events: Add possibility to enable watchers by default
	+ Bugfix: Adding a new field to a model now uses default
	  value instead of an empty value
	+ Added script and web interface for configuration report, added
	  more log files to the configuration report
1.5
	+ Use built-in authentication
	+ Use new upstart directory "init" instead of "event.d"
	+ Use new libjson-perl API
	+ Increase PerlInterpMaxRequests to 200
	+ Increase MaxRequestsPerChild (mpm-worker) to 200
	+ Fix issue with enconding in Ajax error responses
	+ Loggerd: if we don't have any file to watch we just sleep otherwise the process
	  will finish and upstart will try to start it over again and again.
	+ Make /etc/init.d/ebox depend on $network virtual facility
	+ Show uptime and users on General Information widget.
1.4.2
	+ Start services in the appropriate order (by dependencies) to fix a problem
	  when running /etc/init.d/ebox start in slaves (mail and other modules
	  were started before usersandgroups and thus failed)
1.4.1
	+ Remove network workarounds from /etc/init.d/ebox as we don't bring
	  interfaces down anymore
1.4
	+ Bug fix: i18n. setDomain in composites and models.
1.3.19
	+ Make the module dashboard widget update as the rest of the widgets
	+ Fix problem regarding translation of module names: fixes untranslated
	  module names in the dashboard, module status and everywhere else where
	  a module name is written
1.3.18
	+ Add version comparing function and use it instead of 'gt' in the
	  general widget
1.3.17
	+ Minor bug fix: check if value is defined in EBox::Type::Union
1.3.16
	+ Move enable field to first row in ConfigureDispatcherDataTable
	+ Add a warning to let users know that a module with unsaved changes
	  is disabled
	+ Remove events migration directory:
		- 0001_add_conf_configureeventtable.pl
		- 0002_add_conf_diskfree_watcher.pl
	+ Bug fix: We don't use names to stringify date to avoid issues
	  with DB insertions and localisation in event logging
	+ Bug fix: do not warn about disabled services which return false from
	  showModuleStatus()
	+ Add blank line under "Module Status"
	+ Installed and latest available versions of the core are now displayed
	  in the General Information widget
1.3.15
	+ Bug fix: Call EBox::Global::sortModulesByDependencies when
	  saving all modules and remove infinite loop in that method.
	  EBox::Global::modifiedModules now requires an argument to sort
	  its result dependending on enableDepends or depends attribute.
	+ Bug fix: keep menu folders open during page reloads
	+ Bug fix: enable the log events dispatcher by default now works
	+ Bug fix: fixed _lock function in EBox::Module::Base
	+ Bug fix: composites honor menuFolder()
	+ Add support for in-place edition for boolean types. (Closes
	  #1664)
	+ Add method to add new database table columnts to EBox::Migration::Helpers
	+ Bug fix: enable "Save Changes" button after an in-place edition
1.3.14
	+ Bug fix: fix critical bug in migration helper that caused some log
	  log tables to disappear
	+ Create events table
	+ Bug fix: log watcher works again
	+ Bug fix: delete cache if log index is not found as it could be
	  disabled
1.3.13
	+ Bug fix: critical error in EventDaemon that prevented properly start
	+ Cron script for manage logs does not run if another is already
	  running, hope that this will avoid problems with large logs
	+ Increased maximum size of message field in events
	+ Added script to purge logs
	+ Bug fix: multi-domain logs can be enabled again
1.3.12
	+ Added type for EBox::Dashboard::Value to stand out warning
	  messages in dashboard
	+ Added EBox::MigrationHelpers to include migration helpers, for now,
	  include a db table renaming one
	+ Bug fix: Fix mismatch in event table field names
	+ Bug fix: Add migration to create language plpgsql in database
	+ Bug fix: Add missing script for report log consolidation
	+ Bug fix: Don't show modules in logs if they are not configured. This
	  prevents some crashes when modules need information only available when
	  configured, such as mail which holds the vdomains in LDAP
	+ Added method EBox::Global::lastModificationTime to know when
	  eBox configuration was modified for last time
	+ Add support for breadcrumbs on the UI
	+ Bug fix: in Loggerd files are only parsed one time regardless of
	  how many LogHelper reference them
	+ Added precondition for Loggerd: it does not run if there isnt
	anything to watch
1.3.11
	+ Support customFilter in models for big tables
	+ Added EBox::Events::sendEvent method to send events using Perl
	  code (used by ebackup module)
	+ Bug fix: EBox::Type::Service::cmp now works when only the
	  protocols are different
	+ Check $self is defined in PgDBEngine::DESTROY
	+ Do not watch files in ebox-loggerd related to disabled modules and
	  other improvements in the daemon
	+ Silent some exceptions that are used for flow control
	+ Improve the message from Service Event Watcher
1.3.10
	+ Show warning when accesing the UI with unsupported browsers
	+ Add disableApparmorProfile to EBox::Module::Service
	+ Bug fix: add missing use
	+ Bug fix: Make EventDaemon more robust against malformed sent
	  events by only accepting EBox::Event objects
1.3.8
	+ Bug fix: fixed order in EBox::Global::modified modules. Now
	  Global and Backup use the same method to order the module list
	  by dependencies
1.3.7
	+ Bug fix: generate public.css and login.css in dynamic-www directory
	  which is /var/lib/zentyal/dynamicwww/css/ and not in /usr/share/ebox/www/css
	  as these files are generate every time eBox's apache is
	  restarted
	+ Bug fix: modules are restored now in the correct dependency
	  order
	+ ebox-make-backup accepts --destinaton flag to set backup's file name
	+ Add support for permanent messages to EBox::View::Customizer
1.3.6
	+ Bug fix: override _ids in EBox::Events::Watcher::Log to not return ids
	which do not exist
	+ Bug fix: fixed InverseMatchSelect type which is used by Firewall module
	+ New widget for the dashboard showing useful support information
	+ Bugfix: wrong permissions on CSS files caused problem with usercorner
	+ CSS are now templates for easier rebranding
	+ Added default.theme with eBox colors
1.3.5
	+ Bugfix: Allow unsafe characters in password type
	+ Add FollowSymLinks in eBox apache configuration. This is useful
	  if we use js libraries provided by packages
1.3.4
	+ Updated company name in the footer
	+ Bugfix: humanEventMessage works with multiple tableInfos now
	+ Add ebox-dbus-check to test if we can actually connect to dbus
1.3.4
	+ bugfix: empty cache before calling updatedRowNotify
	+ enable Log dispatcher by default and not allow users to disable
	it
	+ consolidation process continues in disabled but configured modules
	+ bugfix: Save Changes button doesn't turn red when accessing events for
	first time
1.3.2
	+ bugfix: workaround issue with dhcp configured interfaces at boot time
1.3.1
	+ bugfix: wrong regex in service status check
1.3.0
	+ bugfix: make full backup work again
1.1.30
	+ Change footer to new company holder
	+  RAID does not generate 'change in completion events, some text
	problems fixed with RAID events
	+ Report graphics had a datapoints limit dependent on the active
	time unit
	+ Apache certificate can be replaced by CA module
	+ Fixed regression in detailed report: total row now aggregates
	properly
	+ More characters allowed when changing password from web GUI
	+ Fixed regression with already used values in select types
	+ Do not a button to restart eBox's apache
	+ Fixed auth problem when dumping and restoring postgre database
1.1.20
	+ Added custom view support
	+ Bugfix: report models now can use the limit parameter in
	  reportRows() method
	+ use a regexp to fetch the PID in a pidfile, some files such as
	postfix's add tabs and spaces before the actual number
	+ Changed "pidfile" to "pidfiles" in _daemons() to allow checking more than
one (now it is a array ref instead of scalar)
	+ Modified Service.pm to support another output format for /etc/init.d daemon
status that returns [OK] instead of "running".
	+ unuformized case in menu entries and some more visual fixes
1.1.10
	+ Fix issue when there's a file managed by one module that has been modified
	  when saving changes
	+ Bugfix: events models are working again even if an event aware
	module is uninstalled and it is in a backup to restore
	+ Select.pm returns first value in options as default
       + Added 'parentModule' to model class to avoid recursive problems
	+ Added Float type
	+ Apache module allows to add configuration includes from other modules
	+ Display remote services button if subscribed
	+ Event daemon may received events through a named pipe
	+ Bugfix. SysInfo revokes its config correctly
	+ Added storer property to types in order to store the data in
	somewhere different from GConf
	+ Added protected property 'volatile' to the models to indicate
	that they store nothing in GConf but in somewhere different
	+ System Menu item element 'RAID' is always visible even when RAID
	is not installed
	+ Files in deleted rows are deleted when the changes are saved
	+ Fixed some bug whens backing and restore files
	+ Components can be subModels of the HasMany type
	+ Added EBox::Types::Text::WriteOnce type
	+ Do not use rows(), use row to force iteration over the rows and increase
	performance and reduce memory use.
	+ Do not suggest_sync after read operations in gconf
	+ Increase MaxRequestsPerChild to 200 in eBox's apache
	+ Make apache spawn only one child process
	+ Log module is backed up and restored normally because the old
	problem is not longer here
	+ Backup is more gentle with no backup files in backup directory,
	now it does not delete them
	+ HasMany  can retrieve again the model and row after the weak
	refence is garbage-collected. (Added to solve a bug in the doenload
	bundle dialog)
	+ EBox::Types::DomainName no longer accepts IP addresses as domain
	names
	+ Bugfix: modules that fail at configuration stage no longer appear as enabled
	+ Add parameter to EBox::Types::Select to disable options cache

0.12.103
	+ Bugfix: fix SQL statement to fetch last rows to consolidate
0.12.102
	+ Bugfix: consolidate logs using the last date and not starting from scratch
0.12.101
	+ Bugfix: DomainName type make comparisons case insensitive
	according to RFC 1035
0.12.100
	+ Bugfix: Never skip user's modifications if it set to true
	override user's changes
	+ EBox::Module::writeConfFile and EBox::Service scape file's path
	+ Bugfix. Configure logrotate to actually rotate ebox logs
	+ Fixed bug in ForcePurge logs model
	+ Fixed bug in DataTable: ModelManaged was called with tableName
	instead of context Name
	+ Fixing an `img` tag closed now properly and adding alternative
	text to match W3C validation in head title
	+ Backup pages now includes the size of the archive
	+ Fixed bug in ForcePurge logs model
	+ Now the modules can have more than one tableInfo for logging information
	+ Improve model debugging
	+ Improve restart debugging
	+ Backups and bug reports can be made from the command line
	+ Bugfix: `isEqualTo` is working now for `Boolean` types
	+ Bugfix: check if we must disable file modification checks in
	Manager::skipModification

0.12.99
	+ Add support for reporting
	+ Refresh logs automatically
	+ Reverse log order
	+ Remove temp file after it is downloaded with FromTempDir controller
0.12.3
	+ Bug fix: use the new API in purge method. Now purging logs is working
	again.
0.12.2
	+ Increase random string length used to generate the cookie to
	2048 bits
	+ Logs are show in inverse chronological order
0.12.1
	+ Bug fix: use unsafeParam for progress indicator or some i18 strings
	will fail when saving changes
0.12
	+ Bugfix: Don't assume timecol is 'timestamp' but defined by
	module developer. This allows to purge some logs tables again
	+ Add page titles to models
	+ Set default values when not given in `add` method in models
	+ Add method to manage page size in model
	+ Add hidden field to help with Ajax request and automated testing with
	  ANSTE
	+ Bugfix: cast sql types to filter fields in logs
	+ Bugfix: Restricted resources are back again to make RSS
	access policy work again
	+ Workaround bogus mason warnings
	+ Make postinst script less verbose
	+ Disable keepalive in eBox apache
	+ Do not run a startup script in eBox apache
	+ Set default purge time for logs stored in eBox db to 1 week
	+ Disable LogAdmin actions in `ebox-global-action` until LogAdmin
	feature is completely done
0.11.103
	+ Modify EBox::Types::HasMany to create directory based on its row
	+ Add _setRelationship method to set up relationships between models
	  and submodels
	+ Use the new EBox::Model::Row api
	+ Add help method to EBox::Types::Abstract
	+ Decrease size for percentage value in disk free watcher
	+ Increase channel link field size in RSS dispatcher
0.11.102
	+ Bugfix: cmp in EBox::Types::HostIP now sorts correctly
	+ updatedRowNotify in EBox::Model::DataTable receives old row as
	well as the recently updated row
	+ Added `override_user_modification` configuration parameter to
	avoid user modification checkings and override them without asking
	+ Added EBox::Model::Row to ease the management of data returned
	by models
	+ Added support to pre-save and post-save executable files. They
	must be placed at /etc/ebox/pre-save or /etc/ebox/post-save
	+ Added `findRow` method to ease find and set
0.11.101
	+ Bugfix: Fix memory leak in models while cloning types. Now
	cloning is controlled by clone method in types
	+ Bugfix: Union type now checks for its uniqueness
	+ DESTROY is not an autoloaded method anymore
	+ HasOne fields now may set printable value from the foreign field
	to set its value
	+ findId now searches as well using printableValue
	+ Bugfix. Minor bug found when key is an IP address in autoloaded
	methods
	+ Ordered tables may insert values at the beginning or the end of
	the table by "insertPosition" attribute
	+ Change notConfigured template to fix English and add link to the
	  module status section
	+ Add loading gif to module status actions
	+ Remove debug from ServiceInterface.pm
	+ Add support for custom separators to be used as index separators on
	  exposedMethods
	+ Bugfix. Stop eBox correctly when it's removed
	+ Improve apache-restart to make it more reliable.
0.11.100
	+ Bugfix. Fix issue with event filters and empty hashes
	+ Bugfix. Cache stuff in log and soap watcher to avoid memory leaks
	+ Bugfix. Fix bug that prevented the user from being warned when a row to
	  be deleted is being used by other model
	+ Bugfix. Add missing use of EBox::Global in State event watcher
	+ Added progress screen, now pogress screen keeps track of the changed
	  state of the modules and change the top page element properly
	+ Do not exec() to restart apache outside mod_perl
	+ Improve apache restart script
	+ Improve progress screen
0.11.99
	+ DataTable contains the property 'enableProperty' to set a column
	called 'enabled' to enable/disable rows from the user point of
	view. The 'enabled' column is put the first
	+ Added state to the RAID report instead of simpler active boolean
        + Fix bug when installing new event components and event GConf
	subtree has not changed
	+ Add RSS dispatcher to show eBox events under a RSS feed
	+ Rotate log files when they reach 10MB for 7 rotations
	+ Configurable minimum free space left for being notified by means
	of percentage
	+ Add File type including uploading and downloading
	+ Event daemon now checks if it is possible to send an event
	before actually sending it
	+ Added Action forms to perform an action without modifying
	persistent data
	+ Log queries are faster if there is no results
	+ Show no data stored when there are no logs for a domain
	+ Log watcher is added in order to notify when an event has
	happened. You can configure which log watcher you may enable and
	what you want to be notify by a determined filter and/or event.
	+ RAID watcher is added to check the RAID events that may happen
	when the RAID subsystem is configured in the eBox machine
	+ Change colour dataset in pie chart used for disk usage reporting
	+ Progress indicator now contains a returned value and error
	message as well
	+ Lock session file for HTTP session to avoid bugs
	related to multiple requests (AJAX) in a short time
	+ Upgrade runit dependency until 1.8.0 to avoid runit related
	issues
0.11
	+ Use apache2
	+ Add ebox-unblock-exec to unset signal mask before running  a executable
	+ Fix issue with multiple models and models with params.
	  This triggered a bug in DHCP when there was just one static
	  interface
	+ Fix _checkRowIsUnique and _checkFieldIsUnique
	+ Fix paging
	+ Trim long strings in log table, show tooltip with the whole string
	  and show links for URLs starting with "http://"
0.10.99
	+ Add disk usage information
	+ Show progress in backup process
	+ Add option to purge logs
	+ Create a link from /var/lib/zentyal/log to /var/log/ebox
	+ Fix bug with backup descriptions containing spaces
	+ Add removeAll method on data models
	+ Add HostIP, DomainName and Port types
	+ Add readonly forms to display static information
	+ Add Danish translation thanks to Allan Jacobsen
0.10
	+ New release
0.9.100
	+ Add checking for SOAP session opened
	+ Add EventDaemon
	+ Add Watcher and Dispatch framework to support an event
	  architecture on eBox
	+ Add volatile EBox::Types in order not to store their values
	  on GConf
	+ Add generic form
	+ Improvements on generic table
	+ Added Swedish translation

0.9.99
	+ Added Portuguese from Portugal translation
	+ Added Russian translation
	+ Bugfix: bad changed state in modules after restore

0.9.3
	+ New release

0.9.2
	+ Add browser warning when uploading files
	+ Enable/disable logging modules
0.9.1
	+ Fix backup issue with changed state
	+ Generic table supports custom ordering
0.9
	+ Added Polish translation
        + Bug in recognition of old CD-R writting devices fixed
	+ Added Aragonese translation
	+ Added Dutch translation
	+ Added German translation
	+ Added Portuguese translation

0.8.99
	+ Add data table model for generic Ajax tables
	+ Add types to be used by models
	+ Add MigrationBase and ebox-migrate to upgrade data models
	+ Some English fixes
0.8.1
	+ New release
0.8
	+ Fix backup issue related to bug reports
	+ Improved backup GUI
0.7.99
        + changed sudo stub to be more permissive
	+ added startup file to apache web server
	+ enhanced backup module
	+ added basic CD/DVD support to backup module
	+ added test stubs to simplify testing
	+ added test class in the spirit of Test::Class
	+ Html.pm now uses mason templates
0.7.1
	+ use Apache::Reload to reload modules when changed
	+ GUI consistency (#12)
	+ Fixed a bug for passwords longer than 16 chars
	+ ebox-sudoers-friendly added to not overwrite /etc/sudoers each time
0.7
	+ First public release
0.6
	+ Move to client
	+ Remove obsolete TODO list
	+ Remove firewall module from  base system
	+ Remove objects module from base system
	+ Remove network module from base system
	+ Add modInstances and modInstancesOfType
	+ Raname Base to ClientBase
	+ Remove calls to deprecated methods
	+ API documented using naturaldocs
	+ Update INSTALL
	+ Use a new method to get configkeys, now configkey reads every
	  [0.9
	+ Added Polish translation][0-9]+.conf file from the EBox::Config::etc() dir and
	  tries to get the value from the files in order.
	+ Display date in the correct languae in Summary
	+ Update debian scripts
	+ Several bugfixes
0.5.2
	+ Fix some packaging issues
0.5.1
	+ New menu system
	+ New firewall filtering rules
	+ 802.1q support

0.5
	+ New bug-free menus (actually Internet Explorer is the buggy piece
	  of... software that caused the reimplementation)
	+ Lots of small bugfixes
	+ Firewall: apply rules with no destination address to packets
	  routed through external interfaces only
	+ New debianize script
	+ Firewall: do not require port and protocol parameters as they
	  are now optional.
	+ Include SSL stuff in the dist tarball
	+ Let modules block changes in the network interfaces
	  configuration if they have references to the network config in
	  their config.
	+ Debian network configuration import script
	+ Fix the init.d script: it catches exceptions thrown by modules so that
	  it can try to start/stop all of them if an exception is thrown.
	+ Firewall: fix default policy bug in INPUT chains.
	+ Restore textdomain in exceptions
	+ New services section in the summary
	+ Added Error item to Summary. Catch exceptions from modules in
	  summary and generate error item
	+ Fix several errors with redirections and error handling in CGIs
	+ Several data validation functions were fixed, and a few others added
	+ Prevent the global module from keeping a reference to itself. And make
	  the read-only/read-write behavior of the factory consistent.
	+ Stop using ifconfig-wrapper and implement our own NetWrapper module
	  with wrappers for ifconfig and ip.
	+ Start/stop apache, network and firewall modules in first place.
	+ Ignore some network interface names such as irda, sit0, etc.
	+ The summary page uses read-only module instances.
	+ New DataInUse exception, old one renamed to DataExists.
	+ Network: do not overwrite resolv.conf if there are nameservers
	  given via dhcp.
	+ Do not set a default global policy for the ssh service.
	+ Check for forbiden characters when the parameter value is
	  requested by the CGI, this allows CGI's to handle the error,
	  and make some decissions before it happens.
	+ Create an "edit object" template and remove the object edition stuff
	  from the main objects page.
	+ Fix the apache restarting code.
	+ Network: Remove the route reordering feature, the kernel handles that
	  automatically.
	+ Fix tons of bugs in the network restarting code.
	+ Network: removed the 3rd nameserver configuration.
	+ Network: Get gateway info in the dhcp hook.
	+ Network: Removed default configuration from the gconf schema.
	+ New function for config-file generation
	+ New functions for pid file handling

0.4
	+ debian package
	+ added module to export/import configuration
	+ changes in firewall's API
	+ Added content filter based on dansguardian
	+ Added French translation
	+ Added Catalan translation
	+ Sudoers file is generated automatically based on module's needs
	+ Apache config file is generated by ebox  now
	+ Use SSL
	+ Added ebox.conf file
	+ Added module template generator

0.3
	+ Supports i18n
	+ API name consistency
	+ Use Mason for templates
	+ added tips to GUI
	+ added dhcp hooks
	+ administration port configuration
	+ Fixed bugs to IE compliant
	+ Revoke changes after logout
	+ Several bugfixes

0.2
	+ All modules are now based on gconf.
	+ Removed dependencies on xml-simple, xerces and xpath
	+ New MAC address field in Object members.
	+ Several bugfixes.

0.1
	+ Initial release<|MERGE_RESOLUTION|>--- conflicted
+++ resolved
@@ -1,5 +1,6 @@
 3.5
-<<<<<<< HEAD
+	+ Added Warning in Dashboard when reboot is requierd by software
+	  update
 	+ Fix MIME type for returning JSON (application/json)
 	+ Added setMessage() and popMessageAndClass() methods to TreeView
 	+ Enable InnoDB engine when there are only 4 previous databases
@@ -9,10 +10,6 @@
 	+ Fix typo in general widget
 	+ Updated nginx to server static files directly always so apache shouldn't
 	  ever get this kind of requests
-=======
-	+ Added Warning in Dashboard when reboot is requierd by software
-	  update
->>>>>>> 9bf5296f
 	+ Set version to 3.5
 	+ Support for redirection when loading URL in existent dialog
 	+ Added webadmin port tag to haproxy configuration file
