--- conflicted
+++ resolved
@@ -1,14 +1,11 @@
 HEAD
-<<<<<<< HEAD
 	+ Allow offline license key validation
 	+ Automatic save changes in license activation after first login
 	+ Avoid errors when parsing JSON for dashboard widgets
 	+ Force restore of configuration backup from 3.X by using custom script
 	+ Adapt nginx conf to allow vncviewer for zentyal-virt
 	+ Add zentyal-virt icon
-=======
 	+ Add support for licenses with unlimited users
->>>>>>> 3615dc39
 5.1.1
 	+ Change trial messages to adapt to new 45-day period
 	+ Add support for pepertual licenses
