--- conflicted
+++ resolved
@@ -1,5 +1,6 @@
 HEAD
-<<<<<<< HEAD
+	+ Pass HTTP_PROXY system environment variable to CGIs as they are
+	  used in Zentyal modules
 	+ Waiting for Zentyal ready page check is more robust now
 3.2.3
 	+ Fixed error in the recursive method for getting module dependencies
@@ -15,12 +16,6 @@
 	+ Better check of referer which skips cloud domain if it does not exists
 	+ Avoid warning when stopping a module without FirewallHelper
 3.2.1
-=======
-	+ Pass HTTP_PROXY system environment variable to CGIs as they are
-	  used in Zentyal modules
-3.0.29
-	+ Make sure that we always discard audit of changes when we revoke them
->>>>>>> 1420b852
 	+ Include contents of /etc/resolv.conf in bug report
 	+ Avoid Apache error screen in login when entering through Zentyal
 	  Remote using password
