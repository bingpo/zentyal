--- conflicted
+++ resolved
@@ -1,8 +1,6 @@
 HEAD
-<<<<<<< HEAD
 	+ Redirect to proper CGI after login in disaster recovery mode
 	+ Added EBox::SyncFolders interface
-=======
 	+ Fixed need of double-click when closing menu items in some cases
 	+ Fixed logs consolidation to avoid high CPU usage
 	+ In view log table: correctly align previous and first page buttons
@@ -15,7 +13,6 @@
 	+ The synchronization of redis cache refuses with log message to set
 	  undefined values
 	+ Fixed wrong sql statement which cause unwanted logs purge
->>>>>>> 022bc3e5
 	+ DataForm does not check for uniqueness of its fields, as it only
 	  contains a single row
 	+ In ConfigureLogs, restored printable names for log domains
