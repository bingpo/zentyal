--- conflicted
+++ resolved
@@ -1,9 +1,6 @@
 HEAD
-<<<<<<< HEAD
+	+ New carousel transition for the installation slides
 	+ Added option to not show final notes in progress bar
-=======
-	+ New carousel transition for the installation slides
->>>>>>> 8eeccdc1
 	+ EBox::Model::Component::modelGetter does not die when trying to
 	  get a model for an uninstalled module
 	+ Added previous/next buttons to manually switch installation slides
