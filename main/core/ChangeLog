--- conflicted
+++ resolved
@@ -1,12 +1,9 @@
 HEAD
-<<<<<<< HEAD
 	+ Added executeOnBrothers method to EBox::Model::Component
-=======
 	+ Cache MySQL password to avoid reading it all the time
 	+ Fixed request came from non-root user warnings during boot
 	+ Send info event in Runit watcher only if the service was down
 	  MAX_DOWN_PERIODS
->>>>>>> 5abd8da2
 3.0
 	+ Removed beta logo
 	+ Set 'firstInstall' flag on modules when installing during initial install
