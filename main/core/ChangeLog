--- conflicted
+++ resolved
@@ -1,14 +1,11 @@
 HEAD
-<<<<<<< HEAD
 	+ Added to findValueMultipleFields and findValue the nosync parameter
 	+ Added support for haproxy 1.5
 	+ Moved nginx to listen on localhost
-=======
 	+ Avoid errors triggered on web administration port validation
 	+ ManageAdmins model now also add/removes lpadmin group
 3.2.7
 	+ Remove lock file in EBox::Util::Lock::unlock()
->>>>>>> 399937e9
 	+ Decode to utf8 the MySQL database results
 	+ Create log database using utf8 charset
 	+ Better way to set MySQL password for all the root accounts
