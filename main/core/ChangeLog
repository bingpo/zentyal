--- conflicted
+++ resolved
@@ -1,9 +1,6 @@
 3.4
-<<<<<<< HEAD
 	+ Improve post save modules algorithm
-=======
 	+ Set templated files encoding to UTF-8
->>>>>>> 78fbc5bb
 	+ Send Perl warnings to Zentyal log file in webadmin app
 	+ Added keepFile parameter to EBox::Downloader::CGI::FromTempDir
 	+ Remove idle and dead code from EBox::Module::Service::writeConfFile
