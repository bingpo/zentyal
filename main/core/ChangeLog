3.4
<<<<<<< HEAD
	+ Updated automatic bug report URL to new bug report endpoint.
=======
	+ Give support to custom actions without image. Those actions will
	  not appear in the legend.
>>>>>>> 563f0446
	+ Added to findValueMultipleFields and findValue the nosync parameter
	+ Added support for haproxy 1.5
	+ Moved nginx to listen on localhost
	+ Integration with HA module in save changes process
	+ Added icon for new zentyal-ha module
	+ Migrate rs_verify_servers in remoteservices.conf to
	  rest_verify_servers core.conf
	+ Include basic support to free-format Template models to be
	  included in Composites
	+ Move run-pending-ops script from remoteservices to core
	+ Rename EBox::RemoteServices::RESTResult to EBox::RESTClient::Result
	+ Move EBox::RemoteServices::RESTClient to EBox::RESTClient as it
	  is used in ha and remoteservices module.
	+ Adapt init.d and upstart running checks to Ubuntu 13.10
	+ Use service instead of deprecated invoke-rc.d for init.d scripts
	+ Adapted apache configuration to 2.4
	+ Adapted EBox::Config::Redis to the new libredis-perl API
	+ Adapted redis.conf to redis 2.6
	+ Fixed rethrown of exception in restartService() method
	+ Remove lock file in EBox::Util::Lock::unlock()
	+ Fixed mason component root for custom stubs
	+ Fixed regression in clone action
	+ Decode to utf8 the MySQL database results
	+ Create log database using utf8 charset
	+ Better way to set MySQL password for all the root accounts
	+ Use same JSON reply file for changeRowForm and dataInUse
	+ Fixed regression in AJAX changes with raised error when a
	  data in use exception was found
	+ Fixed css error that hide information in the logs tables
	+ Use sharedscripts in zentyal-core logrotate to avoid triggering
	  in every log file
	+ Take into account view customizer on audit logging
	+ Show complex types (more than one field) in audit log
	  while editing by storing the dump of the value
	+ Fix EBox::Types::Composite::cmp to store changes when only last type
	  is modified
	+ Fixed general widget packages to avoid error on 'packages to
	  upgrade' section
	+ Fixed regression when table size is set to 'view all'
	+ Set version to 3.4
3.3.1
	+ Fixed redirects in table/form JSON replies
	+ Set automated ticket report milestone to 3.3.X
3.3
	+ Refactored module not enabled warning
	+ Add version to header logo
	+ HTML body can now have different styles based on the menu section
	+ Hide close button on saving changes and backup progess
	  dialogs. Don't allow to close it with esc key on those cases.
	+ Fix error when pageSize parameter is not supplied to the model controller
	+ Workaround against modules changed when saving all changes
	+ Recover from widget function exceptions
	+ Use the same Mason interpreter for most HTML templates
	+ Use more granular AJAX for table actions
	+ Use stand-alone AJAX call to refresh save changes button
	+ Added missing use to EBox::CGI::Base
	+ Allow to submit apport crash reports if debug=yes
	+ Switch from Error to TryCatch for exception handling
	+ Added new communityEdition() helper method in EBox::Global
	+ Add version to header logo
	+ Always reload page after saving changes
	+ Use AJAX call to refresh save change buttons
	+ Copy all the redis keys from 'conf' to 'ro' when saving changes of
	  any module to prevent incoherences
	+ Delete unused stopAllModules() and restartAllModules() in EBox::Global
	+ Workaround against modules changed when saving all changes
	+ Display remote services messages if they exist on Dashboard
	+ Recover from widget function exceptions
	+ Fixed mdstat output processing to remove "(auto-read-only)"
	+ Fixed audit logging of delete actions
	+ Fixed errors with row ID in ManageAdmins table
	+ Added missing EBox::Exceptions uses
	+ Fixed bug in selectSetter which hitted selects on DataForm with
	  'unique' option enabled
	+ EBox::WebServer::removeNginxInclude does not longer throws
	  a exception if the path to remove is not included
	+ Copy all the redis keys from 'conf' to 'ro' when saving changes of
	  any module to prevent incoherences
	+ Delete unused stopAllModules() and restartAllModules() in EBox::Global
	+ Use printableName in Configure Module popup
	+ Replace fork of Apache2::AuthCookie with libapache2-authcookie-perl
	+ Added EBox::Types::IPRange::addressesFromBeginToEnd class method
	+ Set proper trial link in advertisements
	+ Show register link in local backup when not registered
	+ Strip the 'C:\fakepath\' that chrome adds to the file input
	+ Make dump_exceptions key work also for mason exceptions
	+ Pass HTTP_PROXY system environment variable to CGIs as they are
	  used in Zentyal modules
	+ Waiting for Zentyal ready page check is more robust now
	+ Fixed error in the recursive method for getting module dependencies
	+ Fixed JS typo which disabled export backup dialog
	+ Added dbus dependency to avoid problems on some minimal installations
	+ When restoring pre-3.2 backups take in account that apache
	  module was renamed to webadmin
	+ Make sure that we always commit/discard audit of changes when we
	  save/revoke all modules
	+ Add new row attribute "disabled"
	+ Fixed JS glitch which broke the dashboard periodical updates
	+ Better check of referer which skips cloud domain if it does not exists
	+ Avoid warning when stopping a module without FirewallHelper
	+ Include contents of /etc/resolv.conf in bug report
	+ Avoid Apache error screen in login when entering through Zentyal
	  Remote using password
	+ Fix warning comparing undefined string in DomainName type
	+ Rewrite row isEqualTo method using hashElements instead of elements
	+ Only allow to move dashboard widget by its handle
	+ Do not fail if zentyal-mysql.passwd ends with a newline character
	+ Removed old migration code from 3.0 to 3.2
	+ Added Number.prototype.toTimeDiffString in format.js
	+ Added .btn-black CSS class
	+ Set version to 3.3
	+ Added enableInnoDbIfNeeded() to MyDBEngine
	+ Fix loading on custom action buttons
	+ Add icon for openchange module
	+ Add missing use statement in EBox::Types::MultiStateAction
	+ Add icon for openchange module
	+ Service type setter works again
3.2
	+ Set 3.2 versions and non-beta logo
3.1.13
	+ Added missing EBox::Gettext uses, fixes crash in view logs refresh
	+ Minor CSS style fixes
	+ Added missing use statement in EBox::Types::MultiStateAction
3.1.12
	+ Do not crash if /etc/timezone does not exist
	+ Clean /var/lib/zentyal/tmp at the first moments of boot instead of
	  when running zentyal start, this fixes problems with leftover locks
	  that affect dhclient hooks
	+ Fixed wrong case in some class names for the save changes button
	+ Fixed autoscroll in dashboard widgets
	+ Added placeholder for drag & drop of table rows
	+ No autoscroll is done when overflow happens. This makes sortable
	  work in chromium
	+ Set audit after logs when enabling in first install
	+ Avoid getting unsaved changes by using readonly instance in manage-logs
3.1.11
	+ Initial setup for webadmin is now executed in postinst
	+ Fixed webadmin port migration
3.1.10
	+ Use DATETIME type in date column for consolidation tables
	+ Summarised reports shows graphs again
	+ Events summarised report has breadcrumbs now
	+ Base EBox::Logs::Composite::SummarizedReport to let summarised
	  reports have common breadcrumbs
	+ Added migration from 3.0 (apache -> webadmin)
3.1.9
	+ Fixed in-place boolean edit with non-basic types different to Union
	+ Removed some warnings in error.log
	+ Fixed confirmation dialogs warning style
	+ Fixed configure widgets width and drop behavior
	+ Fixed regression in dashboard register link after jQuery migration
	+ Always set as changed without checking RO value, this fixes some
	  situations in which the save changes button was not enabled
	+ Fixed regression in audit log IP addresses after nginx integration
	+ Added datetime time formatter to JS graphs which show dates in X
	  axis and date and time in the tracker
	+ Fixed bug sending parameters in Zentyal.Tabs prototype
	+ Fixed side-effect in Model::Manager::_modelHasMultipleInstances() that
	  tried to load composite as model by mistake, the bug was at least
	  present sometimes when trying to generate the configuration report
	+ Throw internal exception in valueByName if elementByName is undef
	+ Added captiveportal icons to CSS
	+ Restore configuration backup from file now works again after JS
	  framework change
	+ Configuration backup download, restore and delete from the list
	  works again after the UI changes
	+ Fixed regression in tabbed composites with the jQuery changes
	+ Set proper title in dialogs when loading in an existent one
	+ Fixed regression on dashboard which allowed to move already
	  present dashboard widgets
3.1.8
	+ Always log Perl errors that are not Zentyal exceptions
	+ Move package icons from software to core as required for the menu
	+ Use dpkg --clear-avail to avoid incoherent updates information
	+ Show printableModelName in DataTables when precondition fails
	+ Fixed number of decimals in Disk Usage when unit is MB
	+ Fixed UTF-8 encoding problems in TreeView
	+ Copyright footer is now at the bottom of the menu
	+ Fixed regression on logs search caused by autoFilter changes
	+ Fix bytes formatter in graphs
	+ Simplified CSS and improved styles and icons
	+ Improved dashboard drag&drop behavior in Chrome
	+ Allow to define permanentMessage directly on models
	+ Show placeholder in dashboard widgets drag&drop
	+ Fixed crash reloading dashboard after configure widgets
	+ Only apply redirect port fix on administration port
	+ Fixed regression in user interface with DataInUse exceptions
	+ Fixed wrong behavior of software updates in dashboard widget
	+ Always show proper language name for english locales
	+ Fixed wrong redirects when using a non-default admin port
	+ Fixed regression in webadmin reload after changing the language
	+ Remove unnecessary and problematic desktop services code
	+ Added icons for disabled users.
3.1.7
	+ Avoid eval operation when using standard HtmlBlocks class
	+ Changed some code to not trigger some unnecesary warnings
	+ Fixed regression on active menu entry highlight
	+ No-committed changes does not appear in configuration changes
	  log table
	+ Added autoFilter property to method tableInfo
	+ Modules can now be marked for restart after save changes via
	  post_save_modules redis key of the global module
	+ Make all dashboards div of the same height to ease drag and drop
	+ Don't allow invalid email in create report CGI
	+ DBEngineFactory is now a singleton
	+ EBox::Util::Random mentions /dev/urandom in its error messages
	  to ease troubleshooting
	+ Assure that type's references to its row are not lost in the
	  edit form template methods
3.1.6
	+ Restyled UI
	+ Added form.js
	+ Added better 502 error page for nginx with redirect when apache is ready
	+ Always call udpateRowNotify in row update, even when the new
	  values are the same than old ones
	+ Fixed bad call to EBox::CGI::Run::urlToClass in EBox::CGi::Base
	+ Added icons for top-level menu entries and module status page
	+ Fixed bad arguments in CGI::Controller::Composite call to SUPER::new()
	+ More flexible EBox::CGI::run for inheritance
	+ Fixed encoding of parameters in confirmation dialogs
	+ Check backup integrity by listing the tar file, throw
	  InvalidData exception if the tar is corrupted
	+ Do not use hidden form fields for generating confirmation dialog JS
	+ Fixed log bugs: use correct RO mode in loggerd, fixed behaviour
	  when all log helpers are disabled, enable logs correctly when
	  added by first time to configure logs table
	+ Fixed bad interpolation in JS code in booleanInPlaceViewer.mas
	+ WizardPage CGIs can now return JSON replies as response
	+ unconfigure-module script disables also the module
	+ Restart firewall module when a firewall observer module is
	  stopped/started using zentyal init.d script
	+ Added temporary stopped state to a Service module to know if a
	  module is stopped but enabled
	+ Redirect to / from /ebox using remote access to avoid blank page
	+ Removed no longer necessary jQuery noConflict()
	+ Added combobox.js
	+ Added EBox::Model::Base as base for DataTable and the new TreeView
	+ Adapted EBox::CGI::Run for the new TreeView models
	+ Fixed DataTable row removal from the UI with 100% volatile models with
	  'ids' method overriden.
3.1.5
	+ Increased webadmin default timeout.
	+ Disable drag & drop on tables with only one row
3.1.4
	+ Don't allow to move read-only rows
	+ Better prefix for user configuration redis keys
	+ Hide disabled carousel buttons, fix modal template
	+ Fixed modal dialog template
	+ Mark save changes button as changed when moving rows
	+ Remove unused parameter in Zentyal.DataTable.changeRow
3.1.3
	+ Enhanced UI styles: dialogs, progress bars, carousel, colors and images
	+ Rows of tables can now be moved using drag & drop
	+ Added logout dialog with option of discarding changes
	+ Remember page size options per users, added 'View all' page size option
	+ Added storage of options per user
	+ Enable and/or conifgure module dependencies automatically in
	  Module Status page
	+ Adapted CGIs to new modal dialogs
	+ Ported graphs from flotr.js to flot.js
	+ Ported JS code to jQuery and jQuery-ui
	+ Removed Modalbox.js, table_orderer.js and carousel.js
	+ Left menu keyword search is now case insensitive
3.1.2
	+ Make manage administrators table resilent against invalid users
	+ Remove deprecated backup domains related from logs module
	+ Added EBox::Types::URI type
	+ Added saveReload method to use reload instead of restart to
	  reduce service downtime. Use with care and programatically
	+ Added findValueMultipleFields() to DataTable and refactor _find()
	  to allow search by multiple fields
	+ Fixed disk usage report for logs component
3.1.1
	+ Do not dump unnecessary .bak files to /var/lib/zentyal/conf
	+ Restart all the core daemons instead of only apache after logrotate
	+ Fixed graph template so it could be feed with data using decimal
	  comma, it will convert it to a JS array without problems
	+ Fixed regression parsing ModalController urls
	+ Fixed regression non-model CGIs with aliases
	+ Added a way to retrieve all Models inside a Composite and its children.
	+ Increased the size limit for file uploads.
	+ Implemented a way to include configuration files for Nginx so the SOAP
	  services are able to use Nginx for SSL.
3.1
	+ Improved the message shown when there are no changes pending to save on
	  logout.
	+ Use the X-Forwarded-Proto header for redirects construction.
	+ Added nginx as the public HTTP server of Zentyal.
	+ Renamed 'Apache' module to 'WebAdmin' module. If you need to restart the
	  web administration you must use 'service zentyal webadmin restart'.
	+ Set trac milestone for reported bugs to 3.1.X
	+ CGIs are now EBox::Module::CGI::* instead of EBox::CGI::Module::*
	+ Daemons are now disabled when configuring a module, so Zentyal can
	  manage them directly instead of being autostarted by the system
	+ EBox::Model::DataForm::formSubmitted called even where there is no
	  previous row
	+ Added Pre-Depends on mysql-server to avoid problems with upgrades
	+ Depend on mysql-server metapackage instead of mysql-server-5.5
	+ Depend on zentyal-common 3.1
3.0.20
	+ Check against inexistent path in EBox::Util::SHM::subkeys
	+ Silent diff in EBox::Types::File::isEqualTo
	+ Print correctly UTF8 characters from configuration backup description
	+ When host name is changed, update /etc/hostname
	+ Proper link to remote in configuration backup page
3.0.19
	+ Removed full restore option for restore-backup tool and
	  EBox:Backup relevant methods
	+ Optimise loading Test::Deep::NoTest to avoid test environment creation
	+ Use EBox::Module::Base::writeConfFileNoCheck to write apache
	  configuration file
	+ Log events after dispatching them in the EventDaemon and catch exception
	  to avoid crashes when mysql is already stopped
	+ Emit events on zentyal start and stop
	+ Refactor some events-related code
	+ Changed MB_widedialog CSS class to use all width available in
	  the screen
	+ Fixed a broken link to SysInfo/Composite/General when activating the
	  WebServer module.
3.0.18
	+ Pass model instance when invoking EBox::Types::Select populate function
	+ Improve dynamic editable property detection for framework types
	+ Override _validateReferer method in Desktop services CGI
	+ Don't abort configuration backup when we get a error retrieving the
	  partition table information
	+ In EBox:Model::Row, refactored elementExists and
	  elementByName to make them to have similiar code structure
	+ Improvement in test help classes and added test fakes for
	  EBox::Model::Manager and EBox::Util::SHMLock
	+ Prevented unuseful warning in
	  EBox::Model::DataTable::setDirectory when the old directory is undef
	+ Fixed unit tests under EBox/Model/t, backup configuration tests and
	  some others
	+ Remove unused method EBox::Auth::alreadyLogged()
	+ Apache::setRestrictedResource updates properly if already exists
	+ Global and Module::Config allow to set redis instance to ease testing
	+ Now EBox::GlobalImpl::lastModificationTime also checks
	  modification time of configuration files
	+ Rows in events models are now synced before running EventDaemon
	+ Better way of checking if event daemon is needed
3.0.17
	+ Allow numeric zero as search filter
	+ When filtering rows don't match agains link urls or hidden values
	+ Avoid CA file check when removing it from Apache module
	+ Silent removeCA and removeInclude exceptions when removing
	  non-existant element
	+ Fixed rollback operation in redis config backend
	+ Desktop services CGI now only returns JSON responses
	+ Log error when dynamic loading a class fails in
	  ConfigureDispatchers model
	+ Update total ticks dynamically in progress indicator if ticks overflow
3.0.16
	+ Fixed regression in boolean in-place edit with Union types
	+ Added some missing timezones to EBox::Types::TimeZone
	+ Add a new method to DBEngine 'checkForColumn' to retrieve columns
	  definition from a given table
	+ Reload models info in model manager if new modules are installed
3.0.15
	+ Make sure that halt/reboot button can be clicked only once
	+ Cleaner way of disabling dependant modules when the parent is disabled,
	  avoiding unnecessary calls to enableService each time the module status
	  page is loaded.
	+ Show confirmation dialog when trying to change host or domain
	  if zentyal-samba is installed and provisioned
	+ Modified data table controller so edit boolean in place reuses
	  the code of regular edits, avoiding getting incorrect read-only
	  values from cache
3.0.14
	+ Allow search filters with a leading '*'
	+ Better error reporting when choosing a bad search filter
	+ External exceptions from _print method are caught correctly in CGIs
	+ EBox::CGI::run now supports correct handling of APR::Error
	+ Fixed dashboard check updates ajax requests in Chrome
	+ Fixed errors with zero digits components in time type
3.0.13
	+ Better warning if size file is missing in a backup when
	  restoring it
	+ Fixed table cache behaviour on cache miss in logs module
	+ Fix wrong button label when deleting rows in 'datainuse' template
	+ Removed unused method EBox::Model::DataTable::_tailoredOrder
	+ Added force default mode and permission to writeConfFileNoCheck(),
	  writeFile() and derivatives
	+ Fixed bug in EBox:::Logs::CGI::Index with internationalized
	  parameter names
	+ DataTables with sortedBy are now orderer alphabetically with
	  proper case treatment
	+ Display messages in model even when there are not elements and
	  table body is not shown
3.0.12
	+ Improve change-hostname script, delete all references to current name
	+ Faster dashboard loading with asynchronous check of software updates
	+ Workaround for when the progress id parameter has been lost
	+ Fixed problems calling upstart coomands from cron jobs with wrong PATH
	+ Decode CGI unsafeParams as utf8
	+ Avoid double encoding when printing JSON response in EBox::CGI::Base
	+ Remove warning in EBox::Menu::Folder when currentfolder is not defined
	+ Removed unnecesary and misleading method new from EBox::Auth package
3.0.11
	+ Avoid flickering loading pages when switching between menu entries
	+ Incorrect regular expression in logs search page are correctly handled
	+ Fix input badly hidden in the logs screen
	+ reloadTable from DataTable now remove cached fields as well
3.0.10
	+ Fixed unsafe characters error when getting title of progress
	  indicator in progress dialog
	+ Added use utf8 to dashboard template to fix look of closable messages
3.0.9
	+ Adapted file downloads to the new utf8 fixes
	+ Write backup files in raw mode to avoid utf8 problems
	+ Print always utf8 in STDOUT on all CGIs
	+ Decode CGI params of values entered at the interface as utf8
	+ Proper encode/decode of utf8 with also pretty JSON
	+ Fixed utf8 decoding in date shown at dashboard
	+ Removed old workarounds for utf8 problems
	+ Added new recoveryEnabled() helper method to Module::Base
	+ Added recoveryDomainName() method to SyncProvider interface
	+ Restore backup can now install missing modules in Disaster Recovery
	+ Show specific slides when installing a commercial edition
	+ Redirect to proper CGI after login in disaster recovery mode
	+ Removed old debconf workaround for first stage installation
	+ Log redis start message as debug instead of info to avoid flood
	+ Use unsafeParam in EBox::CGI::Base::paramsAsHash
	+ EBox::Module::Service does not raise exception and logs
	  nothing when using init.d status
	+ Fixed glitch in backup CGI which sometimes showed
	  the modal dialog with a incorrect template
3.0.8
	+ Use path for default name in SyncFolders::Folder
	+ Do not restrict characters in data table searchs
	+ Fixed automatic bug report regression
	+ Fixed refresh of the table and temporal control states
	  in customActionClicked callback
	+ Modified modalbox-zentyal.js to accept wideDialog parameter
	+ Fixed template method in MultiStateAction to return the default
	  template when it is not any supplied to the object
	+ Fixed sendInPlaceBooleanValue method from table-helper.js; it
	  aborted because bad parameters of Ajax.Updater
	+ Fixed bug that made that the lock was shared between owners
	+ Some fixes in the function to add the rule for desktops services
	  to the firewall
	+ Delete obsolete EBox::CGI::MenuCSS package
3.0.7
	+ Add new EBox::Module::Service::Observer to notify modules about
	  changes in the service status
	+ Administration accounts management reflects the changes in
	  system accounts in ids() or row() method call
	+ Some fixes in the RAID event watcher
	+ foreignModelInstance returns undef if foreignModel is
	  undef. This happens when a module has been uninstalled and it is
	  referenced in other installed module (events)
	+ loggerd shows loaded LogHelpers when in debug mode
	+ Added additional info to events from RAID watcher
	+ Use sudo to remove temporal files/diectories in backup, avoiding
	  permissions errors
	+ Added exception for cloud-prof module to events dependencies
3.0.6
	+ Skip keys deleted in cache in Redis::_keys()
	+ Fixed events modules dependencies to depend on any module which
	  provides watchers or dispatchers
	+ Always call enableActions before enableService when configuring modules
	+ Added needsSaveAfterConfig state to service modules
	+ Better exceptions logging in EBox::CGI::Run
	+ Fixed 'element not exists' error when enabling a log watcher
	+ Scroll up when showing modal dialog
	+ Added fqdnChanged methods to SysInfo::Observer
	+ Fixed SSL configuration conflicts betwen SOAPClient and RESTClient
3.0.5
	+ Template ajax/simpleModalDialog.mas can now accept text
	+ Used poweroff instead of halt to assure that system is powered
	  off after halt
	+ Fixed log audit database insert error when halting or rebooting
	+ Added time-based closable notification messages
	+ Adapted to new EBox::setLocaleEnvironment method
	+ EBox::Type::File now allows ebox user to own files in directories
	  which are not writable by him
	+ Removed cron daily invocation of deprecated report scripts
3.0.4
	+ Added EBox::SyncFolders interface
	+ Fixed invokation of tar for backup of model files
	+ New observer for sysinfo module to notify modules implementing the
	  SysInfo::Observer interface when the host name or host domain is
	  changed by the user, before and after the change takes effect
	+ Stop and start apache after language change to force environment reload
	+ Reload page after language change
	+ EBox::Module::Service::isRunning() skips daemons whose precondition fail
	+ Fixed undefined reference in DataTable controller for log audit
	+ Added and used serviceId field for service certificates
	+ Fixed SQL quoting of column names in unbuffered inserts and consolidation
3.0.3
	+ Fixed bug which prevented highlight of selected item in menu
	+ Fixed base class of event dispatcher to be compatible with the
	  changes dispatcher configuration table
	+ Fixed event daemon to use dumped variables
	+ Fixed need of double-click when closing menu items in some cases
	+ Fixed logs consolidation to avoid high CPU usage
	+ In view log table: correctly align previous and first page buttons
	+ Improve host name and domain validation.
	+ Forbidden the use of a qualified hostname in change hostname form
	+ Update samba hostname-dependent fields when hostname is changed
	+ Confirmation dialog when the local domain is changed and with a
	  warning if local domain which ends in .local
3.0.2
	+ The synchronization of redis cache refuses with log message to set
	  undefined values
	+ Fixed wrong sql statement which cause unwanted logs purge
	+ DataForm does not check for uniqueness of its fields, as it only
	  contains a single row
	+ In ConfigureLogs, restored printable names for log domains
	+ Fixed dashboard update error on modules widget, counter-graph
	  widget and widget without sections
	+ Better way to fix non-root warnings during boot without interfering
	  on manual restart commands in the shell
3.0.1
	+ Properly set default language as the first element of the Select to
	  avoid its loss on the first apache restart
	+ Set milestone to 3.0.X when creating tickets in trac.zentyal.org
	+ Removed forced setting of LANG variables in mod_perl which made progress
	  indicator fail when using any language different to English
	+ Removed some frequent undef warnings
	+ Added executeOnBrothers method to EBox::Model::Component
	+ Fixed repetition of 'add' and 'number change' events in RAID watcher
	+ Fixed incorrect display of edit button in tables without editField action
	+ Cache MySQL password to avoid reading it all the time
	+ Fixed request came from non-root user warnings during boot
	+ Send info event in Runit watcher only if the service was down
	  MAX_DOWN_PERIODS
3.0
	+ Removed beta logo
	+ Set 'firstInstall' flag on modules when installing during initial install
	+ Set 'restoringBackup' flag on modules when restoring backup
	+ Call enableService after initialSetup while restoring backup
	+ Registration link in widget now have appropiate content when either
	  remoteservices or software are not installed
	+ Fixed style for disabled buttons
	+ Composite and DataTable viewers recover from errors in pageTitle method
	+ Fixed intermitent failure in progress when there are no slides
	+ Rollback redis transaction on otherwise instead finally block
	+ Members of the 'admin' group can now login again on Zentyal
	+ Multi-admin management for commercial editions
	+ First and last move row buttons are now disabled instead of hidden
	+ In save changes dialog set focus always in the 'save' button
	+ Fixed i18n problem in some cases where environment variables
	  were different than the selected locale on Zentyal UI, now
	  LANG and LC_MESSAGES are explicitly passed to mod_perl
	+ Reviewed registration strings
	+ Added template attribute to MultiStateAction to provide any kind
	  of HTML to display an action
	+ Changed icon, name and link for Zentyal Remote
	+ Fixed some compatibility issues with Internet Explorer 9
	+ Show warning with Internet Explorer 8 or older
	+ Improved dashboard buttons colors
2.3.24
	+ Do not cache undef values in EBox::Config::Redis::get()
	+ Code fix on subscription retrieval for Updates event
	+ Update validate referer to new Remote Services module API
	+ In-place booleans now properly mark the module as changed
	+ Do not try to read slides if software module is not installed
	+ Fixed wrong call in Events::isEnabledDispatcher()
	+ Updated 'created by' footer
2.3.23
	+ Change the default domain name from 'zentyal.lan' to
	  'zentyal-domain.lan'
	+ Changes in first enable to avoid letting modules unsaved
	+ Type File now accepts spaces in the file name
	+ Added setTimezone method to MyDBEngine
	+ Enable consolidation after reviewing and pruning
	+ Code typo fix in Events::isEnabledWatcher
	+ Remove all report code from core
	+ Move SysInfo report related to remoteservices module
	+ Fixed regression which removed scroll bars from popups
	+ New carousel transition for the installation slides
	+ Added option to not show final notes in progress bar
	+ EBox::Model::Component::modelGetter does not die when trying to
	  get a model for an uninstalled module
	+ Added previous/next buttons to manually switch installation slides
	+ New installation slides format
	+ Added compatibility with MS Internet Explorer >= 8
2.3.22
	+ Changed first installation workflow and wizard infraestructure
	+ Improved firewall icons
	+ Set hover style for configure rules button in firewall
	+ Do not disable InnoDB in mysql if there are other databases
	+ Progress indicator no longer calls showAds if it is undefined
	+ Send cache headers on static files to improve browsing speed
	+ Added foreignNoSyncRows and foreignFilter options to EBox::Types::Select
	+ Improved settings icon
	+ Fixed modalboxes style
	+ Improve host domain validation. Single label domains are not allowed.
2.3.21
	+ Fixes on notifyActions
	+ Check for isDaemonRunning now compatible with asterisk status
	+ Fixed warning call in EBox::Types::HasMany
2.3.20
	+ New look & feel for the web interface
	+ Adjust slides transition timeout during installation
	+ Audit changes table in save changes popup has scroll and better style
	+ Model messages are printed below model title
	+ noDataMsg now allows to add elements if it makes sense
	+ Fixed ajax/form.mas to avoid phantom change button
	+ EBox::Model::Manager::_setupModelDepends uses full paths so the
	  dependecies can discriminate between models with the same name
	+ Default row addition in DataForm does not fires validateTypedRow
	+ Code typo fix in change administration port model
	+ Set only Remote as option to export/import configuration to a
	  remote site
	+ Return undef in HasMany type when a model is not longer
	  available due to being uninstalled
	+ Added onclick atribute to the link.mas template
	+ Fix exception raising when no event component is found
	+ table_ordered.js : more robust trClick event method
	+ Changed dashboard JS which sometimes halted widget updates
	+ Added popup dialogs for import/export configuration
	+ Changes in styles and sizes of the save/revoke dialog
	+ Removed redudant code in ConfigureWatchers::syncRows which made module
	  to have an incorrect modified state
	+ Dont show in bug report removed packages with configuration
	  held as broken packages
	+ DataTable::size() now calls to syncRows()
	+ EBox::Module::Config::set_list quivalent now has the same
	  behaviour than EBox::Module::Config::set
2.3.19
	+ Manually set up models for events to take into account the
	  dynamic models from the log watcher filtering models
	+ Fixed warnings when deleting a row which is referenced in other model
	+ Disable HTML form autocompletion in admin password change model
	+ Fixed incorrect non-editable warnings in change date and time model
	+ Fixed parsing value bug in EBox::Types::Date and EBox::Types::Time
	+ Reworked mdstat parsing, added failure_spare status
	+ Configuration backup implicitly preserves ownership of files
	+ Changes in styles and sizes of the save/revoke dialog
	+ New data form row is copied from default row, avoiding letting hidden
	  fields without its default value and causing missing fields errors
	+ Always fill abstract type with its default value, this avoids
	  errors with hidden fields with default value
	+ Different page to show errors when there are broken software packages
	+ InverseMatchSelect and InverseMatchUnion use 'not' instead of '!' to
	  denote inverse match. This string is configurable with a type argument
	+ Fixed types EBox::Type::InverseMatchSelect and InverseMatchUnion
	+ Fixed bug in DataTable::setTypedRow() which produced an incorrect 'id'
	  row element in DataTable::updateRowNotify()
	+ In tableBody.mas template: decomposed table topToolbar section in methods
	+ Fixed bug in discard changes dialog
	+ Confirmation dialogs now use styled modalboxes
	+ Do not reload page after save changes dialog if operation is successful
	+ Maintenance menu is now kept open when visiting the logs index page
2.3.18
	+ Manual clone of row in DataTable::setTypedRow to avoid segfault
	+ Avoid undef warnings in EBox::Model::DataTable::_find when the
	  element value is undef
	+ Fixed kill of ebox processes during postrm
	+ Set MySQL root password in create-db script and added mysql script
	  to /usr/share/zentyal for easy access to the zentyal database
	+ Increased timeout redirecting to wizards on installation to 5 seconds
	  to avoid problems on some slow or loaded machines
	+ Save changes dialog do not appear if there are no changes
	+ Delete no longer needed duplicated code
	+ Do not go to save changes after a regular package installation
	  they are saved only in the first install
	+ Progress bar in installation refactored
2.3.17
	+ Do not use modal box for save changes during installation
	+ Hidden fields in DataTables are no longer considered compulsory
	+ Select type has now its own viewer that allows use of filter function
	+ User is now enabled together with the rest of modules on first install
2.3.16
	+ Fix 'oldRow' parameter in UpdatedRowNotify
	+ Use Clone::Fast instead of Clone
	+ Modal dialog for the save and discard changes operations
	+ Use a different lock file for the usercorner redis
	+ Improved look of tables when checkAll controls are present
	+ Better icons for clone action
	+ Added confirmation dialog feature to models; added confirmation
	  dialog to change hostname model
	+ Dynamic default values are now properly updated when adding a row
	+ Kill processes owned by the ebox user before trying to delete it
	+ Do not use sudo to call status command at EBox::Service::running
	+ Fixed regression setting default CSS class in notes
2.3.15
	+ Added missing call to updateRowNotify in DataForms
	+ Fixed silent error in EBox::Types::File templates for non-readable
	  by ebox files
	+ Use pkill instead of killall in postinst
	+ Use unset instead of delete_dir when removing rows
	+ Do not set order list for DataForms
	+ Only try to clean tmp dir on global system start
2.3.14
	+ Error message for failure in package cache creation
	+ Fixed regression when showing a data table in a modal view
	+ Do not do a redis transaction for network module init actions
	+ Fixed EBox::Module::Config::st_unset()
	+ Allowed error class in msg template
2.3.13
	+ Fixed problems in EventDaemon with JSON and blessed references
	+ More crashes avoided when watchers or dispatchers doesn't exist
	+ Proper RAID watcher reimplementation using the new state API
	+ EBox::Config::Redis singleton has now a instance() method instead of new()
	+ Deleted wrong use in ForcePurge model
2.3.12
	+ Fixed problem with watchers and dispatchers after a module deletion
	+ Fixed EBox::Model::DataTable::_checkFieldIsUnique, it failed when the
	  printableValue of the element was different to its value
	+ Fixed separation between Add table link and table body
	+ Adaptation of EventDaemon to model and field changes
	+ Disabled logs consolidation on purge until it is reworked, fixed
	  missing use in purge logs model
	+ Fixed Componet::parentRow, it not longer tries to get a row with
	  undefined id
	+ Fix typo in ConfigureLogs model
	+ Mark files for removing before deleting the row from backend in
	  removeRow
	+ The Includes directives are set just for the main virtual host
	+ Fixed EventDaemon crash
2.3.11
	+ Mark files for removing before deleting the row from backend in removeRow
	+ Dashboard widgets now always read the information from RO
	+ Enable actions are now executed before enableService()
	+ Fixed regression which prevented update of the administration service
	  port when it was changed in the interface
	+ New EBox::Model::Composite::componentNames() for dynamic composites
	+ Remove _exposedMethods() feature to reduce use of AUTOLOAD
	+ Removed any message set in the model in syncRows method
	+ Added global() method to modules and components to get a coherent
	  read-write or read-only instance depending on the context
	+ Removed Model::Report and Composite::Report namespaces to simplify model
	  management and specification
	+ New redis key naming, with $mod/conf/*, $mod/state and $mod/ro/* replacing
	  /ebox/modules/$mod/*, /ebox/state/$mod/* and /ebox-ro/modules/$mod/*
	+ Removed unnecessary parentComposite methods in EBox::Model::Component
	+ Only mark modules as changed when data has really changed
	+ EBox::Global::modChange() throws exception if instance is readonly
	+ New get_state() and set_state() methods, st_* methods are kept for
	  backwards compatibility, but they are deprecated
	+ Simplified events module internals with Watcher and Dispatcher providers
	+ Model Manager is now able to properly manage read-only instances
	+ Composites can now use parentModule() like Models
	+ Renamed old EBox::GConfModule to EBox::Module::Config
	+ Unified model and composite management in the new EBox::Model::Manager
	+ Model and composites are loaded on demand to reduce memory consumption
	+ Model and composite information is now stored in .yaml schemas
	+ ModelProvider and CompositeProvider are no longer necessary
	+ Simplified DataForm using more code from DataTable
	+ Adapted RAID and restrictedResources() to the new JSON objects in redis
	+ Remove unused override modifications code
	+ Added /usr/share/zentyal/redis-cli wrapper for low-level debugging
	+ Use simpler "key: value" format for dumps instead of YAML
	+ Row id prefixes are now better chosen to avoid confusion
	+ Use JSON instead of list and hash redis types (some operations,
	  specially on lists, are up to 50% faster and caching is much simpler)
	+ Store rows as hashes instead of separated keys
	+ Remove deprecated all_dirs and all_entries methods
	+ Remove obsolete EBox::Order package
	+ Remove no longer needed redis directory tree sets
	+ Fixed isEqualTo() method on EBox::Types::Time
	+ EBox::Types::Abstract now provides default implementations of fields(),
	  _storeInGConf() and _restoreFromHash() using the new _attrs() method
	+ Remove indexes on DataTables to reduce complexity, no longer needed
	+ Simplified ProgressIndicator implementation using shared memory
	+ New EBox::Util::SHMLock package
	+ Implemented transactions for redis operations
	+ Replace old MVC cache system with a new low-level redis one
	+ Delete no longer necessary regen-redis-db tool
	+ Added new checkAll property to DataTable description to allow
	  multiple check/uncheck of boolean columns
2.3.10
	+ Added Desktop::ServiceProvider to allow modules to implement
	  requests from Zentyal desktop
	+ Added VirtualHost to manage desktop requests to Zentyal server
	+ Fix EventDaemon in the transition to MySQL
	+ Send EventDaemon errors to new rotated log file /var/log/zentyal/events.err
	+ Send an event to Zentyal Cloud when the updates are up-to-date
	+ Send an info event when modules come back to running
	+ Include additional info for current event watchers
	+ Fixed RAID report for some cases of spare devices and bitmaps
	+ Fixed log purge, SQL call must be a statement not a query
	+ Fixed regex syntax in user log queries
	+ Added missing "use Filesys::Df" to SysInfo
	+ Disabled consolidation by default until is fixed or reimplemented
	+ Fixed regresion in full log page for events
	+ Added clone action to data tables
	+ Fixed regression in modal popup when showing element table
	+ Added new type EBox::Types::KrbRealm
	+ Fix broken packages when dist-upgrading from old versions: stop ebox
	  owned processes before changing home directory
	+ Log the start and finish of start/stop modules actions
	+ Added usesPort() method to apache module
2.3.9
	+ Enable SSLInsecureRenegotiation to avoid master -> slave SOAP handsake
	  problems
	+ Added validateRowRemoval method to EBox::Model::DataTable
	+ Use rm -rf instead of remove_tree to avoid chdir permission problems
	+ Avoid problems restarting apache when .pid file does not exist
	+ Do not use graceful on apache to allow proper change of listen port
	+ Simplified apache restart mechanism and avoid some problems
2.3.8
	+ Create tables using MyISAM engine by default
	+ Delete obsolete 'admin' table
2.3.7
	+ Fixed printableName for apache module and remove entry in status widget
	+ Merged tableBodyWithoutActions.mas into tableBody.mas
	+ Removed tableBodyWithoutEdit.mas because it is no longer used
	+ Better form validation message when there are no ids for
	  foreign rows in select control with add new popup
	+ Fixed branding of RSS channel items
	+ Fixed destination path when copying zentyal.cnf to /etc/mysql/conf.d
	+ Packaging fixes for precise
2.3.6
	+ Switch from CGIs to models in System -> General
	+ New value() and setValue() methods in DataForm::setValue() for cleaner
	  code avoiding use of AUTOLOAD
	+ Added new EBox::Types::Time, EBox::Types::Date and EBox::Types::TimeZone
	+ Added new attribute 'enabled' to the Action and MultiStateAction types
	  to allow disabling an action. Accepts a scalar or a CODE ref
	+ The 'defaultValue' parameter of the types now accept a CODE ref that
	  returns the default value.
2.3.5
	+ Added force parameter in validateTypedRow
	+ Fixed 'hidden' on types when using method references
	+ Removed some console problematic characters from Util::Random::generate
	+ Added methods to manage apache CA certificates
	+ Use IO::Socket::SSL for SOAPClient connections
	+ Removed apache rewrite from old slaves implementation
	+ Do not show RSS image if custom_prefix defined
2.3.4
	+ Avoid 'negative radius' error in DiskUsage chart
	+ Fixed call to partitionFileSystems in EBox::SysInfo::logReportInfo
	+ Log audit does not ignore fields which their values could be interpreted
	  as boolean false
	+ Avoid ebox.cgi failure when showing certain strings in the error template
	+ Do not calculate md5 digests if override_user_modification is enabled
	+ Clean /var/lib/zentyal/tmp on boot
	+ Stop apache gracefully and delete unused code in Apache.pm
	+ Cache contents of module.yaml files in Global
2.3.3
	+ The editable attribute of the types now accept a reference to a function
	  to dinamically enable or disable the field.
	+ In progress bar CGIs AJAX call checks the availability of the
	  next page before loading it
	+ Replaced community logo
	+ Adapted messages in the UI for new editions
	+ Changed cookie name to remove forbidden characters to avoid
	  incompatibilities with some applications
	+ Added methods to enable/disable restart triggers
2.3.2
	+ Fixed redis unix socket permissions problem with usercorner
	+ Get row ids without safe characters checking
	+ Added EBox::Util::Random as random string generator
	+ Set log level to debug when cannot compute md5 for a nonexistent file
	+ Filtering in tables is now case insensitive
	+ ProgressIndicator no longer leaves zombie processes in the system
	+ Implemented mysqldump for logs database
	+ Remove zentyal-events cron script which should not be longer necessary
	+ Bugfix: set executable permissions to cron scripts and example hooks
	+ Added a global method to retrieve installed server edition
	+ Log also duration and compMessage to events.log
2.3.1
	+ Updated Standards-Version to 3.9.2
	+ Fixed JS client side table sorting issue due to Prototype
	  library upgrade
	+ Disable InnoDB by default to reduce memory consumption of MySQL
	+ Now events are logged in a new file (events.log) in a more
	  human-readable format
	+ Added legend to DataTables with custom actions
	+ Changed JS to allow the restore of the action cell when a delete
	  action fails
	+ Set milestone to 3.0 when creating bug reports in the trac
	+ Avoid temporal modelInstance errors when adding or removing
	  modules with LogWatchers or LogDispatcher
	+ Unallow administration port change when the port is in use
2.3
	+ Do not launch a passwordless redis instance during first install
	+ New 'types' field in LogObserver and storers/acquirers to store special
	  types like IPs or MACs in an space-efficient way
	+ Use MySQL for the logs database instead of PostgreSQL
	+ Bugfix: logs database is now properly recreated after purge & install
	+ Avoid use of AUTOLOAD to execute redis commands, improves performance
	+ Use UNIX socket to connect to redis for better performance and
	  update default redis 2.2 settings
	+ Use "sudo" group instead of "admin" one for the UI access control
	+ Added EBox::Module::Base::version() to get package version
	+ Fixed problem in consalidation report when accumulating results
	  from queries having a "group by table.field"
	+ Added missing US and Etc zones in timezone selector
	+ Replaced autotools with zbuildtools
	+ Refuse to restore configuration backup from version lesser than
	  2.1 unless forced
	+ Do not retrieve format.js in every graph to improve performance
	+ The purge-module scripts are always managed as root user
	+ New grep-redis tool to search for patterns in redis keys or
	  values
	+ Use partitionFileSystems method from EBox::FileSystem
2.2.4
	+ New internal 'call' command in Zentyal shell to 'auto-use' the module
	+ Zentyal shell now can execute commandline arguments
	+ Bugfix: EBox::Types::IPAddr::isEqualTo allows to change netmask now
	+ Removed some undefined concatenation and compare warnings in error.log
	+ Ignore check operation in RAID event watcher
	+ Skip IP addresses ending in .0 in EBox::Types::IPRange::addresses()
	+ Do not store in redis trailing dots in Host and DomainName types
	+ Added internal command to instance models and other improvements in shell
	+ Now the whole /etc/zentyal directory is backed up and a copy of the
	  previous contents is stored at /var/backups before restoring
	+ Removing a module with a LogWatcher no longer breaks the LogWatcher
	  Configuration page anymore
	+ Fixed error in change-hostname script it does not longer match substrings
	+ Bugfix: Show breadcrumbs even from models which live in a
	  composite
	+ HTTPLink now returns empty string if no HTTPUrlView is defined
	  in DataTable class
	+ Added mising use sentence in EBox::Event::Watcher::Base
2.2.3
	+ Bugfix: Avoid url rewrite to ebox.cgi when requesting to /slave
	+ Fixed logrotate configuration
	+ More resilient way to handle with missing indexes in _find
	+ Added more informative text when mispelling methods whose prefix
	  is an AUTOLOAD action
	+ A more resilient solution to load events components in EventDaemon
	+ Added one and two years to the purge logs periods
	+ Fixed downloads from EBox::Type::File
2.2.2
	+ Revert cookie name change to avoid session loss in upgrades
	+ Do not try to change owner before user ebox is created
2.2.1
	+ Removed obsolete references to /zentyal URL
	+ Create configuration backup directories on install to avoid warnings
	  accessing the samba share when there are no backups
	+ Log result of save changes, either successful or with warnings
	+ Changed cookie name to remove forbidden characters to avoid
	  incompatibilities with some applications
	+ Removed duplicated and incorrect auding logging for password change
	+ Fixed some non-translatable strings
	+ Create automatic bug reports under 2.2.X milestone instead of 2.2
	+ Fixed bug changing background color on selected software packages
2.1.34
	+ Volatile types called password are now also masked in audit log
	+ Adjust padding for module descriptions in basic software view
	+ Removed beta icon
2.1.33
	+ Fixed modal add problems when using unique option on the type
	+ Fixed error management in the first screen of modal add
	+ Unify software selection and progress colors in CSS
	+ Set proper message type in Configure Events model
	+ Fixed error checking permanentMessage types in templates/msg.mas
2.1.32
	+ Added progress bar colors to theme definition
	+ Remove no longer correct UTF8 decode in ProgressIndicator
	+ Fixed UTF8 double-encoding on unexpected error CGI
	+ Reviewed some subscription strings
	+ Always fork before apache restart to avoid port change problems
	+ Stop modules in the correct order (inverse dependencies order)
	+ Better logging of failed modules on restore
2.1.31
	+ Do not start managed daemons on boot if the module is disabled
	+ Better message on redis error
	+ Watch for dependencies before automatic enable of modules on first install
2.1.30
	+ Removed obsolete /ebox URL from RSS link
	+ Changed methods related with extra backup data in modules logs
	  to play along with changes in ebackup module
	+ Set a user for remote access for audit reasons
	+ Detect session loss on AJAX requests
2.1.29
	+ Startup does not fail if SIGPIPE received
2.1.28
	+ Added code to mitigate false positives on module existence
	+ Avoid error in logs full summary due to incorrect syntax in template
	+ Allow unsafe chars in EBox::Types::File to avoid problems in some browsers
	+ Reviewed some subscription strings
	+ Warning about language-packs installed works again after Global changes
	+ Show n components update when only zentyal packages are left to
	  upgrade in the system widget
	+ Do not show debconf warning when installing packages
	+ EBox::Types::IPAddr (and IPNetwork) now works with defaultValue
	+ Allow to hide menu items, separators and dashboard widgets via conf keys
2.1.27
	+ Do not create tables during Disaster Recovery installation
	+ Added new EBox::Util::Debconf::value to get debconf values
	+ DataTable controller does no longer try to get a deleted row
	  for gather elements values for audit log
	+ Check if Updates watcher can be enabled if the subscription
	  level is yet unknown
2.1.26
	+ Detection of broken packages works again after proper deletion
	  of dpkg_running file
	+ Keep first install redis server running until trigger
	+ Unified module restart for package trigger and init.d
	+ Use restart-trigger script in postinst for faster daemons restarting
	+ System -> Halt/Reboot works again after regression in 2.1.25
	+ Added framework to show warning messages after save changes
	+ Change caption of remote services link to Zentyal Cloud
	+ Do not show Cloud link if hide_cloud_link config key is defined
	+ Added widget_ignore_updates key to hide updates in the dashboard
	+ Differentiate ads from notes
	+ Allow custom message type on permanentMessage
	+ Only allow custom themes signed by Zentyal
	+ Removed /zentyal prefix from URLs
	+ Caps lock detection on login page now works again
	+ Added HiddenIfNotAble property to event watchers to be hidden if
	  it is unabled to monitor the event
	+ Dashboard values can be now error and good as well
	+ Include a new software updates widget
	+ Include a new alert for basic subscriptions informing about
	  software updates
	+ Add update-notifier-common to dependencies
	+ EBox::DataTable::enabledRows returns rows in proper order
	+ Use custom ads when available
	+ Disable bug report when hide_bug_report defined on theme
2.1.25
	+ Do not show disabled module warnings in usercorner
	+ Mask passwords and unify boolean values in audit log
	+ Do not override type attribute for EBox::Types::Text subtypes
	+ Corrected installation finished message after first install
	+ Added new disableAutocomplete attribute on DataTables
	+ Optional values can be unset
	+ Minor improvements on nmap scan
2.1.24
	+ Do not try to generate config for unconfigured services
	+ Remove unnecessary redis call getting _serviceConfigured value
	+ Safer sizes for audit log fields
	+ Fix non-translatable "show help" string
	+ Allow links to first install wizard showing a desired page
	+ Fixed bug in disk usage when we have both values greater and
	  lower than 1024 MB
	+ Always return a number in EBox::AuditLogging::isEnabled to avoid
	  issues when returning the module status
	+ Added noDataMsg attribute on DataTable to show a message when
	  there are no rows
2.1.23
	+ Removed some warnings during consolidation process
	+ Depend on libterm-readline-gnu-perl for history support in shells
	+ Fixed error trying to change the admin port with NTP enabled
	+ Fixed breadcrumb destination for full log query page
	+ Use printableActionName in DataTable setter
2.1.22
	+ Fixed parentRow method in EBox::Types::Row
	+ Added new optionalLabel flag to EBox::Types::Abstract to avoid
	  show the label on non-optional values that need to be set as
	  optional when using show/hide viewCustomizers
	+ Added initHTMLStateOrder to View::Customizer to avoid incorrect
	  initial states
	+ Improved exceptions info in CGIs to help bug reporting
	+ Do not show customActions when editing row on DataTables
2.1.21
	+ Fixed bug printing traces at Global.pm
	+ Check new dump_exceptions confkey instead of the debug one in CGIs
	+ Explicit conversion to int those values stored in our database
	  for correct dumping in reporting
	+ Quote values in update overwrite while consolidating for reporting
2.1.20
	+ Fixed regression in edition in place of booleans
	+ Better default balance of the dashboard based on the size of the widgets
	+ Added defaultSelectedType argument to PortRange
2.1.19
	+ Disable KeepAlive as it seems to give performance problems with Firefox
	  and set MaxClients value back to 1 in apache.conf
	+ Throw exceptions when calling methods not aplicable to RO instances
	+ Fixed problems when mixing read/write and read-only instances
	+ Date/Time and Timezone moved from NTP to core under System -> General
	+ Do not instance hidden widgets to improve dashboard performance
	+ New command shell with Zentyal environment at /usr/share/zentyal/shell
	+ Show warning when a language-pack is not installed
	+ Removed unnecessary dump/load operations to .bak yaml files
	+ AuditLogging and Logs constructor now receive the 'ro' parameter
	+ Do not show Audit Logging in Module Status widget
2.1.18
	+ New unificated zentyal-core.logrotate for all the internal logs
	+ Added forceEnabled option for logHelpers
	+ Moved carousel.js to wizard template
	+ Add ordering option to wizard pages
	+ Fixed cmp and isEqualTo methods for EBox::Types::IPAddr
	+ Fixed wrong Mb unit labels in Disk Usage and use GB when > 1024 MB
	+ Now global-action script can be called without progress indicator
	+ Fixed EBox::Types::File JavaScript setter code
	+ Added support for "Add new..." modal boxes in foreign selectors
	+ Each module can have now its customized purge-module script
	  that will be executed after the package is removed
	+ Added Administration Audit Logging to log sessions, configuration
	  changes, and show pending actions in save changes confirmation
	+ User name is stored in session
	+ Remove deprecated extendedRestore from the old Full Backup
2.1.17
	+ Fixed RAID event crash
	+ Added warning on models and composites when the module is disabled
	+ Fixed login page style with some languages
	+ Login page template can now be reused accepting title as parameter
	+ EBox::Types::File does not write on redis when it fails to
	  move the fail to its final destination
	+ Added quote column option for periodic log consolidation and
	  report consolidation
	+ Added exclude module option to backup restore
2.1.16
	+ Do not show incompatible navigator warning on Google Chrome
	+ Fixed syncRows override detection on DataTable find
	+ clean-conf script now deletes also state data
	+ Avoid 'undefined' message in selectors
2.1.15
	+ Move Disk Usage and RAID to the new Maintenance menu
	+ Always call syncRows on find (avoid data inconsistencies)
	+ Filename when downloading a conf backup now contains hostname
	+ Fixed bug in RAID template
	+ Set proper menu order in System menu (fixes NTP position)
	+ Fixed regresion in page size selector on DataTables
	+ Fixed legend style in Import/Export Configuration
2.1.14
	+ Fixed regresion with double quotes in HTML templates
	+ Fixed problems with libredis-perl version dependency
	+ Adding new apparmor profile management
2.1.13
	+ Better control of errors when saving changes
	+ Elements of Union type can be hidden
	+ Model elements can be hidden only in the viewer or the setter
	+ HTML attributtes are double-quoted
	+ Models can have sections of items
	+ Password view modified to show the confirmation field
	+ New multiselect type
	+ Redis backend now throws different kind of exceptions
2.1.12
	+ Revert no longer necessary parents workaround
	+ Hide action on viewCustomizer works now on DataTables
2.1.11
	+ Fixed bug which setted bad directory to models in tab view
	+ Union type: Use selected subtype on trailingText property if the
	  major type does not have the property
	+ Raise MaxClients to 2 to prevent apache slowness
2.1.10
	+ Security [ZSN-2-1]: Avoid XSS in process list widget
2.1.9
	+ Do not try to initialize redis client before EBox::init()
	+ Safer way to delete rows, deleting its id reference first
	+ Delete no longer needed workaround for gconf with "removed" attribute
	+ Fixed regression in port range setter
2.1.8
	+ Fixed regression in menu search
	+ Fixed missing messages of multi state actions
	+ Help toggler is shown if needed when dynamic content is received
	+ Fixed issue when disabling several actions at once in a data table view
	+ All the custom actions are disabled when one is clicked
	+ Submit wizard pages asynchronously and show loading indicator
	+ Added carousel.js for slide effects
2.1.7
	+ Fixed issues with wrong html attributes quotation
	+ Bugfix: volatile types can now calculate their value using other
	  the value from other elements in the row no matter their position
2.1.6
	+ Attach software.log to bug report if there are broken packages
	+ Added keyGenerator option to report queries
	+ Tuned apache conf to provide a better user experience
	+ Actions click handlers can contain custom javascript
	+ Restore configuration with force dependencies option continues
	  when modules referenced in the backup are not present
	+ Added new MultiStateAction type
2.1.5
	+ Avoid problems getting parent if the manager is uninitialized
	+ Rename some icon files with wrong extension
	+ Remove wrong optional attribute for read-only fields in Events
	+ Renamed all /EBox/ CGI URLs to /SysInfo/ for menu folder coherency
	+ Added support for custom actions in DataTables
	+ Replaced Halt/Reboot CGI with a model
	+ Message classes can be set from models
	+ Fixed error in Jabber dispatcher
	+ Show module name properly in log when restart from the dashboard fails
	+ Avoid warning when looking for inexistent PID in pidFileRunning
2.1.4
	+ Changed Component's parent/child relationships implementation
	+ Fixed WikiFormat on automatic bug report tickets
	+ Do not show available community version in Dashboard with QA
 	  updates
2.1.3
	+ Fall back to readonly data in config backup if there are unsaved changes
	+ Allow to automatically send a report in the unexpected error page
	+ Logs and Events are now submenus of the new Maintenance menu
	+ Configuration Report option is now present on the Import/Export section
	+ Require save changes operation after changing the language
	+ Added support for URL aliases via schemas/urls/*.urls files
	+ Allow to sort submenu items via 'order' attribute
	+ Automatically save changes after syncRows is called and mark the module
	  mark the module as unchanged unless it was previously changed
	+ Removed unnecessary ConfigureEvents composite
	+ Removed unnecessary code from syncRows in logs and events
	+ Restore configuration is safer when restoring /etc/zentyal files
	+ Fixed unescaped characters when showing an exception
	+ Fixed nested error page on AJAX requests
	+ Adapted dumpBackupExtraData to new expected return value
	+ Report remoteservices, when required, a change in administration
	  port
	+ Added continueOnModuleFail mode to configuration restore
	+ Fixed Firefox 4 issue when downloading backups
	+ Show scroll when needed in stacktraces (error page)
	+ More informative error messages when trying to restart locked modules
	  from the dashboard
	+ Creation of plpgsql language moved from EBox::Logs::initialSetup
	  to create-db script
	+ Redis backend now throws different kind of exceptions
	+ Avoid unnecesary warnings about PIDs
	+ Update Jabber dispatcher to use Net::XMPP with some refactoring
	+ Save changes messages are correctly shown with international charsets
	+ Support for bitmap option in RAID report
	+ Retry multiInsert line by line if there are encoding errors
	+ Adapted to new location of partitionsFileSystems in EBox::FileSystem
	+ Event messages are cleaned of null characters and truncated
	  before inserting in the database when is necessary
	+ Improve message for "Free storage space" event and send an info
	  message when a given partition is not full anymore
	+ Event messages now can contain newline characters
	+ Objects of select type are compared also by context
	+ Remove cache from optionsFromForeignModel since it produces
	  problems and it is useless
	+ Set title with server name if the server is subscribed
	+ Fix title HTML tag in views for Models and Composites
	+ Added lastEventsReport to be queried by remoteservices module
	+ Added EBox::Types::HTML type
	+ Added missing manage-logs script to the package
	+ Fixed problems with show/hide help switch and dynamic content
	+ Menus with subitems are now kept unfolded until a section on a
	  different menu is accessed
	+ Sliced restore mode fails correctly when schema file is missing,
	  added option to force restore without schema file
	+ Purge conf now purges the state keys as well
	+ Added EBox::Types::IPRange
2.1.2
	+ Now a menu folder can be closed clicking on it while is open
	+ Bugfix: cron scripts are renamed and no longer ignored by run-parts
	+ Added new EBox::Util::Nmap class implementing a nmap wrapper
2.1.1
	+ Fixed incoherency problems with 'on' and '1' in boolean indexes
	+ Move cron scripts from debian packaging to src/scripts/cron
	+ Trigger restart of logs and events when upgrading zentyal-core
	  without any other modules
	+ Don't restart apache twice when upgrading together with more modules
	+ Fixed params validation issues in addRow
2.1
	+ Replace YAML::Tiny with libyaml written in C through YAML::XS wrapper
	+ Minor bugfix: filter invalid '_' param added by Webkit-based browser
	  on EBox::CGI::Base::params() instead of _validateParams(), avoids
	  warning in zentyal.log when enabling modules
	+ All CGI urls renamed from /ebox to /zentyal
	+ New first() and deleteFirst() methods in EBox::Global to check
	  existence and delete the /var/lib/zentyal/.first file
	+ PO files are now included in the language-pack-zentyal-* packages
	+ Migrations are now always located under /usr/share/$package/migration
	  this change only affects to the events and logs migrations
	+ Delete no longer used domain and translationDomain methods/attributes
	+ Unified src/libexec and tools in the new src/scripts directory
	+ Remove the ebox- prefix on all the names of the /usr/share scripts
	+ New EBox::Util::SQL package with helpers to create and drop tables
	  from initial-setup and purge-module for each module
	+ Always drop tables when purging a package
	+ Delete 'ebox' user when purging zentyal-core
	+ Moved all SQL schemas from tools/sqllogs to schemas/sql
	+ SQL time-period tables are now located under schemas/sql/period
	+ Old ebox-clean-gconf renamed to /usr/share/zentyal/clean-conf and
	  ebox-unconfigure-module is now /usr/share/zentyal/unconfigure-module
	+ Added default implementation for enableActions, executing
	  /usr/share/zentyal-$modulename/enable-module if exists
	+ Optimization: Do not check if a row is unique if any field is unique
	+ Never call syncRows on read-only instances
	+ Big performance improvements using hashes and sets in redis
	  database to avoid calls to the keys command
	+ Delete useless calls to exists in EBox::Config::Redis
	+ New regen-redis-db tool to recreate the directory structure
	+ Renamed /etc/cron.hourly/90manageEBoxLogs to 90zentyal-manage-logs
	  and moved the actual code to /usr/share/zentyal/manage-logs
	+ Move /usr/share/ebox/zentyal-redisvi to /usr/share/zentyal/redisvi
	+ New /usr/share/zentyal/initial-setup script for modules postinst
	+ New /usr/share/zentyal/purge-module script for modules postrm
	+ Removed obsolete logs and events migrations
	+ Create plpgsql is now done on EBox::Logs::initialSetup
	+ Replace old ebox-migrate script with EBox::Module::Base::migrate
	+ Rotate duplicity-debug.log log if exists
	+ Bug fix: Port selected during installation is correctly saved
	+ Zentyal web UI is restarted if their dependencies are upgraded
	+ Bug fix: Logs don't include unrelated information now
	+ Add total in disk_usage report
	+ Bugfix: Events report by source now works again
	+ Do not include info messages in the events report
	+ Services event is triggered only after five failed checkings
	+ Do not add redundant includedir lines to /etc/sudoers
	+ Fixed encoding for strings read from redis server
	+ Support for redis-server 2.0 configuration
	+ Move core templates to /usr/share/zentyal/stubs/core
	+ Old /etc/ebox directory replaced with the new /etc/zentyal with
	  renamed core.conf, logs.conf and events.conf files
	+ Fixed broken link to alerts list
2.0.15
	+ Do not check the existence of cloud-prof package during the
	  restore since it is possible not to be installed while disaster
	  recovery process is done
	+ Renamed /etc/init.d/ebox to /etc/init.d/zentyal
	+ Use new zentyal-* package names
	+ Don't check .yaml existence for core modules
2.0.14
	+ Added compMessage in some events to distinguish among events if
	  required
	+ Make source in events non i18n
	+ After restore, set all the restored modules as changed
	+ Added module pre-checks for configuration backup
2.0.13
	+ Fixed dashboard graphs refresh
	+ Fixed module existence check when dpkg is running
	+ Fix typo in sudoers creation to make remote support work again
2.0.12
	+ Include status of packages in the downloadable bug report
	+ Bugfix: Avoid possible problems deleting redis.first file if not exist
2.0.11
	+ New methods entry_exists and st_entry_exists in config backend
2.0.10
	+ Now redis backend returns undef on get for undefined values
	+ Allow custom mason templates under /etc/ebox/stubs
	+ Better checks before restoring a configuration backup with
	  a set of modules different than the installed one
	+ Wait for 10 seconds to the child process when destroying the
	  progress indicator to avoid zombie processes
	+ Caught SIGPIPE when trying to contact Redis server and the
	  socket was already closed
	+ Do not stop redis server when restarting apache but only when
	  the service is asked to stop
	+ Improvements in import/export configuration (know before as
	  configuration backup)
	+ Improvements in ProgressIndicator
	+ Better behaviour of read-only rows with up/down arrows
	+ Added support for printableActionName in DataTable's
	+ Added information about automatic configuration backup
	+ Removed warning on non existent file digest
	+ Safer way to check if core modules exist during installation
2.0.9
	+ Treat wrong installed packages as not-existent modules
	+ Added a warning in dashboard informing about broken packages
	+ File sharing and mailfilter log event watchers works again since
	  it is managed several log tables per module
2.0.8
	+ Replaced zentyal-conf script with the more powerful zentyal-redisvi
	+ Set always the same default order for dashboard widgets
	+ Added help message to the configure widgets dialog
	+ Check for undefined values in logs consolidation
	+ Now dashboard notifies fails when restarting a service
	+ Fixed bug with some special characters in dashboard
	+ Fixed bug with some special characters in disk usage graph
2.0.7
	+ Pre-installation includes sudoers.d into sudoers file if it's not yet
	  installed
	+ Install apache-prefork instead of worker by default
	+ Rename service certificate to Zentyal Administration Web Server
2.0.6
	+ Use mod dependencies as default restore dependencies
	+ Fixed dependencies in events module
	+ Increased recursive dependency threshold to avoid
	  backup restoration problems
2.0.5
	+ Removed deprecated "Full backup" option from configuration backup
	+ Bugfix: SCP method works again after addition of SlicedBackup
	+ Added option in 90eboxpglogger.conf to disable logs consolidation
2.0.4
	+ Removed useless gconf backup during upgrade
	+ Fixed postinstall script problems during upgrade
2.0.3
	+ Added support for the sliced backup of the DB
	+ Hostname change is now visible in the form before saving changes
	+ Fixed config backend problems with _fileList call
	+ Added new bootDepends method to customize daemons boot order
	+ Added permanent message property to Composite
	+ Bugfix: Minor aesthetic fix in horizontal menu
	+ Bugfix: Disk usage is now reported in expected bytes
	+ Bugfix: Event dispatcher is not disabled when it is impossible
	  for it to dispatch the message
2.0.2
	+ Better message for the service status event
	+ Fixed modules configuration purge script
	+ Block enable module button after first click
	+ Avoid division by zero in progress indicator when total ticks is
	  zero
	+ Removed warning during postinst
	+ Added new subscription messages in logs, events and backup
2.0.1
	+ Bugfix: Login from Zentyal Cloud is passwordless again
	+ Some defensive code for the synchronization in Events models
	+ Bugfix: add EBox::Config::Redis::get to fetch scalar or list
	  values. Make GConfModule use it to avoid issues with directories
	  that have both sort of values.
1.5.14
	+ Fixed redis bug with dir keys prefix
	+ Improved login page style
	+ New login method using PAM instead of password file
	+ Allow to change admin passwords under System->General
	+ Avoid auto submit wizard forms
	+ Wizard skip buttons always available
	+ Rebranded post-installation questions
	+ Added zentyal-conf script to get/set redis config keys
1.5.13
	+ Added transition effect on first install slides
	+ Zentyal rebrand
	+ Added web page favicon
	+ Fixed already seen wizards apparition
	+ Fixed ro module creation with redis backend
	+ Use mason for links widgets
	+ Use new domain to official strings for subscriptions
1.5.12
	+ Added option to change hostname under System->General
	+ Show option "return to dashboard" when save changes fails.
1.5.11
	+ Added more tries on redis reconnection
	+ Fixed user corner access problems with redis server
	+ writeFile* methods reorganized
	+ Added cron as dependency as cron.hourly was never executed with anacron
	+ Improvements in consolidation of data for reports
1.5.10
	+ Fixed gconf to redis conversion for boolean values
1.5.9
	+ Improved migrations speed using the same perl interpreter
	+ Redis as configuration backend (instead of gconf)
	+ Improved error messages in ebox-software
	+ Set event source to 256 chars in database to adjust longer event
	  sources
	+ Progress bar AJAX updates are sent using JSON
	+ Fixed progress bar width problems
	+ Fixed top menu on wizards
	+ Improved error message when disconnecting a not connected database
	+ Abort installation if 'ebox' user already exists
	+ Bugfix: IP address is now properly registered if login fails
1.5.8
	+ Added template tableorderer.css.mas
	+ Added buttonless top menu option
	+ Bugfix: Save all modules on first installation
	+ Bugfix: General ebox database is now created if needed when
	  re/starting services
	+ Bugfix: Data to report are now uniform in number of elements per
	  value. This prevents errors when a value is present in a month and
	  not in another
	+ Bugfix: Don't show already visited wizard pages again
1.5.7
	+ Bugfix: Avoid error when RAID is not present
	+ Bugfix: Add ebox-consolidate-reportinfo call in daily cron script
	+ Bugfix: Called multiInsert and unbufferedInsert when necessary
	  after the loggerd reimplementation
	+ Bugfix: EBox::ThirdParty::Apache2::AuthCookie and
	  EBox::ThirdParty::Apache2::AuthCookie::Util package defined just
	  once
	+ Added util SystemKernel
	+ Improved progress indicator
	+ Changes in sudo generation to allow sudo for remote support user
	+ Initial setup wizards support
1.5.6
	+ Reimplementation of loggerd using inotify instead of File::Tail
1.5.5
	+ Asynchronous load of dashboard widgets for a smoother interface
1.5.4
	+ Changed dbus-check script to accept config file as a parameter
1.5.3
	+ Function _isDaemonRunning works now with snort in lucid
	+ Javascript refreshing instead of meta tag in log pages
	+ Updated links in dashboard widget
	+ Add package versions to downloadable ebox.log
	+ Fixed postgresql data dir path for disk usage with pg 8.4
	+ GUI improvements in search box
1.5.2
	+ Security [ESN-1-1]: Validate referer to avoid CSRF attacks
	+ Added reporting structure to events module
	+ Added new CGI to download the last lines of ebox.log
1.5.1
	+ Bugfix: Catch exception when upstart daemon does not exist and
	  return a stopped status
	+ Added method in logs module to dump database in behalf of
	ebackup module
	+ Bugfix: Do not check in row uniqueness for optional fields that
	are not passed as parameters
	+ Improve the output of ebox module status, to be consistent with the one
	  shown in the interface
	+ Add options to the report generation to allow queries to be more
	  flexible
	+ Events: Add possibility to enable watchers by default
	+ Bugfix: Adding a new field to a model now uses default
	  value instead of an empty value
	+ Added script and web interface for configuration report, added
	  more log files to the configuration report
1.5
	+ Use built-in authentication
	+ Use new upstart directory "init" instead of "event.d"
	+ Use new libjson-perl API
	+ Increase PerlInterpMaxRequests to 200
	+ Increase MaxRequestsPerChild (mpm-worker) to 200
	+ Fix issue with enconding in Ajax error responses
	+ Loggerd: if we don't have any file to watch we just sleep otherwise the process
	  will finish and upstart will try to start it over again and again.
	+ Make /etc/init.d/ebox depend on $network virtual facility
	+ Show uptime and users on General Information widget.
1.4.2
	+ Start services in the appropriate order (by dependencies) to fix a problem
	  when running /etc/init.d/ebox start in slaves (mail and other modules
	  were started before usersandgroups and thus failed)
1.4.1
	+ Remove network workarounds from /etc/init.d/ebox as we don't bring
	  interfaces down anymore
1.4
	+ Bug fix: i18n. setDomain in composites and models.
1.3.19
	+ Make the module dashboard widget update as the rest of the widgets
	+ Fix problem regarding translation of module names: fixes untranslated
	  module names in the dashboard, module status and everywhere else where
	  a module name is written
1.3.18
	+ Add version comparing function and use it instead of 'gt' in the
	  general widget
1.3.17
	+ Minor bug fix: check if value is defined in EBox::Type::Union
1.3.16
	+ Move enable field to first row in ConfigureDispatcherDataTable
	+ Add a warning to let users know that a module with unsaved changes
	  is disabled
	+ Remove events migration directory:
		- 0001_add_conf_configureeventtable.pl
		- 0002_add_conf_diskfree_watcher.pl
	+ Bug fix: We don't use names to stringify date to avoid issues
	  with DB insertions and localisation in event logging
	+ Bug fix: do not warn about disabled services which return false from
	  showModuleStatus()
	+ Add blank line under "Module Status"
	+ Installed and latest available versions of the core are now displayed
	  in the General Information widget
1.3.15
	+ Bug fix: Call EBox::Global::sortModulesByDependencies when
	  saving all modules and remove infinite loop in that method.
	  EBox::Global::modifiedModules now requires an argument to sort
	  its result dependending on enableDepends or depends attribute.
	+ Bug fix: keep menu folders open during page reloads
	+ Bug fix: enable the log events dispatcher by default now works
	+ Bug fix: fixed _lock function in EBox::Module::Base
	+ Bug fix: composites honor menuFolder()
	+ Add support for in-place edition for boolean types. (Closes
	  #1664)
	+ Add method to add new database table columnts to EBox::Migration::Helpers
	+ Bug fix: enable "Save Changes" button after an in-place edition
1.3.14
	+ Bug fix: fix critical bug in migration helper that caused some log
	  log tables to disappear
	+ Create events table
	+ Bug fix: log watcher works again
	+ Bug fix: delete cache if log index is not found as it could be
	  disabled
1.3.13
	+ Bug fix: critical error in EventDaemon that prevented properly start
	+ Cron script for manage logs does not run if another is already
	  running, hope that this will avoid problems with large logs
	+ Increased maximum size of message field in events
	+ Added script to purge logs
	+ Bug fix: multi-domain logs can be enabled again
1.3.12
	+ Added type for EBox::Dashboard::Value to stand out warning
	  messages in dashboard
	+ Added EBox::MigrationHelpers to include migration helpers, for now,
	  include a db table renaming one
	+ Bug fix: Fix mismatch in event table field names
	+ Bug fix: Add migration to create language plpgsql in database
	+ Bug fix: Add missing script for report log consolidation
	+ Bug fix: Don't show modules in logs if they are not configured. This
	  prevents some crashes when modules need information only available when
	  configured, such as mail which holds the vdomains in LDAP
	+ Added method EBox::Global::lastModificationTime to know when
	  eBox configuration was modified for last time
	+ Add support for breadcrumbs on the UI
	+ Bug fix: in Loggerd files are only parsed one time regardless of
	  how many LogHelper reference them
	+ Added precondition for Loggerd: it does not run if there isnt
	anything to watch
1.3.11
	+ Support customFilter in models for big tables
	+ Added EBox::Events::sendEvent method to send events using Perl
	  code (used by ebackup module)
	+ Bug fix: EBox::Type::Service::cmp now works when only the
	  protocols are different
	+ Check $self is defined in PgDBEngine::DESTROY
	+ Do not watch files in ebox-loggerd related to disabled modules and
	  other improvements in the daemon
	+ Silent some exceptions that are used for flow control
	+ Improve the message from Service Event Watcher
1.3.10
	+ Show warning when accesing the UI with unsupported browsers
	+ Add disableApparmorProfile to EBox::Module::Service
	+ Bug fix: add missing use
	+ Bug fix: Make EventDaemon more robust against malformed sent
	  events by only accepting EBox::Event objects
1.3.8
	+ Bug fix: fixed order in EBox::Global::modified modules. Now
	  Global and Backup use the same method to order the module list
	  by dependencies
1.3.7
	+ Bug fix: generate public.css and login.css in dynamic-www directory
	  which is /var/lib/zentyal/dynamicwww/css/ and not in /usr/share/ebox/www/css
	  as these files are generate every time eBox's apache is
	  restarted
	+ Bug fix: modules are restored now in the correct dependency
	  order
	+ ebox-make-backup accepts --destinaton flag to set backup's file name
	+ Add support for permanent messages to EBox::View::Customizer
1.3.6
	+ Bug fix: override _ids in EBox::Events::Watcher::Log to not return ids
	which do not exist
	+ Bug fix: fixed InverseMatchSelect type which is used by Firewall module
	+ New widget for the dashboard showing useful support information
	+ Bugfix: wrong permissions on CSS files caused problem with usercorner
	+ CSS are now templates for easier rebranding
	+ Added default.theme with eBox colors
1.3.5
	+ Bugfix: Allow unsafe characters in password type
	+ Add FollowSymLinks in eBox apache configuration. This is useful
	  if we use js libraries provided by packages
1.3.4
	+ Updated company name in the footer
	+ Bugfix: humanEventMessage works with multiple tableInfos now
	+ Add ebox-dbus-check to test if we can actually connect to dbus
1.3.4
	+ bugfix: empty cache before calling updatedRowNotify
	+ enable Log dispatcher by default and not allow users to disable
	it
	+ consolidation process continues in disabled but configured modules
	+ bugfix: Save Changes button doesn't turn red when accessing events for
	first time
1.3.2
	+ bugfix: workaround issue with dhcp configured interfaces at boot time
1.3.1
	+ bugfix: wrong regex in service status check
1.3.0
	+ bugfix: make full backup work again
1.1.30
	+ Change footer to new company holder
	+  RAID does not generate 'change in completion events, some text
	problems fixed with RAID events
	+ Report graphics had a datapoints limit dependent on the active
	time unit
	+ Apache certificate can be replaced by CA module
	+ Fixed regression in detailed report: total row now aggregates
	properly
	+ More characters allowed when changing password from web GUI
	+ Fixed regression with already used values in select types
	+ Do not a button to restart eBox's apache
	+ Fixed auth problem when dumping and restoring postgre database
1.1.20
	+ Added custom view support
	+ Bugfix: report models now can use the limit parameter in
	  reportRows() method
	+ use a regexp to fetch the PID in a pidfile, some files such as
	postfix's add tabs and spaces before the actual number
	+ Changed "pidfile" to "pidfiles" in _daemons() to allow checking more than
one (now it is a array ref instead of scalar)
	+ Modified Service.pm to support another output format for /etc/init.d daemon
status that returns [OK] instead of "running".
	+ unuformized case in menu entries and some more visual fixes
1.1.10
	+ Fix issue when there's a file managed by one module that has been modified
	  when saving changes
	+ Bugfix: events models are working again even if an event aware
	module is uninstalled and it is in a backup to restore
	+ Select.pm returns first value in options as default
       + Added 'parentModule' to model class to avoid recursive problems
	+ Added Float type
	+ Apache module allows to add configuration includes from other modules
	+ Display remote services button if subscribed
	+ Event daemon may received events through a named pipe
	+ Bugfix. SysInfo revokes its config correctly
	+ Added storer property to types in order to store the data in
	somewhere different from GConf
	+ Added protected property 'volatile' to the models to indicate
	that they store nothing in GConf but in somewhere different
	+ System Menu item element 'RAID' is always visible even when RAID
	is not installed
	+ Files in deleted rows are deleted when the changes are saved
	+ Fixed some bug whens backing and restore files
	+ Components can be subModels of the HasMany type
	+ Added EBox::Types::Text::WriteOnce type
	+ Do not use rows(), use row to force iteration over the rows and increase
	performance and reduce memory use.
	+ Do not suggest_sync after read operations in gconf
	+ Increase MaxRequestsPerChild to 200 in eBox's apache
	+ Make apache spawn only one child process
	+ Log module is backed up and restored normally because the old
	problem is not longer here
	+ Backup is more gentle with no backup files in backup directory,
	now it does not delete them
	+ HasMany  can retrieve again the model and row after the weak
	refence is garbage-collected. (Added to solve a bug in the doenload
	bundle dialog)
	+ EBox::Types::DomainName no longer accepts IP addresses as domain
	names
	+ Bugfix: modules that fail at configuration stage no longer appear as enabled
	+ Add parameter to EBox::Types::Select to disable options cache

0.12.103
	+ Bugfix: fix SQL statement to fetch last rows to consolidate
0.12.102
	+ Bugfix: consolidate logs using the last date and not starting from scratch
0.12.101
	+ Bugfix: DomainName type make comparisons case insensitive
	according to RFC 1035
0.12.100
	+ Bugfix: Never skip user's modifications if it set to true
	override user's changes
	+ EBox::Module::writeConfFile and EBox::Service scape file's path
	+ Bugfix. Configure logrotate to actually rotate ebox logs
	+ Fixed bug in ForcePurge logs model
	+ Fixed bug in DataTable: ModelManaged was called with tableName
	instead of context Name
	+ Fixing an `img` tag closed now properly and adding alternative
	text to match W3C validation in head title
	+ Backup pages now includes the size of the archive
	+ Fixed bug in ForcePurge logs model
	+ Now the modules can have more than one tableInfo for logging information
	+ Improve model debugging
	+ Improve restart debugging
	+ Backups and bug reports can be made from the command line
	+ Bugfix: `isEqualTo` is working now for `Boolean` types
	+ Bugfix: check if we must disable file modification checks in
	Manager::skipModification

0.12.99
	+ Add support for reporting
	+ Refresh logs automatically
	+ Reverse log order
	+ Remove temp file after it is downloaded with FromTempDir controller
0.12.3
	+ Bug fix: use the new API in purge method. Now purging logs is working
	again.
0.12.2
	+ Increase random string length used to generate the cookie to
	2048 bits
	+ Logs are show in inverse chronological order
0.12.1
	+ Bug fix: use unsafeParam for progress indicator or some i18 strings
	will fail when saving changes
0.12
	+ Bugfix: Don't assume timecol is 'timestamp' but defined by
	module developer. This allows to purge some logs tables again
	+ Add page titles to models
	+ Set default values when not given in `add` method in models
	+ Add method to manage page size in model
	+ Add hidden field to help with Ajax request and automated testing with
	  ANSTE
	+ Bugfix: cast sql types to filter fields in logs
	+ Bugfix: Restricted resources are back again to make RSS
	access policy work again
	+ Workaround bogus mason warnings
	+ Make postinst script less verbose
	+ Disable keepalive in eBox apache
	+ Do not run a startup script in eBox apache
	+ Set default purge time for logs stored in eBox db to 1 week
	+ Disable LogAdmin actions in `ebox-global-action` until LogAdmin
	feature is completely done
0.11.103
	+ Modify EBox::Types::HasMany to create directory based on its row
	+ Add _setRelationship method to set up relationships between models
	  and submodels
	+ Use the new EBox::Model::Row api
	+ Add help method to EBox::Types::Abstract
	+ Decrease size for percentage value in disk free watcher
	+ Increase channel link field size in RSS dispatcher
0.11.102
	+ Bugfix: cmp in EBox::Types::HostIP now sorts correctly
	+ updatedRowNotify in EBox::Model::DataTable receives old row as
	well as the recently updated row
	+ Added `override_user_modification` configuration parameter to
	avoid user modification checkings and override them without asking
	+ Added EBox::Model::Row to ease the management of data returned
	by models
	+ Added support to pre-save and post-save executable files. They
	must be placed at /etc/ebox/pre-save or /etc/ebox/post-save
	+ Added `findRow` method to ease find and set
0.11.101
	+ Bugfix: Fix memory leak in models while cloning types. Now
	cloning is controlled by clone method in types
	+ Bugfix: Union type now checks for its uniqueness
	+ DESTROY is not an autoloaded method anymore
	+ HasOne fields now may set printable value from the foreign field
	to set its value
	+ findId now searches as well using printableValue
	+ Bugfix. Minor bug found when key is an IP address in autoloaded
	methods
	+ Ordered tables may insert values at the beginning or the end of
	the table by "insertPosition" attribute
	+ Change notConfigured template to fix English and add link to the
	  module status section
	+ Add loading gif to module status actions
	+ Remove debug from ServiceInterface.pm
	+ Add support for custom separators to be used as index separators on
	  exposedMethods
	+ Bugfix. Stop eBox correctly when it's removed
	+ Improve apache-restart to make it more reliable.
0.11.100
	+ Bugfix. Fix issue with event filters and empty hashes
	+ Bugfix. Cache stuff in log and soap watcher to avoid memory leaks
	+ Bugfix. Fix bug that prevented the user from being warned when a row to
	  be deleted is being used by other model
	+ Bugfix. Add missing use of EBox::Global in State event watcher
	+ Added progress screen, now pogress screen keeps track of the changed
	  state of the modules and change the top page element properly
	+ Do not exec() to restart apache outside mod_perl
	+ Improve apache restart script
	+ Improve progress screen
0.11.99
	+ DataTable contains the property 'enableProperty' to set a column
	called 'enabled' to enable/disable rows from the user point of
	view. The 'enabled' column is put the first
	+ Added state to the RAID report instead of simpler active boolean
        + Fix bug when installing new event components and event GConf
	subtree has not changed
	+ Add RSS dispatcher to show eBox events under a RSS feed
	+ Rotate log files when they reach 10MB for 7 rotations
	+ Configurable minimum free space left for being notified by means
	of percentage
	+ Add File type including uploading and downloading
	+ Event daemon now checks if it is possible to send an event
	before actually sending it
	+ Added Action forms to perform an action without modifying
	persistent data
	+ Log queries are faster if there is no results
	+ Show no data stored when there are no logs for a domain
	+ Log watcher is added in order to notify when an event has
	happened. You can configure which log watcher you may enable and
	what you want to be notify by a determined filter and/or event.
	+ RAID watcher is added to check the RAID events that may happen
	when the RAID subsystem is configured in the eBox machine
	+ Change colour dataset in pie chart used for disk usage reporting
	+ Progress indicator now contains a returned value and error
	message as well
	+ Lock session file for HTTP session to avoid bugs
	related to multiple requests (AJAX) in a short time
	+ Upgrade runit dependency until 1.8.0 to avoid runit related
	issues
0.11
	+ Use apache2
	+ Add ebox-unblock-exec to unset signal mask before running  a executable
	+ Fix issue with multiple models and models with params.
	  This triggered a bug in DHCP when there was just one static
	  interface
	+ Fix _checkRowIsUnique and _checkFieldIsUnique
	+ Fix paging
	+ Trim long strings in log table, show tooltip with the whole string
	  and show links for URLs starting with "http://"
0.10.99
	+ Add disk usage information
	+ Show progress in backup process
	+ Add option to purge logs
	+ Create a link from /var/lib/zentyal/log to /var/log/ebox
	+ Fix bug with backup descriptions containing spaces
	+ Add removeAll method on data models
	+ Add HostIP, DomainName and Port types
	+ Add readonly forms to display static information
	+ Add Danish translation thanks to Allan Jacobsen
0.10
	+ New release
0.9.100
	+ Add checking for SOAP session opened
	+ Add EventDaemon
	+ Add Watcher and Dispatch framework to support an event
	  architecture on eBox
	+ Add volatile EBox::Types in order not to store their values
	  on GConf
	+ Add generic form
	+ Improvements on generic table
	+ Added Swedish translation

0.9.99
	+ Added Portuguese from Portugal translation
	+ Added Russian translation
	+ Bugfix: bad changed state in modules after restore

0.9.3
	+ New release

0.9.2
	+ Add browser warning when uploading files
	+ Enable/disable logging modules
0.9.1
	+ Fix backup issue with changed state
	+ Generic table supports custom ordering
0.9
	+ Added Polish translation
        + Bug in recognition of old CD-R writting devices fixed
	+ Added Aragonese translation
	+ Added Dutch translation
	+ Added German translation
	+ Added Portuguese translation

0.8.99
	+ Add data table model for generic Ajax tables
	+ Add types to be used by models
	+ Add MigrationBase and ebox-migrate to upgrade data models
	+ Some English fixes
0.8.1
	+ New release
0.8
	+ Fix backup issue related to bug reports
	+ Improved backup GUI
0.7.99
        + changed sudo stub to be more permissive
	+ added startup file to apache web server
	+ enhanced backup module
	+ added basic CD/DVD support to backup module
	+ added test stubs to simplify testing
	+ added test class in the spirit of Test::Class
	+ Html.pm now uses mason templates
0.7.1
	+ use Apache::Reload to reload modules when changed
	+ GUI consistency (#12)
	+ Fixed a bug for passwords longer than 16 chars
	+ ebox-sudoers-friendly added to not overwrite /etc/sudoers each time
0.7
	+ First public release
0.6
	+ Move to client
	+ Remove obsolete TODO list
	+ Remove firewall module from  base system
	+ Remove objects module from base system
	+ Remove network module from base system
	+ Add modInstances and modInstancesOfType
	+ Raname Base to ClientBase
	+ Remove calls to deprecated methods
	+ API documented using naturaldocs
	+ Update INSTALL
	+ Use a new method to get configkeys, now configkey reads every
	  [0.9
	+ Added Polish translation][0-9]+.conf file from the EBox::Config::etc() dir and
	  tries to get the value from the files in order.
	+ Display date in the correct languae in Summary
	+ Update debian scripts
	+ Several bugfixes
0.5.2
	+ Fix some packaging issues
0.5.1
	+ New menu system
	+ New firewall filtering rules
	+ 802.1q support

0.5
	+ New bug-free menus (actually Internet Explorer is the buggy piece
	  of... software that caused the reimplementation)
	+ Lots of small bugfixes
	+ Firewall: apply rules with no destination address to packets
	  routed through external interfaces only
	+ New debianize script
	+ Firewall: do not require port and protocol parameters as they
	  are now optional.
	+ Include SSL stuff in the dist tarball
	+ Let modules block changes in the network interfaces
	  configuration if they have references to the network config in
	  their config.
	+ Debian network configuration import script
	+ Fix the init.d script: it catches exceptions thrown by modules so that
	  it can try to start/stop all of them if an exception is thrown.
	+ Firewall: fix default policy bug in INPUT chains.
	+ Restore textdomain in exceptions
	+ New services section in the summary
	+ Added Error item to Summary. Catch exceptions from modules in
	  summary and generate error item
	+ Fix several errors with redirections and error handling in CGIs
	+ Several data validation functions were fixed, and a few others added
	+ Prevent the global module from keeping a reference to itself. And make
	  the read-only/read-write behavior of the factory consistent.
	+ Stop using ifconfig-wrapper and implement our own NetWrapper module
	  with wrappers for ifconfig and ip.
	+ Start/stop apache, network and firewall modules in first place.
	+ Ignore some network interface names such as irda, sit0, etc.
	+ The summary page uses read-only module instances.
	+ New DataInUse exception, old one renamed to DataExists.
	+ Network: do not overwrite resolv.conf if there are nameservers
	  given via dhcp.
	+ Do not set a default global policy for the ssh service.
	+ Check for forbiden characters when the parameter value is
	  requested by the CGI, this allows CGI's to handle the error,
	  and make some decissions before it happens.
	+ Create an "edit object" template and remove the object edition stuff
	  from the main objects page.
	+ Fix the apache restarting code.
	+ Network: Remove the route reordering feature, the kernel handles that
	  automatically.
	+ Fix tons of bugs in the network restarting code.
	+ Network: removed the 3rd nameserver configuration.
	+ Network: Get gateway info in the dhcp hook.
	+ Network: Removed default configuration from the gconf schema.
	+ New function for config-file generation
	+ New functions for pid file handling

0.4
	+ debian package
	+ added module to export/import configuration
	+ changes in firewall's API
	+ Added content filter based on dansguardian
	+ Added French translation
	+ Added Catalan translation
	+ Sudoers file is generated automatically based on module's needs
	+ Apache config file is generated by ebox  now
	+ Use SSL
	+ Added ebox.conf file
	+ Added module template generator

0.3
	+ Supports i18n
	+ API name consistency
	+ Use Mason for templates
	+ added tips to GUI
	+ added dhcp hooks
	+ administration port configuration
	+ Fixed bugs to IE compliant
	+ Revoke changes after logout
	+ Several bugfixes

0.2
	+ All modules are now based on gconf.
	+ Removed dependencies on xml-simple, xerces and xpath
	+ New MAC address field in Object members.
	+ Several bugfixes.

0.1
	+ Initial release<|MERGE_RESOLUTION|>--- conflicted
+++ resolved
@@ -1,10 +1,7 @@
 3.4
-<<<<<<< HEAD
 	+ Updated automatic bug report URL to new bug report endpoint.
-=======
 	+ Give support to custom actions without image. Those actions will
 	  not appear in the legend.
->>>>>>> 563f0446
 	+ Added to findValueMultipleFields and findValue the nosync parameter
 	+ Added support for haproxy 1.5
 	+ Moved nginx to listen on localhost
