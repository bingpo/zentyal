HEAD
<<<<<<< HEAD
	+ More robust dashboard agains widget and remoteservices errors
=======
	+ Pass X-Request-Host on haproxy (needed for SOGo apache conf)
>>>>>>> 9c92f59b
	+ Added missing use in hasManyViewer.mas
	+ Only allow restore from backups from versions with the same two
	  first version numbers
	+ Escape double quotes in non-editable text fields
3.5.2
	+ When doing a login redirect to the full given URI
	+ Fixed mysql commands executed with wrong parameters or credentials
	+ Fix isEqualTo types comparision, check for defined return value from cmp
	+ Added option to disable Peer Verification in EBox::RESTClient
	+ pathHTTPSSSLCertificate() always returns a list
	+ Added one more tip to component not found page
	+ Removed duplicate code for page not found
	+ Fix some warnings in log
	+ Fix error in send crash report script
3.5.1
	+ Fixed dashboard links to official manual
	+ Model backup/revoke/save files are no longer called implicitly
	+ Remove warning on formSubmitJS
	+ Don't let database error to cancel halt or reboot processes
	+ More warnings on smart match feature removed
3.5
	+ Avoid warning flag on smart match experimental feature
	+ Remove duplicated code in EBox::Model::DataTable::removeRow
	  and EBox::Model::Manager::removeRowsUsingId
	+ Rethrow properly when exception is a plain string
	+ Fix EBox::Model::Manager::_modelHasMultipleInstances when the
	  model is a children whose model parent is its grandfather or older
	+ Fixed notifyActions by using isIdUsed method and removing
	  slashes to fetch the observable models
	+ Fixed spurious warnings when loadings ads and loading dashboard
	+ Assure that all data under a row directory is removed
	+ EBox::Types::DomainName always return lowercase values
	+ EBox::Types::Host always return lowercase values
	+ Added helper script to improve crash reports
	+ Old timezones supported
	+ Fixed regression on presetUpdate interface actions
	+ Error page for component not found
	+ Included the Dependencies field in crash report
	+ Do not mark services as temporary stopped when shutting down
	+ Enhanced Lock to have exclusive lock with blocking timeout
	+ Added redirection on no parameters support to CGIs
	+ Added and used in save changes process the method Zentyal.reloadTable
	+ Fixed regression in page not found CGI which displayed always a
	  invalid referer error
	+ Included the package field in crash report
	+ Remove RSS and Jabber dispatchers
	+ Added Warning in Dashboard when reboot is requierd by software
	  update
	+ Removed deprecated sliced mode backup
	+ Fix MIME type for returning JSON (application/json)
	+ Added setMessage() and popMessageAndClass() methods to TreeView
	+ Enable InnoDB engine when there are only 4 previous databases
	+ Active session check does not check subapp authenticated
	  requests now
	+ Fixed incorrect URLs with double ports in redirects
	+ Fix typo in general widget
	+ Updated nginx to server static files directly always so apache shouldn't
	  ever get this kind of requests
	+ Set version to 3.5
	+ Support for redirection when loading URL in existent dialog
	+ Added webadmin port tag to haproxy configuration file
	+ Fix dashboard UI freeze when widgets were being updated
	+ Add audit to post save when enabling logs
	+ Fix enabled save changes button after installing packages
	+ Changed CGI base to show correctly referer errors and
	  generating response errors
	+ Override daemons does not fail if a daemon is already stopped
	+ Added missing use to row.mas
	+ More tolerant referer validation so we can access to submodels
	  with an URL
	+ Restored reconnect option for mysql connections
	+ EBox::WebAdmin::addNginxServer does not longer raises exception
	  if file not yet exists
	+ create-db script can repair login problems
	+ Migrate previous configuration from 3.3 when upgrading
	+ Admin password change handled by AuthPAM
	+ Fix version available check in dashboard when file does not exist
	+ Do not show success note if there is no note
	+ Fix data in use behaviour on edition
	+ Fixed revert of changes in redisvi
	+ Better input validation in EBox::Conf::Redis::import_dir_from_file
	+ Give support to data in use exception for in-place booleans
	+ Fix warnOnChangeId framework
	+ Give real no support to /media in Disk Usage even when modules
	  use it
	+ Added release upgrade code (disabled until 3.5)
	+ Hide passwords on admin user model on error and debug on
	+ Set proper version for bugreport issues
3.4
	+ Do not launch exceptions on EBox::MyDBEngine DESTROY
	+ Ask for trace object to non-handled EBox::Exceptions::Base
	  exceptions in the UnhandledError middleware. This will gives us
	  useful stack traces.
	+ When requesting from type a non-existing value use acquirer
	  if it is a volatile type
	+ EBox::WebAdmin::addNginxInclude does not longer raises exception
	  if file not yet exists
	+ Improve post save modules algorithm
	+ Added local apparmor profile for mysqld
	+ Avoid to show two 'module not enabled' messages in composites
	+ All non external exceptions from normal requests are now shown
	  in the UI with the stack trace to report as a bug
	+ All non external exceptions from AJAX requests are now shown in
	  the UI with the stack trace to report as a bug
	+ Template exceptions in normal requests are now handled in webadmin
	+ Set templated files encoding to UTF-8
	+ Send Perl warnings to Zentyal log file in webadmin app
	+ Added keepFile parameter to EBox::Downloader::CGI::FromTempDir
	+ Remove idle and dead code from EBox::Module::Service::writeConfFile
	+ Added auditable property to EBox::Model::DataTable
	+ Added HAProxyPreSetConf to HaProxy::ServiceBase
	+ Moved management of webadmin certificate to HAProxy module
	+ Enable ReverseProxy middleware always
	+ MySQL is restarted before creating database
	+ Use root ownership for webadmin certificates
	+ Execute change hostname actions only if the hostname has really changed
	+ Don't expire session on finish software wizard page
	+ Fixed show help JS to avoid to have help elements with different
	  show state
	+ Use window.location.replace instead of window.location.href
	  to redirect using JS
	+ In EBox::Type::Select, use element value as printableValue for
	  unknown options or options without printableValue
	+ Save haproxy config as changed after webadmin's initialSetup
	+ Send restartUI flag to restart service when restarting a module
	  from the UI
	+ Fix calculation of page number when using go to last page control
	+ Update tracker url in dashboard widget
	+ Continue installation without ads if there is a error getting them
	+ Added EBox::WebAdmin::Middleware::SubAppAuth to validate
	  WebAdmin sub-app requests
	+ Ported restricted resources to use nginx
	+ Removed EBox::Base::upload method because that's 100% handled by Plack
	  now.
	+ Increased the buffer size for uwsgi applications to allow big submits
	  like the one from automatic error report
	+ Added a UnhandledError middleware to catch any die or exception not
	  handled by Zentyal
	+ Added a Devel::StackTrace helper view that shows pretty backtraces
	+ Enable crash reports by default
	+ Added template for download link
	+ Created EBox::Util::Certificate, refactored create-certificate
	  script
	+ Changes in haproxy port validation and allow haproxy internal services
	+ Restore AdminPort model for WebAdmin to improve usability
	+ Added EBox::Module::Config::replicationExcludeKeys()
	+ Added EBox::WebAdmin::PortObserver to be used by ha and
	  remoteservices modules by the moment
	+ Added EBox::GlobalImpl::addModuleToPostSave to save modules
	  after normal save changes process
	+ Added a way for HAProxy to retrieve the CA certificate entry that should
	  be used
	+ Added a left-right composite layout
	+ Search and pagination forms can be omitted using showFilterForm
	  and showPaginationForm properties
	+ Show nice error when global-action fails using die + scalar
	+ EBox::Util::Random now accepts a set of chars to have a random string
	+ Notify HA when a module which must have a single instance in the
	  cluster is enabled/disabled.
	+ Added enabled action to /etc/init.d/zentyal to display whether a
	  module is enabled or disabled
	+ Pass model, type and id to enabled subroutine in
	  EBox::Types::MultiStateAction to be ortoghonal to handler property
	+ Fixed JS error on showing errors in customActionClicked
	+ Added middleware to have auth based on a env variable
	+ Updated nginx to server static files directly always so apache shouldn't
	  ever get this kind of requests
	+ Use uWSGI instead of Apache mod_perl for running CGIs
	+ Updated automatic bug report URL to new bug report endpoint.
	+ Give support to custom actions without image. Those actions will
	  not appear in the legend.
	+ Added to findValueMultipleFields and findValue the nosync parameter
	+ Added support for haproxy 1.5
	+ Moved nginx to listen on localhost
	+ Integration with HA module in save changes process
	+ Added icon for new zentyal-ha module
	+ Migrate rs_verify_servers in remoteservices.conf to
	  rest_verify_servers core.conf
	+ Include basic support to free-format Template models to be
	  included in Composites
	+ Move run-pending-ops script from remoteservices to core
	+ Rename EBox::RemoteServices::RESTResult to EBox::RESTClient::Result
	+ Move EBox::RemoteServices::RESTClient to EBox::RESTClient as it
	  is used in ha and remoteservices module.
	+ Adapt init.d and upstart running checks to Ubuntu 13.10
	+ Use service instead of deprecated invoke-rc.d for init.d scripts
	+ Adapted apache configuration to 2.4
	+ Adapted EBox::Config::Redis to the new libredis-perl API
	+ Adapted redis.conf to redis 2.6
	+ Zentyal MySQL custom conf is now written on initial-setup of logs
	  using a mason template
	+ Write logs configuration only when the module is enabled
	+ Use replace instead of href to redirect in Controller::DataTable
	  (This avoids infinite loops if the user press back button)
	+ Move EBox::CGI::Downloader::* modules  to EBox::Downloader to
	  make file downloads work again
	+ Avoid division by zero while using page navigation
	+ Automatic report text formatting adapted to Redmine
	+ Fix tab selection in tabbed composite from URL path anchor,
	  for instance, /Maintenance/Events#ConfigureDispatchers
	+ Avoid errors triggered on web administration port validation
	+ ManageAdmins model now also add/removes lpadmin group
	+ Show nice error when global-action fails using die + scalar
	+ Fixed JS error on showing errors in customActionClicked
	+ Fixed rethrown of exception in restartService() and
	  EBox::CGI::Base::upload methods
	+ Remove lock file in EBox::Util::Lock::unlock()
	+ Fixed mason component root for custom stubs
	+ Fixed regression in clone action
	+ Decode to utf8 the MySQL database results
	+ Create log database using utf8 charset
	+ Better way to set MySQL password for all the root accounts
	+ Use same JSON reply file for changeRowForm and dataInUse
	+ Fixed regression in AJAX changes with raised error when a
	  data in use exception was found
	+ Fixed css error that hide information in the logs tables
	+ Use sharedscripts in zentyal-core logrotate to avoid triggering
	  in every log file
	+ Take into account view customizer on audit logging
	+ Show complex types (more than one field) in audit log
	  while editing by storing the dump of the value
	+ Fix EBox::Types::Composite::cmp to store changes when only last type
	  is modified
	+ Fixed general widget packages to avoid error on 'packages to
	  upgrade' section
	+ Fixed regression when table size is set to 'view all'
	+ Set version to 3.4
3.3.1
	+ Fixed redirects in table/form JSON replies
	+ Set automated ticket report milestone to 3.3.X
3.3
	+ Refactored module not enabled warning
	+ Add version to header logo
	+ HTML body can now have different styles based on the menu section
	+ Hide close button on saving changes and backup progess
	  dialogs. Don't allow to close it with esc key on those cases.
	+ Fix error when pageSize parameter is not supplied to the model controller
	+ Workaround against modules changed when saving all changes
	+ Recover from widget function exceptions
	+ Use the same Mason interpreter for most HTML templates
	+ Use more granular AJAX for table actions
	+ Use stand-alone AJAX call to refresh save changes button
	+ Added missing use to EBox::CGI::Base
	+ Allow to submit apport crash reports if debug=yes
	+ Switch from Error to TryCatch for exception handling
	+ Added new communityEdition() helper method in EBox::Global
	+ Add version to header logo
	+ Always reload page after saving changes
	+ Use AJAX call to refresh save change buttons
	+ Copy all the redis keys from 'conf' to 'ro' when saving changes of
	  any module to prevent incoherences
	+ Delete unused stopAllModules() and restartAllModules() in EBox::Global
	+ Workaround against modules changed when saving all changes
	+ Display remote services messages if they exist on Dashboard
	+ Recover from widget function exceptions
	+ Fixed mdstat output processing to remove "(auto-read-only)"
	+ Fixed audit logging of delete actions
	+ Fixed errors with row ID in ManageAdmins table
	+ Added missing EBox::Exceptions uses
	+ Fixed bug in selectSetter which hitted selects on DataForm with
	  'unique' option enabled
	+ EBox::WebServer::removeNginxInclude does not longer throws
	  a exception if the path to remove is not included
	+ Copy all the redis keys from 'conf' to 'ro' when saving changes of
	  any module to prevent incoherences
	+ Delete unused stopAllModules() and restartAllModules() in EBox::Global
	+ Use printableName in Configure Module popup
	+ Replace fork of Apache2::AuthCookie with libapache2-authcookie-perl
	+ Added EBox::Types::IPRange::addressesFromBeginToEnd class method
	+ Set proper trial link in advertisements
	+ Show register link in local backup when not registered
	+ Strip the 'C:\fakepath\' that chrome adds to the file input
	+ Make dump_exceptions key work also for mason exceptions
	+ Pass HTTP_PROXY system environment variable to CGIs as they are
	  used in Zentyal modules
	+ Waiting for Zentyal ready page check is more robust now
	+ Fixed error in the recursive method for getting module dependencies
	+ Fixed JS typo which disabled export backup dialog
	+ Added dbus dependency to avoid problems on some minimal installations
	+ When restoring pre-3.2 backups take in account that apache
	  module was renamed to webadmin
	+ Make sure that we always commit/discard audit of changes when we
	  save/revoke all modules
	+ Add new row attribute "disabled"
	+ Fixed JS glitch which broke the dashboard periodical updates
	+ Better check of referer which skips cloud domain if it does not exists
	+ Avoid warning when stopping a module without FirewallHelper
	+ Include contents of /etc/resolv.conf in bug report
	+ Avoid Apache error screen in login when entering through Zentyal
	  Remote using password
	+ Fix warning comparing undefined string in DomainName type
	+ Rewrite row isEqualTo method using hashElements instead of elements
	+ Only allow to move dashboard widget by its handle
	+ Do not fail if zentyal-mysql.passwd ends with a newline character
	+ Removed old migration code from 3.0 to 3.2
	+ Added Number.prototype.toTimeDiffString in format.js
	+ Added .btn-black CSS class
	+ Set version to 3.3
	+ Added enableInnoDbIfNeeded() to MyDBEngine
	+ Fix loading on custom action buttons
	+ Add icon for openchange module
	+ Add missing use statement in EBox::Types::MultiStateAction
	+ Add icon for openchange module
	+ Service type setter works again
3.2
	+ Set 3.2 versions and non-beta logo
3.1.13
	+ Added missing EBox::Gettext uses, fixes crash in view logs refresh
	+ Minor CSS style fixes
	+ Added missing use statement in EBox::Types::MultiStateAction
3.1.12
	+ Do not crash if /etc/timezone does not exist
	+ Clean /var/lib/zentyal/tmp at the first moments of boot instead of
	  when running zentyal start, this fixes problems with leftover locks
	  that affect dhclient hooks
	+ Fixed wrong case in some class names for the save changes button
	+ Fixed autoscroll in dashboard widgets
	+ Added placeholder for drag & drop of table rows
	+ No autoscroll is done when overflow happens. This makes sortable
	  work in chromium
	+ Set audit after logs when enabling in first install
	+ Avoid getting unsaved changes by using readonly instance in manage-logs
3.1.11
	+ Initial setup for webadmin is now executed in postinst
	+ Fixed webadmin port migration
3.1.10
	+ Use DATETIME type in date column for consolidation tables
	+ Summarised reports shows graphs again
	+ Events summarised report has breadcrumbs now
	+ Base EBox::Logs::Composite::SummarizedReport to let summarised
	  reports have common breadcrumbs
	+ Added migration from 3.0 (apache -> webadmin)
3.1.9
	+ Fixed in-place boolean edit with non-basic types different to Union
	+ Removed some warnings in error.log
	+ Fixed confirmation dialogs warning style
	+ Fixed configure widgets width and drop behavior
	+ Fixed regression in dashboard register link after jQuery migration
	+ Always set as changed without checking RO value, this fixes some
	  situations in which the save changes button was not enabled
	+ Fixed regression in audit log IP addresses after nginx integration
	+ Added datetime time formatter to JS graphs which show dates in X
	  axis and date and time in the tracker
	+ Fixed bug sending parameters in Zentyal.Tabs prototype
	+ Fixed side-effect in Model::Manager::_modelHasMultipleInstances() that
	  tried to load composite as model by mistake, the bug was at least
	  present sometimes when trying to generate the configuration report
	+ Throw internal exception in valueByName if elementByName is undef
	+ Added captiveportal icons to CSS
	+ Restore configuration backup from file now works again after JS
	  framework change
	+ Configuration backup download, restore and delete from the list
	  works again after the UI changes
	+ Fixed regression in tabbed composites with the jQuery changes
	+ Set proper title in dialogs when loading in an existent one
	+ Fixed regression on dashboard which allowed to move already
	  present dashboard widgets
3.1.8
	+ Always log Perl errors that are not Zentyal exceptions
	+ Move package icons from software to core as required for the menu
	+ Use dpkg --clear-avail to avoid incoherent updates information
	+ Show printableModelName in DataTables when precondition fails
	+ Fixed number of decimals in Disk Usage when unit is MB
	+ Fixed UTF-8 encoding problems in TreeView
	+ Copyright footer is now at the bottom of the menu
	+ Fixed regression on logs search caused by autoFilter changes
	+ Fix bytes formatter in graphs
	+ Simplified CSS and improved styles and icons
	+ Improved dashboard drag&drop behavior in Chrome
	+ Allow to define permanentMessage directly on models
	+ Show placeholder in dashboard widgets drag&drop
	+ Fixed crash reloading dashboard after configure widgets
	+ Only apply redirect port fix on administration port
	+ Fixed regression in user interface with DataInUse exceptions
	+ Fixed wrong behavior of software updates in dashboard widget
	+ Always show proper language name for english locales
	+ Fixed wrong redirects when using a non-default admin port
	+ Fixed regression in webadmin reload after changing the language
	+ Remove unnecessary and problematic desktop services code
	+ Added icons for disabled users.
3.1.7
	+ Avoid eval operation when using standard HtmlBlocks class
	+ Changed some code to not trigger some unnecesary warnings
	+ Fixed regression on active menu entry highlight
	+ No-committed changes does not appear in configuration changes
	  log table
	+ Added autoFilter property to method tableInfo
	+ Modules can now be marked for restart after save changes via
	  post_save_modules redis key of the global module
	+ Make all dashboards div of the same height to ease drag and drop
	+ Don't allow invalid email in create report CGI
	+ DBEngineFactory is now a singleton
	+ EBox::Util::Random mentions /dev/urandom in its error messages
	  to ease troubleshooting
	+ Assure that type's references to its row are not lost in the
	  edit form template methods
3.1.6
	+ Restyled UI
	+ Added form.js
	+ Added better 502 error page for nginx with redirect when apache is ready
	+ Always call udpateRowNotify in row update, even when the new
	  values are the same than old ones
	+ Fixed bad call to EBox::CGI::Run::urlToClass in EBox::CGi::Base
	+ Added icons for top-level menu entries and module status page
	+ Fixed bad arguments in CGI::Controller::Composite call to SUPER::new()
	+ More flexible EBox::CGI::run for inheritance
	+ Fixed encoding of parameters in confirmation dialogs
	+ Check backup integrity by listing the tar file, throw
	  InvalidData exception if the tar is corrupted
	+ Do not use hidden form fields for generating confirmation dialog JS
	+ Fixed log bugs: use correct RO mode in loggerd, fixed behaviour
	  when all log helpers are disabled, enable logs correctly when
	  added by first time to configure logs table
	+ Fixed bad interpolation in JS code in booleanInPlaceViewer.mas
	+ WizardPage CGIs can now return JSON replies as response
	+ unconfigure-module script disables also the module
	+ Restart firewall module when a firewall observer module is
	  stopped/started using zentyal init.d script
	+ Added temporary stopped state to a Service module to know if a
	  module is stopped but enabled
	+ Redirect to / from /ebox using remote access to avoid blank page
	+ Removed no longer necessary jQuery noConflict()
	+ Added combobox.js
	+ Added EBox::Model::Base as base for DataTable and the new TreeView
	+ Adapted EBox::CGI::Run for the new TreeView models
	+ Fixed DataTable row removal from the UI with 100% volatile models with
	  'ids' method overriden.
3.1.5
	+ Increased webadmin default timeout.
	+ Disable drag & drop on tables with only one row
3.1.4
	+ Don't allow to move read-only rows
	+ Better prefix for user configuration redis keys
	+ Hide disabled carousel buttons, fix modal template
	+ Fixed modal dialog template
	+ Mark save changes button as changed when moving rows
	+ Remove unused parameter in Zentyal.DataTable.changeRow
3.1.3
	+ Enhanced UI styles: dialogs, progress bars, carousel, colors and images
	+ Rows of tables can now be moved using drag & drop
	+ Added logout dialog with option of discarding changes
	+ Remember page size options per users, added 'View all' page size option
	+ Added storage of options per user
	+ Enable and/or conifgure module dependencies automatically in
	  Module Status page
	+ Adapted CGIs to new modal dialogs
	+ Ported graphs from flotr.js to flot.js
	+ Ported JS code to jQuery and jQuery-ui
	+ Removed Modalbox.js, table_orderer.js and carousel.js
	+ Left menu keyword search is now case insensitive
3.1.2
	+ Make manage administrators table resilent against invalid users
	+ Remove deprecated backup domains related from logs module
	+ Added EBox::Types::URI type
	+ Added saveReload method to use reload instead of restart to
	  reduce service downtime. Use with care and programatically
	+ Added findValueMultipleFields() to DataTable and refactor _find()
	  to allow search by multiple fields
	+ Fixed disk usage report for logs component
3.1.1
	+ Do not dump unnecessary .bak files to /var/lib/zentyal/conf
	+ Restart all the core daemons instead of only apache after logrotate
	+ Fixed graph template so it could be feed with data using decimal
	  comma, it will convert it to a JS array without problems
	+ Fixed regression parsing ModalController urls
	+ Fixed regression non-model CGIs with aliases
	+ Added a way to retrieve all Models inside a Composite and its children.
	+ Increased the size limit for file uploads.
	+ Implemented a way to include configuration files for Nginx so the SOAP
	  services are able to use Nginx for SSL.
3.1
	+ Improved the message shown when there are no changes pending to save on
	  logout.
	+ Use the X-Forwarded-Proto header for redirects construction.
	+ Added nginx as the public HTTP server of Zentyal.
	+ Renamed 'Apache' module to 'WebAdmin' module. If you need to restart the
	  web administration you must use 'service zentyal webadmin restart'.
	+ Set trac milestone for reported bugs to 3.1.X
	+ CGIs are now EBox::Module::CGI::* instead of EBox::CGI::Module::*
	+ Daemons are now disabled when configuring a module, so Zentyal can
	  manage them directly instead of being autostarted by the system
	+ EBox::Model::DataForm::formSubmitted called even where there is no
	  previous row
	+ Added Pre-Depends on mysql-server to avoid problems with upgrades
	+ Depend on mysql-server metapackage instead of mysql-server-5.5
	+ Depend on zentyal-common 3.1
3.0.20
	+ Check against inexistent path in EBox::Util::SHM::subkeys
	+ Silent diff in EBox::Types::File::isEqualTo
	+ Print correctly UTF8 characters from configuration backup description
	+ When host name is changed, update /etc/hostname
	+ Proper link to remote in configuration backup page
3.0.19
	+ Removed full restore option for restore-backup tool and
	  EBox:Backup relevant methods
	+ Optimise loading Test::Deep::NoTest to avoid test environment creation
	+ Use EBox::Module::Base::writeConfFileNoCheck to write apache
	  configuration file
	+ Log events after dispatching them in the EventDaemon and catch exception
	  to avoid crashes when mysql is already stopped
	+ Emit events on zentyal start and stop
	+ Refactor some events-related code
	+ Changed MB_widedialog CSS class to use all width available in
	  the screen
	+ Fixed a broken link to SysInfo/Composite/General when activating the
	  WebServer module.
3.0.18
	+ Pass model instance when invoking EBox::Types::Select populate function
	+ Improve dynamic editable property detection for framework types
	+ Override _validateReferer method in Desktop services CGI
	+ Don't abort configuration backup when we get a error retrieving the
	  partition table information
	+ In EBox:Model::Row, refactored elementExists and
	  elementByName to make them to have similiar code structure
	+ Improvement in test help classes and added test fakes for
	  EBox::Model::Manager and EBox::Util::SHMLock
	+ Prevented unuseful warning in
	  EBox::Model::DataTable::setDirectory when the old directory is undef
	+ Fixed unit tests under EBox/Model/t, backup configuration tests and
	  some others
	+ Remove unused method EBox::Auth::alreadyLogged()
	+ Apache::setRestrictedResource updates properly if already exists
	+ Global and Module::Config allow to set redis instance to ease testing
	+ Now EBox::GlobalImpl::lastModificationTime also checks
	  modification time of configuration files
	+ Rows in events models are now synced before running EventDaemon
	+ Better way of checking if event daemon is needed
3.0.17
	+ Allow numeric zero as search filter
	+ When filtering rows don't match agains link urls or hidden values
	+ Avoid CA file check when removing it from Apache module
	+ Silent removeCA and removeInclude exceptions when removing
	  non-existant element
	+ Fixed rollback operation in redis config backend
	+ Desktop services CGI now only returns JSON responses
	+ Log error when dynamic loading a class fails in
	  ConfigureDispatchers model
	+ Update total ticks dynamically in progress indicator if ticks overflow
3.0.16
	+ Fixed regression in boolean in-place edit with Union types
	+ Added some missing timezones to EBox::Types::TimeZone
	+ Add a new method to DBEngine 'checkForColumn' to retrieve columns
	  definition from a given table
	+ Reload models info in model manager if new modules are installed
3.0.15
	+ Make sure that halt/reboot button can be clicked only once
	+ Cleaner way of disabling dependant modules when the parent is disabled,
	  avoiding unnecessary calls to enableService each time the module status
	  page is loaded.
	+ Show confirmation dialog when trying to change host or domain
	  if zentyal-samba is installed and provisioned
	+ Modified data table controller so edit boolean in place reuses
	  the code of regular edits, avoiding getting incorrect read-only
	  values from cache
3.0.14
	+ Allow search filters with a leading '*'
	+ Better error reporting when choosing a bad search filter
	+ External exceptions from _print method are caught correctly in CGIs
	+ EBox::CGI::run now supports correct handling of APR::Error
	+ Fixed dashboard check updates ajax requests in Chrome
	+ Fixed errors with zero digits components in time type
3.0.13
	+ Better warning if size file is missing in a backup when
	  restoring it
	+ Fixed table cache behaviour on cache miss in logs module
	+ Fix wrong button label when deleting rows in 'datainuse' template
	+ Removed unused method EBox::Model::DataTable::_tailoredOrder
	+ Added force default mode and permission to writeConfFileNoCheck(),
	  writeFile() and derivatives
	+ Fixed bug in EBox:::Logs::CGI::Index with internationalized
	  parameter names
	+ DataTables with sortedBy are now orderer alphabetically with
	  proper case treatment
	+ Display messages in model even when there are not elements and
	  table body is not shown
3.0.12
	+ Improve change-hostname script, delete all references to current name
	+ Faster dashboard loading with asynchronous check of software updates
	+ Workaround for when the progress id parameter has been lost
	+ Fixed problems calling upstart coomands from cron jobs with wrong PATH
	+ Decode CGI unsafeParams as utf8
	+ Avoid double encoding when printing JSON response in EBox::CGI::Base
	+ Remove warning in EBox::Menu::Folder when currentfolder is not defined
	+ Removed unnecesary and misleading method new from EBox::Auth package
3.0.11
	+ Avoid flickering loading pages when switching between menu entries
	+ Incorrect regular expression in logs search page are correctly handled
	+ Fix input badly hidden in the logs screen
	+ reloadTable from DataTable now remove cached fields as well
3.0.10
	+ Fixed unsafe characters error when getting title of progress
	  indicator in progress dialog
	+ Added use utf8 to dashboard template to fix look of closable messages
3.0.9
	+ Adapted file downloads to the new utf8 fixes
	+ Write backup files in raw mode to avoid utf8 problems
	+ Print always utf8 in STDOUT on all CGIs
	+ Decode CGI params of values entered at the interface as utf8
	+ Proper encode/decode of utf8 with also pretty JSON
	+ Fixed utf8 decoding in date shown at dashboard
	+ Removed old workarounds for utf8 problems
	+ Added new recoveryEnabled() helper method to Module::Base
	+ Added recoveryDomainName() method to SyncProvider interface
	+ Restore backup can now install missing modules in Disaster Recovery
	+ Show specific slides when installing a commercial edition
	+ Redirect to proper CGI after login in disaster recovery mode
	+ Removed old debconf workaround for first stage installation
	+ Log redis start message as debug instead of info to avoid flood
	+ Use unsafeParam in EBox::CGI::Base::paramsAsHash
	+ EBox::Module::Service does not raise exception and logs
	  nothing when using init.d status
	+ Fixed glitch in backup CGI which sometimes showed
	  the modal dialog with a incorrect template
3.0.8
	+ Use path for default name in SyncFolders::Folder
	+ Do not restrict characters in data table searchs
	+ Fixed automatic bug report regression
	+ Fixed refresh of the table and temporal control states
	  in customActionClicked callback
	+ Modified modalbox-zentyal.js to accept wideDialog parameter
	+ Fixed template method in MultiStateAction to return the default
	  template when it is not any supplied to the object
	+ Fixed sendInPlaceBooleanValue method from table-helper.js; it
	  aborted because bad parameters of Ajax.Updater
	+ Fixed bug that made that the lock was shared between owners
	+ Some fixes in the function to add the rule for desktops services
	  to the firewall
	+ Delete obsolete EBox::CGI::MenuCSS package
3.0.7
	+ Add new EBox::Module::Service::Observer to notify modules about
	  changes in the service status
	+ Administration accounts management reflects the changes in
	  system accounts in ids() or row() method call
	+ Some fixes in the RAID event watcher
	+ foreignModelInstance returns undef if foreignModel is
	  undef. This happens when a module has been uninstalled and it is
	  referenced in other installed module (events)
	+ loggerd shows loaded LogHelpers when in debug mode
	+ Added additional info to events from RAID watcher
	+ Use sudo to remove temporal files/diectories in backup, avoiding
	  permissions errors
	+ Added exception for cloud-prof module to events dependencies
3.0.6
	+ Skip keys deleted in cache in Redis::_keys()
	+ Fixed events modules dependencies to depend on any module which
	  provides watchers or dispatchers
	+ Always call enableActions before enableService when configuring modules
	+ Added needsSaveAfterConfig state to service modules
	+ Better exceptions logging in EBox::CGI::Run
	+ Fixed 'element not exists' error when enabling a log watcher
	+ Scroll up when showing modal dialog
	+ Added fqdnChanged methods to SysInfo::Observer
	+ Fixed SSL configuration conflicts betwen SOAPClient and RESTClient
3.0.5
	+ Template ajax/simpleModalDialog.mas can now accept text
	+ Used poweroff instead of halt to assure that system is powered
	  off after halt
	+ Fixed log audit database insert error when halting or rebooting
	+ Added time-based closable notification messages
	+ Adapted to new EBox::setLocaleEnvironment method
	+ EBox::Type::File now allows ebox user to own files in directories
	  which are not writable by him
	+ Removed cron daily invocation of deprecated report scripts
3.0.4
	+ Added EBox::SyncFolders interface
	+ Fixed invokation of tar for backup of model files
	+ New observer for sysinfo module to notify modules implementing the
	  SysInfo::Observer interface when the host name or host domain is
	  changed by the user, before and after the change takes effect
	+ Stop and start apache after language change to force environment reload
	+ Reload page after language change
	+ EBox::Module::Service::isRunning() skips daemons whose precondition fail
	+ Fixed undefined reference in DataTable controller for log audit
	+ Added and used serviceId field for service certificates
	+ Fixed SQL quoting of column names in unbuffered inserts and consolidation
3.0.3
	+ Fixed bug which prevented highlight of selected item in menu
	+ Fixed base class of event dispatcher to be compatible with the
	  changes dispatcher configuration table
	+ Fixed event daemon to use dumped variables
	+ Fixed need of double-click when closing menu items in some cases
	+ Fixed logs consolidation to avoid high CPU usage
	+ In view log table: correctly align previous and first page buttons
	+ Improve host name and domain validation.
	+ Forbidden the use of a qualified hostname in change hostname form
	+ Update samba hostname-dependent fields when hostname is changed
	+ Confirmation dialog when the local domain is changed and with a
	  warning if local domain which ends in .local
3.0.2
	+ The synchronization of redis cache refuses with log message to set
	  undefined values
	+ Fixed wrong sql statement which cause unwanted logs purge
	+ DataForm does not check for uniqueness of its fields, as it only
	  contains a single row
	+ In ConfigureLogs, restored printable names for log domains
	+ Fixed dashboard update error on modules widget, counter-graph
	  widget and widget without sections
	+ Better way to fix non-root warnings during boot without interfering
	  on manual restart commands in the shell
3.0.1
	+ Properly set default language as the first element of the Select to
	  avoid its loss on the first apache restart
	+ Set milestone to 3.0.X when creating tickets in trac.zentyal.org
	+ Removed forced setting of LANG variables in mod_perl which made progress
	  indicator fail when using any language different to English
	+ Removed some frequent undef warnings
	+ Added executeOnBrothers method to EBox::Model::Component
	+ Fixed repetition of 'add' and 'number change' events in RAID watcher
	+ Fixed incorrect display of edit button in tables without editField action
	+ Cache MySQL password to avoid reading it all the time
	+ Fixed request came from non-root user warnings during boot
	+ Send info event in Runit watcher only if the service was down
	  MAX_DOWN_PERIODS
3.0
	+ Removed beta logo
	+ Set 'firstInstall' flag on modules when installing during initial install
	+ Set 'restoringBackup' flag on modules when restoring backup
	+ Call enableService after initialSetup while restoring backup
	+ Registration link in widget now have appropiate content when either
	  remoteservices or software are not installed
	+ Fixed style for disabled buttons
	+ Composite and DataTable viewers recover from errors in pageTitle method
	+ Fixed intermitent failure in progress when there are no slides
	+ Rollback redis transaction on otherwise instead finally block
	+ Members of the 'admin' group can now login again on Zentyal
	+ Multi-admin management for commercial editions
	+ First and last move row buttons are now disabled instead of hidden
	+ In save changes dialog set focus always in the 'save' button
	+ Fixed i18n problem in some cases where environment variables
	  were different than the selected locale on Zentyal UI, now
	  LANG and LC_MESSAGES are explicitly passed to mod_perl
	+ Reviewed registration strings
	+ Added template attribute to MultiStateAction to provide any kind
	  of HTML to display an action
	+ Changed icon, name and link for Zentyal Remote
	+ Fixed some compatibility issues with Internet Explorer 9
	+ Show warning with Internet Explorer 8 or older
	+ Improved dashboard buttons colors
2.3.24
	+ Do not cache undef values in EBox::Config::Redis::get()
	+ Code fix on subscription retrieval for Updates event
	+ Update validate referer to new Remote Services module API
	+ In-place booleans now properly mark the module as changed
	+ Do not try to read slides if software module is not installed
	+ Fixed wrong call in Events::isEnabledDispatcher()
	+ Updated 'created by' footer
2.3.23
	+ Change the default domain name from 'zentyal.lan' to
	  'zentyal-domain.lan'
	+ Changes in first enable to avoid letting modules unsaved
	+ Type File now accepts spaces in the file name
	+ Added setTimezone method to MyDBEngine
	+ Enable consolidation after reviewing and pruning
	+ Code typo fix in Events::isEnabledWatcher
	+ Remove all report code from core
	+ Move SysInfo report related to remoteservices module
	+ Fixed regression which removed scroll bars from popups
	+ New carousel transition for the installation slides
	+ Added option to not show final notes in progress bar
	+ EBox::Model::Component::modelGetter does not die when trying to
	  get a model for an uninstalled module
	+ Added previous/next buttons to manually switch installation slides
	+ New installation slides format
	+ Added compatibility with MS Internet Explorer >= 8
2.3.22
	+ Changed first installation workflow and wizard infraestructure
	+ Improved firewall icons
	+ Set hover style for configure rules button in firewall
	+ Do not disable InnoDB in mysql if there are other databases
	+ Progress indicator no longer calls showAds if it is undefined
	+ Send cache headers on static files to improve browsing speed
	+ Added foreignNoSyncRows and foreignFilter options to EBox::Types::Select
	+ Improved settings icon
	+ Fixed modalboxes style
	+ Improve host domain validation. Single label domains are not allowed.
2.3.21
	+ Fixes on notifyActions
	+ Check for isDaemonRunning now compatible with asterisk status
	+ Fixed warning call in EBox::Types::HasMany
2.3.20
	+ New look & feel for the web interface
	+ Adjust slides transition timeout during installation
	+ Audit changes table in save changes popup has scroll and better style
	+ Model messages are printed below model title
	+ noDataMsg now allows to add elements if it makes sense
	+ Fixed ajax/form.mas to avoid phantom change button
	+ EBox::Model::Manager::_setupModelDepends uses full paths so the
	  dependecies can discriminate between models with the same name
	+ Default row addition in DataForm does not fires validateTypedRow
	+ Code typo fix in change administration port model
	+ Set only Remote as option to export/import configuration to a
	  remote site
	+ Return undef in HasMany type when a model is not longer
	  available due to being uninstalled
	+ Added onclick atribute to the link.mas template
	+ Fix exception raising when no event component is found
	+ table_ordered.js : more robust trClick event method
	+ Changed dashboard JS which sometimes halted widget updates
	+ Added popup dialogs for import/export configuration
	+ Changes in styles and sizes of the save/revoke dialog
	+ Removed redudant code in ConfigureWatchers::syncRows which made module
	  to have an incorrect modified state
	+ Dont show in bug report removed packages with configuration
	  held as broken packages
	+ DataTable::size() now calls to syncRows()
	+ EBox::Module::Config::set_list quivalent now has the same
	  behaviour than EBox::Module::Config::set
2.3.19
	+ Manually set up models for events to take into account the
	  dynamic models from the log watcher filtering models
	+ Fixed warnings when deleting a row which is referenced in other model
	+ Disable HTML form autocompletion in admin password change model
	+ Fixed incorrect non-editable warnings in change date and time model
	+ Fixed parsing value bug in EBox::Types::Date and EBox::Types::Time
	+ Reworked mdstat parsing, added failure_spare status
	+ Configuration backup implicitly preserves ownership of files
	+ Changes in styles and sizes of the save/revoke dialog
	+ New data form row is copied from default row, avoiding letting hidden
	  fields without its default value and causing missing fields errors
	+ Always fill abstract type with its default value, this avoids
	  errors with hidden fields with default value
	+ Different page to show errors when there are broken software packages
	+ InverseMatchSelect and InverseMatchUnion use 'not' instead of '!' to
	  denote inverse match. This string is configurable with a type argument
	+ Fixed types EBox::Type::InverseMatchSelect and InverseMatchUnion
	+ Fixed bug in DataTable::setTypedRow() which produced an incorrect 'id'
	  row element in DataTable::updateRowNotify()
	+ In tableBody.mas template: decomposed table topToolbar section in methods
	+ Fixed bug in discard changes dialog
	+ Confirmation dialogs now use styled modalboxes
	+ Do not reload page after save changes dialog if operation is successful
	+ Maintenance menu is now kept open when visiting the logs index page
2.3.18
	+ Manual clone of row in DataTable::setTypedRow to avoid segfault
	+ Avoid undef warnings in EBox::Model::DataTable::_find when the
	  element value is undef
	+ Fixed kill of ebox processes during postrm
	+ Set MySQL root password in create-db script and added mysql script
	  to /usr/share/zentyal for easy access to the zentyal database
	+ Increased timeout redirecting to wizards on installation to 5 seconds
	  to avoid problems on some slow or loaded machines
	+ Save changes dialog do not appear if there are no changes
	+ Delete no longer needed duplicated code
	+ Do not go to save changes after a regular package installation
	  they are saved only in the first install
	+ Progress bar in installation refactored
2.3.17
	+ Do not use modal box for save changes during installation
	+ Hidden fields in DataTables are no longer considered compulsory
	+ Select type has now its own viewer that allows use of filter function
	+ User is now enabled together with the rest of modules on first install
2.3.16
	+ Fix 'oldRow' parameter in UpdatedRowNotify
	+ Use Clone::Fast instead of Clone
	+ Modal dialog for the save and discard changes operations
	+ Use a different lock file for the usercorner redis
	+ Improved look of tables when checkAll controls are present
	+ Better icons for clone action
	+ Added confirmation dialog feature to models; added confirmation
	  dialog to change hostname model
	+ Dynamic default values are now properly updated when adding a row
	+ Kill processes owned by the ebox user before trying to delete it
	+ Do not use sudo to call status command at EBox::Service::running
	+ Fixed regression setting default CSS class in notes
2.3.15
	+ Added missing call to updateRowNotify in DataForms
	+ Fixed silent error in EBox::Types::File templates for non-readable
	  by ebox files
	+ Use pkill instead of killall in postinst
	+ Use unset instead of delete_dir when removing rows
	+ Do not set order list for DataForms
	+ Only try to clean tmp dir on global system start
2.3.14
	+ Error message for failure in package cache creation
	+ Fixed regression when showing a data table in a modal view
	+ Do not do a redis transaction for network module init actions
	+ Fixed EBox::Module::Config::st_unset()
	+ Allowed error class in msg template
2.3.13
	+ Fixed problems in EventDaemon with JSON and blessed references
	+ More crashes avoided when watchers or dispatchers doesn't exist
	+ Proper RAID watcher reimplementation using the new state API
	+ EBox::Config::Redis singleton has now a instance() method instead of new()
	+ Deleted wrong use in ForcePurge model
2.3.12
	+ Fixed problem with watchers and dispatchers after a module deletion
	+ Fixed EBox::Model::DataTable::_checkFieldIsUnique, it failed when the
	  printableValue of the element was different to its value
	+ Fixed separation between Add table link and table body
	+ Adaptation of EventDaemon to model and field changes
	+ Disabled logs consolidation on purge until it is reworked, fixed
	  missing use in purge logs model
	+ Fixed Componet::parentRow, it not longer tries to get a row with
	  undefined id
	+ Fix typo in ConfigureLogs model
	+ Mark files for removing before deleting the row from backend in
	  removeRow
	+ The Includes directives are set just for the main virtual host
	+ Fixed EventDaemon crash
2.3.11
	+ Mark files for removing before deleting the row from backend in removeRow
	+ Dashboard widgets now always read the information from RO
	+ Enable actions are now executed before enableService()
	+ Fixed regression which prevented update of the administration service
	  port when it was changed in the interface
	+ New EBox::Model::Composite::componentNames() for dynamic composites
	+ Remove _exposedMethods() feature to reduce use of AUTOLOAD
	+ Removed any message set in the model in syncRows method
	+ Added global() method to modules and components to get a coherent
	  read-write or read-only instance depending on the context
	+ Removed Model::Report and Composite::Report namespaces to simplify model
	  management and specification
	+ New redis key naming, with $mod/conf/*, $mod/state and $mod/ro/* replacing
	  /ebox/modules/$mod/*, /ebox/state/$mod/* and /ebox-ro/modules/$mod/*
	+ Removed unnecessary parentComposite methods in EBox::Model::Component
	+ Only mark modules as changed when data has really changed
	+ EBox::Global::modChange() throws exception if instance is readonly
	+ New get_state() and set_state() methods, st_* methods are kept for
	  backwards compatibility, but they are deprecated
	+ Simplified events module internals with Watcher and Dispatcher providers
	+ Model Manager is now able to properly manage read-only instances
	+ Composites can now use parentModule() like Models
	+ Renamed old EBox::GConfModule to EBox::Module::Config
	+ Unified model and composite management in the new EBox::Model::Manager
	+ Model and composites are loaded on demand to reduce memory consumption
	+ Model and composite information is now stored in .yaml schemas
	+ ModelProvider and CompositeProvider are no longer necessary
	+ Simplified DataForm using more code from DataTable
	+ Adapted RAID and restrictedResources() to the new JSON objects in redis
	+ Remove unused override modifications code
	+ Added /usr/share/zentyal/redis-cli wrapper for low-level debugging
	+ Use simpler "key: value" format for dumps instead of YAML
	+ Row id prefixes are now better chosen to avoid confusion
	+ Use JSON instead of list and hash redis types (some operations,
	  specially on lists, are up to 50% faster and caching is much simpler)
	+ Store rows as hashes instead of separated keys
	+ Remove deprecated all_dirs and all_entries methods
	+ Remove obsolete EBox::Order package
	+ Remove no longer needed redis directory tree sets
	+ Fixed isEqualTo() method on EBox::Types::Time
	+ EBox::Types::Abstract now provides default implementations of fields(),
	  _storeInGConf() and _restoreFromHash() using the new _attrs() method
	+ Remove indexes on DataTables to reduce complexity, no longer needed
	+ Simplified ProgressIndicator implementation using shared memory
	+ New EBox::Util::SHMLock package
	+ Implemented transactions for redis operations
	+ Replace old MVC cache system with a new low-level redis one
	+ Delete no longer necessary regen-redis-db tool
	+ Added new checkAll property to DataTable description to allow
	  multiple check/uncheck of boolean columns
2.3.10
	+ Added Desktop::ServiceProvider to allow modules to implement
	  requests from Zentyal desktop
	+ Added VirtualHost to manage desktop requests to Zentyal server
	+ Fix EventDaemon in the transition to MySQL
	+ Send EventDaemon errors to new rotated log file /var/log/zentyal/events.err
	+ Send an event to Zentyal Cloud when the updates are up-to-date
	+ Send an info event when modules come back to running
	+ Include additional info for current event watchers
	+ Fixed RAID report for some cases of spare devices and bitmaps
	+ Fixed log purge, SQL call must be a statement not a query
	+ Fixed regex syntax in user log queries
	+ Added missing "use Filesys::Df" to SysInfo
	+ Disabled consolidation by default until is fixed or reimplemented
	+ Fixed regresion in full log page for events
	+ Added clone action to data tables
	+ Fixed regression in modal popup when showing element table
	+ Added new type EBox::Types::KrbRealm
	+ Fix broken packages when dist-upgrading from old versions: stop ebox
	  owned processes before changing home directory
	+ Log the start and finish of start/stop modules actions
	+ Added usesPort() method to apache module
2.3.9
	+ Enable SSLInsecureRenegotiation to avoid master -> slave SOAP handsake
	  problems
	+ Added validateRowRemoval method to EBox::Model::DataTable
	+ Use rm -rf instead of remove_tree to avoid chdir permission problems
	+ Avoid problems restarting apache when .pid file does not exist
	+ Do not use graceful on apache to allow proper change of listen port
	+ Simplified apache restart mechanism and avoid some problems
2.3.8
	+ Create tables using MyISAM engine by default
	+ Delete obsolete 'admin' table
2.3.7
	+ Fixed printableName for apache module and remove entry in status widget
	+ Merged tableBodyWithoutActions.mas into tableBody.mas
	+ Removed tableBodyWithoutEdit.mas because it is no longer used
	+ Better form validation message when there are no ids for
	  foreign rows in select control with add new popup
	+ Fixed branding of RSS channel items
	+ Fixed destination path when copying zentyal.cnf to /etc/mysql/conf.d
	+ Packaging fixes for precise
2.3.6
	+ Switch from CGIs to models in System -> General
	+ New value() and setValue() methods in DataForm::setValue() for cleaner
	  code avoiding use of AUTOLOAD
	+ Added new EBox::Types::Time, EBox::Types::Date and EBox::Types::TimeZone
	+ Added new attribute 'enabled' to the Action and MultiStateAction types
	  to allow disabling an action. Accepts a scalar or a CODE ref
	+ The 'defaultValue' parameter of the types now accept a CODE ref that
	  returns the default value.
2.3.5
	+ Added force parameter in validateTypedRow
	+ Fixed 'hidden' on types when using method references
	+ Removed some console problematic characters from Util::Random::generate
	+ Added methods to manage apache CA certificates
	+ Use IO::Socket::SSL for SOAPClient connections
	+ Removed apache rewrite from old slaves implementation
	+ Do not show RSS image if custom_prefix defined
2.3.4
	+ Avoid 'negative radius' error in DiskUsage chart
	+ Fixed call to partitionFileSystems in EBox::SysInfo::logReportInfo
	+ Log audit does not ignore fields which their values could be interpreted
	  as boolean false
	+ Avoid ebox.cgi failure when showing certain strings in the error template
	+ Do not calculate md5 digests if override_user_modification is enabled
	+ Clean /var/lib/zentyal/tmp on boot
	+ Stop apache gracefully and delete unused code in Apache.pm
	+ Cache contents of module.yaml files in Global
2.3.3
	+ The editable attribute of the types now accept a reference to a function
	  to dinamically enable or disable the field.
	+ In progress bar CGIs AJAX call checks the availability of the
	  next page before loading it
	+ Replaced community logo
	+ Adapted messages in the UI for new editions
	+ Changed cookie name to remove forbidden characters to avoid
	  incompatibilities with some applications
	+ Added methods to enable/disable restart triggers
2.3.2
	+ Fixed redis unix socket permissions problem with usercorner
	+ Get row ids without safe characters checking
	+ Added EBox::Util::Random as random string generator
	+ Set log level to debug when cannot compute md5 for a nonexistent file
	+ Filtering in tables is now case insensitive
	+ ProgressIndicator no longer leaves zombie processes in the system
	+ Implemented mysqldump for logs database
	+ Remove zentyal-events cron script which should not be longer necessary
	+ Bugfix: set executable permissions to cron scripts and example hooks
	+ Added a global method to retrieve installed server edition
	+ Log also duration and compMessage to events.log
2.3.1
	+ Updated Standards-Version to 3.9.2
	+ Fixed JS client side table sorting issue due to Prototype
	  library upgrade
	+ Disable InnoDB by default to reduce memory consumption of MySQL
	+ Now events are logged in a new file (events.log) in a more
	  human-readable format
	+ Added legend to DataTables with custom actions
	+ Changed JS to allow the restore of the action cell when a delete
	  action fails
	+ Set milestone to 3.0 when creating bug reports in the trac
	+ Avoid temporal modelInstance errors when adding or removing
	  modules with LogWatchers or LogDispatcher
	+ Unallow administration port change when the port is in use
2.3
	+ Do not launch a passwordless redis instance during first install
	+ New 'types' field in LogObserver and storers/acquirers to store special
	  types like IPs or MACs in an space-efficient way
	+ Use MySQL for the logs database instead of PostgreSQL
	+ Bugfix: logs database is now properly recreated after purge & install
	+ Avoid use of AUTOLOAD to execute redis commands, improves performance
	+ Use UNIX socket to connect to redis for better performance and
	  update default redis 2.2 settings
	+ Use "sudo" group instead of "admin" one for the UI access control
	+ Added EBox::Module::Base::version() to get package version
	+ Fixed problem in consalidation report when accumulating results
	  from queries having a "group by table.field"
	+ Added missing US and Etc zones in timezone selector
	+ Replaced autotools with zbuildtools
	+ Refuse to restore configuration backup from version lesser than
	  2.1 unless forced
	+ Do not retrieve format.js in every graph to improve performance
	+ The purge-module scripts are always managed as root user
	+ New grep-redis tool to search for patterns in redis keys or
	  values
	+ Use partitionFileSystems method from EBox::FileSystem
2.2.4
	+ New internal 'call' command in Zentyal shell to 'auto-use' the module
	+ Zentyal shell now can execute commandline arguments
	+ Bugfix: EBox::Types::IPAddr::isEqualTo allows to change netmask now
	+ Removed some undefined concatenation and compare warnings in error.log
	+ Ignore check operation in RAID event watcher
	+ Skip IP addresses ending in .0 in EBox::Types::IPRange::addresses()
	+ Do not store in redis trailing dots in Host and DomainName types
	+ Added internal command to instance models and other improvements in shell
	+ Now the whole /etc/zentyal directory is backed up and a copy of the
	  previous contents is stored at /var/backups before restoring
	+ Removing a module with a LogWatcher no longer breaks the LogWatcher
	  Configuration page anymore
	+ Fixed error in change-hostname script it does not longer match substrings
	+ Bugfix: Show breadcrumbs even from models which live in a
	  composite
	+ HTTPLink now returns empty string if no HTTPUrlView is defined
	  in DataTable class
	+ Added mising use sentence in EBox::Event::Watcher::Base
2.2.3
	+ Bugfix: Avoid url rewrite to ebox.cgi when requesting to /slave
	+ Fixed logrotate configuration
	+ More resilient way to handle with missing indexes in _find
	+ Added more informative text when mispelling methods whose prefix
	  is an AUTOLOAD action
	+ A more resilient solution to load events components in EventDaemon
	+ Added one and two years to the purge logs periods
	+ Fixed downloads from EBox::Type::File
2.2.2
	+ Revert cookie name change to avoid session loss in upgrades
	+ Do not try to change owner before user ebox is created
2.2.1
	+ Removed obsolete references to /zentyal URL
	+ Create configuration backup directories on install to avoid warnings
	  accessing the samba share when there are no backups
	+ Log result of save changes, either successful or with warnings
	+ Changed cookie name to remove forbidden characters to avoid
	  incompatibilities with some applications
	+ Removed duplicated and incorrect auding logging for password change
	+ Fixed some non-translatable strings
	+ Create automatic bug reports under 2.2.X milestone instead of 2.2
	+ Fixed bug changing background color on selected software packages
2.1.34
	+ Volatile types called password are now also masked in audit log
	+ Adjust padding for module descriptions in basic software view
	+ Removed beta icon
2.1.33
	+ Fixed modal add problems when using unique option on the type
	+ Fixed error management in the first screen of modal add
	+ Unify software selection and progress colors in CSS
	+ Set proper message type in Configure Events model
	+ Fixed error checking permanentMessage types in templates/msg.mas
2.1.32
	+ Added progress bar colors to theme definition
	+ Remove no longer correct UTF8 decode in ProgressIndicator
	+ Fixed UTF8 double-encoding on unexpected error CGI
	+ Reviewed some subscription strings
	+ Always fork before apache restart to avoid port change problems
	+ Stop modules in the correct order (inverse dependencies order)
	+ Better logging of failed modules on restore
2.1.31
	+ Do not start managed daemons on boot if the module is disabled
	+ Better message on redis error
	+ Watch for dependencies before automatic enable of modules on first install
2.1.30
	+ Removed obsolete /ebox URL from RSS link
	+ Changed methods related with extra backup data in modules logs
	  to play along with changes in ebackup module
	+ Set a user for remote access for audit reasons
	+ Detect session loss on AJAX requests
2.1.29
	+ Startup does not fail if SIGPIPE received
2.1.28
	+ Added code to mitigate false positives on module existence
	+ Avoid error in logs full summary due to incorrect syntax in template
	+ Allow unsafe chars in EBox::Types::File to avoid problems in some browsers
	+ Reviewed some subscription strings
	+ Warning about language-packs installed works again after Global changes
	+ Show n components update when only zentyal packages are left to
	  upgrade in the system widget
	+ Do not show debconf warning when installing packages
	+ EBox::Types::IPAddr (and IPNetwork) now works with defaultValue
	+ Allow to hide menu items, separators and dashboard widgets via conf keys
2.1.27
	+ Do not create tables during Disaster Recovery installation
	+ Added new EBox::Util::Debconf::value to get debconf values
	+ DataTable controller does no longer try to get a deleted row
	  for gather elements values for audit log
	+ Check if Updates watcher can be enabled if the subscription
	  level is yet unknown
2.1.26
	+ Detection of broken packages works again after proper deletion
	  of dpkg_running file
	+ Keep first install redis server running until trigger
	+ Unified module restart for package trigger and init.d
	+ Use restart-trigger script in postinst for faster daemons restarting
	+ System -> Halt/Reboot works again after regression in 2.1.25
	+ Added framework to show warning messages after save changes
	+ Change caption of remote services link to Zentyal Cloud
	+ Do not show Cloud link if hide_cloud_link config key is defined
	+ Added widget_ignore_updates key to hide updates in the dashboard
	+ Differentiate ads from notes
	+ Allow custom message type on permanentMessage
	+ Only allow custom themes signed by Zentyal
	+ Removed /zentyal prefix from URLs
	+ Caps lock detection on login page now works again
	+ Added HiddenIfNotAble property to event watchers to be hidden if
	  it is unabled to monitor the event
	+ Dashboard values can be now error and good as well
	+ Include a new software updates widget
	+ Include a new alert for basic subscriptions informing about
	  software updates
	+ Add update-notifier-common to dependencies
	+ EBox::DataTable::enabledRows returns rows in proper order
	+ Use custom ads when available
	+ Disable bug report when hide_bug_report defined on theme
2.1.25
	+ Do not show disabled module warnings in usercorner
	+ Mask passwords and unify boolean values in audit log
	+ Do not override type attribute for EBox::Types::Text subtypes
	+ Corrected installation finished message after first install
	+ Added new disableAutocomplete attribute on DataTables
	+ Optional values can be unset
	+ Minor improvements on nmap scan
2.1.24
	+ Do not try to generate config for unconfigured services
	+ Remove unnecessary redis call getting _serviceConfigured value
	+ Safer sizes for audit log fields
	+ Fix non-translatable "show help" string
	+ Allow links to first install wizard showing a desired page
	+ Fixed bug in disk usage when we have both values greater and
	  lower than 1024 MB
	+ Always return a number in EBox::AuditLogging::isEnabled to avoid
	  issues when returning the module status
	+ Added noDataMsg attribute on DataTable to show a message when
	  there are no rows
2.1.23
	+ Removed some warnings during consolidation process
	+ Depend on libterm-readline-gnu-perl for history support in shells
	+ Fixed error trying to change the admin port with NTP enabled
	+ Fixed breadcrumb destination for full log query page
	+ Use printableActionName in DataTable setter
2.1.22
	+ Fixed parentRow method in EBox::Types::Row
	+ Added new optionalLabel flag to EBox::Types::Abstract to avoid
	  show the label on non-optional values that need to be set as
	  optional when using show/hide viewCustomizers
	+ Added initHTMLStateOrder to View::Customizer to avoid incorrect
	  initial states
	+ Improved exceptions info in CGIs to help bug reporting
	+ Do not show customActions when editing row on DataTables
2.1.21
	+ Fixed bug printing traces at Global.pm
	+ Check new dump_exceptions confkey instead of the debug one in CGIs
	+ Explicit conversion to int those values stored in our database
	  for correct dumping in reporting
	+ Quote values in update overwrite while consolidating for reporting
2.1.20
	+ Fixed regression in edition in place of booleans
	+ Better default balance of the dashboard based on the size of the widgets
	+ Added defaultSelectedType argument to PortRange
2.1.19
	+ Disable KeepAlive as it seems to give performance problems with Firefox
	  and set MaxClients value back to 1 in apache.conf
	+ Throw exceptions when calling methods not aplicable to RO instances
	+ Fixed problems when mixing read/write and read-only instances
	+ Date/Time and Timezone moved from NTP to core under System -> General
	+ Do not instance hidden widgets to improve dashboard performance
	+ New command shell with Zentyal environment at /usr/share/zentyal/shell
	+ Show warning when a language-pack is not installed
	+ Removed unnecessary dump/load operations to .bak yaml files
	+ AuditLogging and Logs constructor now receive the 'ro' parameter
	+ Do not show Audit Logging in Module Status widget
2.1.18
	+ New unificated zentyal-core.logrotate for all the internal logs
	+ Added forceEnabled option for logHelpers
	+ Moved carousel.js to wizard template
	+ Add ordering option to wizard pages
	+ Fixed cmp and isEqualTo methods for EBox::Types::IPAddr
	+ Fixed wrong Mb unit labels in Disk Usage and use GB when > 1024 MB
	+ Now global-action script can be called without progress indicator
	+ Fixed EBox::Types::File JavaScript setter code
	+ Added support for "Add new..." modal boxes in foreign selectors
	+ Each module can have now its customized purge-module script
	  that will be executed after the package is removed
	+ Added Administration Audit Logging to log sessions, configuration
	  changes, and show pending actions in save changes confirmation
	+ User name is stored in session
	+ Remove deprecated extendedRestore from the old Full Backup
2.1.17
	+ Fixed RAID event crash
	+ Added warning on models and composites when the module is disabled
	+ Fixed login page style with some languages
	+ Login page template can now be reused accepting title as parameter
	+ EBox::Types::File does not write on redis when it fails to
	  move the fail to its final destination
	+ Added quote column option for periodic log consolidation and
	  report consolidation
	+ Added exclude module option to backup restore
2.1.16
	+ Do not show incompatible navigator warning on Google Chrome
	+ Fixed syncRows override detection on DataTable find
	+ clean-conf script now deletes also state data
	+ Avoid 'undefined' message in selectors
2.1.15
	+ Move Disk Usage and RAID to the new Maintenance menu
	+ Always call syncRows on find (avoid data inconsistencies)
	+ Filename when downloading a conf backup now contains hostname
	+ Fixed bug in RAID template
	+ Set proper menu order in System menu (fixes NTP position)
	+ Fixed regresion in page size selector on DataTables
	+ Fixed legend style in Import/Export Configuration
2.1.14
	+ Fixed regresion with double quotes in HTML templates
	+ Fixed problems with libredis-perl version dependency
	+ Adding new apparmor profile management
2.1.13
	+ Better control of errors when saving changes
	+ Elements of Union type can be hidden
	+ Model elements can be hidden only in the viewer or the setter
	+ HTML attributtes are double-quoted
	+ Models can have sections of items
	+ Password view modified to show the confirmation field
	+ New multiselect type
	+ Redis backend now throws different kind of exceptions
2.1.12
	+ Revert no longer necessary parents workaround
	+ Hide action on viewCustomizer works now on DataTables
2.1.11
	+ Fixed bug which setted bad directory to models in tab view
	+ Union type: Use selected subtype on trailingText property if the
	  major type does not have the property
	+ Raise MaxClients to 2 to prevent apache slowness
2.1.10
	+ Security [ZSN-2-1]: Avoid XSS in process list widget
2.1.9
	+ Do not try to initialize redis client before EBox::init()
	+ Safer way to delete rows, deleting its id reference first
	+ Delete no longer needed workaround for gconf with "removed" attribute
	+ Fixed regression in port range setter
2.1.8
	+ Fixed regression in menu search
	+ Fixed missing messages of multi state actions
	+ Help toggler is shown if needed when dynamic content is received
	+ Fixed issue when disabling several actions at once in a data table view
	+ All the custom actions are disabled when one is clicked
	+ Submit wizard pages asynchronously and show loading indicator
	+ Added carousel.js for slide effects
2.1.7
	+ Fixed issues with wrong html attributes quotation
	+ Bugfix: volatile types can now calculate their value using other
	  the value from other elements in the row no matter their position
2.1.6
	+ Attach software.log to bug report if there are broken packages
	+ Added keyGenerator option to report queries
	+ Tuned apache conf to provide a better user experience
	+ Actions click handlers can contain custom javascript
	+ Restore configuration with force dependencies option continues
	  when modules referenced in the backup are not present
	+ Added new MultiStateAction type
2.1.5
	+ Avoid problems getting parent if the manager is uninitialized
	+ Rename some icon files with wrong extension
	+ Remove wrong optional attribute for read-only fields in Events
	+ Renamed all /EBox/ CGI URLs to /SysInfo/ for menu folder coherency
	+ Added support for custom actions in DataTables
	+ Replaced Halt/Reboot CGI with a model
	+ Message classes can be set from models
	+ Fixed error in Jabber dispatcher
	+ Show module name properly in log when restart from the dashboard fails
	+ Avoid warning when looking for inexistent PID in pidFileRunning
2.1.4
	+ Changed Component's parent/child relationships implementation
	+ Fixed WikiFormat on automatic bug report tickets
	+ Do not show available community version in Dashboard with QA
 	  updates
2.1.3
	+ Fall back to readonly data in config backup if there are unsaved changes
	+ Allow to automatically send a report in the unexpected error page
	+ Logs and Events are now submenus of the new Maintenance menu
	+ Configuration Report option is now present on the Import/Export section
	+ Require save changes operation after changing the language
	+ Added support for URL aliases via schemas/urls/*.urls files
	+ Allow to sort submenu items via 'order' attribute
	+ Automatically save changes after syncRows is called and mark the module
	  mark the module as unchanged unless it was previously changed
	+ Removed unnecessary ConfigureEvents composite
	+ Removed unnecessary code from syncRows in logs and events
	+ Restore configuration is safer when restoring /etc/zentyal files
	+ Fixed unescaped characters when showing an exception
	+ Fixed nested error page on AJAX requests
	+ Adapted dumpBackupExtraData to new expected return value
	+ Report remoteservices, when required, a change in administration
	  port
	+ Added continueOnModuleFail mode to configuration restore
	+ Fixed Firefox 4 issue when downloading backups
	+ Show scroll when needed in stacktraces (error page)
	+ More informative error messages when trying to restart locked modules
	  from the dashboard
	+ Creation of plpgsql language moved from EBox::Logs::initialSetup
	  to create-db script
	+ Redis backend now throws different kind of exceptions
	+ Avoid unnecesary warnings about PIDs
	+ Update Jabber dispatcher to use Net::XMPP with some refactoring
	+ Save changes messages are correctly shown with international charsets
	+ Support for bitmap option in RAID report
	+ Retry multiInsert line by line if there are encoding errors
	+ Adapted to new location of partitionsFileSystems in EBox::FileSystem
	+ Event messages are cleaned of null characters and truncated
	  before inserting in the database when is necessary
	+ Improve message for "Free storage space" event and send an info
	  message when a given partition is not full anymore
	+ Event messages now can contain newline characters
	+ Objects of select type are compared also by context
	+ Remove cache from optionsFromForeignModel since it produces
	  problems and it is useless
	+ Set title with server name if the server is subscribed
	+ Fix title HTML tag in views for Models and Composites
	+ Added lastEventsReport to be queried by remoteservices module
	+ Added EBox::Types::HTML type
	+ Added missing manage-logs script to the package
	+ Fixed problems with show/hide help switch and dynamic content
	+ Menus with subitems are now kept unfolded until a section on a
	  different menu is accessed
	+ Sliced restore mode fails correctly when schema file is missing,
	  added option to force restore without schema file
	+ Purge conf now purges the state keys as well
	+ Added EBox::Types::IPRange
2.1.2
	+ Now a menu folder can be closed clicking on it while is open
	+ Bugfix: cron scripts are renamed and no longer ignored by run-parts
	+ Added new EBox::Util::Nmap class implementing a nmap wrapper
2.1.1
	+ Fixed incoherency problems with 'on' and '1' in boolean indexes
	+ Move cron scripts from debian packaging to src/scripts/cron
	+ Trigger restart of logs and events when upgrading zentyal-core
	  without any other modules
	+ Don't restart apache twice when upgrading together with more modules
	+ Fixed params validation issues in addRow
2.1
	+ Replace YAML::Tiny with libyaml written in C through YAML::XS wrapper
	+ Minor bugfix: filter invalid '_' param added by Webkit-based browser
	  on EBox::CGI::Base::params() instead of _validateParams(), avoids
	  warning in zentyal.log when enabling modules
	+ All CGI urls renamed from /ebox to /zentyal
	+ New first() and deleteFirst() methods in EBox::Global to check
	  existence and delete the /var/lib/zentyal/.first file
	+ PO files are now included in the language-pack-zentyal-* packages
	+ Migrations are now always located under /usr/share/$package/migration
	  this change only affects to the events and logs migrations
	+ Delete no longer used domain and translationDomain methods/attributes
	+ Unified src/libexec and tools in the new src/scripts directory
	+ Remove the ebox- prefix on all the names of the /usr/share scripts
	+ New EBox::Util::SQL package with helpers to create and drop tables
	  from initial-setup and purge-module for each module
	+ Always drop tables when purging a package
	+ Delete 'ebox' user when purging zentyal-core
	+ Moved all SQL schemas from tools/sqllogs to schemas/sql
	+ SQL time-period tables are now located under schemas/sql/period
	+ Old ebox-clean-gconf renamed to /usr/share/zentyal/clean-conf and
	  ebox-unconfigure-module is now /usr/share/zentyal/unconfigure-module
	+ Added default implementation for enableActions, executing
	  /usr/share/zentyal-$modulename/enable-module if exists
	+ Optimization: Do not check if a row is unique if any field is unique
	+ Never call syncRows on read-only instances
	+ Big performance improvements using hashes and sets in redis
	  database to avoid calls to the keys command
	+ Delete useless calls to exists in EBox::Config::Redis
	+ New regen-redis-db tool to recreate the directory structure
	+ Renamed /etc/cron.hourly/90manageEBoxLogs to 90zentyal-manage-logs
	  and moved the actual code to /usr/share/zentyal/manage-logs
	+ Move /usr/share/ebox/zentyal-redisvi to /usr/share/zentyal/redisvi
	+ New /usr/share/zentyal/initial-setup script for modules postinst
	+ New /usr/share/zentyal/purge-module script for modules postrm
	+ Removed obsolete logs and events migrations
	+ Create plpgsql is now done on EBox::Logs::initialSetup
	+ Replace old ebox-migrate script with EBox::Module::Base::migrate
	+ Rotate duplicity-debug.log log if exists
	+ Bug fix: Port selected during installation is correctly saved
	+ Zentyal web UI is restarted if their dependencies are upgraded
	+ Bug fix: Logs don't include unrelated information now
	+ Add total in disk_usage report
	+ Bugfix: Events report by source now works again
	+ Do not include info messages in the events report
	+ Services event is triggered only after five failed checkings
	+ Do not add redundant includedir lines to /etc/sudoers
	+ Fixed encoding for strings read from redis server
	+ Support for redis-server 2.0 configuration
	+ Move core templates to /usr/share/zentyal/stubs/core
	+ Old /etc/ebox directory replaced with the new /etc/zentyal with
	  renamed core.conf, logs.conf and events.conf files
	+ Fixed broken link to alerts list
2.0.15
	+ Do not check the existence of cloud-prof package during the
	  restore since it is possible not to be installed while disaster
	  recovery process is done
	+ Renamed /etc/init.d/ebox to /etc/init.d/zentyal
	+ Use new zentyal-* package names
	+ Don't check .yaml existence for core modules
2.0.14
	+ Added compMessage in some events to distinguish among events if
	  required
	+ Make source in events non i18n
	+ After restore, set all the restored modules as changed
	+ Added module pre-checks for configuration backup
2.0.13
	+ Fixed dashboard graphs refresh
	+ Fixed module existence check when dpkg is running
	+ Fix typo in sudoers creation to make remote support work again
2.0.12
	+ Include status of packages in the downloadable bug report
	+ Bugfix: Avoid possible problems deleting redis.first file if not exist
2.0.11
	+ New methods entry_exists and st_entry_exists in config backend
2.0.10
	+ Now redis backend returns undef on get for undefined values
	+ Allow custom mason templates under /etc/ebox/stubs
	+ Better checks before restoring a configuration backup with
	  a set of modules different than the installed one
	+ Wait for 10 seconds to the child process when destroying the
	  progress indicator to avoid zombie processes
	+ Caught SIGPIPE when trying to contact Redis server and the
	  socket was already closed
	+ Do not stop redis server when restarting apache but only when
	  the service is asked to stop
	+ Improvements in import/export configuration (know before as
	  configuration backup)
	+ Improvements in ProgressIndicator
	+ Better behaviour of read-only rows with up/down arrows
	+ Added support for printableActionName in DataTable's
	+ Added information about automatic configuration backup
	+ Removed warning on non existent file digest
	+ Safer way to check if core modules exist during installation
2.0.9
	+ Treat wrong installed packages as not-existent modules
	+ Added a warning in dashboard informing about broken packages
	+ File sharing and mailfilter log event watchers works again since
	  it is managed several log tables per module
2.0.8
	+ Replaced zentyal-conf script with the more powerful zentyal-redisvi
	+ Set always the same default order for dashboard widgets
	+ Added help message to the configure widgets dialog
	+ Check for undefined values in logs consolidation
	+ Now dashboard notifies fails when restarting a service
	+ Fixed bug with some special characters in dashboard
	+ Fixed bug with some special characters in disk usage graph
2.0.7
	+ Pre-installation includes sudoers.d into sudoers file if it's not yet
	  installed
	+ Install apache-prefork instead of worker by default
	+ Rename service certificate to Zentyal Administration Web Server
2.0.6
	+ Use mod dependencies as default restore dependencies
	+ Fixed dependencies in events module
	+ Increased recursive dependency threshold to avoid
	  backup restoration problems
2.0.5
	+ Removed deprecated "Full backup" option from configuration backup
	+ Bugfix: SCP method works again after addition of SlicedBackup
	+ Added option in 90eboxpglogger.conf to disable logs consolidation
2.0.4
	+ Removed useless gconf backup during upgrade
	+ Fixed postinstall script problems during upgrade
2.0.3
	+ Added support for the sliced backup of the DB
	+ Hostname change is now visible in the form before saving changes
	+ Fixed config backend problems with _fileList call
	+ Added new bootDepends method to customize daemons boot order
	+ Added permanent message property to Composite
	+ Bugfix: Minor aesthetic fix in horizontal menu
	+ Bugfix: Disk usage is now reported in expected bytes
	+ Bugfix: Event dispatcher is not disabled when it is impossible
	  for it to dispatch the message
2.0.2
	+ Better message for the service status event
	+ Fixed modules configuration purge script
	+ Block enable module button after first click
	+ Avoid division by zero in progress indicator when total ticks is
	  zero
	+ Removed warning during postinst
	+ Added new subscription messages in logs, events and backup
2.0.1
	+ Bugfix: Login from Zentyal Cloud is passwordless again
	+ Some defensive code for the synchronization in Events models
	+ Bugfix: add EBox::Config::Redis::get to fetch scalar or list
	  values. Make GConfModule use it to avoid issues with directories
	  that have both sort of values.
1.5.14
	+ Fixed redis bug with dir keys prefix
	+ Improved login page style
	+ New login method using PAM instead of password file
	+ Allow to change admin passwords under System->General
	+ Avoid auto submit wizard forms
	+ Wizard skip buttons always available
	+ Rebranded post-installation questions
	+ Added zentyal-conf script to get/set redis config keys
1.5.13
	+ Added transition effect on first install slides
	+ Zentyal rebrand
	+ Added web page favicon
	+ Fixed already seen wizards apparition
	+ Fixed ro module creation with redis backend
	+ Use mason for links widgets
	+ Use new domain to official strings for subscriptions
1.5.12
	+ Added option to change hostname under System->General
	+ Show option "return to dashboard" when save changes fails.
1.5.11
	+ Added more tries on redis reconnection
	+ Fixed user corner access problems with redis server
	+ writeFile* methods reorganized
	+ Added cron as dependency as cron.hourly was never executed with anacron
	+ Improvements in consolidation of data for reports
1.5.10
	+ Fixed gconf to redis conversion for boolean values
1.5.9
	+ Improved migrations speed using the same perl interpreter
	+ Redis as configuration backend (instead of gconf)
	+ Improved error messages in ebox-software
	+ Set event source to 256 chars in database to adjust longer event
	  sources
	+ Progress bar AJAX updates are sent using JSON
	+ Fixed progress bar width problems
	+ Fixed top menu on wizards
	+ Improved error message when disconnecting a not connected database
	+ Abort installation if 'ebox' user already exists
	+ Bugfix: IP address is now properly registered if login fails
1.5.8
	+ Added template tableorderer.css.mas
	+ Added buttonless top menu option
	+ Bugfix: Save all modules on first installation
	+ Bugfix: General ebox database is now created if needed when
	  re/starting services
	+ Bugfix: Data to report are now uniform in number of elements per
	  value. This prevents errors when a value is present in a month and
	  not in another
	+ Bugfix: Don't show already visited wizard pages again
1.5.7
	+ Bugfix: Avoid error when RAID is not present
	+ Bugfix: Add ebox-consolidate-reportinfo call in daily cron script
	+ Bugfix: Called multiInsert and unbufferedInsert when necessary
	  after the loggerd reimplementation
	+ Bugfix: EBox::ThirdParty::Apache2::AuthCookie and
	  EBox::ThirdParty::Apache2::AuthCookie::Util package defined just
	  once
	+ Added util SystemKernel
	+ Improved progress indicator
	+ Changes in sudo generation to allow sudo for remote support user
	+ Initial setup wizards support
1.5.6
	+ Reimplementation of loggerd using inotify instead of File::Tail
1.5.5
	+ Asynchronous load of dashboard widgets for a smoother interface
1.5.4
	+ Changed dbus-check script to accept config file as a parameter
1.5.3
	+ Function _isDaemonRunning works now with snort in lucid
	+ Javascript refreshing instead of meta tag in log pages
	+ Updated links in dashboard widget
	+ Add package versions to downloadable ebox.log
	+ Fixed postgresql data dir path for disk usage with pg 8.4
	+ GUI improvements in search box
1.5.2
	+ Security [ESN-1-1]: Validate referer to avoid CSRF attacks
	+ Added reporting structure to events module
	+ Added new CGI to download the last lines of ebox.log
1.5.1
	+ Bugfix: Catch exception when upstart daemon does not exist and
	  return a stopped status
	+ Added method in logs module to dump database in behalf of
	ebackup module
	+ Bugfix: Do not check in row uniqueness for optional fields that
	are not passed as parameters
	+ Improve the output of ebox module status, to be consistent with the one
	  shown in the interface
	+ Add options to the report generation to allow queries to be more
	  flexible
	+ Events: Add possibility to enable watchers by default
	+ Bugfix: Adding a new field to a model now uses default
	  value instead of an empty value
	+ Added script and web interface for configuration report, added
	  more log files to the configuration report
1.5
	+ Use built-in authentication
	+ Use new upstart directory "init" instead of "event.d"
	+ Use new libjson-perl API
	+ Increase PerlInterpMaxRequests to 200
	+ Increase MaxRequestsPerChild (mpm-worker) to 200
	+ Fix issue with enconding in Ajax error responses
	+ Loggerd: if we don't have any file to watch we just sleep otherwise the process
	  will finish and upstart will try to start it over again and again.
	+ Make /etc/init.d/ebox depend on $network virtual facility
	+ Show uptime and users on General Information widget.
1.4.2
	+ Start services in the appropriate order (by dependencies) to fix a problem
	  when running /etc/init.d/ebox start in slaves (mail and other modules
	  were started before usersandgroups and thus failed)
1.4.1
	+ Remove network workarounds from /etc/init.d/ebox as we don't bring
	  interfaces down anymore
1.4
	+ Bug fix: i18n. setDomain in composites and models.
1.3.19
	+ Make the module dashboard widget update as the rest of the widgets
	+ Fix problem regarding translation of module names: fixes untranslated
	  module names in the dashboard, module status and everywhere else where
	  a module name is written
1.3.18
	+ Add version comparing function and use it instead of 'gt' in the
	  general widget
1.3.17
	+ Minor bug fix: check if value is defined in EBox::Type::Union
1.3.16
	+ Move enable field to first row in ConfigureDispatcherDataTable
	+ Add a warning to let users know that a module with unsaved changes
	  is disabled
	+ Remove events migration directory:
		- 0001_add_conf_configureeventtable.pl
		- 0002_add_conf_diskfree_watcher.pl
	+ Bug fix: We don't use names to stringify date to avoid issues
	  with DB insertions and localisation in event logging
	+ Bug fix: do not warn about disabled services which return false from
	  showModuleStatus()
	+ Add blank line under "Module Status"
	+ Installed and latest available versions of the core are now displayed
	  in the General Information widget
1.3.15
	+ Bug fix: Call EBox::Global::sortModulesByDependencies when
	  saving all modules and remove infinite loop in that method.
	  EBox::Global::modifiedModules now requires an argument to sort
	  its result dependending on enableDepends or depends attribute.
	+ Bug fix: keep menu folders open during page reloads
	+ Bug fix: enable the log events dispatcher by default now works
	+ Bug fix: fixed _lock function in EBox::Module::Base
	+ Bug fix: composites honor menuFolder()
	+ Add support for in-place edition for boolean types. (Closes
	  #1664)
	+ Add method to add new database table columnts to EBox::Migration::Helpers
	+ Bug fix: enable "Save Changes" button after an in-place edition
1.3.14
	+ Bug fix: fix critical bug in migration helper that caused some log
	  log tables to disappear
	+ Create events table
	+ Bug fix: log watcher works again
	+ Bug fix: delete cache if log index is not found as it could be
	  disabled
1.3.13
	+ Bug fix: critical error in EventDaemon that prevented properly start
	+ Cron script for manage logs does not run if another is already
	  running, hope that this will avoid problems with large logs
	+ Increased maximum size of message field in events
	+ Added script to purge logs
	+ Bug fix: multi-domain logs can be enabled again
1.3.12
	+ Added type for EBox::Dashboard::Value to stand out warning
	  messages in dashboard
	+ Added EBox::MigrationHelpers to include migration helpers, for now,
	  include a db table renaming one
	+ Bug fix: Fix mismatch in event table field names
	+ Bug fix: Add migration to create language plpgsql in database
	+ Bug fix: Add missing script for report log consolidation
	+ Bug fix: Don't show modules in logs if they are not configured. This
	  prevents some crashes when modules need information only available when
	  configured, such as mail which holds the vdomains in LDAP
	+ Added method EBox::Global::lastModificationTime to know when
	  eBox configuration was modified for last time
	+ Add support for breadcrumbs on the UI
	+ Bug fix: in Loggerd files are only parsed one time regardless of
	  how many LogHelper reference them
	+ Added precondition for Loggerd: it does not run if there isnt
	anything to watch
1.3.11
	+ Support customFilter in models for big tables
	+ Added EBox::Events::sendEvent method to send events using Perl
	  code (used by ebackup module)
	+ Bug fix: EBox::Type::Service::cmp now works when only the
	  protocols are different
	+ Check $self is defined in PgDBEngine::DESTROY
	+ Do not watch files in ebox-loggerd related to disabled modules and
	  other improvements in the daemon
	+ Silent some exceptions that are used for flow control
	+ Improve the message from Service Event Watcher
1.3.10
	+ Show warning when accesing the UI with unsupported browsers
	+ Add disableApparmorProfile to EBox::Module::Service
	+ Bug fix: add missing use
	+ Bug fix: Make EventDaemon more robust against malformed sent
	  events by only accepting EBox::Event objects
1.3.8
	+ Bug fix: fixed order in EBox::Global::modified modules. Now
	  Global and Backup use the same method to order the module list
	  by dependencies
1.3.7
	+ Bug fix: generate public.css and login.css in dynamic-www directory
	  which is /var/lib/zentyal/dynamicwww/css/ and not in /usr/share/ebox/www/css
	  as these files are generate every time eBox's apache is
	  restarted
	+ Bug fix: modules are restored now in the correct dependency
	  order
	+ ebox-make-backup accepts --destinaton flag to set backup's file name
	+ Add support for permanent messages to EBox::View::Customizer
1.3.6
	+ Bug fix: override _ids in EBox::Events::Watcher::Log to not return ids
	which do not exist
	+ Bug fix: fixed InverseMatchSelect type which is used by Firewall module
	+ New widget for the dashboard showing useful support information
	+ Bugfix: wrong permissions on CSS files caused problem with usercorner
	+ CSS are now templates for easier rebranding
	+ Added default.theme with eBox colors
1.3.5
	+ Bugfix: Allow unsafe characters in password type
	+ Add FollowSymLinks in eBox apache configuration. This is useful
	  if we use js libraries provided by packages
1.3.4
	+ Updated company name in the footer
	+ Bugfix: humanEventMessage works with multiple tableInfos now
	+ Add ebox-dbus-check to test if we can actually connect to dbus
1.3.4
	+ bugfix: empty cache before calling updatedRowNotify
	+ enable Log dispatcher by default and not allow users to disable
	it
	+ consolidation process continues in disabled but configured modules
	+ bugfix: Save Changes button doesn't turn red when accessing events for
	first time
1.3.2
	+ bugfix: workaround issue with dhcp configured interfaces at boot time
1.3.1
	+ bugfix: wrong regex in service status check
1.3.0
	+ bugfix: make full backup work again
1.1.30
	+ Change footer to new company holder
	+  RAID does not generate 'change in completion events, some text
	problems fixed with RAID events
	+ Report graphics had a datapoints limit dependent on the active
	time unit
	+ Apache certificate can be replaced by CA module
	+ Fixed regression in detailed report: total row now aggregates
	properly
	+ More characters allowed when changing password from web GUI
	+ Fixed regression with already used values in select types
	+ Do not a button to restart eBox's apache
	+ Fixed auth problem when dumping and restoring postgre database
1.1.20
	+ Added custom view support
	+ Bugfix: report models now can use the limit parameter in
	  reportRows() method
	+ use a regexp to fetch the PID in a pidfile, some files such as
	postfix's add tabs and spaces before the actual number
	+ Changed "pidfile" to "pidfiles" in _daemons() to allow checking more than
one (now it is a array ref instead of scalar)
	+ Modified Service.pm to support another output format for /etc/init.d daemon
status that returns [OK] instead of "running".
	+ unuformized case in menu entries and some more visual fixes
1.1.10
	+ Fix issue when there's a file managed by one module that has been modified
	  when saving changes
	+ Bugfix: events models are working again even if an event aware
	module is uninstalled and it is in a backup to restore
	+ Select.pm returns first value in options as default
       + Added 'parentModule' to model class to avoid recursive problems
	+ Added Float type
	+ Apache module allows to add configuration includes from other modules
	+ Display remote services button if subscribed
	+ Event daemon may received events through a named pipe
	+ Bugfix. SysInfo revokes its config correctly
	+ Added storer property to types in order to store the data in
	somewhere different from GConf
	+ Added protected property 'volatile' to the models to indicate
	that they store nothing in GConf but in somewhere different
	+ System Menu item element 'RAID' is always visible even when RAID
	is not installed
	+ Files in deleted rows are deleted when the changes are saved
	+ Fixed some bug whens backing and restore files
	+ Components can be subModels of the HasMany type
	+ Added EBox::Types::Text::WriteOnce type
	+ Do not use rows(), use row to force iteration over the rows and increase
	performance and reduce memory use.
	+ Do not suggest_sync after read operations in gconf
	+ Increase MaxRequestsPerChild to 200 in eBox's apache
	+ Make apache spawn only one child process
	+ Log module is backed up and restored normally because the old
	problem is not longer here
	+ Backup is more gentle with no backup files in backup directory,
	now it does not delete them
	+ HasMany  can retrieve again the model and row after the weak
	refence is garbage-collected. (Added to solve a bug in the doenload
	bundle dialog)
	+ EBox::Types::DomainName no longer accepts IP addresses as domain
	names
	+ Bugfix: modules that fail at configuration stage no longer appear as enabled
	+ Add parameter to EBox::Types::Select to disable options cache

0.12.103
	+ Bugfix: fix SQL statement to fetch last rows to consolidate
0.12.102
	+ Bugfix: consolidate logs using the last date and not starting from scratch
0.12.101
	+ Bugfix: DomainName type make comparisons case insensitive
	according to RFC 1035
0.12.100
	+ Bugfix: Never skip user's modifications if it set to true
	override user's changes
	+ EBox::Module::writeConfFile and EBox::Service scape file's path
	+ Bugfix. Configure logrotate to actually rotate ebox logs
	+ Fixed bug in ForcePurge logs model
	+ Fixed bug in DataTable: ModelManaged was called with tableName
	instead of context Name
	+ Fixing an `img` tag closed now properly and adding alternative
	text to match W3C validation in head title
	+ Backup pages now includes the size of the archive
	+ Fixed bug in ForcePurge logs model
	+ Now the modules can have more than one tableInfo for logging information
	+ Improve model debugging
	+ Improve restart debugging
	+ Backups and bug reports can be made from the command line
	+ Bugfix: `isEqualTo` is working now for `Boolean` types
	+ Bugfix: check if we must disable file modification checks in
	Manager::skipModification

0.12.99
	+ Add support for reporting
	+ Refresh logs automatically
	+ Reverse log order
	+ Remove temp file after it is downloaded with FromTempDir controller
0.12.3
	+ Bug fix: use the new API in purge method. Now purging logs is working
	again.
0.12.2
	+ Increase random string length used to generate the cookie to
	2048 bits
	+ Logs are show in inverse chronological order
0.12.1
	+ Bug fix: use unsafeParam for progress indicator or some i18 strings
	will fail when saving changes
0.12
	+ Bugfix: Don't assume timecol is 'timestamp' but defined by
	module developer. This allows to purge some logs tables again
	+ Add page titles to models
	+ Set default values when not given in `add` method in models
	+ Add method to manage page size in model
	+ Add hidden field to help with Ajax request and automated testing with
	  ANSTE
	+ Bugfix: cast sql types to filter fields in logs
	+ Bugfix: Restricted resources are back again to make RSS
	access policy work again
	+ Workaround bogus mason warnings
	+ Make postinst script less verbose
	+ Disable keepalive in eBox apache
	+ Do not run a startup script in eBox apache
	+ Set default purge time for logs stored in eBox db to 1 week
	+ Disable LogAdmin actions in `ebox-global-action` until LogAdmin
	feature is completely done
0.11.103
	+ Modify EBox::Types::HasMany to create directory based on its row
	+ Add _setRelationship method to set up relationships between models
	  and submodels
	+ Use the new EBox::Model::Row api
	+ Add help method to EBox::Types::Abstract
	+ Decrease size for percentage value in disk free watcher
	+ Increase channel link field size in RSS dispatcher
0.11.102
	+ Bugfix: cmp in EBox::Types::HostIP now sorts correctly
	+ updatedRowNotify in EBox::Model::DataTable receives old row as
	well as the recently updated row
	+ Added `override_user_modification` configuration parameter to
	avoid user modification checkings and override them without asking
	+ Added EBox::Model::Row to ease the management of data returned
	by models
	+ Added support to pre-save and post-save executable files. They
	must be placed at /etc/ebox/pre-save or /etc/ebox/post-save
	+ Added `findRow` method to ease find and set
0.11.101
	+ Bugfix: Fix memory leak in models while cloning types. Now
	cloning is controlled by clone method in types
	+ Bugfix: Union type now checks for its uniqueness
	+ DESTROY is not an autoloaded method anymore
	+ HasOne fields now may set printable value from the foreign field
	to set its value
	+ findId now searches as well using printableValue
	+ Bugfix. Minor bug found when key is an IP address in autoloaded
	methods
	+ Ordered tables may insert values at the beginning or the end of
	the table by "insertPosition" attribute
	+ Change notConfigured template to fix English and add link to the
	  module status section
	+ Add loading gif to module status actions
	+ Remove debug from ServiceInterface.pm
	+ Add support for custom separators to be used as index separators on
	  exposedMethods
	+ Bugfix. Stop eBox correctly when it's removed
	+ Improve apache-restart to make it more reliable.
0.11.100
	+ Bugfix. Fix issue with event filters and empty hashes
	+ Bugfix. Cache stuff in log and soap watcher to avoid memory leaks
	+ Bugfix. Fix bug that prevented the user from being warned when a row to
	  be deleted is being used by other model
	+ Bugfix. Add missing use of EBox::Global in State event watcher
	+ Added progress screen, now pogress screen keeps track of the changed
	  state of the modules and change the top page element properly
	+ Do not exec() to restart apache outside mod_perl
	+ Improve apache restart script
	+ Improve progress screen
0.11.99
	+ DataTable contains the property 'enableProperty' to set a column
	called 'enabled' to enable/disable rows from the user point of
	view. The 'enabled' column is put the first
	+ Added state to the RAID report instead of simpler active boolean
        + Fix bug when installing new event components and event GConf
	subtree has not changed
	+ Add RSS dispatcher to show eBox events under a RSS feed
	+ Rotate log files when they reach 10MB for 7 rotations
	+ Configurable minimum free space left for being notified by means
	of percentage
	+ Add File type including uploading and downloading
	+ Event daemon now checks if it is possible to send an event
	before actually sending it
	+ Added Action forms to perform an action without modifying
	persistent data
	+ Log queries are faster if there is no results
	+ Show no data stored when there are no logs for a domain
	+ Log watcher is added in order to notify when an event has
	happened. You can configure which log watcher you may enable and
	what you want to be notify by a determined filter and/or event.
	+ RAID watcher is added to check the RAID events that may happen
	when the RAID subsystem is configured in the eBox machine
	+ Change colour dataset in pie chart used for disk usage reporting
	+ Progress indicator now contains a returned value and error
	message as well
	+ Lock session file for HTTP session to avoid bugs
	related to multiple requests (AJAX) in a short time
	+ Upgrade runit dependency until 1.8.0 to avoid runit related
	issues
0.11
	+ Use apache2
	+ Add ebox-unblock-exec to unset signal mask before running  a executable
	+ Fix issue with multiple models and models with params.
	  This triggered a bug in DHCP when there was just one static
	  interface
	+ Fix _checkRowIsUnique and _checkFieldIsUnique
	+ Fix paging
	+ Trim long strings in log table, show tooltip with the whole string
	  and show links for URLs starting with "http://"
0.10.99
	+ Add disk usage information
	+ Show progress in backup process
	+ Add option to purge logs
	+ Create a link from /var/lib/zentyal/log to /var/log/ebox
	+ Fix bug with backup descriptions containing spaces
	+ Add removeAll method on data models
	+ Add HostIP, DomainName and Port types
	+ Add readonly forms to display static information
	+ Add Danish translation thanks to Allan Jacobsen
0.10
	+ New release
0.9.100
	+ Add checking for SOAP session opened
	+ Add EventDaemon
	+ Add Watcher and Dispatch framework to support an event
	  architecture on eBox
	+ Add volatile EBox::Types in order not to store their values
	  on GConf
	+ Add generic form
	+ Improvements on generic table
	+ Added Swedish translation

0.9.99
	+ Added Portuguese from Portugal translation
	+ Added Russian translation
	+ Bugfix: bad changed state in modules after restore

0.9.3
	+ New release

0.9.2
	+ Add browser warning when uploading files
	+ Enable/disable logging modules
0.9.1
	+ Fix backup issue with changed state
	+ Generic table supports custom ordering
0.9
	+ Added Polish translation
        + Bug in recognition of old CD-R writting devices fixed
	+ Added Aragonese translation
	+ Added Dutch translation
	+ Added German translation
	+ Added Portuguese translation

0.8.99
	+ Add data table model for generic Ajax tables
	+ Add types to be used by models
	+ Add MigrationBase and ebox-migrate to upgrade data models
	+ Some English fixes
0.8.1
	+ New release
0.8
	+ Fix backup issue related to bug reports
	+ Improved backup GUI
0.7.99
        + changed sudo stub to be more permissive
	+ added startup file to apache web server
	+ enhanced backup module
	+ added basic CD/DVD support to backup module
	+ added test stubs to simplify testing
	+ added test class in the spirit of Test::Class
	+ Html.pm now uses mason templates
0.7.1
	+ use Apache::Reload to reload modules when changed
	+ GUI consistency (#12)
	+ Fixed a bug for passwords longer than 16 chars
	+ ebox-sudoers-friendly added to not overwrite /etc/sudoers each time
0.7
	+ First public release
0.6
	+ Move to client
	+ Remove obsolete TODO list
	+ Remove firewall module from  base system
	+ Remove objects module from base system
	+ Remove network module from base system
	+ Add modInstances and modInstancesOfType
	+ Raname Base to ClientBase
	+ Remove calls to deprecated methods
	+ API documented using naturaldocs
	+ Update INSTALL
	+ Use a new method to get configkeys, now configkey reads every
	  [0.9
	+ Added Polish translation][0-9]+.conf file from the EBox::Config::etc() dir and
	  tries to get the value from the files in order.
	+ Display date in the correct languae in Summary
	+ Update debian scripts
	+ Several bugfixes
0.5.2
	+ Fix some packaging issues
0.5.1
	+ New menu system
	+ New firewall filtering rules
	+ 802.1q support

0.5
	+ New bug-free menus (actually Internet Explorer is the buggy piece
	  of... software that caused the reimplementation)
	+ Lots of small bugfixes
	+ Firewall: apply rules with no destination address to packets
	  routed through external interfaces only
	+ New debianize script
	+ Firewall: do not require port and protocol parameters as they
	  are now optional.
	+ Include SSL stuff in the dist tarball
	+ Let modules block changes in the network interfaces
	  configuration if they have references to the network config in
	  their config.
	+ Debian network configuration import script
	+ Fix the init.d script: it catches exceptions thrown by modules so that
	  it can try to start/stop all of them if an exception is thrown.
	+ Firewall: fix default policy bug in INPUT chains.
	+ Restore textdomain in exceptions
	+ New services section in the summary
	+ Added Error item to Summary. Catch exceptions from modules in
	  summary and generate error item
	+ Fix several errors with redirections and error handling in CGIs
	+ Several data validation functions were fixed, and a few others added
	+ Prevent the global module from keeping a reference to itself. And make
	  the read-only/read-write behavior of the factory consistent.
	+ Stop using ifconfig-wrapper and implement our own NetWrapper module
	  with wrappers for ifconfig and ip.
	+ Start/stop apache, network and firewall modules in first place.
	+ Ignore some network interface names such as irda, sit0, etc.
	+ The summary page uses read-only module instances.
	+ New DataInUse exception, old one renamed to DataExists.
	+ Network: do not overwrite resolv.conf if there are nameservers
	  given via dhcp.
	+ Do not set a default global policy for the ssh service.
	+ Check for forbiden characters when the parameter value is
	  requested by the CGI, this allows CGI's to handle the error,
	  and make some decissions before it happens.
	+ Create an "edit object" template and remove the object edition stuff
	  from the main objects page.
	+ Fix the apache restarting code.
	+ Network: Remove the route reordering feature, the kernel handles that
	  automatically.
	+ Fix tons of bugs in the network restarting code.
	+ Network: removed the 3rd nameserver configuration.
	+ Network: Get gateway info in the dhcp hook.
	+ Network: Removed default configuration from the gconf schema.
	+ New function for config-file generation
	+ New functions for pid file handling

0.4
	+ debian package
	+ added module to export/import configuration
	+ changes in firewall's API
	+ Added content filter based on dansguardian
	+ Added French translation
	+ Added Catalan translation
	+ Sudoers file is generated automatically based on module's needs
	+ Apache config file is generated by ebox  now
	+ Use SSL
	+ Added ebox.conf file
	+ Added module template generator

0.3
	+ Supports i18n
	+ API name consistency
	+ Use Mason for templates
	+ added tips to GUI
	+ added dhcp hooks
	+ administration port configuration
	+ Fixed bugs to IE compliant
	+ Revoke changes after logout
	+ Several bugfixes

0.2
	+ All modules are now based on gconf.
	+ Removed dependencies on xml-simple, xerces and xpath
	+ New MAC address field in Object members.
	+ Several bugfixes.

0.1
	+ Initial release<|MERGE_RESOLUTION|>--- conflicted
+++ resolved
@@ -1,9 +1,6 @@
 HEAD
-<<<<<<< HEAD
-	+ More robust dashboard agains widget and remoteservices errors
-=======
 	+ Pass X-Request-Host on haproxy (needed for SOGo apache conf)
->>>>>>> 9c92f59b
+	+ More robust dashboard against widget and remoteservices errors
 	+ Added missing use in hasManyViewer.mas
 	+ Only allow restore from backups from versions with the same two
 	  first version numbers
