--- conflicted
+++ resolved
@@ -1,11 +1,6 @@
 HEAD
-<<<<<<< HEAD
-	+ In view log table: correctly align previous page and first page
-	  buttons, changed value of previous page button
-=======
-	+ Fixed consolidation logs which made consolidate always all
-	tables values
->>>>>>> d0a8f60c
+	+ Fixed logs consolidation to avoid high CPU usage
+	+ In view log table: correctly align previous and first page buttons
 	+ Improve host name and domain validation.
 	+ Forbidden the use of a qualified hostname in change hostname form
 	+ Update samba hostname-dependent fields when hostname is changed
