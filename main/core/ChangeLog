HEAD
<<<<<<< HEAD
	+ New carousel transition for the installation slides
	+ Added option to not show final notes in progress bar
=======
	+ Fixed regression which removed scroll bars from popups
>>>>>>> a4b89bdf
	+ EBox::Model::Component::modelGetter does not die when trying to
	  get a model for an uninstalled module
	+ Added previous/next buttons to manually switch installation slides
	+ New installation slides format
	+ Added compatibility with MS Internet Explorer >= 8
2.3.22
	+ Changed first installation workflow and wizard infraestructure
	+ Improved firewall icons
	+ Set hover style for configure rules button in firewall
	+ Do not disable InnoDB in mysql if there are other databases
	+ Progress indicator no longer calls showAds if it is undefined
	+ Send cache headers on static files to improve browsing speed
	+ Added foreignNoSyncRows and foreignFilter options to EBox::Types::Select
	+ Improved settings icon
	+ Fixed modalboxes style
	+ Improve host domain validation. Single label domains are not allowed.
2.3.21
	+ Fixes on notifyActions
	+ Check for isDaemonRunning now compatible with asterisk status
	+ Fixed warning call in EBox::Types::HasMany
2.3.20
	+ New look & feel for the web interface
	+ Adjust slides transition timeout during installation
	+ Audit changes table in save changes popup has scroll and better style
	+ Model messages are printed below model title
	+ noDataMsg now allows to add elements if it makes sense
	+ Fixed ajax/form.mas to avoid phantom change button
	+ EBox::Model::Manager::_setupModelDepends uses full paths so the
	  dependecies can discriminate between models with the same name
	+ Default row addition in DataForm does not fires validateTypedRow
	+ Code typo fix in change administration port model
	+ Set only Remote as option to export/import configuration to a
	  remote site
	+ Return undef in HasMany type when a model is not longer
	  available due to being uninstalled
	+ Added onclick atribute to the link.mas template
	+ Fix exception raising when no event component is found
	+ table_ordered.js : more robust trClick event method
	+ Changed dashboard JS which sometimes halted widget updates
	+ Added popup dialogs for import/export configuration
	+ Changes in styles and sizes of the save/revoke dialog
	+ Removed redudant code in ConfigureWatchers::syncRows which made module
	  to have an incorrect modified state
	+ Dont show in bug report removed packages with configuration
	  held as broken packages
	+ DataTable::size() now calls to syncRows()
	+ EBox::Module::Config::set_list quivalent now has the same
	  behaviour than EBox::Module::Config::set
2.3.19
	+ Manually set up models for events to take into account the
	  dynamic models from the log watcher filtering models
	+ Fixed warnings when deleting a row which is referenced in other model
	+ Disable HTML form autocompletion in admin password change model
	+ Fixed incorrect non-editable warnings in change date and time model
	+ Fixed parsing value bug in EBox::Types::Date and EBox::Types::Time
	+ Reworked mdstat parsing, added failure_spare status
	+ Configuration backup implicitly preserves ownership of files
	+ Changes in styles and sizes of the save/revoke dialog
	+ New data form row is copied from default row, avoiding letting hidden
	  fields without its default value and causing missing fields errors
	+ Always fill abstract type with its default value, this avoids
	  errors with hidden fields with default value
	+ Different page to show errors when there are broken software packages
	+ InverseMatchSelect and InverseMatchUnion use 'not' instead of '!' to
	  denote inverse match. This string is configurable with a type argument
	+ Fixed types EBox::Type::InverseMatchSelect and InverseMatchUnion
	+ Fixed bug in DataTable::setTypedRow() which produced an incorrect 'id'
	  row element in DataTable::updateRowNotify()
	+ In tableBody.mas template: decomposed table topToolbar section in methods
	+ Fixed bug in discard changes dialog
	+ Confirmation dialogs now use styled modalboxes
	+ Do not reload page after save changes dialog if operation is successful
	+ Maintenance menu is now kept open when visiting the logs index page
2.3.18
	+ Manual clone of row in DataTable::setTypedRow to avoid segfault
	+ Avoid undef warnings in EBox::Model::DataTable::_find when the
	  element value is undef
	+ Fixed kill of ebox processes during postrm
	+ Set MySQL root password in create-db script and added mysql script
	  to /usr/share/zentyal for easy access to the zentyal database
	+ Increased timeout redirecting to wizards on installation to 5 seconds
	  to avoid problems on some slow or loaded machines
	+ Save changes dialog do not appear if there are no changes
	+ Delete no longer needed duplicated code
	+ Do not go to save changes after a regular package installation
	  they are saved only in the first install
	+ Progress bar in installation refactored
2.3.17
	+ Do not use modal box for save changes during installation
	+ Hidden fields in DataTables are no longer considered compulsory
	+ Select type has now its own viewer that allows use of filter function
	+ User is now enabled together with the rest of modules on first install
2.3.16
	+ Fix 'oldRow' parameter in UpdatedRowNotify
	+ Use Clone::Fast instead of Clone
	+ Modal dialog for the save and discard changes operations
	+ Use a different lock file for the usercorner redis
	+ Improved look of tables when checkAll controls are present
	+ Better icons for clone action
	+ Added confirmation dialog feature to models; added confirmation
	  dialog to change hostname model
	+ Dynamic default values are now properly updated when adding a row
	+ Kill processes owned by the ebox user before trying to delete it
	+ Do not use sudo to call status command at EBox::Service::running
	+ Fixed regression setting default CSS class in notes
2.3.15
	+ Added missing call to updateRowNotify in DataForms
	+ Fixed silent error in EBox::Types::File templates for non-readable
	  by ebox files
	+ Use pkill instead of killall in postinst
	+ Use unset instead of delete_dir when removing rows
	+ Do not set order list for DataForms
	+ Only try to clean tmp dir on global system start
2.3.14
	+ Error message for failure in package cache creation
	+ Fixed regression when showing a data table in a modal view
	+ Do not do a redis transaction for network module init actions
	+ Fixed EBox::Module::Config::st_unset()
	+ Allowed error class in msg template
2.3.13
	+ Fixed problems in EventDaemon with JSON and blessed references
	+ More crashes avoided when watchers or dispatchers doesn't exist
	+ Proper RAID watcher reimplementation using the new state API
	+ EBox::Config::Redis singleton has now a instance() method instead of new()
	+ Deleted wrong use in ForcePurge model
2.3.12
	+ Fixed problem with watchers and dispatchers after a module deletion
	+ Fixed EBox::Model::DataTable::_checkFieldIsUnique, it failed when the
	  printableValue of the element was different to its value
	+ Fixed separation between Add table link and table body
	+ Adaptation of EventDaemon to model and field changes
	+ Disabled logs consolidation on purge until it is reworked, fixed
	  missing use in purge logs model
	+ Fixed Componet::parentRow, it not longer tries to get a row with
	  undefined id
	+ Fix typo in ConfigureLogs model
	+ Mark files for removing before deleting the row from backend in
	  removeRow
	+ The Includes directives are set just for the main virtual host
	+ Fixed EventDaemon crash
2.3.11
	+ Mark files for removing before deleting the row from backend in removeRow
	+ Dashboard widgets now always read the information from RO
	+ Enable actions are now executed before enableService()
	+ Fixed regression which prevented update of the administration service
	  port when it was changed in the interface
	+ New EBox::Model::Composite::componentNames() for dynamic composites
	+ Remove _exposedMethods() feature to reduce use of AUTOLOAD
	+ Removed any message set in the model in syncRows method
	+ Added global() method to modules and components to get a coherent
	  read-write or read-only instance depending on the context
	+ Removed Model::Report and Composite::Report namespaces to simplify model
	  management and specification
	+ New redis key naming, with $mod/conf/*, $mod/state and $mod/ro/* replacing
	  /ebox/modules/$mod/*, /ebox/state/$mod/* and /ebox-ro/modules/$mod/*
	+ Removed unnecessary parentComposite methods in EBox::Model::Component
	+ Only mark modules as changed when data has really changed
	+ EBox::Global::modChange() throws exception if instance is readonly
	+ New get_state() and set_state() methods, st_* methods are kept for
	  backwards compatibility, but they are deprecated
	+ Simplified events module internals with Watcher and Dispatcher providers
	+ Model Manager is now able to properly manage read-only instances
	+ Composites can now use parentModule() like Models
	+ Renamed old EBox::GConfModule to EBox::Module::Config
	+ Unified model and composite management in the new EBox::Model::Manager
	+ Model and composites are loaded on demand to reduce memory consumption
	+ Model and composite information is now stored in .yaml schemas
	+ ModelProvider and CompositeProvider are no longer necessary
	+ Simplified DataForm using more code from DataTable
	+ Adapted RAID and restrictedResources() to the new JSON objects in redis
	+ Remove unused override modifications code
	+ Added /usr/share/zentyal/redis-cli wrapper for low-level debugging
	+ Use simpler "key: value" format for dumps instead of YAML
	+ Row id prefixes are now better chosen to avoid confusion
	+ Use JSON instead of list and hash redis types (some operations,
	  specially on lists, are up to 50% faster and caching is much simpler)
	+ Store rows as hashes instead of separated keys
	+ Remove deprecated all_dirs and all_entries methods
	+ Remove obsolete EBox::Order package
	+ Remove no longer needed redis directory tree sets
	+ Fixed isEqualTo() method on EBox::Types::Time
	+ EBox::Types::Abstract now provides default implementations of fields(),
	  _storeInGConf() and _restoreFromHash() using the new _attrs() method
	+ Remove indexes on DataTables to reduce complexity, no longer needed
	+ Simplified ProgressIndicator implementation using shared memory
	+ New EBox::Util::SHMLock package
	+ Implemented transactions for redis operations
	+ Replace old MVC cache system with a new low-level redis one
	+ Delete no longer necessary regen-redis-db tool
	+ Added new checkAll property to DataTable description to allow
	  multiple check/uncheck of boolean columns
2.3.10
	+ Added Desktop::ServiceProvider to allow modules to implement
	  requests from Zentyal desktop
	+ Added VirtualHost to manage desktop requests to Zentyal server
	+ Fix EventDaemon in the transition to MySQL
	+ Send EventDaemon errors to new rotated log file /var/log/zentyal/events.err
	+ Send an event to Zentyal Cloud when the updates are up-to-date
	+ Send an info event when modules come back to running
	+ Include additional info for current event watchers
	+ Fixed RAID report for some cases of spare devices and bitmaps
	+ Fixed log purge, SQL call must be a statement not a query
	+ Fixed regex syntax in user log queries
	+ Added missing "use Filesys::Df" to SysInfo
	+ Disabled consolidation by default until is fixed or reimplemented
	+ Fixed regresion in full log page for events
	+ Added clone action to data tables
	+ Fixed regression in modal popup when showing element table
	+ Added new type EBox::Types::KrbRealm
	+ Fix broken packages when dist-upgrading from old versions: stop ebox
	  owned processes before changing home directory
	+ Log the start and finish of start/stop modules actions
	+ Added usesPort() method to apache module
2.3.9
	+ Enable SSLInsecureRenegotiation to avoid master -> slave SOAP handsake
	  problems
	+ Added validateRowRemoval method to EBox::Model::DataTable
	+ Use rm -rf instead of remove_tree to avoid chdir permission problems
	+ Avoid problems restarting apache when .pid file does not exist
	+ Do not use graceful on apache to allow proper change of listen port
	+ Simplified apache restart mechanism and avoid some problems
2.3.8
	+ Create tables using MyISAM engine by default
	+ Delete obsolete 'admin' table
2.3.7
	+ Fixed printableName for apache module and remove entry in status widget
	+ Merged tableBodyWithoutActions.mas into tableBody.mas
	+ Removed tableBodyWithoutEdit.mas because it is no longer used
	+ Better form validation message when there are no ids for
	  foreign rows in select control with add new popup
	+ Fixed branding of RSS channel items
	+ Fixed destination path when copying zentyal.cnf to /etc/mysql/conf.d
	+ Packaging fixes for precise
2.3.6
	+ Switch from CGIs to models in System -> General
	+ New value() and setValue() methods in DataForm::setValue() for cleaner
	  code avoiding use of AUTOLOAD
	+ Added new EBox::Types::Time, EBox::Types::Date and EBox::Types::TimeZone
	+ Added new attribute 'enabled' to the Action and MultiStateAction types
	  to allow disabling an action. Accepts a scalar or a CODE ref
	+ The 'defaultValue' parameter of the types now accept a CODE ref that
	  returns the default value.
2.3.5
	+ Added force parameter in validateTypedRow
	+ Fixed 'hidden' on types when using method references
	+ Removed some console problematic characters from Util::Random::generate
	+ Added methods to manage apache CA certificates
	+ Use IO::Socket::SSL for SOAPClient connections
	+ Removed apache rewrite from old slaves implementation
	+ Do not show RSS image if custom_prefix defined
2.3.4
	+ Avoid 'negative radius' error in DiskUsage chart
	+ Fixed call to partitionFileSystems in EBox::SysInfo::logReportInfo
	+ Log audit does not ignore fields which their values could be interpreted
	  as boolean false
	+ Avoid ebox.cgi failure when showing certain strings in the error template
	+ Do not calculate md5 digests if override_user_modification is enabled
	+ Clean /var/lib/zentyal/tmp on boot
	+ Stop apache gracefully and delete unused code in Apache.pm
	+ Cache contents of module.yaml files in Global
2.3.3
	+ The editable attribute of the types now accept a reference to a function
	  to dinamically enable or disable the field.
	+ In progress bar CGIs AJAX call checks the availability of the
	  next page before loading it
	+ Replaced community logo
	+ Adapted messages in the UI for new editions
	+ Changed cookie name to remove forbidden characters to avoid
	  incompatibilities with some applications
	+ Added methods to enable/disable restart triggers
2.3.2
	+ Fixed redis unix socket permissions problem with usercorner
	+ Get row ids without safe characters checking
	+ Added EBox::Util::Random as random string generator
	+ Set log level to debug when cannot compute md5 for a nonexistent file
	+ Filtering in tables is now case insensitive
	+ ProgressIndicator no longer leaves zombie processes in the system
	+ Implemented mysqldump for logs database
	+ Remove zentyal-events cron script which should not be longer necessary
	+ Bugfix: set executable permissions to cron scripts and example hooks
	+ Added a global method to retrieve installed server edition
	+ Log also duration and compMessage to events.log
2.3.1
	+ Updated Standards-Version to 3.9.2
	+ Fixed JS client side table sorting issue due to Prototype
	  library upgrade
	+ Disable InnoDB by default to reduce memory consumption of MySQL
	+ Now events are logged in a new file (events.log) in a more
	  human-readable format
	+ Added legend to DataTables with custom actions
	+ Changed JS to allow the restore of the action cell when a delete
	  action fails
	+ Set milestone to 3.0 when creating bug reports in the trac
	+ Avoid temporal modelInstance errors when adding or removing
	  modules with LogWatchers or LogDispatcher
	+ Unallow administration port change when the port is in use
2.3
	+ Do not launch a passwordless redis instance during first install
	+ New 'types' field in LogObserver and storers/acquirers to store special
	  types like IPs or MACs in an space-efficient way
	+ Use MySQL for the logs database instead of PostgreSQL
	+ Bugfix: logs database is now properly recreated after purge & install
	+ Avoid use of AUTOLOAD to execute redis commands, improves performance
	+ Use UNIX socket to connect to redis for better performance and
	  update default redis 2.2 settings
	+ Use "sudo" group instead of "admin" one for the UI access control
	+ Added EBox::Module::Base::version() to get package version
	+ Fixed problem in consalidation report when accumulating results
	  from queries having a "group by table.field"
	+ Added missing US and Etc zones in timezone selector
	+ Replaced autotools with zbuildtools
	+ Refuse to restore configuration backup from version lesser than
	  2.1 unless forced
	+ Do not retrieve format.js in every graph to improve performance
	+ The purge-module scripts are always managed as root user
	+ New grep-redis tool to search for patterns in redis keys or
	  values
	+ Use partitionFileSystems method from EBox::FileSystem
2.2.4
	+ New internal 'call' command in Zentyal shell to 'auto-use' the module
	+ Zentyal shell now can execute commandline arguments
	+ Bugfix: EBox::Types::IPAddr::isEqualTo allows to change netmask now
	+ Removed some undefined concatenation and compare warnings in error.log
	+ Ignore check operation in RAID event watcher
	+ Skip IP addresses ending in .0 in EBox::Types::IPRange::addresses()
	+ Do not store in redis trailing dots in Host and DomainName types
	+ Added internal command to instance models and other improvements in shell
	+ Now the whole /etc/zentyal directory is backed up and a copy of the
	  previous contents is stored at /var/backups before restoring
	+ Removing a module with a LogWatcher no longer breaks the LogWatcher
	  Configuration page anymore
	+ Fixed error in change-hostname script it does not longer match substrings
	+ Bugfix: Show breadcrumbs even from models which live in a
	  composite
	+ HTTPLink now returns empty string if no HTTPUrlView is defined
	  in DataTable class
	+ Added mising use sentence in EBox::Event::Watcher::Base
2.2.3
	+ Bugfix: Avoid url rewrite to ebox.cgi when requesting to /slave
	+ Fixed logrotate configuration
	+ More resilient way to handle with missing indexes in _find
	+ Added more informative text when mispelling methods whose prefix
	  is an AUTOLOAD action
	+ A more resilient solution to load events components in EventDaemon
	+ Added one and two years to the purge logs periods
	+ Fixed downloads from EBox::Type::File
2.2.2
	+ Revert cookie name change to avoid session loss in upgrades
	+ Do not try to change owner before user ebox is created
2.2.1
	+ Removed obsolete references to /zentyal URL
	+ Create configuration backup directories on install to avoid warnings
	  accessing the samba share when there are no backups
	+ Log result of save changes, either successful or with warnings
	+ Changed cookie name to remove forbidden characters to avoid
	  incompatibilities with some applications
	+ Removed duplicated and incorrect auding logging for password change
	+ Fixed some non-translatable strings
	+ Create automatic bug reports under 2.2.X milestone instead of 2.2
	+ Fixed bug changing background color on selected software packages
2.1.34
	+ Volatile types called password are now also masked in audit log
	+ Adjust padding for module descriptions in basic software view
	+ Removed beta icon
2.1.33
	+ Fixed modal add problems when using unique option on the type
	+ Fixed error management in the first screen of modal add
	+ Unify software selection and progress colors in CSS
	+ Set proper message type in Configure Events model
	+ Fixed error checking permanentMessage types in templates/msg.mas
2.1.32
	+ Added progress bar colors to theme definition
	+ Remove no longer correct UTF8 decode in ProgressIndicator
	+ Fixed UTF8 double-encoding on unexpected error CGI
	+ Reviewed some subscription strings
	+ Always fork before apache restart to avoid port change problems
	+ Stop modules in the correct order (inverse dependencies order)
	+ Better logging of failed modules on restore
2.1.31
	+ Do not start managed daemons on boot if the module is disabled
	+ Better message on redis error
	+ Watch for dependencies before automatic enable of modules on first install
2.1.30
	+ Removed obsolete /ebox URL from RSS link
	+ Changed methods related with extra backup data in modules logs
	  to play along with changes in ebackup module
	+ Set a user for remote access for audit reasons
	+ Detect session loss on AJAX requests
2.1.29
	+ Startup does not fail if SIGPIPE received
2.1.28
	+ Added code to mitigate false positives on module existence
	+ Avoid error in logs full summary due to incorrect syntax in template
	+ Allow unsafe chars in EBox::Types::File to avoid problems in some browsers
	+ Reviewed some subscription strings
	+ Warning about language-packs installed works again after Global changes
	+ Show n components update when only zentyal packages are left to
	  upgrade in the system widget
	+ Do not show debconf warning when installing packages
	+ EBox::Types::IPAddr (and IPNetwork) now works with defaultValue
	+ Allow to hide menu items, separators and dashboard widgets via conf keys
2.1.27
	+ Do not create tables during Disaster Recovery installation
	+ Added new EBox::Util::Debconf::value to get debconf values
	+ DataTable controller does no longer try to get a deleted row
	  for gather elements values for audit log
	+ Check if Updates watcher can be enabled if the subscription
	  level is yet unknown
2.1.26
	+ Detection of broken packages works again after proper deletion
	  of dpkg_running file
	+ Keep first install redis server running until trigger
	+ Unified module restart for package trigger and init.d
	+ Use restart-trigger script in postinst for faster daemons restarting
	+ System -> Halt/Reboot works again after regression in 2.1.25
	+ Added framework to show warning messages after save changes
	+ Change caption of remote services link to Zentyal Cloud
	+ Do not show Cloud link if hide_cloud_link config key is defined
	+ Added widget_ignore_updates key to hide updates in the dashboard
	+ Differentiate ads from notes
	+ Allow custom message type on permanentMessage
	+ Only allow custom themes signed by Zentyal
	+ Removed /zentyal prefix from URLs
	+ Caps lock detection on login page now works again
	+ Added HiddenIfNotAble property to event watchers to be hidden if
	  it is unabled to monitor the event
	+ Dashboard values can be now error and good as well
	+ Include a new software updates widget
	+ Include a new alert for basic subscriptions informing about
	  software updates
	+ Add update-notifier-common to dependencies
	+ EBox::DataTable::enabledRows returns rows in proper order
	+ Use custom ads when available
	+ Disable bug report when hide_bug_report defined on theme
2.1.25
	+ Do not show disabled module warnings in usercorner
	+ Mask passwords and unify boolean values in audit log
	+ Do not override type attribute for EBox::Types::Text subtypes
	+ Corrected installation finished message after first install
	+ Added new disableAutocomplete attribute on DataTables
	+ Optional values can be unset
	+ Minor improvements on nmap scan
2.1.24
	+ Do not try to generate config for unconfigured services
	+ Remove unnecessary redis call getting _serviceConfigured value
	+ Safer sizes for audit log fields
	+ Fix non-translatable "show help" string
	+ Allow links to first install wizard showing a desired page
	+ Fixed bug in disk usage when we have both values greater and
	  lower than 1024 MB
	+ Always return a number in EBox::AuditLogging::isEnabled to avoid
	  issues when returning the module status
	+ Added noDataMsg attribute on DataTable to show a message when
	  there are no rows
2.1.23
	+ Removed some warnings during consolidation process
	+ Depend on libterm-readline-gnu-perl for history support in shells
	+ Fixed error trying to change the admin port with NTP enabled
	+ Fixed breadcrumb destination for full log query page
	+ Use printableActionName in DataTable setter
2.1.22
	+ Fixed parentRow method in EBox::Types::Row
	+ Added new optionalLabel flag to EBox::Types::Abstract to avoid
	  show the label on non-optional values that need to be set as
	  optional when using show/hide viewCustomizers
	+ Added initHTMLStateOrder to View::Customizer to avoid incorrect
	  initial states
	+ Improved exceptions info in CGIs to help bug reporting
	+ Do not show customActions when editing row on DataTables
2.1.21
	+ Fixed bug printing traces at Global.pm
	+ Check new dump_exceptions confkey instead of the debug one in CGIs
	+ Explicit conversion to int those values stored in our database
	  for correct dumping in reporting
	+ Quote values in update overwrite while consolidating for reporting
2.1.20
	+ Fixed regression in edition in place of booleans
	+ Better default balance of the dashboard based on the size of the widgets
	+ Added defaultSelectedType argument to PortRange
2.1.19
	+ Disable KeepAlive as it seems to give performance problems with Firefox
	  and set MaxClients value back to 1 in apache.conf
	+ Throw exceptions when calling methods not aplicable to RO instances
	+ Fixed problems when mixing read/write and read-only instances
	+ Date/Time and Timezone moved from NTP to core under System -> General
	+ Do not instance hidden widgets to improve dashboard performance
	+ New command shell with Zentyal environment at /usr/share/zentyal/shell
	+ Show warning when a language-pack is not installed
	+ Removed unnecessary dump/load operations to .bak yaml files
	+ AuditLogging and Logs constructor now receive the 'ro' parameter
	+ Do not show Audit Logging in Module Status widget
2.1.18
	+ New unificated zentyal-core.logrotate for all the internal logs
	+ Added forceEnabled option for logHelpers
	+ Moved carousel.js to wizard template
	+ Add ordering option to wizard pages
	+ Fixed cmp and isEqualTo methods for EBox::Types::IPAddr
	+ Fixed wrong Mb unit labels in Disk Usage and use GB when > 1024 MB
	+ Now global-action script can be called without progress indicator
	+ Fixed EBox::Types::File JavaScript setter code
	+ Added support for "Add new..." modal boxes in foreign selectors
	+ Each module can have now its customized purge-module script
	  that will be executed after the package is removed
	+ Added Administration Audit Logging to log sessions, configuration
	  changes, and show pending actions in save changes confirmation
	+ User name is stored in session
	+ Remove deprecated extendedRestore from the old Full Backup
2.1.17
	+ Fixed RAID event crash
	+ Added warning on models and composites when the module is disabled
	+ Fixed login page style with some languages
	+ Login page template can now be reused accepting title as parameter
	+ EBox::Types::File does not write on redis when it fails to
	  move the fail to its final destination
	+ Added quote column option for periodic log consolidation and
	  report consolidation
	+ Added exclude module option to backup restore
2.1.16
	+ Do not show incompatible navigator warning on Google Chrome
	+ Fixed syncRows override detection on DataTable find
	+ clean-conf script now deletes also state data
	+ Avoid 'undefined' message in selectors
2.1.15
	+ Move Disk Usage and RAID to the new Maintenance menu
	+ Always call syncRows on find (avoid data inconsistencies)
	+ Filename when downloading a conf backup now contains hostname
	+ Fixed bug in RAID template
	+ Set proper menu order in System menu (fixes NTP position)
	+ Fixed regresion in page size selector on DataTables
	+ Fixed legend style in Import/Export Configuration
2.1.14
	+ Fixed regresion with double quotes in HTML templates
	+ Fixed problems with libredis-perl version dependency
	+ Adding new apparmor profile management
2.1.13
	+ Better control of errors when saving changes
	+ Elements of Union type can be hidden
	+ Model elements can be hidden only in the viewer or the setter
	+ HTML attributtes are double-quoted
	+ Models can have sections of items
	+ Password view modified to show the confirmation field
	+ New multiselect type
	+ Redis backend now throws different kind of exceptions
2.1.12
	+ Revert no longer necessary parents workaround
	+ Hide action on viewCustomizer works now on DataTables
2.1.11
	+ Fixed bug which setted bad directory to models in tab view
	+ Union type: Use selected subtype on trailingText property if the
	  major type does not have the property
	+ Raise MaxClients to 2 to prevent apache slowness
2.1.10
	+ Security [ZSN-2-1]: Avoid XSS in process list widget
2.1.9
	+ Do not try to initialize redis client before EBox::init()
	+ Safer way to delete rows, deleting its id reference first
	+ Delete no longer needed workaround for gconf with "removed" attribute
	+ Fixed regression in port range setter
2.1.8
	+ Fixed regression in menu search
	+ Fixed missing messages of multi state actions
	+ Help toggler is shown if needed when dynamic content is received
	+ Fixed issue when disabling several actions at once in a data table view
	+ All the custom actions are disabled when one is clicked
	+ Submit wizard pages asynchronously and show loading indicator
	+ Added carousel.js for slide effects
2.1.7
	+ Fixed issues with wrong html attributes quotation
	+ Bugfix: volatile types can now calculate their value using other
	  the value from other elements in the row no matter their position
2.1.6
	+ Attach software.log to bug report if there are broken packages
	+ Added keyGenerator option to report queries
	+ Tuned apache conf to provide a better user experience
	+ Actions click handlers can contain custom javascript
	+ Restore configuration with force dependencies option continues
	  when modules referenced in the backup are not present
	+ Added new MultiStateAction type
2.1.5
	+ Avoid problems getting parent if the manager is uninitialized
	+ Rename some icon files with wrong extension
	+ Remove wrong optional attribute for read-only fields in Events
	+ Renamed all /EBox/ CGI URLs to /SysInfo/ for menu folder coherency
	+ Added support for custom actions in DataTables
	+ Replaced Halt/Reboot CGI with a model
	+ Message classes can be set from models
	+ Fixed error in Jabber dispatcher
	+ Show module name properly in log when restart from the dashboard fails
	+ Avoid warning when looking for inexistent PID in pidFileRunning
2.1.4
	+ Changed Component's parent/child relationships implementation
	+ Fixed WikiFormat on automatic bug report tickets
	+ Do not show available community version in Dashboard with QA
 	  updates
2.1.3
	+ Fall back to readonly data in config backup if there are unsaved changes
	+ Allow to automatically send a report in the unexpected error page
	+ Logs and Events are now submenus of the new Maintenance menu
	+ Configuration Report option is now present on the Import/Export section
	+ Require save changes operation after changing the language
	+ Added support for URL aliases via schemas/urls/*.urls files
	+ Allow to sort submenu items via 'order' attribute
	+ Automatically save changes after syncRows is called and mark the module
	  mark the module as unchanged unless it was previously changed
	+ Removed unnecessary ConfigureEvents composite
	+ Removed unnecessary code from syncRows in logs and events
	+ Restore configuration is safer when restoring /etc/zentyal files
	+ Fixed unescaped characters when showing an exception
	+ Fixed nested error page on AJAX requests
	+ Adapted dumpBackupExtraData to new expected return value
	+ Report remoteservices, when required, a change in administration
	  port
	+ Added continueOnModuleFail mode to configuration restore
	+ Fixed Firefox 4 issue when downloading backups
	+ Show scroll when needed in stacktraces (error page)
	+ More informative error messages when trying to restart locked modules
	  from the dashboard
	+ Creation of plpgsql language moved from EBox::Logs::initialSetup
	  to create-db script
	+ Redis backend now throws different kind of exceptions
	+ Avoid unnecesary warnings about PIDs
	+ Update Jabber dispatcher to use Net::XMPP with some refactoring
	+ Save changes messages are correctly shown with international charsets
	+ Support for bitmap option in RAID report
	+ Retry multiInsert line by line if there are encoding errors
	+ Adapted to new location of partitionsFileSystems in EBox::FileSystem
	+ Event messages are cleaned of null characters and truncated
	  before inserting in the database when is necessary
	+ Improve message for "Free storage space" event and send an info
	  message when a given partition is not full anymore
	+ Event messages now can contain newline characters
	+ Objects of select type are compared also by context
	+ Remove cache from optionsFromForeignModel since it produces
	  problems and it is useless
	+ Set title with server name if the server is subscribed
	+ Fix title HTML tag in views for Models and Composites
	+ Added lastEventsReport to be queried by remoteservices module
	+ Added EBox::Types::HTML type
	+ Added missing manage-logs script to the package
	+ Fixed problems with show/hide help switch and dynamic content
	+ Menus with subitems are now kept unfolded until a section on a
	  different menu is accessed
	+ Sliced restore mode fails correctly when schema file is missing,
	  added option to force restore without schema file
	+ Purge conf now purges the state keys as well
	+ Added EBox::Types::IPRange
2.1.2
	+ Now a menu folder can be closed clicking on it while is open
	+ Bugfix: cron scripts are renamed and no longer ignored by run-parts
	+ Added new EBox::Util::Nmap class implementing a nmap wrapper
2.1.1
	+ Fixed incoherency problems with 'on' and '1' in boolean indexes
	+ Move cron scripts from debian packaging to src/scripts/cron
	+ Trigger restart of logs and events when upgrading zentyal-core
	  without any other modules
	+ Don't restart apache twice when upgrading together with more modules
	+ Fixed params validation issues in addRow
2.1
	+ Replace YAML::Tiny with libyaml written in C through YAML::XS wrapper
	+ Minor bugfix: filter invalid '_' param added by Webkit-based browser
	  on EBox::CGI::Base::params() instead of _validateParams(), avoids
	  warning in zentyal.log when enabling modules
	+ All CGI urls renamed from /ebox to /zentyal
	+ New first() and deleteFirst() methods in EBox::Global to check
	  existence and delete the /var/lib/zentyal/.first file
	+ PO files are now included in the language-pack-zentyal-* packages
	+ Migrations are now always located under /usr/share/$package/migration
	  this change only affects to the events and logs migrations
	+ Delete no longer used domain and translationDomain methods/attributes
	+ Unified src/libexec and tools in the new src/scripts directory
	+ Remove the ebox- prefix on all the names of the /usr/share scripts
	+ New EBox::Util::SQL package with helpers to create and drop tables
	  from initial-setup and purge-module for each module
	+ Always drop tables when purging a package
	+ Delete 'ebox' user when purging zentyal-core
	+ Moved all SQL schemas from tools/sqllogs to schemas/sql
	+ SQL time-period tables are now located under schemas/sql/period
	+ Old ebox-clean-gconf renamed to /usr/share/zentyal/clean-conf and
	  ebox-unconfigure-module is now /usr/share/zentyal/unconfigure-module
	+ Added default implementation for enableActions, executing
	  /usr/share/zentyal-$modulename/enable-module if exists
	+ Optimization: Do not check if a row is unique if any field is unique
	+ Never call syncRows on read-only instances
	+ Big performance improvements using hashes and sets in redis
	  database to avoid calls to the keys command
	+ Delete useless calls to exists in EBox::Config::Redis
	+ New regen-redis-db tool to recreate the directory structure
	+ Renamed /etc/cron.hourly/90manageEBoxLogs to 90zentyal-manage-logs
	  and moved the actual code to /usr/share/zentyal/manage-logs
	+ Move /usr/share/ebox/zentyal-redisvi to /usr/share/zentyal/redisvi
	+ New /usr/share/zentyal/initial-setup script for modules postinst
	+ New /usr/share/zentyal/purge-module script for modules postrm
	+ Removed obsolete logs and events migrations
	+ Create plpgsql is now done on EBox::Logs::initialSetup
	+ Replace old ebox-migrate script with EBox::Module::Base::migrate
	+ Rotate duplicity-debug.log log if exists
	+ Bug fix: Port selected during installation is correctly saved
	+ Zentyal web UI is restarted if their dependencies are upgraded
	+ Bug fix: Logs don't include unrelated information now
	+ Add total in disk_usage report
	+ Bugfix: Events report by source now works again
	+ Do not include info messages in the events report
	+ Services event is triggered only after five failed checkings
	+ Do not add redundant includedir lines to /etc/sudoers
	+ Fixed encoding for strings read from redis server
	+ Support for redis-server 2.0 configuration
	+ Move core templates to /usr/share/zentyal/stubs/core
	+ Old /etc/ebox directory replaced with the new /etc/zentyal with
	  renamed core.conf, logs.conf and events.conf files
	+ Fixed broken link to alerts list
2.0.15
	+ Do not check the existence of cloud-prof package during the
	  restore since it is possible not to be installed while disaster
	  recovery process is done
	+ Renamed /etc/init.d/ebox to /etc/init.d/zentyal
	+ Use new zentyal-* package names
	+ Don't check .yaml existence for core modules
2.0.14
	+ Added compMessage in some events to distinguish among events if
	  required
	+ Make source in events non i18n
	+ After restore, set all the restored modules as changed
	+ Added module pre-checks for configuration backup
2.0.13
	+ Fixed dashboard graphs refresh
	+ Fixed module existence check when dpkg is running
	+ Fix typo in sudoers creation to make remote support work again
2.0.12
	+ Include status of packages in the downloadable bug report
	+ Bugfix: Avoid possible problems deleting redis.first file if not exist
2.0.11
	+ New methods entry_exists and st_entry_exists in config backend
2.0.10
	+ Now redis backend returns undef on get for undefined values
	+ Allow custom mason templates under /etc/ebox/stubs
	+ Better checks before restoring a configuration backup with
	  a set of modules different than the installed one
	+ Wait for 10 seconds to the child process when destroying the
	  progress indicator to avoid zombie processes
	+ Caught SIGPIPE when trying to contact Redis server and the
	  socket was already closed
	+ Do not stop redis server when restarting apache but only when
	  the service is asked to stop
	+ Improvements in import/export configuration (know before as
	  configuration backup)
	+ Improvements in ProgressIndicator
	+ Better behaviour of read-only rows with up/down arrows
	+ Added support for printableActionName in DataTable's
	+ Added information about automatic configuration backup
	+ Removed warning on non existent file digest
	+ Safer way to check if core modules exist during installation
2.0.9
	+ Treat wrong installed packages as not-existent modules
	+ Added a warning in dashboard informing about broken packages
	+ File sharing and mailfilter log event watchers works again since
	  it is managed several log tables per module
2.0.8
	+ Replaced zentyal-conf script with the more powerful zentyal-redisvi
	+ Set always the same default order for dashboard widgets
	+ Added help message to the configure widgets dialog
	+ Check for undefined values in logs consolidation
	+ Now dashboard notifies fails when restarting a service
	+ Fixed bug with some special characters in dashboard
	+ Fixed bug with some special characters in disk usage graph
2.0.7
	+ Pre-installation includes sudoers.d into sudoers file if it's not yet
	  installed
	+ Install apache-prefork instead of worker by default
	+ Rename service certificate to Zentyal Administration Web Server
2.0.6
	+ Use mod dependencies as default restore dependencies
	+ Fixed dependencies in events module
	+ Increased recursive dependency threshold to avoid
	  backup restoration problems
2.0.5
	+ Removed deprecated "Full backup" option from configuration backup
	+ Bugfix: SCP method works again after addition of SlicedBackup
	+ Added option in 90eboxpglogger.conf to disable logs consolidation
2.0.4
	+ Removed useless gconf backup during upgrade
	+ Fixed postinstall script problems during upgrade
2.0.3
	+ Added support for the sliced backup of the DB
	+ Hostname change is now visible in the form before saving changes
	+ Fixed config backend problems with _fileList call
	+ Added new bootDepends method to customize daemons boot order
	+ Added permanent message property to Composite
	+ Bugfix: Minor aesthetic fix in horizontal menu
	+ Bugfix: Disk usage is now reported in expected bytes
	+ Bugfix: Event dispatcher is not disabled when it is impossible
	  for it to dispatch the message
2.0.2
	+ Better message for the service status event
	+ Fixed modules configuration purge script
	+ Block enable module button after first click
	+ Avoid division by zero in progress indicator when total ticks is
	  zero
	+ Removed warning during postinst
	+ Added new subscription messages in logs, events and backup
2.0.1
	+ Bugfix: Login from Zentyal Cloud is passwordless again
	+ Some defensive code for the synchronization in Events models
	+ Bugfix: add EBox::Config::Redis::get to fetch scalar or list
	  values. Make GConfModule use it to avoid issues with directories
	  that have both sort of values.
1.5.14
	+ Fixed redis bug with dir keys prefix
	+ Improved login page style
	+ New login method using PAM instead of password file
	+ Allow to change admin passwords under System->General
	+ Avoid auto submit wizard forms
	+ Wizard skip buttons always available
	+ Rebranded post-installation questions
	+ Added zentyal-conf script to get/set redis config keys
1.5.13
	+ Added transition effect on first install slides
	+ Zentyal rebrand
	+ Added web page favicon
	+ Fixed already seen wizards apparition
	+ Fixed ro module creation with redis backend
	+ Use mason for links widgets
	+ Use new domain to official strings for subscriptions
1.5.12
	+ Added option to change hostname under System->General
	+ Show option "return to dashboard" when save changes fails.
1.5.11
	+ Added more tries on redis reconnection
	+ Fixed user corner access problems with redis server
	+ writeFile* methods reorganized
	+ Added cron as dependency as cron.hourly was never executed with anacron
	+ Improvements in consolidation of data for reports
1.5.10
	+ Fixed gconf to redis conversion for boolean values
1.5.9
	+ Improved migrations speed using the same perl interpreter
	+ Redis as configuration backend (instead of gconf)
	+ Improved error messages in ebox-software
	+ Set event source to 256 chars in database to adjust longer event
	  sources
	+ Progress bar AJAX updates are sent using JSON
	+ Fixed progress bar width problems
	+ Fixed top menu on wizards
	+ Improved error message when disconnecting a not connected database
	+ Abort installation if 'ebox' user already exists
	+ Bugfix: IP address is now properly registered if login fails
1.5.8
	+ Added template tableorderer.css.mas
	+ Added buttonless top menu option
	+ Bugfix: Save all modules on first installation
	+ Bugfix: General ebox database is now created if needed when
	  re/starting services
	+ Bugfix: Data to report are now uniform in number of elements per
	  value. This prevents errors when a value is present in a month and
	  not in another
	+ Bugfix: Don't show already visited wizard pages again
1.5.7
	+ Bugfix: Avoid error when RAID is not present
	+ Bugfix: Add ebox-consolidate-reportinfo call in daily cron script
	+ Bugfix: Called multiInsert and unbufferedInsert when necessary
	  after the loggerd reimplementation
	+ Bugfix: EBox::ThirdParty::Apache2::AuthCookie and
	  EBox::ThirdParty::Apache2::AuthCookie::Util package defined just
	  once
	+ Added util SystemKernel
	+ Improved progress indicator
	+ Changes in sudo generation to allow sudo for remote support user
	+ Initial setup wizards support
1.5.6
	+ Reimplementation of loggerd using inotify instead of File::Tail
1.5.5
	+ Asynchronous load of dashboard widgets for a smoother interface
1.5.4
	+ Changed dbus-check script to accept config file as a parameter
1.5.3
	+ Function _isDaemonRunning works now with snort in lucid
	+ Javascript refreshing instead of meta tag in log pages
	+ Updated links in dashboard widget
	+ Add package versions to downloadable ebox.log
	+ Fixed postgresql data dir path for disk usage with pg 8.4
	+ GUI improvements in search box
1.5.2
	+ Security [ESN-1-1]: Validate referer to avoid CSRF attacks
	+ Added reporting structure to events module
	+ Added new CGI to download the last lines of ebox.log
1.5.1
	+ Bugfix: Catch exception when upstart daemon does not exist and
	  return a stopped status
	+ Added method in logs module to dump database in behalf of
	ebackup module
	+ Bugfix: Do not check in row uniqueness for optional fields that
	are not passed as parameters
	+ Improve the output of ebox module status, to be consistent with the one
	  shown in the interface
	+ Add options to the report generation to allow queries to be more
	  flexible
	+ Events: Add possibility to enable watchers by default
	+ Bugfix: Adding a new field to a model now uses default
	  value instead of an empty value
	+ Added script and web interface for configuration report, added
	  more log files to the configuration report
1.5
	+ Use built-in authentication
	+ Use new upstart directory "init" instead of "event.d"
	+ Use new libjson-perl API
	+ Increase PerlInterpMaxRequests to 200
	+ Increase MaxRequestsPerChild (mpm-worker) to 200
	+ Fix issue with enconding in Ajax error responses
	+ Loggerd: if we don't have any file to watch we just sleep otherwise the process
	  will finish and upstart will try to start it over again and again.
	+ Make /etc/init.d/ebox depend on $network virtual facility
	+ Show uptime and users on General Information widget.
1.4.2
	+ Start services in the appropriate order (by dependencies) to fix a problem
	  when running /etc/init.d/ebox start in slaves (mail and other modules
	  were started before usersandgroups and thus failed)
1.4.1
	+ Remove network workarounds from /etc/init.d/ebox as we don't bring
	  interfaces down anymore
1.4
	+ Bug fix: i18n. setDomain in composites and models.
1.3.19
	+ Make the module dashboard widget update as the rest of the widgets
	+ Fix problem regarding translation of module names: fixes untranslated
	  module names in the dashboard, module status and everywhere else where
	  a module name is written
1.3.18
	+ Add version comparing function and use it instead of 'gt' in the
	  general widget
1.3.17
	+ Minor bug fix: check if value is defined in EBox::Type::Union
1.3.16
	+ Move enable field to first row in ConfigureDispatcherDataTable
	+ Add a warning to let users know that a module with unsaved changes
	  is disabled
	+ Remove events migration directory:
		- 0001_add_conf_configureeventtable.pl
		- 0002_add_conf_diskfree_watcher.pl
	+ Bug fix: We don't use names to stringify date to avoid issues
	  with DB insertions and localisation in event logging
	+ Bug fix: do not warn about disabled services which return false from
	  showModuleStatus()
	+ Add blank line under "Module Status"
	+ Installed and latest available versions of the core are now displayed
	  in the General Information widget
1.3.15
	+ Bug fix: Call EBox::Global::sortModulesByDependencies when
	  saving all modules and remove infinite loop in that method.
	  EBox::Global::modifiedModules now requires an argument to sort
	  its result dependending on enableDepends or depends attribute.
	+ Bug fix: keep menu folders open during page reloads
	+ Bug fix: enable the log events dispatcher by default now works
	+ Bug fix: fixed _lock function in EBox::Module::Base
	+ Bug fix: composites honor menuFolder()
	+ Add support for in-place edition for boolean types. (Closes
	  #1664)
	+ Add method to add new database table columnts to EBox::Migration::Helpers
	+ Bug fix: enable "Save Changes" button after an in-place edition
1.3.14
	+ Bug fix: fix critical bug in migration helper that caused some log
	  log tables to disappear
	+ Create events table
	+ Bug fix: log watcher works again
	+ Bug fix: delete cache if log index is not found as it could be
	  disabled
1.3.13
	+ Bug fix: critical error in EventDaemon that prevented properly start
	+ Cron script for manage logs does not run if another is already
	  running, hope that this will avoid problems with large logs
	+ Increased maximum size of message field in events
	+ Added script to purge logs
	+ Bug fix: multi-domain logs can be enabled again
1.3.12
	+ Added type for EBox::Dashboard::Value to stand out warning
	  messages in dashboard
	+ Added EBox::MigrationHelpers to include migration helpers, for now,
	  include a db table renaming one
	+ Bug fix: Fix mismatch in event table field names
	+ Bug fix: Add migration to create language plpgsql in database
	+ Bug fix: Add missing script for report log consolidation
	+ Bug fix: Don't show modules in logs if they are not configured. This
	  prevents some crashes when modules need information only available when
	  configured, such as mail which holds the vdomains in LDAP
	+ Added method EBox::Global::lastModificationTime to know when
	  eBox configuration was modified for last time
	+ Add support for breadcrumbs on the UI
	+ Bug fix: in Loggerd files are only parsed one time regardless of
	  how many LogHelper reference them
	+ Added precondition for Loggerd: it does not run if there isnt
	anything to watch
1.3.11
	+ Support customFilter in models for big tables
	+ Added EBox::Events::sendEvent method to send events using Perl
	  code (used by ebackup module)
	+ Bug fix: EBox::Type::Service::cmp now works when only the
	  protocols are different
	+ Check $self is defined in PgDBEngine::DESTROY
	+ Do not watch files in ebox-loggerd related to disabled modules and
	  other improvements in the daemon
	+ Silent some exceptions that are used for flow control
	+ Improve the message from Service Event Watcher
1.3.10
	+ Show warning when accesing the UI with unsupported browsers
	+ Add disableApparmorProfile to EBox::Module::Service
	+ Bug fix: add missing use
	+ Bug fix: Make EventDaemon more robust against malformed sent
	  events by only accepting EBox::Event objects
1.3.8
	+ Bug fix: fixed order in EBox::Global::modified modules. Now
	  Global and Backup use the same method to order the module list
	  by dependencies
1.3.7
	+ Bug fix: generate public.css and login.css in dynamic-www directory
	  which is /var/lib/zentyal/dynamicwww/css/ and not in /usr/share/ebox/www/css
	  as these files are generate every time eBox's apache is
	  restarted
	+ Bug fix: modules are restored now in the correct dependency
	  order
	+ ebox-make-backup accepts --destinaton flag to set backup's file name
	+ Add support for permanent messages to EBox::View::Customizer
1.3.6
	+ Bug fix: override _ids in EBox::Events::Watcher::Log to not return ids
	which do not exist
	+ Bug fix: fixed InverseMatchSelect type which is used by Firewall module
	+ New widget for the dashboard showing useful support information
	+ Bugfix: wrong permissions on CSS files caused problem with usercorner
	+ CSS are now templates for easier rebranding
	+ Added default.theme with eBox colors
1.3.5
	+ Bugfix: Allow unsafe characters in password type
	+ Add FollowSymLinks in eBox apache configuration. This is useful
	  if we use js libraries provided by packages
1.3.4
	+ Updated company name in the footer
	+ Bugfix: humanEventMessage works with multiple tableInfos now
	+ Add ebox-dbus-check to test if we can actually connect to dbus
1.3.4
	+ bugfix: empty cache before calling updatedRowNotify
	+ enable Log dispatcher by default and not allow users to disable
	it
	+ consolidation process continues in disabled but configured modules
	+ bugfix: Save Changes button doesn't turn red when accessing events for
	first time
1.3.2
	+ bugfix: workaround issue with dhcp configured interfaces at boot time
1.3.1
	+ bugfix: wrong regex in service status check
1.3.0
	+ bugfix: make full backup work again
1.1.30
	+ Change footer to new company holder
	+  RAID does not generate 'change in completion events, some text
	problems fixed with RAID events
	+ Report graphics had a datapoints limit dependent on the active
	time unit
	+ Apache certificate can be replaced by CA module
	+ Fixed regression in detailed report: total row now aggregates
	properly
	+ More characters allowed when changing password from web GUI
	+ Fixed regression with already used values in select types
	+ Do not a button to restart eBox's apache
	+ Fixed auth problem when dumping and restoring postgre database
1.1.20
	+ Added custom view support
	+ Bugfix: report models now can use the limit parameter in
	  reportRows() method
	+ use a regexp to fetch the PID in a pidfile, some files such as
	postfix's add tabs and spaces before the actual number
	+ Changed "pidfile" to "pidfiles" in _daemons() to allow checking more than
one (now it is a array ref instead of scalar)
	+ Modified Service.pm to support another output format for /etc/init.d daemon
status that returns [OK] instead of "running".
	+ unuformized case in menu entries and some more visual fixes
1.1.10
	+ Fix issue when there's a file managed by one module that has been modified
	  when saving changes
	+ Bugfix: events models are working again even if an event aware
	module is uninstalled and it is in a backup to restore
	+ Select.pm returns first value in options as default
       + Added 'parentModule' to model class to avoid recursive problems
	+ Added Float type
	+ Apache module allows to add configuration includes from other modules
	+ Display remote services button if subscribed
	+ Event daemon may received events through a named pipe
	+ Bugfix. SysInfo revokes its config correctly
	+ Added storer property to types in order to store the data in
	somewhere different from GConf
	+ Added protected property 'volatile' to the models to indicate
	that they store nothing in GConf but in somewhere different
	+ System Menu item element 'RAID' is always visible even when RAID
	is not installed
	+ Files in deleted rows are deleted when the changes are saved
	+ Fixed some bug whens backing and restore files
	+ Components can be subModels of the HasMany type
	+ Added EBox::Types::Text::WriteOnce type
	+ Do not use rows(), use row to force iteration over the rows and increase
	performance and reduce memory use.
	+ Do not suggest_sync after read operations in gconf
	+ Increase MaxRequestsPerChild to 200 in eBox's apache
	+ Make apache spawn only one child process
	+ Log module is backed up and restored normally because the old
	problem is not longer here
	+ Backup is more gentle with no backup files in backup directory,
	now it does not delete them
	+ HasMany  can retrieve again the model and row after the weak
	refence is garbage-collected. (Added to solve a bug in the doenload
	bundle dialog)
	+ EBox::Types::DomainName no longer accepts IP addresses as domain
	names
	+ Bugfix: modules that fail at configuration stage no longer appear as enabled
	+ Add parameter to EBox::Types::Select to disable options cache

0.12.103
	+ Bugfix: fix SQL statement to fetch last rows to consolidate
0.12.102
	+ Bugfix: consolidate logs using the last date and not starting from scratch
0.12.101
	+ Bugfix: DomainName type make comparisons case insensitive
	according to RFC 1035
0.12.100
	+ Bugfix: Never skip user's modifications if it set to true
	override user's changes
	+ EBox::Module::writeConfFile and EBox::Service scape file's path
	+ Bugfix. Configure logrotate to actually rotate ebox logs
	+ Fixed bug in ForcePurge logs model
	+ Fixed bug in DataTable: ModelManaged was called with tableName
	instead of context Name
	+ Fixing an `img` tag closed now properly and adding alternative
	text to match W3C validation in head title
	+ Backup pages now includes the size of the archive
	+ Fixed bug in ForcePurge logs model
	+ Now the modules can have more than one tableInfo for logging information
	+ Improve model debugging
	+ Improve restart debugging
	+ Backups and bug reports can be made from the command line
	+ Bugfix: `isEqualTo` is working now for `Boolean` types
	+ Bugfix: check if we must disable file modification checks in
	Manager::skipModification

0.12.99
	+ Add support for reporting
	+ Refresh logs automatically
	+ Reverse log order
	+ Remove temp file after it is downloaded with FromTempDir controller
0.12.3
	+ Bug fix: use the new API in purge method. Now purging logs is working
	again.
0.12.2
	+ Increase random string length used to generate the cookie to
	2048 bits
	+ Logs are show in inverse chronological order
0.12.1
	+ Bug fix: use unsafeParam for progress indicator or some i18 strings
	will fail when saving changes
0.12
	+ Bugfix: Don't assume timecol is 'timestamp' but defined by
	module developer. This allows to purge some logs tables again
	+ Add page titles to models
	+ Set default values when not given in `add` method in models
	+ Add method to manage page size in model
	+ Add hidden field to help with Ajax request and automated testing with
	  ANSTE
	+ Bugfix: cast sql types to filter fields in logs
	+ Bugfix: Restricted resources are back again to make RSS
	access policy work again
	+ Workaround bogus mason warnings
	+ Make postinst script less verbose
	+ Disable keepalive in eBox apache
	+ Do not run a startup script in eBox apache
	+ Set default purge time for logs stored in eBox db to 1 week
	+ Disable LogAdmin actions in `ebox-global-action` until LogAdmin
	feature is completely done
0.11.103
	+ Modify EBox::Types::HasMany to create directory based on its row
	+ Add _setRelationship method to set up relationships between models
	  and submodels
	+ Use the new EBox::Model::Row api
	+ Add help method to EBox::Types::Abstract
	+ Decrease size for percentage value in disk free watcher
	+ Increase channel link field size in RSS dispatcher
0.11.102
	+ Bugfix: cmp in EBox::Types::HostIP now sorts correctly
	+ updatedRowNotify in EBox::Model::DataTable receives old row as
	well as the recently updated row
	+ Added `override_user_modification` configuration parameter to
	avoid user modification checkings and override them without asking
	+ Added EBox::Model::Row to ease the management of data returned
	by models
	+ Added support to pre-save and post-save executable files. They
	must be placed at /etc/ebox/pre-save or /etc/ebox/post-save
	+ Added `findRow` method to ease find and set
0.11.101
	+ Bugfix: Fix memory leak in models while cloning types. Now
	cloning is controlled by clone method in types
	+ Bugfix: Union type now checks for its uniqueness
	+ DESTROY is not an autoloaded method anymore
	+ HasOne fields now may set printable value from the foreign field
	to set its value
	+ findId now searches as well using printableValue
	+ Bugfix. Minor bug found when key is an IP address in autoloaded
	methods
	+ Ordered tables may insert values at the beginning or the end of
	the table by "insertPosition" attribute
	+ Change notConfigured template to fix English and add link to the
	  module status section
	+ Add loading gif to module status actions
	+ Remove debug from ServiceInterface.pm
	+ Add support for custom separators to be used as index separators on
	  exposedMethods
	+ Bugfix. Stop eBox correctly when it's removed
	+ Improve apache-restart to make it more reliable.
0.11.100
	+ Bugfix. Fix issue with event filters and empty hashes
	+ Bugfix. Cache stuff in log and soap watcher to avoid memory leaks
	+ Bugfix. Fix bug that prevented the user from being warned when a row to
	  be deleted is being used by other model
	+ Bugfix. Add missing use of EBox::Global in State event watcher
	+ Added progress screen, now pogress screen keeps track of the changed
	  state of the modules and change the top page element properly
	+ Do not exec() to restart apache outside mod_perl
	+ Improve apache restart script
	+ Improve progress screen
0.11.99
	+ DataTable contains the property 'enableProperty' to set a column
	called 'enabled' to enable/disable rows from the user point of
	view. The 'enabled' column is put the first
	+ Added state to the RAID report instead of simpler active boolean
        + Fix bug when installing new event components and event GConf
	subtree has not changed
	+ Add RSS dispatcher to show eBox events under a RSS feed
	+ Rotate log files when they reach 10MB for 7 rotations
	+ Configurable minimum free space left for being notified by means
	of percentage
	+ Add File type including uploading and downloading
	+ Event daemon now checks if it is possible to send an event
	before actually sending it
	+ Added Action forms to perform an action without modifying
	persistent data
	+ Log queries are faster if there is no results
	+ Show no data stored when there are no logs for a domain
	+ Log watcher is added in order to notify when an event has
	happened. You can configure which log watcher you may enable and
	what you want to be notify by a determined filter and/or event.
	+ RAID watcher is added to check the RAID events that may happen
	when the RAID subsystem is configured in the eBox machine
	+ Change colour dataset in pie chart used for disk usage reporting
	+ Progress indicator now contains a returned value and error
	message as well
	+ Lock session file for HTTP session to avoid bugs
	related to multiple requests (AJAX) in a short time
	+ Upgrade runit dependency until 1.8.0 to avoid runit related
	issues
0.11
	+ Use apache2
	+ Add ebox-unblock-exec to unset signal mask before running  a executable
	+ Fix issue with multiple models and models with params.
	  This triggered a bug in DHCP when there was just one static
	  interface
	+ Fix _checkRowIsUnique and _checkFieldIsUnique
	+ Fix paging
	+ Trim long strings in log table, show tooltip with the whole string
	  and show links for URLs starting with "http://"
0.10.99
	+ Add disk usage information
	+ Show progress in backup process
	+ Add option to purge logs
	+ Create a link from /var/lib/zentyal/log to /var/log/ebox
	+ Fix bug with backup descriptions containing spaces
	+ Add removeAll method on data models
	+ Add HostIP, DomainName and Port types
	+ Add readonly forms to display static information
	+ Add Danish translation thanks to Allan Jacobsen
0.10
	+ New release
0.9.100
	+ Add checking for SOAP session opened
	+ Add EventDaemon
	+ Add Watcher and Dispatch framework to support an event
	  architecture on eBox
	+ Add volatile EBox::Types in order not to store their values
	  on GConf
	+ Add generic form
	+ Improvements on generic table
	+ Added Swedish translation

0.9.99
	+ Added Portuguese from Portugal translation
	+ Added Russian translation
	+ Bugfix: bad changed state in modules after restore

0.9.3
	+ New release

0.9.2
	+ Add browser warning when uploading files
	+ Enable/disable logging modules
0.9.1
	+ Fix backup issue with changed state
	+ Generic table supports custom ordering
0.9
	+ Added Polish translation
        + Bug in recognition of old CD-R writting devices fixed
	+ Added Aragonese translation
	+ Added Dutch translation
	+ Added German translation
	+ Added Portuguese translation

0.8.99
	+ Add data table model for generic Ajax tables
	+ Add types to be used by models
	+ Add MigrationBase and ebox-migrate to upgrade data models
	+ Some English fixes
0.8.1
	+ New release
0.8
	+ Fix backup issue related to bug reports
	+ Improved backup GUI
0.7.99
        + changed sudo stub to be more permissive
	+ added startup file to apache web server
	+ enhanced backup module
	+ added basic CD/DVD support to backup module
	+ added test stubs to simplify testing
	+ added test class in the spirit of Test::Class
	+ Html.pm now uses mason templates
0.7.1
	+ use Apache::Reload to reload modules when changed
	+ GUI consistency (#12)
	+ Fixed a bug for passwords longer than 16 chars
	+ ebox-sudoers-friendly added to not overwrite /etc/sudoers each time
0.7
	+ First public release
0.6
	+ Move to client
	+ Remove obsolete TODO list
	+ Remove firewall module from  base system
	+ Remove objects module from base system
	+ Remove network module from base system
	+ Add modInstances and modInstancesOfType
	+ Raname Base to ClientBase
	+ Remove calls to deprecated methods
	+ API documented using naturaldocs
	+ Update INSTALL
	+ Use a new method to get configkeys, now configkey reads every
	  [0.9
	+ Added Polish translation][0-9]+.conf file from the EBox::Config::etc() dir and
	  tries to get the value from the files in order.
	+ Display date in the correct languae in Summary
	+ Update debian scripts
	+ Several bugfixes
0.5.2
	+ Fix some packaging issues
0.5.1
	+ New menu system
	+ New firewall filtering rules
	+ 802.1q support

0.5
	+ New bug-free menus (actually Internet Explorer is the buggy piece
	  of... software that caused the reimplementation)
	+ Lots of small bugfixes
	+ Firewall: apply rules with no destination address to packets
	  routed through external interfaces only
	+ New debianize script
	+ Firewall: do not require port and protocol parameters as they
	  are now optional.
	+ Include SSL stuff in the dist tarball
	+ Let modules block changes in the network interfaces
	  configuration if they have references to the network config in
	  their config.
	+ Debian network configuration import script
	+ Fix the init.d script: it catches exceptions thrown by modules so that
	  it can try to start/stop all of them if an exception is thrown.
	+ Firewall: fix default policy bug in INPUT chains.
	+ Restore textdomain in exceptions
	+ New services section in the summary
	+ Added Error item to Summary. Catch exceptions from modules in
	  summary and generate error item
	+ Fix several errors with redirections and error handling in CGIs
	+ Several data validation functions were fixed, and a few others added
	+ Prevent the global module from keeping a reference to itself. And make
	  the read-only/read-write behavior of the factory consistent.
	+ Stop using ifconfig-wrapper and implement our own NetWrapper module
	  with wrappers for ifconfig and ip.
	+ Start/stop apache, network and firewall modules in first place.
	+ Ignore some network interface names such as irda, sit0, etc.
	+ The summary page uses read-only module instances.
	+ New DataInUse exception, old one renamed to DataExists.
	+ Network: do not overwrite resolv.conf if there are nameservers
	  given via dhcp.
	+ Do not set a default global policy for the ssh service.
	+ Check for forbiden characters when the parameter value is
	  requested by the CGI, this allows CGI's to handle the error,
	  and make some decissions before it happens.
	+ Create an "edit object" template and remove the object edition stuff
	  from the main objects page.
	+ Fix the apache restarting code.
	+ Network: Remove the route reordering feature, the kernel handles that
	  automatically.
	+ Fix tons of bugs in the network restarting code.
	+ Network: removed the 3rd nameserver configuration.
	+ Network: Get gateway info in the dhcp hook.
	+ Network: Removed default configuration from the gconf schema.
	+ New function for config-file generation
	+ New functions for pid file handling

0.4
	+ debian package
	+ added module to export/import configuration
	+ changes in firewall's API
	+ Added content filter based on dansguardian
	+ Added French translation
	+ Added Catalan translation
	+ Sudoers file is generated automatically based on module's needs
	+ Apache config file is generated by ebox  now
	+ Use SSL
	+ Added ebox.conf file
	+ Added module template generator

0.3
	+ Supports i18n
	+ API name consistency
	+ Use Mason for templates
	+ added tips to GUI
	+ added dhcp hooks
	+ administration port configuration
	+ Fixed bugs to IE compliant
	+ Revoke changes after logout
	+ Several bugfixes

0.2
	+ All modules are now based on gconf.
	+ Removed dependencies on xml-simple, xerces and xpath
	+ New MAC address field in Object members.
	+ Several bugfixes.

0.1
	+ Initial release<|MERGE_RESOLUTION|>--- conflicted
+++ resolved
@@ -1,10 +1,7 @@
 HEAD
-<<<<<<< HEAD
+	+ Fixed regression which removed scroll bars from popups
 	+ New carousel transition for the installation slides
 	+ Added option to not show final notes in progress bar
-=======
-	+ Fixed regression which removed scroll bars from popups
->>>>>>> a4b89bdf
 	+ EBox::Model::Component::modelGetter does not die when trying to
 	  get a model for an uninstalled module
 	+ Added previous/next buttons to manually switch installation slides
