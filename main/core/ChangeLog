<<<<<<< HEAD
4.0.3
	+ More robust management of administration user accounts
	+ Fix not defined domain in log's ConfigureLogs model
	+ When unsubscribing remove extra packages before saving changes
	+ Better check of versions numbers in backup restore
	+ Make EBox::MyDBEngine more reusable
=======
HEAD
	+ Manage correctly internal errors in data table controller
>>>>>>> 22796fe9
	+ Modify webadmin service when upgrading from 3.2
	+ Show enable errors in module status table
4.0.2
	+ Remove incorrect directory not exists warnings
	+ Crash reports can be submitted also with global debug disabled
4.0.1
	+ Save changes does redirection after 10 consecutive failed requests
	+ Hide useless revoke button in OpenChange vdomains table
4.0
	+ sudoers-friendly take user to whatever module which implenents extraSudoerUsers
	+ Implement data in use in JS for forms
	+ Fixed ManageAdmins model and offer it in all editions
	+ Pass row argument to editable function handler
	+ Enable automatic updates on commercial servers by default
	+ Remove excessive top margin for first child fields in forms
	+ Better warning in change hostname confirmation dialog
	+ Confirmation dialog action recovers correctly from errors
	+ Make webadmin certificate modifiable via CA module
	+ Better control of error in local backup confirmation dialog
	+ Fixed i18n bug in progress dialog
	+ Updated remoteservices dependencies
	+ Rename Import/Export Configuration to Configuration Backup
	+ Removed subscription from community editions
	+ Remote services now resides on this package
	+ Reload after save changes when urls have hash part
	+ Default webadmin port is now 8443
	+ Remove haproxy which is no longer needed for Outlook Anywhere
	+ UI is now responsive to different resolutions
	+ New System -> Date/Time menu which also includes NTP when available
	+ New header style
	+ Search box moved from menu to header
	+ Menu reorganization and re-style
	+ Added search for configuration data
	+ Improved installation wizards
	+ Set version to 4.0
	+ Use upload-crash-report.py tool from OpenChange upstream instead
	  of a custom one
	+ Optionally submit the email while uploading the crash report
	+ More robust dashboard against widget and remoteservices errors
	+ Added missing use in hasManyViewer.mas
	+ Only allow restore from backups from versions with the same two
	  first version numbers
	+ Escape double quotes in non-editable text fields
	+ When doing a login redirect to the full given URI
	+ Fixed mysql commands executed with wrong parameters or credentials
	+ Fix isEqualTo types comparision, check for defined return value from cmp
	+ Added option to disable Peer Verification in EBox::RESTClient
	+ pathHTTPSSSLCertificate() always returns a list
	+ Added one more tip to component not found page
	+ Removed duplicate code for page not found
	+ Fix some warnings in log
	+ Fix error in send crash report script
	+ Remove all maintenance functionality except logs
	+ Remove no longer needed apparmor custom profile for mysqld
3.5.1
	+ Fixed dashboard links to official manual
	+ Model backup/revoke/save files are no longer called implicitly
	+ Remove warning on formSubmitJS
	+ Don't let database error to cancel halt or reboot processes
	+ More warnings on smart match feature removed
3.5
	+ Avoid warning flag on smart match experimental feature
	+ Remove duplicated code in EBox::Model::DataTable::removeRow
	  and EBox::Model::Manager::removeRowsUsingId
	+ Rethrow properly when exception is a plain string
	+ Fix EBox::Model::Manager::_modelHasMultipleInstances when the
	  model is a children whose model parent is its grandfather or older
	+ Fixed notifyActions by using isIdUsed method and removing
	  slashes to fetch the observable models
	+ Fixed spurious warnings when loadings ads and loading dashboard
	+ Assure that all data under a row directory is removed
	+ EBox::Types::DomainName always return lowercase values
	+ EBox::Types::Host always return lowercase values
	+ Added helper script to improve crash reports
	+ Old timezones supported
	+ Fixed regression on presetUpdate interface actions
	+ Error page for component not found
	+ Included the Dependencies field in crash report
	+ Do not mark services as temporary stopped when shutting down
	+ Enhanced Lock to have exclusive lock with blocking timeout
	+ Added redirection on no parameters support to CGIs
	+ Added and used in save changes process the method Zentyal.reloadTable
	+ Fixed regression in page not found CGI which displayed always a
	  invalid referer error
	+ Included the package field in crash report
	+ Remove RSS and Jabber dispatchers
	+ Added Warning in Dashboard when reboot is requierd by software
	  update
	+ Removed deprecated sliced mode backup
	+ Fix MIME type for returning JSON (application/json)
	+ Added setMessage() and popMessageAndClass() methods to TreeView
	+ Enable InnoDB engine when there are only 4 previous databases
	+ Active session check does not check subapp authenticated
	  requests now
	+ Fixed incorrect URLs with double ports in redirects
	+ Fix typo in general widget
	+ Updated nginx to server static files directly always so apache shouldn't
	  ever get this kind of requests
	+ Set version to 3.5
	+ Support for redirection when loading URL in existent dialog
	+ Added webadmin port tag to haproxy configuration file
	+ Fix dashboard UI freeze when widgets were being updated
	+ Add audit to post save when enabling logs
	+ Fix enabled save changes button after installing packages
	+ Changed CGI base to show correctly referer errors and
	  generating response errors
	+ Override daemons does not fail if a daemon is already stopped
	+ Added missing use to row.mas
	+ More tolerant referer validation so we can access to submodels
	  with an URL
	+ Restored reconnect option for mysql connections
	+ EBox::WebAdmin::addNginxServer does not longer raises exception
	  if file not yet exists
	+ create-db script can repair login problems
	+ Migrate previous configuration from 3.3 when upgrading
	+ Admin password change handled by AuthPAM
	+ Fix version available check in dashboard when file does not exist
	+ Do not show success note if there is no note
	+ Fix data in use behaviour on edition
	+ Fixed revert of changes in redisvi
	+ Better input validation in EBox::Conf::Redis::import_dir_from_file
	+ Give support to data in use exception for in-place booleans
	+ Fix warnOnChangeId framework
	+ Give real no support to /media in Disk Usage even when modules
	  use it
	+ Added release upgrade code (disabled until 3.5)
	+ Hide passwords on admin user model on error and debug on
	+ Set proper version for bugreport issues
3.4
	+ Do not launch exceptions on EBox::MyDBEngine DESTROY
	+ Ask for trace object to non-handled EBox::Exceptions::Base
	  exceptions in the UnhandledError middleware. This will gives us
	  useful stack traces.
	+ When requesting from type a non-existing value use acquirer
	  if it is a volatile type
	+ EBox::WebAdmin::addNginxInclude does not longer raises exception
	  if file not yet exists
	+ Improve post save modules algorithm
	+ Added local apparmor profile for mysqld
	+ Avoid to show two 'module not enabled' messages in composites
	+ All non external exceptions from normal requests are now shown
	  in the UI with the stack trace to report as a bug
	+ All non external exceptions from AJAX requests are now shown in
	  the UI with the stack trace to report as a bug
	+ Template exceptions in normal requests are now handled in webadmin
	+ Set templated files encoding to UTF-8
	+ Send Perl warnings to Zentyal log file in webadmin app
	+ Added keepFile parameter to EBox::Downloader::CGI::FromTempDir
	+ Remove idle and dead code from EBox::Module::Service::writeConfFile
	+ Added auditable property to EBox::Model::DataTable
	+ Added HAProxyPreSetConf to HaProxy::ServiceBase
	+ Moved management of webadmin certificate to HAProxy module
	+ Enable ReverseProxy middleware always
	+ MySQL is restarted before creating database
	+ Use root ownership for webadmin certificates
	+ Execute change hostname actions only if the hostname has really changed
	+ Don't expire session on finish software wizard page
	+ Fixed show help JS to avoid to have help elements with different
	  show state
	+ Use window.location.replace instead of window.location.href
	  to redirect using JS
	+ In EBox::Type::Select, use element value as printableValue for
	  unknown options or options without printableValue
	+ Save haproxy config as changed after webadmin's initialSetup
	+ Send restartUI flag to restart service when restarting a module
	  from the UI
	+ Fix calculation of page number when using go to last page control
	+ Update tracker url in dashboard widget
	+ Continue installation without ads if there is a error getting them
	+ Added EBox::WebAdmin::Middleware::SubAppAuth to validate
	  WebAdmin sub-app requests
	+ Ported restricted resources to use nginx
	+ Removed EBox::Base::upload method because that's 100% handled by Plack
	  now.
	+ Increased the buffer size for uwsgi applications to allow big submits
	  like the one from automatic error report
	+ Added a UnhandledError middleware to catch any die or exception not
	  handled by Zentyal
	+ Added a Devel::StackTrace helper view that shows pretty backtraces
	+ Enable crash reports by default
	+ Added template for download link
	+ Created EBox::Util::Certificate, refactored create-certificate
	  script
	+ Changes in haproxy port validation and allow haproxy internal services
	+ Restore AdminPort model for WebAdmin to improve usability
	+ Added EBox::Module::Config::replicationExcludeKeys()
	+ Added EBox::WebAdmin::PortObserver to be used by ha and
	  remoteservices modules by the moment
	+ Added EBox::GlobalImpl::addModuleToPostSave to save modules
	  after normal save changes process
	+ Added a way for HAProxy to retrieve the CA certificate entry that should
	  be used
	+ Added a left-right composite layout
	+ Search and pagination forms can be omitted using showFilterForm
	  and showPaginationForm properties
	+ Show nice error when global-action fails using die + scalar
	+ EBox::Util::Random now accepts a set of chars to have a random string
	+ Notify HA when a module which must have a single instance in the
	  cluster is enabled/disabled.
	+ Added enabled action to /etc/init.d/zentyal to display whether a
	  module is enabled or disabled
	+ Pass model, type and id to enabled subroutine in
	  EBox::Types::MultiStateAction to be ortoghonal to handler property
	+ Fixed JS error on showing errors in customActionClicked
	+ Added middleware to have auth based on a env variable
	+ Updated nginx to server static files directly always so apache shouldn't
	  ever get this kind of requests
	+ Use uWSGI instead of Apache mod_perl for running CGIs
	+ Updated automatic bug report URL to new bug report endpoint.
	+ Give support to custom actions without image. Those actions will
	  not appear in the legend.
	+ Added to findValueMultipleFields and findValue the nosync parameter
	+ Added support for haproxy 1.5
	+ Moved nginx to listen on localhost
	+ Integration with HA module in save changes process
	+ Added icon for new zentyal-ha module
	+ Migrate rs_verify_servers in remoteservices.conf to
	  rest_verify_servers core.conf
	+ Include basic support to free-format Template models to be
	  included in Composites
	+ Move run-pending-ops script from remoteservices to core
	+ Rename EBox::RemoteServices::RESTResult to EBox::RESTClient::Result
	+ Move EBox::RemoteServices::RESTClient to EBox::RESTClient as it
	  is used in ha and remoteservices module.
	+ Adapt init.d and upstart running checks to Ubuntu 13.10
	+ Use service instead of deprecated invoke-rc.d for init.d scripts
	+ Adapted apache configuration to 2.4
	+ Adapted EBox::Config::Redis to the new libredis-perl API
	+ Adapted redis.conf to redis 2.6
	+ Zentyal MySQL custom conf is now written on initial-setup of logs
	  using a mason template
	+ Write logs configuration only when the module is enabled
	+ Use replace instead of href to redirect in Controller::DataTable
	  (This avoids infinite loops if the user press back button)
	+ Move EBox::CGI::Downloader::* modules  to EBox::Downloader to
	  make file downloads work again
	+ Avoid division by zero while using page navigation
	+ Automatic report text formatting adapted to Redmine
	+ Fix tab selection in tabbed composite from URL path anchor,
	  for instance, /Maintenance/Events#ConfigureDispatchers
	+ Avoid errors triggered on web administration port validation
	+ ManageAdmins model now also add/removes lpadmin group
	+ Show nice error when global-action fails using die + scalar
	+ Fixed JS error on showing errors in customActionClicked
	+ Fixed rethrown of exception in restartService() and
	  EBox::CGI::Base::upload methods
	+ Remove lock file in EBox::Util::Lock::unlock()
	+ Fixed mason component root for custom stubs
	+ Fixed regression in clone action
	+ Decode to utf8 the MySQL database results
	+ Create log database using utf8 charset
	+ Better way to set MySQL password for all the root accounts
	+ Use same JSON reply file for changeRowForm and dataInUse
	+ Fixed regression in AJAX changes with raised error when a
	  data in use exception was found
	+ Fixed css error that hide information in the logs tables
	+ Use sharedscripts in zentyal-core logrotate to avoid triggering
	  in every log file
	+ Take into account view customizer on audit logging
	+ Show complex types (more than one field) in audit log
	  while editing by storing the dump of the value
	+ Fix EBox::Types::Composite::cmp to store changes when only last type
	  is modified
	+ Fixed general widget packages to avoid error on 'packages to
	  upgrade' section
	+ Fixed regression when table size is set to 'view all'
	+ Set version to 3.4
3.3.1
	+ Fixed redirects in table/form JSON replies
	+ Set automated ticket report milestone to 3.3.X
3.3
	+ Refactored module not enabled warning
	+ Add version to header logo
	+ HTML body can now have different styles based on the menu section
	+ Hide close button on saving changes and backup progess
	  dialogs. Don't allow to close it with esc key on those cases.
	+ Fix error when pageSize parameter is not supplied to the model controller
	+ Workaround against modules changed when saving all changes
	+ Recover from widget function exceptions
	+ Use the same Mason interpreter for most HTML templates
	+ Use more granular AJAX for table actions
	+ Use stand-alone AJAX call to refresh save changes button
	+ Added missing use to EBox::CGI::Base
	+ Allow to submit apport crash reports if debug=yes
	+ Switch from Error to TryCatch for exception handling
	+ Added new communityEdition() helper method in EBox::Global
	+ Add version to header logo
	+ Always reload page after saving changes
	+ Use AJAX call to refresh save change buttons
	+ Copy all the redis keys from 'conf' to 'ro' when saving changes of
	  any module to prevent incoherences
	+ Delete unused stopAllModules() and restartAllModules() in EBox::Global
	+ Workaround against modules changed when saving all changes
	+ Display remote services messages if they exist on Dashboard
	+ Recover from widget function exceptions
	+ Fixed mdstat output processing to remove "(auto-read-only)"
	+ Fixed audit logging of delete actions
	+ Fixed errors with row ID in ManageAdmins table
	+ Added missing EBox::Exceptions uses
	+ Fixed bug in selectSetter which hitted selects on DataForm with
	  'unique' option enabled
	+ EBox::WebServer::removeNginxInclude does not longer throws
	  a exception if the path to remove is not included
	+ Copy all the redis keys from 'conf' to 'ro' when saving changes of
	  any module to prevent incoherences
	+ Delete unused stopAllModules() and restartAllModules() in EBox::Global
	+ Use printableName in Configure Module popup
	+ Replace fork of Apache2::AuthCookie with libapache2-authcookie-perl
	+ Added EBox::Types::IPRange::addressesFromBeginToEnd class method
	+ Set proper trial link in advertisements
	+ Show register link in local backup when not registered
	+ Strip the 'C:\fakepath\' that chrome adds to the file input
	+ Make dump_exceptions key work also for mason exceptions
	+ Pass HTTP_PROXY system environment variable to CGIs as they are
	  used in Zentyal modules
	+ Waiting for Zentyal ready page check is more robust now
	+ Fixed error in the recursive method for getting module dependencies
	+ Fixed JS typo which disabled export backup dialog
	+ Added dbus dependency to avoid problems on some minimal installations
	+ When restoring pre-3.2 backups take in account that apache
	  module was renamed to webadmin
	+ Make sure that we always commit/discard audit of changes when we
	  save/revoke all modules
	+ Add new row attribute "disabled"
	+ Fixed JS glitch which broke the dashboard periodical updates
	+ Better check of referer which skips cloud domain if it does not exists
	+ Avoid warning when stopping a module without FirewallHelper
	+ Include contents of /etc/resolv.conf in bug report
	+ Avoid Apache error screen in login when entering through Zentyal
	  Remote using password
	+ Fix warning comparing undefined string in DomainName type
	+ Rewrite row isEqualTo method using hashElements instead of elements
	+ Only allow to move dashboard widget by its handle
	+ Do not fail if zentyal-mysql.passwd ends with a newline character
	+ Removed old migration code from 3.0 to 3.2
	+ Added Number.prototype.toTimeDiffString in format.js
	+ Added .btn-black CSS class
	+ Set version to 3.3
	+ Added enableInnoDbIfNeeded() to MyDBEngine
	+ Fix loading on custom action buttons
	+ Add icon for openchange module
	+ Add missing use statement in EBox::Types::MultiStateAction
	+ Add icon for openchange module
	+ Service type setter works again
3.2
	+ Set 3.2 versions and non-beta logo
3.1.13
	+ Added missing EBox::Gettext uses, fixes crash in view logs refresh
	+ Minor CSS style fixes
	+ Added missing use statement in EBox::Types::MultiStateAction
3.1.12
	+ Do not crash if /etc/timezone does not exist
	+ Clean /var/lib/zentyal/tmp at the first moments of boot instead of
	  when running zentyal start, this fixes problems with leftover locks
	  that affect dhclient hooks
	+ Fixed wrong case in some class names for the save changes button
	+ Fixed autoscroll in dashboard widgets
	+ Added placeholder for drag & drop of table rows
	+ No autoscroll is done when overflow happens. This makes sortable
	  work in chromium
	+ Set audit after logs when enabling in first install
	+ Avoid getting unsaved changes by using readonly instance in manage-logs
3.1.11
	+ Initial setup for webadmin is now executed in postinst
	+ Fixed webadmin port migration
3.1.10
	+ Use DATETIME type in date column for consolidation tables
	+ Summarised reports shows graphs again
	+ Events summarised report has breadcrumbs now
	+ Base EBox::Logs::Composite::SummarizedReport to let summarised
	  reports have common breadcrumbs
	+ Added migration from 3.0 (apache -> webadmin)
3.1.9
	+ Fixed in-place boolean edit with non-basic types different to Union
	+ Removed some warnings in error.log
	+ Fixed confirmation dialogs warning style
	+ Fixed configure widgets width and drop behavior
	+ Fixed regression in dashboard register link after jQuery migration
	+ Always set as changed without checking RO value, this fixes some
	  situations in which the save changes button was not enabled
	+ Fixed regression in audit log IP addresses after nginx integration
	+ Added datetime time formatter to JS graphs which show dates in X
	  axis and date and time in the tracker
	+ Fixed bug sending parameters in Zentyal.Tabs prototype
	+ Fixed side-effect in Model::Manager::_modelHasMultipleInstances() that
	  tried to load composite as model by mistake, the bug was at least
	  present sometimes when trying to generate the configuration report
	+ Throw internal exception in valueByName if elementByName is undef
	+ Added captiveportal icons to CSS
	+ Restore configuration backup from file now works again after JS
	  framework change
	+ Configuration backup download, restore and delete from the list
	  works again after the UI changes
	+ Fixed regression in tabbed composites with the jQuery changes
	+ Set proper title in dialogs when loading in an existent one
	+ Fixed regression on dashboard which allowed to move already
	  present dashboard widgets
3.1.8
	+ Always log Perl errors that are not Zentyal exceptions
	+ Move package icons from software to core as required for the menu
	+ Use dpkg --clear-avail to avoid incoherent updates information
	+ Show printableModelName in DataTables when precondition fails
	+ Fixed number of decimals in Disk Usage when unit is MB
	+ Fixed UTF-8 encoding problems in TreeView
	+ Copyright footer is now at the bottom of the menu
	+ Fixed regression on logs search caused by autoFilter changes
	+ Fix bytes formatter in graphs
	+ Simplified CSS and improved styles and icons
	+ Improved dashboard drag&drop behavior in Chrome
	+ Allow to define permanentMessage directly on models
	+ Show placeholder in dashboard widgets drag&drop
	+ Fixed crash reloading dashboard after configure widgets
	+ Only apply redirect port fix on administration port
	+ Fixed regression in user interface with DataInUse exceptions
	+ Fixed wrong behavior of software updates in dashboard widget
	+ Always show proper language name for english locales
	+ Fixed wrong redirects when using a non-default admin port
	+ Fixed regression in webadmin reload after changing the language
	+ Remove unnecessary and problematic desktop services code
	+ Added icons for disabled users.
3.1.7
	+ Avoid eval operation when using standard HtmlBlocks class
	+ Changed some code to not trigger some unnecesary warnings
	+ Fixed regression on active menu entry highlight
	+ No-committed changes does not appear in configuration changes
	  log table
	+ Added autoFilter property to method tableInfo
	+ Modules can now be marked for restart after save changes via
	  post_save_modules redis key of the global module
	+ Make all dashboards div of the same height to ease drag and drop
	+ Don't allow invalid email in create report CGI
	+ DBEngineFactory is now a singleton
	+ EBox::Util::Random mentions /dev/urandom in its error messages
	  to ease troubleshooting
	+ Assure that type's references to its row are not lost in the
	  edit form template methods
3.1.6
	+ Restyled UI
	+ Added form.js
	+ Added better 502 error page for nginx with redirect when apache is ready
	+ Always call udpateRowNotify in row update, even when the new
	  values are the same than old ones
	+ Fixed bad call to EBox::CGI::Run::urlToClass in EBox::CGi::Base
	+ Added icons for top-level menu entries and module status page
	+ Fixed bad arguments in CGI::Controller::Composite call to SUPER::new()
	+ More flexible EBox::CGI::run for inheritance
	+ Fixed encoding of parameters in confirmation dialogs
	+ Check backup integrity by listing the tar file, throw
	  InvalidData exception if the tar is corrupted
	+ Do not use hidden form fields for generating confirmation dialog JS
	+ Fixed log bugs: use correct RO mode in loggerd, fixed behaviour
	  when all log helpers are disabled, enable logs correctly when
	  added by first time to configure logs table
	+ Fixed bad interpolation in JS code in booleanInPlaceViewer.mas
	+ WizardPage CGIs can now return JSON replies as response
	+ unconfigure-module script disables also the module
	+ Restart firewall module when a firewall observer module is
	  stopped/started using zentyal init.d script
	+ Added temporary stopped state to a Service module to know if a
	  module is stopped but enabled
	+ Redirect to / from /ebox using remote access to avoid blank page
	+ Removed no longer necessary jQuery noConflict()
	+ Added combobox.js
	+ Added EBox::Model::Base as base for DataTable and the new TreeView
	+ Adapted EBox::CGI::Run for the new TreeView models
	+ Fixed DataTable row removal from the UI with 100% volatile models with
	  'ids' method overriden.
3.1.5
	+ Increased webadmin default timeout.
	+ Disable drag & drop on tables with only one row
3.1.4
	+ Don't allow to move read-only rows
	+ Better prefix for user configuration redis keys
	+ Hide disabled carousel buttons, fix modal template
	+ Fixed modal dialog template
	+ Mark save changes button as changed when moving rows
	+ Remove unused parameter in Zentyal.DataTable.changeRow
3.1.3
	+ Enhanced UI styles: dialogs, progress bars, carousel, colors and images
	+ Rows of tables can now be moved using drag & drop
	+ Added logout dialog with option of discarding changes
	+ Remember page size options per users, added 'View all' page size option
	+ Added storage of options per user
	+ Enable and/or conifgure module dependencies automatically in
	  Module Status page
	+ Adapted CGIs to new modal dialogs
	+ Ported graphs from flotr.js to flot.js
	+ Ported JS code to jQuery and jQuery-ui
	+ Removed Modalbox.js, table_orderer.js and carousel.js
	+ Left menu keyword search is now case insensitive
3.1.2
	+ Make manage administrators table resilent against invalid users
	+ Remove deprecated backup domains related from logs module
	+ Added EBox::Types::URI type
	+ Added saveReload method to use reload instead of restart to
	  reduce service downtime. Use with care and programatically
	+ Added findValueMultipleFields() to DataTable and refactor _find()
	  to allow search by multiple fields
	+ Fixed disk usage report for logs component
3.1.1
	+ Do not dump unnecessary .bak files to /var/lib/zentyal/conf
	+ Restart all the core daemons instead of only apache after logrotate
	+ Fixed graph template so it could be feed with data using decimal
	  comma, it will convert it to a JS array without problems
	+ Fixed regression parsing ModalController urls
	+ Fixed regression non-model CGIs with aliases
	+ Added a way to retrieve all Models inside a Composite and its children.
	+ Increased the size limit for file uploads.
	+ Implemented a way to include configuration files for Nginx so the SOAP
	  services are able to use Nginx for SSL.
3.1
	+ Improved the message shown when there are no changes pending to save on
	  logout.
	+ Use the X-Forwarded-Proto header for redirects construction.
	+ Added nginx as the public HTTP server of Zentyal.
	+ Renamed 'Apache' module to 'WebAdmin' module. If you need to restart the
	  web administration you must use 'service zentyal webadmin restart'.
	+ Set trac milestone for reported bugs to 3.1.X
	+ CGIs are now EBox::Module::CGI::* instead of EBox::CGI::Module::*
	+ Daemons are now disabled when configuring a module, so Zentyal can
	  manage them directly instead of being autostarted by the system
	+ EBox::Model::DataForm::formSubmitted called even where there is no
	  previous row
	+ Added Pre-Depends on mysql-server to avoid problems with upgrades
	+ Depend on mysql-server metapackage instead of mysql-server-5.5
	+ Depend on zentyal-common 3.1
3.0.20
	+ Check against inexistent path in EBox::Util::SHM::subkeys
	+ Silent diff in EBox::Types::File::isEqualTo
	+ Print correctly UTF8 characters from configuration backup description
	+ When host name is changed, update /etc/hostname
	+ Proper link to remote in configuration backup page
3.0.19
	+ Removed full restore option for restore-backup tool and
	  EBox:Backup relevant methods
	+ Optimise loading Test::Deep::NoTest to avoid test environment creation
	+ Use EBox::Module::Base::writeConfFileNoCheck to write apache
	  configuration file
	+ Log events after dispatching them in the EventDaemon and catch exception
	  to avoid crashes when mysql is already stopped
	+ Emit events on zentyal start and stop
	+ Refactor some events-related code
	+ Changed MB_widedialog CSS class to use all width available in
	  the screen
	+ Fixed a broken link to SysInfo/Composite/General when activating the
	  WebServer module.
3.0.18
	+ Pass model instance when invoking EBox::Types::Select populate function
	+ Improve dynamic editable property detection for framework types
	+ Override _validateReferer method in Desktop services CGI
	+ Don't abort configuration backup when we get a error retrieving the
	  partition table information
	+ In EBox:Model::Row, refactored elementExists and
	  elementByName to make them to have similiar code structure
	+ Improvement in test help classes and added test fakes for
	  EBox::Model::Manager and EBox::Util::SHMLock
	+ Prevented unuseful warning in
	  EBox::Model::DataTable::setDirectory when the old directory is undef
	+ Fixed unit tests under EBox/Model/t, backup configuration tests and
	  some others
	+ Remove unused method EBox::Auth::alreadyLogged()
	+ Apache::setRestrictedResource updates properly if already exists
	+ Global and Module::Config allow to set redis instance to ease testing
	+ Now EBox::GlobalImpl::lastModificationTime also checks
	  modification time of configuration files
	+ Rows in events models are now synced before running EventDaemon
	+ Better way of checking if event daemon is needed
3.0.17
	+ Allow numeric zero as search filter
	+ When filtering rows don't match agains link urls or hidden values
	+ Avoid CA file check when removing it from Apache module
	+ Silent removeCA and removeInclude exceptions when removing
	  non-existant element
	+ Fixed rollback operation in redis config backend
	+ Desktop services CGI now only returns JSON responses
	+ Log error when dynamic loading a class fails in
	  ConfigureDispatchers model
	+ Update total ticks dynamically in progress indicator if ticks overflow
3.0.16
	+ Fixed regression in boolean in-place edit with Union types
	+ Added some missing timezones to EBox::Types::TimeZone
	+ Add a new method to DBEngine 'checkForColumn' to retrieve columns
	  definition from a given table
	+ Reload models info in model manager if new modules are installed
3.0.15
	+ Make sure that halt/reboot button can be clicked only once
	+ Cleaner way of disabling dependant modules when the parent is disabled,
	  avoiding unnecessary calls to enableService each time the module status
	  page is loaded.
	+ Show confirmation dialog when trying to change host or domain
	  if zentyal-samba is installed and provisioned
	+ Modified data table controller so edit boolean in place reuses
	  the code of regular edits, avoiding getting incorrect read-only
	  values from cache
3.0.14
	+ Allow search filters with a leading '*'
	+ Better error reporting when choosing a bad search filter
	+ External exceptions from _print method are caught correctly in CGIs
	+ EBox::CGI::run now supports correct handling of APR::Error
	+ Fixed dashboard check updates ajax requests in Chrome
	+ Fixed errors with zero digits components in time type
3.0.13
	+ Better warning if size file is missing in a backup when
	  restoring it
	+ Fixed table cache behaviour on cache miss in logs module
	+ Fix wrong button label when deleting rows in 'datainuse' template
	+ Removed unused method EBox::Model::DataTable::_tailoredOrder
	+ Added force default mode and permission to writeConfFileNoCheck(),
	  writeFile() and derivatives
	+ Fixed bug in EBox:::Logs::CGI::Index with internationalized
	  parameter names
	+ DataTables with sortedBy are now orderer alphabetically with
	  proper case treatment
	+ Display messages in model even when there are not elements and
	  table body is not shown
3.0.12
	+ Improve change-hostname script, delete all references to current name
	+ Faster dashboard loading with asynchronous check of software updates
	+ Workaround for when the progress id parameter has been lost
	+ Fixed problems calling upstart coomands from cron jobs with wrong PATH
	+ Decode CGI unsafeParams as utf8
	+ Avoid double encoding when printing JSON response in EBox::CGI::Base
	+ Remove warning in EBox::Menu::Folder when currentfolder is not defined
	+ Removed unnecesary and misleading method new from EBox::Auth package
3.0.11
	+ Avoid flickering loading pages when switching between menu entries
	+ Incorrect regular expression in logs search page are correctly handled
	+ Fix input badly hidden in the logs screen
	+ reloadTable from DataTable now remove cached fields as well
3.0.10
	+ Fixed unsafe characters error when getting title of progress
	  indicator in progress dialog
	+ Added use utf8 to dashboard template to fix look of closable messages
3.0.9
	+ Adapted file downloads to the new utf8 fixes
	+ Write backup files in raw mode to avoid utf8 problems
	+ Print always utf8 in STDOUT on all CGIs
	+ Decode CGI params of values entered at the interface as utf8
	+ Proper encode/decode of utf8 with also pretty JSON
	+ Fixed utf8 decoding in date shown at dashboard
	+ Removed old workarounds for utf8 problems
	+ Added new recoveryEnabled() helper method to Module::Base
	+ Added recoveryDomainName() method to SyncProvider interface
	+ Restore backup can now install missing modules in Disaster Recovery
	+ Show specific slides when installing a commercial edition
	+ Redirect to proper CGI after login in disaster recovery mode
	+ Removed old debconf workaround for first stage installation
	+ Log redis start message as debug instead of info to avoid flood
	+ Use unsafeParam in EBox::CGI::Base::paramsAsHash
	+ EBox::Module::Service does not raise exception and logs
	  nothing when using init.d status
	+ Fixed glitch in backup CGI which sometimes showed
	  the modal dialog with a incorrect template
3.0.8
	+ Use path for default name in SyncFolders::Folder
	+ Do not restrict characters in data table searchs
	+ Fixed automatic bug report regression
	+ Fixed refresh of the table and temporal control states
	  in customActionClicked callback
	+ Modified modalbox-zentyal.js to accept wideDialog parameter
	+ Fixed template method in MultiStateAction to return the default
	  template when it is not any supplied to the object
	+ Fixed sendInPlaceBooleanValue method from table-helper.js; it
	  aborted because bad parameters of Ajax.Updater
	+ Fixed bug that made that the lock was shared between owners
	+ Some fixes in the function to add the rule for desktops services
	  to the firewall
	+ Delete obsolete EBox::CGI::MenuCSS package
3.0.7
	+ Add new EBox::Module::Service::Observer to notify modules about
	  changes in the service status
	+ Administration accounts management reflects the changes in
	  system accounts in ids() or row() method call
	+ Some fixes in the RAID event watcher
	+ foreignModelInstance returns undef if foreignModel is
	  undef. This happens when a module has been uninstalled and it is
	  referenced in other installed module (events)
	+ loggerd shows loaded LogHelpers when in debug mode
	+ Added additional info to events from RAID watcher
	+ Use sudo to remove temporal files/diectories in backup, avoiding
	  permissions errors
	+ Added exception for cloud-prof module to events dependencies
3.0.6
	+ Skip keys deleted in cache in Redis::_keys()
	+ Fixed events modules dependencies to depend on any module which
	  provides watchers or dispatchers
	+ Always call enableActions before enableService when configuring modules
	+ Added needsSaveAfterConfig state to service modules
	+ Better exceptions logging in EBox::CGI::Run
	+ Fixed 'element not exists' error when enabling a log watcher
	+ Scroll up when showing modal dialog
	+ Added fqdnChanged methods to SysInfo::Observer
	+ Fixed SSL configuration conflicts betwen SOAPClient and RESTClient
3.0.5
	+ Template ajax/simpleModalDialog.mas can now accept text
	+ Used poweroff instead of halt to assure that system is powered
	  off after halt
	+ Fixed log audit database insert error when halting or rebooting
	+ Added time-based closable notification messages
	+ Adapted to new EBox::setLocaleEnvironment method
	+ EBox::Type::File now allows ebox user to own files in directories
	  which are not writable by him
	+ Removed cron daily invocation of deprecated report scripts
3.0.4
	+ Added EBox::SyncFolders interface
	+ Fixed invokation of tar for backup of model files
	+ New observer for sysinfo module to notify modules implementing the
	  SysInfo::Observer interface when the host name or host domain is
	  changed by the user, before and after the change takes effect
	+ Stop and start apache after language change to force environment reload
	+ Reload page after language change
	+ EBox::Module::Service::isRunning() skips daemons whose precondition fail
	+ Fixed undefined reference in DataTable controller for log audit
	+ Added and used serviceId field for service certificates
	+ Fixed SQL quoting of column names in unbuffered inserts and consolidation
3.0.3
	+ Fixed bug which prevented highlight of selected item in menu
	+ Fixed base class of event dispatcher to be compatible with the
	  changes dispatcher configuration table
	+ Fixed event daemon to use dumped variables
	+ Fixed need of double-click when closing menu items in some cases
	+ Fixed logs consolidation to avoid high CPU usage
	+ In view log table: correctly align previous and first page buttons
	+ Improve host name and domain validation.
	+ Forbidden the use of a qualified hostname in change hostname form
	+ Update samba hostname-dependent fields when hostname is changed
	+ Confirmation dialog when the local domain is changed and with a
	  warning if local domain which ends in .local
3.0.2
	+ The synchronization of redis cache refuses with log message to set
	  undefined values
	+ Fixed wrong sql statement which cause unwanted logs purge
	+ DataForm does not check for uniqueness of its fields, as it only
	  contains a single row
	+ In ConfigureLogs, restored printable names for log domains
	+ Fixed dashboard update error on modules widget, counter-graph
	  widget and widget without sections
	+ Better way to fix non-root warnings during boot without interfering
	  on manual restart commands in the shell
3.0.1
	+ Properly set default language as the first element of the Select to
	  avoid its loss on the first apache restart
	+ Set milestone to 3.0.X when creating tickets in trac.zentyal.org
	+ Removed forced setting of LANG variables in mod_perl which made progress
	  indicator fail when using any language different to English
	+ Removed some frequent undef warnings
	+ Added executeOnBrothers method to EBox::Model::Component
	+ Fixed repetition of 'add' and 'number change' events in RAID watcher
	+ Fixed incorrect display of edit button in tables without editField action
	+ Cache MySQL password to avoid reading it all the time
	+ Fixed request came from non-root user warnings during boot
	+ Send info event in Runit watcher only if the service was down
	  MAX_DOWN_PERIODS
3.0
	+ Removed beta logo
	+ Set 'firstInstall' flag on modules when installing during initial install
	+ Set 'restoringBackup' flag on modules when restoring backup
	+ Call enableService after initialSetup while restoring backup
	+ Registration link in widget now have appropiate content when either
	  remoteservices or software are not installed
	+ Fixed style for disabled buttons
	+ Composite and DataTable viewers recover from errors in pageTitle method
	+ Fixed intermitent failure in progress when there are no slides
	+ Rollback redis transaction on otherwise instead finally block
	+ Members of the 'admin' group can now login again on Zentyal
	+ Multi-admin management for commercial editions
	+ First and last move row buttons are now disabled instead of hidden
	+ In save changes dialog set focus always in the 'save' button
	+ Fixed i18n problem in some cases where environment variables
	  were different than the selected locale on Zentyal UI, now
	  LANG and LC_MESSAGES are explicitly passed to mod_perl
	+ Reviewed registration strings
	+ Added template attribute to MultiStateAction to provide any kind
	  of HTML to display an action
	+ Changed icon, name and link for Zentyal Remote
	+ Fixed some compatibility issues with Internet Explorer 9
	+ Show warning with Internet Explorer 8 or older
	+ Improved dashboard buttons colors
2.3.24
	+ Do not cache undef values in EBox::Config::Redis::get()
	+ Code fix on subscription retrieval for Updates event
	+ Update validate referer to new Remote Services module API
	+ In-place booleans now properly mark the module as changed
	+ Do not try to read slides if software module is not installed
	+ Fixed wrong call in Events::isEnabledDispatcher()
	+ Updated 'created by' footer
2.3.23
	+ Change the default domain name from 'zentyal.lan' to
	  'zentyal-domain.lan'
	+ Changes in first enable to avoid letting modules unsaved
	+ Type File now accepts spaces in the file name
	+ Added setTimezone method to MyDBEngine
	+ Enable consolidation after reviewing and pruning
	+ Code typo fix in Events::isEnabledWatcher
	+ Remove all report code from core
	+ Move SysInfo report related to remoteservices module
	+ Fixed regression which removed scroll bars from popups
	+ New carousel transition for the installation slides
	+ Added option to not show final notes in progress bar
	+ EBox::Model::Component::modelGetter does not die when trying to
	  get a model for an uninstalled module
	+ Added previous/next buttons to manually switch installation slides
	+ New installation slides format
	+ Added compatibility with MS Internet Explorer >= 8
2.3.22
	+ Changed first installation workflow and wizard infraestructure
	+ Improved firewall icons
	+ Set hover style for configure rules button in firewall
	+ Do not disable InnoDB in mysql if there are other databases
	+ Progress indicator no longer calls showAds if it is undefined
	+ Send cache headers on static files to improve browsing speed
	+ Added foreignNoSyncRows and foreignFilter options to EBox::Types::Select
	+ Improved settings icon
	+ Fixed modalboxes style
	+ Improve host domain validation. Single label domains are not allowed.
2.3.21
	+ Fixes on notifyActions
	+ Check for isDaemonRunning now compatible with asterisk status
	+ Fixed warning call in EBox::Types::HasMany
2.3.20
	+ New look & feel for the web interface
	+ Adjust slides transition timeout during installation
	+ Audit changes table in save changes popup has scroll and better style
	+ Model messages are printed below model title
	+ noDataMsg now allows to add elements if it makes sense
	+ Fixed ajax/form.mas to avoid phantom change button
	+ EBox::Model::Manager::_setupModelDepends uses full paths so the
	  dependecies can discriminate between models with the same name
	+ Default row addition in DataForm does not fires validateTypedRow
	+ Code typo fix in change administration port model
	+ Set only Remote as option to export/import configuration to a
	  remote site
	+ Return undef in HasMany type when a model is not longer
	  available due to being uninstalled
	+ Added onclick atribute to the link.mas template
	+ Fix exception raising when no event component is found
	+ table_ordered.js : more robust trClick event method
	+ Changed dashboard JS which sometimes halted widget updates
	+ Added popup dialogs for import/export configuration
	+ Changes in styles and sizes of the save/revoke dialog
	+ Removed redudant code in ConfigureWatchers::syncRows which made module
	  to have an incorrect modified state
	+ Dont show in bug report removed packages with configuration
	  held as broken packages
	+ DataTable::size() now calls to syncRows()
	+ EBox::Module::Config::set_list quivalent now has the same
	  behaviour than EBox::Module::Config::set
2.3.19
	+ Manually set up models for events to take into account the
	  dynamic models from the log watcher filtering models
	+ Fixed warnings when deleting a row which is referenced in other model
	+ Disable HTML form autocompletion in admin password change model
	+ Fixed incorrect non-editable warnings in change date and time model
	+ Fixed parsing value bug in EBox::Types::Date and EBox::Types::Time
	+ Reworked mdstat parsing, added failure_spare status
	+ Configuration backup implicitly preserves ownership of files
	+ Changes in styles and sizes of the save/revoke dialog
	+ New data form row is copied from default row, avoiding letting hidden
	  fields without its default value and causing missing fields errors
	+ Always fill abstract type with its default value, this avoids
	  errors with hidden fields with default value
	+ Different page to show errors when there are broken software packages
	+ InverseMatchSelect and InverseMatchUnion use 'not' instead of '!' to
	  denote inverse match. This string is configurable with a type argument
	+ Fixed types EBox::Type::InverseMatchSelect and InverseMatchUnion
	+ Fixed bug in DataTable::setTypedRow() which produced an incorrect 'id'
	  row element in DataTable::updateRowNotify()
	+ In tableBody.mas template: decomposed table topToolbar section in methods
	+ Fixed bug in discard changes dialog
	+ Confirmation dialogs now use styled modalboxes
	+ Do not reload page after save changes dialog if operation is successful
	+ Maintenance menu is now kept open when visiting the logs index page
2.3.18
	+ Manual clone of row in DataTable::setTypedRow to avoid segfault
	+ Avoid undef warnings in EBox::Model::DataTable::_find when the
	  element value is undef
	+ Fixed kill of ebox processes during postrm
	+ Set MySQL root password in create-db script and added mysql script
	  to /usr/share/zentyal for easy access to the zentyal database
	+ Increased timeout redirecting to wizards on installation to 5 seconds
	  to avoid problems on some slow or loaded machines
	+ Save changes dialog do not appear if there are no changes
	+ Delete no longer needed duplicated code
	+ Do not go to save changes after a regular package installation
	  they are saved only in the first install
	+ Progress bar in installation refactored
2.3.17
	+ Do not use modal box for save changes during installation
	+ Hidden fields in DataTables are no longer considered compulsory
	+ Select type has now its own viewer that allows use of filter function
	+ User is now enabled together with the rest of modules on first install
2.3.16
	+ Fix 'oldRow' parameter in UpdatedRowNotify
	+ Use Clone::Fast instead of Clone
	+ Modal dialog for the save and discard changes operations
	+ Use a different lock file for the usercorner redis
	+ Improved look of tables when checkAll controls are present
	+ Better icons for clone action
	+ Added confirmation dialog feature to models; added confirmation
	  dialog to change hostname model
	+ Dynamic default values are now properly updated when adding a row
	+ Kill processes owned by the ebox user before trying to delete it
	+ Do not use sudo to call status command at EBox::Service::running
	+ Fixed regression setting default CSS class in notes
2.3.15
	+ Added missing call to updateRowNotify in DataForms
	+ Fixed silent error in EBox::Types::File templates for non-readable
	  by ebox files
	+ Use pkill instead of killall in postinst
	+ Use unset instead of delete_dir when removing rows
	+ Do not set order list for DataForms
	+ Only try to clean tmp dir on global system start
2.3.14
	+ Error message for failure in package cache creation
	+ Fixed regression when showing a data table in a modal view
	+ Do not do a redis transaction for network module init actions
	+ Fixed EBox::Module::Config::st_unset()
	+ Allowed error class in msg template
2.3.13
	+ Fixed problems in EventDaemon with JSON and blessed references
	+ More crashes avoided when watchers or dispatchers doesn't exist
	+ Proper RAID watcher reimplementation using the new state API
	+ EBox::Config::Redis singleton has now a instance() method instead of new()
	+ Deleted wrong use in ForcePurge model
2.3.12
	+ Fixed problem with watchers and dispatchers after a module deletion
	+ Fixed EBox::Model::DataTable::_checkFieldIsUnique, it failed when the
	  printableValue of the element was different to its value
	+ Fixed separation between Add table link and table body
	+ Adaptation of EventDaemon to model and field changes
	+ Disabled logs consolidation on purge until it is reworked, fixed
	  missing use in purge logs model
	+ Fixed Componet::parentRow, it not longer tries to get a row with
	  undefined id
	+ Fix typo in ConfigureLogs model
	+ Mark files for removing before deleting the row from backend in
	  removeRow
	+ The Includes directives are set just for the main virtual host
	+ Fixed EventDaemon crash
2.3.11
	+ Mark files for removing before deleting the row from backend in removeRow
	+ Dashboard widgets now always read the information from RO
	+ Enable actions are now executed before enableService()
	+ Fixed regression which prevented update of the administration service
	  port when it was changed in the interface
	+ New EBox::Model::Composite::componentNames() for dynamic composites
	+ Remove _exposedMethods() feature to reduce use of AUTOLOAD
	+ Removed any message set in the model in syncRows method
	+ Added global() method to modules and components to get a coherent
	  read-write or read-only instance depending on the context
	+ Removed Model::Report and Composite::Report namespaces to simplify model
	  management and specification
	+ New redis key naming, with $mod/conf/*, $mod/state and $mod/ro/* replacing
	  /ebox/modules/$mod/*, /ebox/state/$mod/* and /ebox-ro/modules/$mod/*
	+ Removed unnecessary parentComposite methods in EBox::Model::Component
	+ Only mark modules as changed when data has really changed
	+ EBox::Global::modChange() throws exception if instance is readonly
	+ New get_state() and set_state() methods, st_* methods are kept for
	  backwards compatibility, but they are deprecated
	+ Simplified events module internals with Watcher and Dispatcher providers
	+ Model Manager is now able to properly manage read-only instances
	+ Composites can now use parentModule() like Models
	+ Renamed old EBox::GConfModule to EBox::Module::Config
	+ Unified model and composite management in the new EBox::Model::Manager
	+ Model and composites are loaded on demand to reduce memory consumption
	+ Model and composite information is now stored in .yaml schemas
	+ ModelProvider and CompositeProvider are no longer necessary
	+ Simplified DataForm using more code from DataTable
	+ Adapted RAID and restrictedResources() to the new JSON objects in redis
	+ Remove unused override modifications code
	+ Added /usr/share/zentyal/redis-cli wrapper for low-level debugging
	+ Use simpler "key: value" format for dumps instead of YAML
	+ Row id prefixes are now better chosen to avoid confusion
	+ Use JSON instead of list and hash redis types (some operations,
	  specially on lists, are up to 50% faster and caching is much simpler)
	+ Store rows as hashes instead of separated keys
	+ Remove deprecated all_dirs and all_entries methods
	+ Remove obsolete EBox::Order package
	+ Remove no longer needed redis directory tree sets
	+ Fixed isEqualTo() method on EBox::Types::Time
	+ EBox::Types::Abstract now provides default implementations of fields(),
	  _storeInGConf() and _restoreFromHash() using the new _attrs() method
	+ Remove indexes on DataTables to reduce complexity, no longer needed
	+ Simplified ProgressIndicator implementation using shared memory
	+ New EBox::Util::SHMLock package
	+ Implemented transactions for redis operations
	+ Replace old MVC cache system with a new low-level redis one
	+ Delete no longer necessary regen-redis-db tool
	+ Added new checkAll property to DataTable description to allow
	  multiple check/uncheck of boolean columns
2.3.10
	+ Added Desktop::ServiceProvider to allow modules to implement
	  requests from Zentyal desktop
	+ Added VirtualHost to manage desktop requests to Zentyal server
	+ Fix EventDaemon in the transition to MySQL
	+ Send EventDaemon errors to new rotated log file /var/log/zentyal/events.err
	+ Send an event to Zentyal Cloud when the updates are up-to-date
	+ Send an info event when modules come back to running
	+ Include additional info for current event watchers
	+ Fixed RAID report for some cases of spare devices and bitmaps
	+ Fixed log purge, SQL call must be a statement not a query
	+ Fixed regex syntax in user log queries
	+ Added missing "use Filesys::Df" to SysInfo
	+ Disabled consolidation by default until is fixed or reimplemented
	+ Fixed regresion in full log page for events
	+ Added clone action to data tables
	+ Fixed regression in modal popup when showing element table
	+ Added new type EBox::Types::KrbRealm
	+ Fix broken packages when dist-upgrading from old versions: stop ebox
	  owned processes before changing home directory
	+ Log the start and finish of start/stop modules actions
	+ Added usesPort() method to apache module
2.3.9
	+ Enable SSLInsecureRenegotiation to avoid master -> slave SOAP handsake
	  problems
	+ Added validateRowRemoval method to EBox::Model::DataTable
	+ Use rm -rf instead of remove_tree to avoid chdir permission problems
	+ Avoid problems restarting apache when .pid file does not exist
	+ Do not use graceful on apache to allow proper change of listen port
	+ Simplified apache restart mechanism and avoid some problems
2.3.8
	+ Create tables using MyISAM engine by default
	+ Delete obsolete 'admin' table
2.3.7
	+ Fixed printableName for apache module and remove entry in status widget
	+ Merged tableBodyWithoutActions.mas into tableBody.mas
	+ Removed tableBodyWithoutEdit.mas because it is no longer used
	+ Better form validation message when there are no ids for
	  foreign rows in select control with add new popup
	+ Fixed branding of RSS channel items
	+ Fixed destination path when copying zentyal.cnf to /etc/mysql/conf.d
	+ Packaging fixes for precise
2.3.6
	+ Switch from CGIs to models in System -> General
	+ New value() and setValue() methods in DataForm::setValue() for cleaner
	  code avoiding use of AUTOLOAD
	+ Added new EBox::Types::Time, EBox::Types::Date and EBox::Types::TimeZone
	+ Added new attribute 'enabled' to the Action and MultiStateAction types
	  to allow disabling an action. Accepts a scalar or a CODE ref
	+ The 'defaultValue' parameter of the types now accept a CODE ref that
	  returns the default value.
2.3.5
	+ Added force parameter in validateTypedRow
	+ Fixed 'hidden' on types when using method references
	+ Removed some console problematic characters from Util::Random::generate
	+ Added methods to manage apache CA certificates
	+ Use IO::Socket::SSL for SOAPClient connections
	+ Removed apache rewrite from old slaves implementation
	+ Do not show RSS image if custom_prefix defined
2.3.4
	+ Avoid 'negative radius' error in DiskUsage chart
	+ Fixed call to partitionFileSystems in EBox::SysInfo::logReportInfo
	+ Log audit does not ignore fields which their values could be interpreted
	  as boolean false
	+ Avoid ebox.cgi failure when showing certain strings in the error template
	+ Do not calculate md5 digests if override_user_modification is enabled
	+ Clean /var/lib/zentyal/tmp on boot
	+ Stop apache gracefully and delete unused code in Apache.pm
	+ Cache contents of module.yaml files in Global
2.3.3
	+ The editable attribute of the types now accept a reference to a function
	  to dinamically enable or disable the field.
	+ In progress bar CGIs AJAX call checks the availability of the
	  next page before loading it
	+ Replaced community logo
	+ Adapted messages in the UI for new editions
	+ Changed cookie name to remove forbidden characters to avoid
	  incompatibilities with some applications
	+ Added methods to enable/disable restart triggers
2.3.2
	+ Fixed redis unix socket permissions problem with usercorner
	+ Get row ids without safe characters checking
	+ Added EBox::Util::Random as random string generator
	+ Set log level to debug when cannot compute md5 for a nonexistent file
	+ Filtering in tables is now case insensitive
	+ ProgressIndicator no longer leaves zombie processes in the system
	+ Implemented mysqldump for logs database
	+ Remove zentyal-events cron script which should not be longer necessary
	+ Bugfix: set executable permissions to cron scripts and example hooks
	+ Added a global method to retrieve installed server edition
	+ Log also duration and compMessage to events.log
2.3.1
	+ Updated Standards-Version to 3.9.2
	+ Fixed JS client side table sorting issue due to Prototype
	  library upgrade
	+ Disable InnoDB by default to reduce memory consumption of MySQL
	+ Now events are logged in a new file (events.log) in a more
	  human-readable format
	+ Added legend to DataTables with custom actions
	+ Changed JS to allow the restore of the action cell when a delete
	  action fails
	+ Set milestone to 3.0 when creating bug reports in the trac
	+ Avoid temporal modelInstance errors when adding or removing
	  modules with LogWatchers or LogDispatcher
	+ Unallow administration port change when the port is in use
2.3
	+ Do not launch a passwordless redis instance during first install
	+ New 'types' field in LogObserver and storers/acquirers to store special
	  types like IPs or MACs in an space-efficient way
	+ Use MySQL for the logs database instead of PostgreSQL
	+ Bugfix: logs database is now properly recreated after purge & install
	+ Avoid use of AUTOLOAD to execute redis commands, improves performance
	+ Use UNIX socket to connect to redis for better performance and
	  update default redis 2.2 settings
	+ Use "sudo" group instead of "admin" one for the UI access control
	+ Added EBox::Module::Base::version() to get package version
	+ Fixed problem in consalidation report when accumulating results
	  from queries having a "group by table.field"
	+ Added missing US and Etc zones in timezone selector
	+ Replaced autotools with zbuildtools
	+ Refuse to restore configuration backup from version lesser than
	  2.1 unless forced
	+ Do not retrieve format.js in every graph to improve performance
	+ The purge-module scripts are always managed as root user
	+ New grep-redis tool to search for patterns in redis keys or
	  values
	+ Use partitionFileSystems method from EBox::FileSystem
2.2.4
	+ New internal 'call' command in Zentyal shell to 'auto-use' the module
	+ Zentyal shell now can execute commandline arguments
	+ Bugfix: EBox::Types::IPAddr::isEqualTo allows to change netmask now
	+ Removed some undefined concatenation and compare warnings in error.log
	+ Ignore check operation in RAID event watcher
	+ Skip IP addresses ending in .0 in EBox::Types::IPRange::addresses()
	+ Do not store in redis trailing dots in Host and DomainName types
	+ Added internal command to instance models and other improvements in shell
	+ Now the whole /etc/zentyal directory is backed up and a copy of the
	  previous contents is stored at /var/backups before restoring
	+ Removing a module with a LogWatcher no longer breaks the LogWatcher
	  Configuration page anymore
	+ Fixed error in change-hostname script it does not longer match substrings
	+ Bugfix: Show breadcrumbs even from models which live in a
	  composite
	+ HTTPLink now returns empty string if no HTTPUrlView is defined
	  in DataTable class
	+ Added mising use sentence in EBox::Event::Watcher::Base
2.2.3
	+ Bugfix: Avoid url rewrite to ebox.cgi when requesting to /slave
	+ Fixed logrotate configuration
	+ More resilient way to handle with missing indexes in _find
	+ Added more informative text when mispelling methods whose prefix
	  is an AUTOLOAD action
	+ A more resilient solution to load events components in EventDaemon
	+ Added one and two years to the purge logs periods
	+ Fixed downloads from EBox::Type::File
2.2.2
	+ Revert cookie name change to avoid session loss in upgrades
	+ Do not try to change owner before user ebox is created
2.2.1
	+ Removed obsolete references to /zentyal URL
	+ Create configuration backup directories on install to avoid warnings
	  accessing the samba share when there are no backups
	+ Log result of save changes, either successful or with warnings
	+ Changed cookie name to remove forbidden characters to avoid
	  incompatibilities with some applications
	+ Removed duplicated and incorrect auding logging for password change
	+ Fixed some non-translatable strings
	+ Create automatic bug reports under 2.2.X milestone instead of 2.2
	+ Fixed bug changing background color on selected software packages
2.1.34
	+ Volatile types called password are now also masked in audit log
	+ Adjust padding for module descriptions in basic software view
	+ Removed beta icon
2.1.33
	+ Fixed modal add problems when using unique option on the type
	+ Fixed error management in the first screen of modal add
	+ Unify software selection and progress colors in CSS
	+ Set proper message type in Configure Events model
	+ Fixed error checking permanentMessage types in templates/msg.mas
2.1.32
	+ Added progress bar colors to theme definition
	+ Remove no longer correct UTF8 decode in ProgressIndicator
	+ Fixed UTF8 double-encoding on unexpected error CGI
	+ Reviewed some subscription strings
	+ Always fork before apache restart to avoid port change problems
	+ Stop modules in the correct order (inverse dependencies order)
	+ Better logging of failed modules on restore
2.1.31
	+ Do not start managed daemons on boot if the module is disabled
	+ Better message on redis error
	+ Watch for dependencies before automatic enable of modules on first install
2.1.30
	+ Removed obsolete /ebox URL from RSS link
	+ Changed methods related with extra backup data in modules logs
	  to play along with changes in ebackup module
	+ Set a user for remote access for audit reasons
	+ Detect session loss on AJAX requests
2.1.29
	+ Startup does not fail if SIGPIPE received
2.1.28
	+ Added code to mitigate false positives on module existence
	+ Avoid error in logs full summary due to incorrect syntax in template
	+ Allow unsafe chars in EBox::Types::File to avoid problems in some browsers
	+ Reviewed some subscription strings
	+ Warning about language-packs installed works again after Global changes
	+ Show n components update when only zentyal packages are left to
	  upgrade in the system widget
	+ Do not show debconf warning when installing packages
	+ EBox::Types::IPAddr (and IPNetwork) now works with defaultValue
	+ Allow to hide menu items, separators and dashboard widgets via conf keys
2.1.27
	+ Do not create tables during Disaster Recovery installation
	+ Added new EBox::Util::Debconf::value to get debconf values
	+ DataTable controller does no longer try to get a deleted row
	  for gather elements values for audit log
	+ Check if Updates watcher can be enabled if the subscription
	  level is yet unknown
2.1.26
	+ Detection of broken packages works again after proper deletion
	  of dpkg_running file
	+ Keep first install redis server running until trigger
	+ Unified module restart for package trigger and init.d
	+ Use restart-trigger script in postinst for faster daemons restarting
	+ System -> Halt/Reboot works again after regression in 2.1.25
	+ Added framework to show warning messages after save changes
	+ Change caption of remote services link to Zentyal Cloud
	+ Do not show Cloud link if hide_cloud_link config key is defined
	+ Added widget_ignore_updates key to hide updates in the dashboard
	+ Differentiate ads from notes
	+ Allow custom message type on permanentMessage
	+ Only allow custom themes signed by Zentyal
	+ Removed /zentyal prefix from URLs
	+ Caps lock detection on login page now works again
	+ Added HiddenIfNotAble property to event watchers to be hidden if
	  it is unabled to monitor the event
	+ Dashboard values can be now error and good as well
	+ Include a new software updates widget
	+ Include a new alert for basic subscriptions informing about
	  software updates
	+ Add update-notifier-common to dependencies
	+ EBox::DataTable::enabledRows returns rows in proper order
	+ Use custom ads when available
	+ Disable bug report when hide_bug_report defined on theme
2.1.25
	+ Do not show disabled module warnings in usercorner
	+ Mask passwords and unify boolean values in audit log
	+ Do not override type attribute for EBox::Types::Text subtypes
	+ Corrected installation finished message after first install
	+ Added new disableAutocomplete attribute on DataTables
	+ Optional values can be unset
	+ Minor improvements on nmap scan
2.1.24
	+ Do not try to generate config for unconfigured services
	+ Remove unnecessary redis call getting _serviceConfigured value
	+ Safer sizes for audit log fields
	+ Fix non-translatable "show help" string
	+ Allow links to first install wizard showing a desired page
	+ Fixed bug in disk usage when we have both values greater and
	  lower than 1024 MB
	+ Always return a number in EBox::AuditLogging::isEnabled to avoid
	  issues when returning the module status
	+ Added noDataMsg attribute on DataTable to show a message when
	  there are no rows
2.1.23
	+ Removed some warnings during consolidation process
	+ Depend on libterm-readline-gnu-perl for history support in shells
	+ Fixed error trying to change the admin port with NTP enabled
	+ Fixed breadcrumb destination for full log query page
	+ Use printableActionName in DataTable setter
2.1.22
	+ Fixed parentRow method in EBox::Types::Row
	+ Added new optionalLabel flag to EBox::Types::Abstract to avoid
	  show the label on non-optional values that need to be set as
	  optional when using show/hide viewCustomizers
	+ Added initHTMLStateOrder to View::Customizer to avoid incorrect
	  initial states
	+ Improved exceptions info in CGIs to help bug reporting
	+ Do not show customActions when editing row on DataTables
2.1.21
	+ Fixed bug printing traces at Global.pm
	+ Check new dump_exceptions confkey instead of the debug one in CGIs
	+ Explicit conversion to int those values stored in our database
	  for correct dumping in reporting
	+ Quote values in update overwrite while consolidating for reporting
2.1.20
	+ Fixed regression in edition in place of booleans
	+ Better default balance of the dashboard based on the size of the widgets
	+ Added defaultSelectedType argument to PortRange
2.1.19
	+ Disable KeepAlive as it seems to give performance problems with Firefox
	  and set MaxClients value back to 1 in apache.conf
	+ Throw exceptions when calling methods not aplicable to RO instances
	+ Fixed problems when mixing read/write and read-only instances
	+ Date/Time and Timezone moved from NTP to core under System -> General
	+ Do not instance hidden widgets to improve dashboard performance
	+ New command shell with Zentyal environment at /usr/share/zentyal/shell
	+ Show warning when a language-pack is not installed
	+ Removed unnecessary dump/load operations to .bak yaml files
	+ AuditLogging and Logs constructor now receive the 'ro' parameter
	+ Do not show Audit Logging in Module Status widget
2.1.18
	+ New unificated zentyal-core.logrotate for all the internal logs
	+ Added forceEnabled option for logHelpers
	+ Moved carousel.js to wizard template
	+ Add ordering option to wizard pages
	+ Fixed cmp and isEqualTo methods for EBox::Types::IPAddr
	+ Fixed wrong Mb unit labels in Disk Usage and use GB when > 1024 MB
	+ Now global-action script can be called without progress indicator
	+ Fixed EBox::Types::File JavaScript setter code
	+ Added support for "Add new..." modal boxes in foreign selectors
	+ Each module can have now its customized purge-module script
	  that will be executed after the package is removed
	+ Added Administration Audit Logging to log sessions, configuration
	  changes, and show pending actions in save changes confirmation
	+ User name is stored in session
	+ Remove deprecated extendedRestore from the old Full Backup
2.1.17
	+ Fixed RAID event crash
	+ Added warning on models and composites when the module is disabled
	+ Fixed login page style with some languages
	+ Login page template can now be reused accepting title as parameter
	+ EBox::Types::File does not write on redis when it fails to
	  move the fail to its final destination
	+ Added quote column option for periodic log consolidation and
	  report consolidation
	+ Added exclude module option to backup restore
2.1.16
	+ Do not show incompatible navigator warning on Google Chrome
	+ Fixed syncRows override detection on DataTable find
	+ clean-conf script now deletes also state data
	+ Avoid 'undefined' message in selectors
2.1.15
	+ Move Disk Usage and RAID to the new Maintenance menu
	+ Always call syncRows on find (avoid data inconsistencies)
	+ Filename when downloading a conf backup now contains hostname
	+ Fixed bug in RAID template
	+ Set proper menu order in System menu (fixes NTP position)
	+ Fixed regresion in page size selector on DataTables
	+ Fixed legend style in Import/Export Configuration
2.1.14
	+ Fixed regresion with double quotes in HTML templates
	+ Fixed problems with libredis-perl version dependency
	+ Adding new apparmor profile management
2.1.13
	+ Better control of errors when saving changes
	+ Elements of Union type can be hidden
	+ Model elements can be hidden only in the viewer or the setter
	+ HTML attributtes are double-quoted
	+ Models can have sections of items
	+ Password view modified to show the confirmation field
	+ New multiselect type
	+ Redis backend now throws different kind of exceptions
2.1.12
	+ Revert no longer necessary parents workaround
	+ Hide action on viewCustomizer works now on DataTables
2.1.11
	+ Fixed bug which setted bad directory to models in tab view
	+ Union type: Use selected subtype on trailingText property if the
	  major type does not have the property
	+ Raise MaxClients to 2 to prevent apache slowness
2.1.10
	+ Security [ZSN-2-1]: Avoid XSS in process list widget
2.1.9
	+ Do not try to initialize redis client before EBox::init()
	+ Safer way to delete rows, deleting its id reference first
	+ Delete no longer needed workaround for gconf with "removed" attribute
	+ Fixed regression in port range setter
2.1.8
	+ Fixed regression in menu search
	+ Fixed missing messages of multi state actions
	+ Help toggler is shown if needed when dynamic content is received
	+ Fixed issue when disabling several actions at once in a data table view
	+ All the custom actions are disabled when one is clicked
	+ Submit wizard pages asynchronously and show loading indicator
	+ Added carousel.js for slide effects
2.1.7
	+ Fixed issues with wrong html attributes quotation
	+ Bugfix: volatile types can now calculate their value using other
	  the value from other elements in the row no matter their position
2.1.6
	+ Attach software.log to bug report if there are broken packages
	+ Added keyGenerator option to report queries
	+ Tuned apache conf to provide a better user experience
	+ Actions click handlers can contain custom javascript
	+ Restore configuration with force dependencies option continues
	  when modules referenced in the backup are not present
	+ Added new MultiStateAction type
2.1.5
	+ Avoid problems getting parent if the manager is uninitialized
	+ Rename some icon files with wrong extension
	+ Remove wrong optional attribute for read-only fields in Events
	+ Renamed all /EBox/ CGI URLs to /SysInfo/ for menu folder coherency
	+ Added support for custom actions in DataTables
	+ Replaced Halt/Reboot CGI with a model
	+ Message classes can be set from models
	+ Fixed error in Jabber dispatcher
	+ Show module name properly in log when restart from the dashboard fails
	+ Avoid warning when looking for inexistent PID in pidFileRunning
2.1.4
	+ Changed Component's parent/child relationships implementation
	+ Fixed WikiFormat on automatic bug report tickets
	+ Do not show available community version in Dashboard with QA
 	  updates
2.1.3
	+ Fall back to readonly data in config backup if there are unsaved changes
	+ Allow to automatically send a report in the unexpected error page
	+ Logs and Events are now submenus of the new Maintenance menu
	+ Configuration Report option is now present on the Import/Export section
	+ Require save changes operation after changing the language
	+ Added support for URL aliases via schemas/urls/*.urls files
	+ Allow to sort submenu items via 'order' attribute
	+ Automatically save changes after syncRows is called and mark the module
	  mark the module as unchanged unless it was previously changed
	+ Removed unnecessary ConfigureEvents composite
	+ Removed unnecessary code from syncRows in logs and events
	+ Restore configuration is safer when restoring /etc/zentyal files
	+ Fixed unescaped characters when showing an exception
	+ Fixed nested error page on AJAX requests
	+ Adapted dumpBackupExtraData to new expected return value
	+ Report remoteservices, when required, a change in administration
	  port
	+ Added continueOnModuleFail mode to configuration restore
	+ Fixed Firefox 4 issue when downloading backups
	+ Show scroll when needed in stacktraces (error page)
	+ More informative error messages when trying to restart locked modules
	  from the dashboard
	+ Creation of plpgsql language moved from EBox::Logs::initialSetup
	  to create-db script
	+ Redis backend now throws different kind of exceptions
	+ Avoid unnecesary warnings about PIDs
	+ Update Jabber dispatcher to use Net::XMPP with some refactoring
	+ Save changes messages are correctly shown with international charsets
	+ Support for bitmap option in RAID report
	+ Retry multiInsert line by line if there are encoding errors
	+ Adapted to new location of partitionsFileSystems in EBox::FileSystem
	+ Event messages are cleaned of null characters and truncated
	  before inserting in the database when is necessary
	+ Improve message for "Free storage space" event and send an info
	  message when a given partition is not full anymore
	+ Event messages now can contain newline characters
	+ Objects of select type are compared also by context
	+ Remove cache from optionsFromForeignModel since it produces
	  problems and it is useless
	+ Set title with server name if the server is subscribed
	+ Fix title HTML tag in views for Models and Composites
	+ Added lastEventsReport to be queried by remoteservices module
	+ Added EBox::Types::HTML type
	+ Added missing manage-logs script to the package
	+ Fixed problems with show/hide help switch and dynamic content
	+ Menus with subitems are now kept unfolded until a section on a
	  different menu is accessed
	+ Sliced restore mode fails correctly when schema file is missing,
	  added option to force restore without schema file
	+ Purge conf now purges the state keys as well
	+ Added EBox::Types::IPRange
2.1.2
	+ Now a menu folder can be closed clicking on it while is open
	+ Bugfix: cron scripts are renamed and no longer ignored by run-parts
	+ Added new EBox::Util::Nmap class implementing a nmap wrapper
2.1.1
	+ Fixed incoherency problems with 'on' and '1' in boolean indexes
	+ Move cron scripts from debian packaging to src/scripts/cron
	+ Trigger restart of logs and events when upgrading zentyal-core
	  without any other modules
	+ Don't restart apache twice when upgrading together with more modules
	+ Fixed params validation issues in addRow
2.1
	+ Replace YAML::Tiny with libyaml written in C through YAML::XS wrapper
	+ Minor bugfix: filter invalid '_' param added by Webkit-based browser
	  on EBox::CGI::Base::params() instead of _validateParams(), avoids
	  warning in zentyal.log when enabling modules
	+ All CGI urls renamed from /ebox to /zentyal
	+ New first() and deleteFirst() methods in EBox::Global to check
	  existence and delete the /var/lib/zentyal/.first file
	+ PO files are now included in the language-pack-zentyal-* packages
	+ Migrations are now always located under /usr/share/$package/migration
	  this change only affects to the events and logs migrations
	+ Delete no longer used domain and translationDomain methods/attributes
	+ Unified src/libexec and tools in the new src/scripts directory
	+ Remove the ebox- prefix on all the names of the /usr/share scripts
	+ New EBox::Util::SQL package with helpers to create and drop tables
	  from initial-setup and purge-module for each module
	+ Always drop tables when purging a package
	+ Delete 'ebox' user when purging zentyal-core
	+ Moved all SQL schemas from tools/sqllogs to schemas/sql
	+ SQL time-period tables are now located under schemas/sql/period
	+ Old ebox-clean-gconf renamed to /usr/share/zentyal/clean-conf and
	  ebox-unconfigure-module is now /usr/share/zentyal/unconfigure-module
	+ Added default implementation for enableActions, executing
	  /usr/share/zentyal-$modulename/enable-module if exists
	+ Optimization: Do not check if a row is unique if any field is unique
	+ Never call syncRows on read-only instances
	+ Big performance improvements using hashes and sets in redis
	  database to avoid calls to the keys command
	+ Delete useless calls to exists in EBox::Config::Redis
	+ New regen-redis-db tool to recreate the directory structure
	+ Renamed /etc/cron.hourly/90manageEBoxLogs to 90zentyal-manage-logs
	  and moved the actual code to /usr/share/zentyal/manage-logs
	+ Move /usr/share/ebox/zentyal-redisvi to /usr/share/zentyal/redisvi
	+ New /usr/share/zentyal/initial-setup script for modules postinst
	+ New /usr/share/zentyal/purge-module script for modules postrm
	+ Removed obsolete logs and events migrations
	+ Create plpgsql is now done on EBox::Logs::initialSetup
	+ Replace old ebox-migrate script with EBox::Module::Base::migrate
	+ Rotate duplicity-debug.log log if exists
	+ Bug fix: Port selected during installation is correctly saved
	+ Zentyal web UI is restarted if their dependencies are upgraded
	+ Bug fix: Logs don't include unrelated information now
	+ Add total in disk_usage report
	+ Bugfix: Events report by source now works again
	+ Do not include info messages in the events report
	+ Services event is triggered only after five failed checkings
	+ Do not add redundant includedir lines to /etc/sudoers
	+ Fixed encoding for strings read from redis server
	+ Support for redis-server 2.0 configuration
	+ Move core templates to /usr/share/zentyal/stubs/core
	+ Old /etc/ebox directory replaced with the new /etc/zentyal with
	  renamed core.conf, logs.conf and events.conf files
	+ Fixed broken link to alerts list
2.0.15
	+ Do not check the existence of cloud-prof package during the
	  restore since it is possible not to be installed while disaster
	  recovery process is done
	+ Renamed /etc/init.d/ebox to /etc/init.d/zentyal
	+ Use new zentyal-* package names
	+ Don't check .yaml existence for core modules
2.0.14
	+ Added compMessage in some events to distinguish among events if
	  required
	+ Make source in events non i18n
	+ After restore, set all the restored modules as changed
	+ Added module pre-checks for configuration backup
2.0.13
	+ Fixed dashboard graphs refresh
	+ Fixed module existence check when dpkg is running
	+ Fix typo in sudoers creation to make remote support work again
2.0.12
	+ Include status of packages in the downloadable bug report
	+ Bugfix: Avoid possible problems deleting redis.first file if not exist
2.0.11
	+ New methods entry_exists and st_entry_exists in config backend
2.0.10
	+ Now redis backend returns undef on get for undefined values
	+ Allow custom mason templates under /etc/ebox/stubs
	+ Better checks before restoring a configuration backup with
	  a set of modules different than the installed one
	+ Wait for 10 seconds to the child process when destroying the
	  progress indicator to avoid zombie processes
	+ Caught SIGPIPE when trying to contact Redis server and the
	  socket was already closed
	+ Do not stop redis server when restarting apache but only when
	  the service is asked to stop
	+ Improvements in import/export configuration (know before as
	  configuration backup)
	+ Improvements in ProgressIndicator
	+ Better behaviour of read-only rows with up/down arrows
	+ Added support for printableActionName in DataTable's
	+ Added information about automatic configuration backup
	+ Removed warning on non existent file digest
	+ Safer way to check if core modules exist during installation
2.0.9
	+ Treat wrong installed packages as not-existent modules
	+ Added a warning in dashboard informing about broken packages
	+ File sharing and mailfilter log event watchers works again since
	  it is managed several log tables per module
2.0.8
	+ Replaced zentyal-conf script with the more powerful zentyal-redisvi
	+ Set always the same default order for dashboard widgets
	+ Added help message to the configure widgets dialog
	+ Check for undefined values in logs consolidation
	+ Now dashboard notifies fails when restarting a service
	+ Fixed bug with some special characters in dashboard
	+ Fixed bug with some special characters in disk usage graph
2.0.7
	+ Pre-installation includes sudoers.d into sudoers file if it's not yet
	  installed
	+ Install apache-prefork instead of worker by default
	+ Rename service certificate to Zentyal Administration Web Server
2.0.6
	+ Use mod dependencies as default restore dependencies
	+ Fixed dependencies in events module
	+ Increased recursive dependency threshold to avoid
	  backup restoration problems
2.0.5
	+ Removed deprecated "Full backup" option from configuration backup
	+ Bugfix: SCP method works again after addition of SlicedBackup
	+ Added option in 90eboxpglogger.conf to disable logs consolidation
2.0.4
	+ Removed useless gconf backup during upgrade
	+ Fixed postinstall script problems during upgrade
2.0.3
	+ Added support for the sliced backup of the DB
	+ Hostname change is now visible in the form before saving changes
	+ Fixed config backend problems with _fileList call
	+ Added new bootDepends method to customize daemons boot order
	+ Added permanent message property to Composite
	+ Bugfix: Minor aesthetic fix in horizontal menu
	+ Bugfix: Disk usage is now reported in expected bytes
	+ Bugfix: Event dispatcher is not disabled when it is impossible
	  for it to dispatch the message
2.0.2
	+ Better message for the service status event
	+ Fixed modules configuration purge script
	+ Block enable module button after first click
	+ Avoid division by zero in progress indicator when total ticks is
	  zero
	+ Removed warning during postinst
	+ Added new subscription messages in logs, events and backup
2.0.1
	+ Bugfix: Login from Zentyal Cloud is passwordless again
	+ Some defensive code for the synchronization in Events models
	+ Bugfix: add EBox::Config::Redis::get to fetch scalar or list
	  values. Make GConfModule use it to avoid issues with directories
	  that have both sort of values.
1.5.14
	+ Fixed redis bug with dir keys prefix
	+ Improved login page style
	+ New login method using PAM instead of password file
	+ Allow to change admin passwords under System->General
	+ Avoid auto submit wizard forms
	+ Wizard skip buttons always available
	+ Rebranded post-installation questions
	+ Added zentyal-conf script to get/set redis config keys
1.5.13
	+ Added transition effect on first install slides
	+ Zentyal rebrand
	+ Added web page favicon
	+ Fixed already seen wizards apparition
	+ Fixed ro module creation with redis backend
	+ Use mason for links widgets
	+ Use new domain to official strings for subscriptions
1.5.12
	+ Added option to change hostname under System->General
	+ Show option "return to dashboard" when save changes fails.
1.5.11
	+ Added more tries on redis reconnection
	+ Fixed user corner access problems with redis server
	+ writeFile* methods reorganized
	+ Added cron as dependency as cron.hourly was never executed with anacron
	+ Improvements in consolidation of data for reports
1.5.10
	+ Fixed gconf to redis conversion for boolean values
1.5.9
	+ Improved migrations speed using the same perl interpreter
	+ Redis as configuration backend (instead of gconf)
	+ Improved error messages in ebox-software
	+ Set event source to 256 chars in database to adjust longer event
	  sources
	+ Progress bar AJAX updates are sent using JSON
	+ Fixed progress bar width problems
	+ Fixed top menu on wizards
	+ Improved error message when disconnecting a not connected database
	+ Abort installation if 'ebox' user already exists
	+ Bugfix: IP address is now properly registered if login fails
1.5.8
	+ Added template tableorderer.css.mas
	+ Added buttonless top menu option
	+ Bugfix: Save all modules on first installation
	+ Bugfix: General ebox database is now created if needed when
	  re/starting services
	+ Bugfix: Data to report are now uniform in number of elements per
	  value. This prevents errors when a value is present in a month and
	  not in another
	+ Bugfix: Don't show already visited wizard pages again
1.5.7
	+ Bugfix: Avoid error when RAID is not present
	+ Bugfix: Add ebox-consolidate-reportinfo call in daily cron script
	+ Bugfix: Called multiInsert and unbufferedInsert when necessary
	  after the loggerd reimplementation
	+ Bugfix: EBox::ThirdParty::Apache2::AuthCookie and
	  EBox::ThirdParty::Apache2::AuthCookie::Util package defined just
	  once
	+ Added util SystemKernel
	+ Improved progress indicator
	+ Changes in sudo generation to allow sudo for remote support user
	+ Initial setup wizards support
1.5.6
	+ Reimplementation of loggerd using inotify instead of File::Tail
1.5.5
	+ Asynchronous load of dashboard widgets for a smoother interface
1.5.4
	+ Changed dbus-check script to accept config file as a parameter
1.5.3
	+ Function _isDaemonRunning works now with snort in lucid
	+ Javascript refreshing instead of meta tag in log pages
	+ Updated links in dashboard widget
	+ Add package versions to downloadable ebox.log
	+ Fixed postgresql data dir path for disk usage with pg 8.4
	+ GUI improvements in search box
1.5.2
	+ Security [ESN-1-1]: Validate referer to avoid CSRF attacks
	+ Added reporting structure to events module
	+ Added new CGI to download the last lines of ebox.log
1.5.1
	+ Bugfix: Catch exception when upstart daemon does not exist and
	  return a stopped status
	+ Added method in logs module to dump database in behalf of
	ebackup module
	+ Bugfix: Do not check in row uniqueness for optional fields that
	are not passed as parameters
	+ Improve the output of ebox module status, to be consistent with the one
	  shown in the interface
	+ Add options to the report generation to allow queries to be more
	  flexible
	+ Events: Add possibility to enable watchers by default
	+ Bugfix: Adding a new field to a model now uses default
	  value instead of an empty value
	+ Added script and web interface for configuration report, added
	  more log files to the configuration report
1.5
	+ Use built-in authentication
	+ Use new upstart directory "init" instead of "event.d"
	+ Use new libjson-perl API
	+ Increase PerlInterpMaxRequests to 200
	+ Increase MaxRequestsPerChild (mpm-worker) to 200
	+ Fix issue with enconding in Ajax error responses
	+ Loggerd: if we don't have any file to watch we just sleep otherwise the process
	  will finish and upstart will try to start it over again and again.
	+ Make /etc/init.d/ebox depend on $network virtual facility
	+ Show uptime and users on General Information widget.
1.4.2
	+ Start services in the appropriate order (by dependencies) to fix a problem
	  when running /etc/init.d/ebox start in slaves (mail and other modules
	  were started before usersandgroups and thus failed)
1.4.1
	+ Remove network workarounds from /etc/init.d/ebox as we don't bring
	  interfaces down anymore
1.4
	+ Bug fix: i18n. setDomain in composites and models.
1.3.19
	+ Make the module dashboard widget update as the rest of the widgets
	+ Fix problem regarding translation of module names: fixes untranslated
	  module names in the dashboard, module status and everywhere else where
	  a module name is written
1.3.18
	+ Add version comparing function and use it instead of 'gt' in the
	  general widget
1.3.17
	+ Minor bug fix: check if value is defined in EBox::Type::Union
1.3.16
	+ Move enable field to first row in ConfigureDispatcherDataTable
	+ Add a warning to let users know that a module with unsaved changes
	  is disabled
	+ Remove events migration directory:
		- 0001_add_conf_configureeventtable.pl
		- 0002_add_conf_diskfree_watcher.pl
	+ Bug fix: We don't use names to stringify date to avoid issues
	  with DB insertions and localisation in event logging
	+ Bug fix: do not warn about disabled services which return false from
	  showModuleStatus()
	+ Add blank line under "Module Status"
	+ Installed and latest available versions of the core are now displayed
	  in the General Information widget
1.3.15
	+ Bug fix: Call EBox::Global::sortModulesByDependencies when
	  saving all modules and remove infinite loop in that method.
	  EBox::Global::modifiedModules now requires an argument to sort
	  its result dependending on enableDepends or depends attribute.
	+ Bug fix: keep menu folders open during page reloads
	+ Bug fix: enable the log events dispatcher by default now works
	+ Bug fix: fixed _lock function in EBox::Module::Base
	+ Bug fix: composites honor menuFolder()
	+ Add support for in-place edition for boolean types. (Closes
	  #1664)
	+ Add method to add new database table columnts to EBox::Migration::Helpers
	+ Bug fix: enable "Save Changes" button after an in-place edition
1.3.14
	+ Bug fix: fix critical bug in migration helper that caused some log
	  log tables to disappear
	+ Create events table
	+ Bug fix: log watcher works again
	+ Bug fix: delete cache if log index is not found as it could be
	  disabled
1.3.13
	+ Bug fix: critical error in EventDaemon that prevented properly start
	+ Cron script for manage logs does not run if another is already
	  running, hope that this will avoid problems with large logs
	+ Increased maximum size of message field in events
	+ Added script to purge logs
	+ Bug fix: multi-domain logs can be enabled again
1.3.12
	+ Added type for EBox::Dashboard::Value to stand out warning
	  messages in dashboard
	+ Added EBox::MigrationHelpers to include migration helpers, for now,
	  include a db table renaming one
	+ Bug fix: Fix mismatch in event table field names
	+ Bug fix: Add migration to create language plpgsql in database
	+ Bug fix: Add missing script for report log consolidation
	+ Bug fix: Don't show modules in logs if they are not configured. This
	  prevents some crashes when modules need information only available when
	  configured, such as mail which holds the vdomains in LDAP
	+ Added method EBox::Global::lastModificationTime to know when
	  eBox configuration was modified for last time
	+ Add support for breadcrumbs on the UI
	+ Bug fix: in Loggerd files are only parsed one time regardless of
	  how many LogHelper reference them
	+ Added precondition for Loggerd: it does not run if there isnt
	anything to watch
1.3.11
	+ Support customFilter in models for big tables
	+ Added EBox::Events::sendEvent method to send events using Perl
	  code (used by ebackup module)
	+ Bug fix: EBox::Type::Service::cmp now works when only the
	  protocols are different
	+ Check $self is defined in PgDBEngine::DESTROY
	+ Do not watch files in ebox-loggerd related to disabled modules and
	  other improvements in the daemon
	+ Silent some exceptions that are used for flow control
	+ Improve the message from Service Event Watcher
1.3.10
	+ Show warning when accesing the UI with unsupported browsers
	+ Add disableApparmorProfile to EBox::Module::Service
	+ Bug fix: add missing use
	+ Bug fix: Make EventDaemon more robust against malformed sent
	  events by only accepting EBox::Event objects
1.3.8
	+ Bug fix: fixed order in EBox::Global::modified modules. Now
	  Global and Backup use the same method to order the module list
	  by dependencies
1.3.7
	+ Bug fix: generate public.css and login.css in dynamic-www directory
	  which is /var/lib/zentyal/dynamicwww/css/ and not in /usr/share/ebox/www/css
	  as these files are generate every time eBox's apache is
	  restarted
	+ Bug fix: modules are restored now in the correct dependency
	  order
	+ ebox-make-backup accepts --destinaton flag to set backup's file name
	+ Add support for permanent messages to EBox::View::Customizer
1.3.6
	+ Bug fix: override _ids in EBox::Events::Watcher::Log to not return ids
	which do not exist
	+ Bug fix: fixed InverseMatchSelect type which is used by Firewall module
	+ New widget for the dashboard showing useful support information
	+ Bugfix: wrong permissions on CSS files caused problem with usercorner
	+ CSS are now templates for easier rebranding
	+ Added default.theme with eBox colors
1.3.5
	+ Bugfix: Allow unsafe characters in password type
	+ Add FollowSymLinks in eBox apache configuration. This is useful
	  if we use js libraries provided by packages
1.3.4
	+ Updated company name in the footer
	+ Bugfix: humanEventMessage works with multiple tableInfos now
	+ Add ebox-dbus-check to test if we can actually connect to dbus
1.3.4
	+ bugfix: empty cache before calling updatedRowNotify
	+ enable Log dispatcher by default and not allow users to disable
	it
	+ consolidation process continues in disabled but configured modules
	+ bugfix: Save Changes button doesn't turn red when accessing events for
	first time
1.3.2
	+ bugfix: workaround issue with dhcp configured interfaces at boot time
1.3.1
	+ bugfix: wrong regex in service status check
1.3.0
	+ bugfix: make full backup work again
1.1.30
	+ Change footer to new company holder
	+  RAID does not generate 'change in completion events, some text
	problems fixed with RAID events
	+ Report graphics had a datapoints limit dependent on the active
	time unit
	+ Apache certificate can be replaced by CA module
	+ Fixed regression in detailed report: total row now aggregates
	properly
	+ More characters allowed when changing password from web GUI
	+ Fixed regression with already used values in select types
	+ Do not a button to restart eBox's apache
	+ Fixed auth problem when dumping and restoring postgre database
1.1.20
	+ Added custom view support
	+ Bugfix: report models now can use the limit parameter in
	  reportRows() method
	+ use a regexp to fetch the PID in a pidfile, some files such as
	postfix's add tabs and spaces before the actual number
	+ Changed "pidfile" to "pidfiles" in _daemons() to allow checking more than
one (now it is a array ref instead of scalar)
	+ Modified Service.pm to support another output format for /etc/init.d daemon
status that returns [OK] instead of "running".
	+ unuformized case in menu entries and some more visual fixes
1.1.10
	+ Fix issue when there's a file managed by one module that has been modified
	  when saving changes
	+ Bugfix: events models are working again even if an event aware
	module is uninstalled and it is in a backup to restore
	+ Select.pm returns first value in options as default
       + Added 'parentModule' to model class to avoid recursive problems
	+ Added Float type
	+ Apache module allows to add configuration includes from other modules
	+ Display remote services button if subscribed
	+ Event daemon may received events through a named pipe
	+ Bugfix. SysInfo revokes its config correctly
	+ Added storer property to types in order to store the data in
	somewhere different from GConf
	+ Added protected property 'volatile' to the models to indicate
	that they store nothing in GConf but in somewhere different
	+ System Menu item element 'RAID' is always visible even when RAID
	is not installed
	+ Files in deleted rows are deleted when the changes are saved
	+ Fixed some bug whens backing and restore files
	+ Components can be subModels of the HasMany type
	+ Added EBox::Types::Text::WriteOnce type
	+ Do not use rows(), use row to force iteration over the rows and increase
	performance and reduce memory use.
	+ Do not suggest_sync after read operations in gconf
	+ Increase MaxRequestsPerChild to 200 in eBox's apache
	+ Make apache spawn only one child process
	+ Log module is backed up and restored normally because the old
	problem is not longer here
	+ Backup is more gentle with no backup files in backup directory,
	now it does not delete them
	+ HasMany  can retrieve again the model and row after the weak
	refence is garbage-collected. (Added to solve a bug in the doenload
	bundle dialog)
	+ EBox::Types::DomainName no longer accepts IP addresses as domain
	names
	+ Bugfix: modules that fail at configuration stage no longer appear as enabled
	+ Add parameter to EBox::Types::Select to disable options cache

0.12.103
	+ Bugfix: fix SQL statement to fetch last rows to consolidate
0.12.102
	+ Bugfix: consolidate logs using the last date and not starting from scratch
0.12.101
	+ Bugfix: DomainName type make comparisons case insensitive
	according to RFC 1035
0.12.100
	+ Bugfix: Never skip user's modifications if it set to true
	override user's changes
	+ EBox::Module::writeConfFile and EBox::Service scape file's path
	+ Bugfix. Configure logrotate to actually rotate ebox logs
	+ Fixed bug in ForcePurge logs model
	+ Fixed bug in DataTable: ModelManaged was called with tableName
	instead of context Name
	+ Fixing an `img` tag closed now properly and adding alternative
	text to match W3C validation in head title
	+ Backup pages now includes the size of the archive
	+ Fixed bug in ForcePurge logs model
	+ Now the modules can have more than one tableInfo for logging information
	+ Improve model debugging
	+ Improve restart debugging
	+ Backups and bug reports can be made from the command line
	+ Bugfix: `isEqualTo` is working now for `Boolean` types
	+ Bugfix: check if we must disable file modification checks in
	Manager::skipModification

0.12.99
	+ Add support for reporting
	+ Refresh logs automatically
	+ Reverse log order
	+ Remove temp file after it is downloaded with FromTempDir controller
0.12.3
	+ Bug fix: use the new API in purge method. Now purging logs is working
	again.
0.12.2
	+ Increase random string length used to generate the cookie to
	2048 bits
	+ Logs are show in inverse chronological order
0.12.1
	+ Bug fix: use unsafeParam for progress indicator or some i18 strings
	will fail when saving changes
0.12
	+ Bugfix: Don't assume timecol is 'timestamp' but defined by
	module developer. This allows to purge some logs tables again
	+ Add page titles to models
	+ Set default values when not given in `add` method in models
	+ Add method to manage page size in model
	+ Add hidden field to help with Ajax request and automated testing with
	  ANSTE
	+ Bugfix: cast sql types to filter fields in logs
	+ Bugfix: Restricted resources are back again to make RSS
	access policy work again
	+ Workaround bogus mason warnings
	+ Make postinst script less verbose
	+ Disable keepalive in eBox apache
	+ Do not run a startup script in eBox apache
	+ Set default purge time for logs stored in eBox db to 1 week
	+ Disable LogAdmin actions in `ebox-global-action` until LogAdmin
	feature is completely done
0.11.103
	+ Modify EBox::Types::HasMany to create directory based on its row
	+ Add _setRelationship method to set up relationships between models
	  and submodels
	+ Use the new EBox::Model::Row api
	+ Add help method to EBox::Types::Abstract
	+ Decrease size for percentage value in disk free watcher
	+ Increase channel link field size in RSS dispatcher
0.11.102
	+ Bugfix: cmp in EBox::Types::HostIP now sorts correctly
	+ updatedRowNotify in EBox::Model::DataTable receives old row as
	well as the recently updated row
	+ Added `override_user_modification` configuration parameter to
	avoid user modification checkings and override them without asking
	+ Added EBox::Model::Row to ease the management of data returned
	by models
	+ Added support to pre-save and post-save executable files. They
	must be placed at /etc/ebox/pre-save or /etc/ebox/post-save
	+ Added `findRow` method to ease find and set
0.11.101
	+ Bugfix: Fix memory leak in models while cloning types. Now
	cloning is controlled by clone method in types
	+ Bugfix: Union type now checks for its uniqueness
	+ DESTROY is not an autoloaded method anymore
	+ HasOne fields now may set printable value from the foreign field
	to set its value
	+ findId now searches as well using printableValue
	+ Bugfix. Minor bug found when key is an IP address in autoloaded
	methods
	+ Ordered tables may insert values at the beginning or the end of
	the table by "insertPosition" attribute
	+ Change notConfigured template to fix English and add link to the
	  module status section
	+ Add loading gif to module status actions
	+ Remove debug from ServiceInterface.pm
	+ Add support for custom separators to be used as index separators on
	  exposedMethods
	+ Bugfix. Stop eBox correctly when it's removed
	+ Improve apache-restart to make it more reliable.
0.11.100
	+ Bugfix. Fix issue with event filters and empty hashes
	+ Bugfix. Cache stuff in log and soap watcher to avoid memory leaks
	+ Bugfix. Fix bug that prevented the user from being warned when a row to
	  be deleted is being used by other model
	+ Bugfix. Add missing use of EBox::Global in State event watcher
	+ Added progress screen, now pogress screen keeps track of the changed
	  state of the modules and change the top page element properly
	+ Do not exec() to restart apache outside mod_perl
	+ Improve apache restart script
	+ Improve progress screen
0.11.99
	+ DataTable contains the property 'enableProperty' to set a column
	called 'enabled' to enable/disable rows from the user point of
	view. The 'enabled' column is put the first
	+ Added state to the RAID report instead of simpler active boolean
        + Fix bug when installing new event components and event GConf
	subtree has not changed
	+ Add RSS dispatcher to show eBox events under a RSS feed
	+ Rotate log files when they reach 10MB for 7 rotations
	+ Configurable minimum free space left for being notified by means
	of percentage
	+ Add File type including uploading and downloading
	+ Event daemon now checks if it is possible to send an event
	before actually sending it
	+ Added Action forms to perform an action without modifying
	persistent data
	+ Log queries are faster if there is no results
	+ Show no data stored when there are no logs for a domain
	+ Log watcher is added in order to notify when an event has
	happened. You can configure which log watcher you may enable and
	what you want to be notify by a determined filter and/or event.
	+ RAID watcher is added to check the RAID events that may happen
	when the RAID subsystem is configured in the eBox machine
	+ Change colour dataset in pie chart used for disk usage reporting
	+ Progress indicator now contains a returned value and error
	message as well
	+ Lock session file for HTTP session to avoid bugs
	related to multiple requests (AJAX) in a short time
	+ Upgrade runit dependency until 1.8.0 to avoid runit related
	issues
0.11
	+ Use apache2
	+ Add ebox-unblock-exec to unset signal mask before running  a executable
	+ Fix issue with multiple models and models with params.
	  This triggered a bug in DHCP when there was just one static
	  interface
	+ Fix _checkRowIsUnique and _checkFieldIsUnique
	+ Fix paging
	+ Trim long strings in log table, show tooltip with the whole string
	  and show links for URLs starting with "http://"
0.10.99
	+ Add disk usage information
	+ Show progress in backup process
	+ Add option to purge logs
	+ Create a link from /var/lib/zentyal/log to /var/log/ebox
	+ Fix bug with backup descriptions containing spaces
	+ Add removeAll method on data models
	+ Add HostIP, DomainName and Port types
	+ Add readonly forms to display static information
	+ Add Danish translation thanks to Allan Jacobsen
0.10
	+ New release
0.9.100
	+ Add checking for SOAP session opened
	+ Add EventDaemon
	+ Add Watcher and Dispatch framework to support an event
	  architecture on eBox
	+ Add volatile EBox::Types in order not to store their values
	  on GConf
	+ Add generic form
	+ Improvements on generic table
	+ Added Swedish translation

0.9.99
	+ Added Portuguese from Portugal translation
	+ Added Russian translation
	+ Bugfix: bad changed state in modules after restore

0.9.3
	+ New release

0.9.2
	+ Add browser warning when uploading files
	+ Enable/disable logging modules
0.9.1
	+ Fix backup issue with changed state
	+ Generic table supports custom ordering
0.9
	+ Added Polish translation
        + Bug in recognition of old CD-R writting devices fixed
	+ Added Aragonese translation
	+ Added Dutch translation
	+ Added German translation
	+ Added Portuguese translation

0.8.99
	+ Add data table model for generic Ajax tables
	+ Add types to be used by models
	+ Add MigrationBase and ebox-migrate to upgrade data models
	+ Some English fixes
0.8.1
	+ New release
0.8
	+ Fix backup issue related to bug reports
	+ Improved backup GUI
0.7.99
        + changed sudo stub to be more permissive
	+ added startup file to apache web server
	+ enhanced backup module
	+ added basic CD/DVD support to backup module
	+ added test stubs to simplify testing
	+ added test class in the spirit of Test::Class
	+ Html.pm now uses mason templates
0.7.1
	+ use Apache::Reload to reload modules when changed
	+ GUI consistency (#12)
	+ Fixed a bug for passwords longer than 16 chars
	+ ebox-sudoers-friendly added to not overwrite /etc/sudoers each time
0.7
	+ First public release
0.6
	+ Move to client
	+ Remove obsolete TODO list
	+ Remove firewall module from  base system
	+ Remove objects module from base system
	+ Remove network module from base system
	+ Add modInstances and modInstancesOfType
	+ Raname Base to ClientBase
	+ Remove calls to deprecated methods
	+ API documented using naturaldocs
	+ Update INSTALL
	+ Use a new method to get configkeys, now configkey reads every
	  [0.9
	+ Added Polish translation][0-9]+.conf file from the EBox::Config::etc() dir and
	  tries to get the value from the files in order.
	+ Display date in the correct languae in Summary
	+ Update debian scripts
	+ Several bugfixes
0.5.2
	+ Fix some packaging issues
0.5.1
	+ New menu system
	+ New firewall filtering rules
	+ 802.1q support

0.5
	+ New bug-free menus (actually Internet Explorer is the buggy piece
	  of... software that caused the reimplementation)
	+ Lots of small bugfixes
	+ Firewall: apply rules with no destination address to packets
	  routed through external interfaces only
	+ New debianize script
	+ Firewall: do not require port and protocol parameters as they
	  are now optional.
	+ Include SSL stuff in the dist tarball
	+ Let modules block changes in the network interfaces
	  configuration if they have references to the network config in
	  their config.
	+ Debian network configuration import script
	+ Fix the init.d script: it catches exceptions thrown by modules so that
	  it can try to start/stop all of them if an exception is thrown.
	+ Firewall: fix default policy bug in INPUT chains.
	+ Restore textdomain in exceptions
	+ New services section in the summary
	+ Added Error item to Summary. Catch exceptions from modules in
	  summary and generate error item
	+ Fix several errors with redirections and error handling in CGIs
	+ Several data validation functions were fixed, and a few others added
	+ Prevent the global module from keeping a reference to itself. And make
	  the read-only/read-write behavior of the factory consistent.
	+ Stop using ifconfig-wrapper and implement our own NetWrapper module
	  with wrappers for ifconfig and ip.
	+ Start/stop apache, network and firewall modules in first place.
	+ Ignore some network interface names such as irda, sit0, etc.
	+ The summary page uses read-only module instances.
	+ New DataInUse exception, old one renamed to DataExists.
	+ Network: do not overwrite resolv.conf if there are nameservers
	  given via dhcp.
	+ Do not set a default global policy for the ssh service.
	+ Check for forbiden characters when the parameter value is
	  requested by the CGI, this allows CGI's to handle the error,
	  and make some decissions before it happens.
	+ Create an "edit object" template and remove the object edition stuff
	  from the main objects page.
	+ Fix the apache restarting code.
	+ Network: Remove the route reordering feature, the kernel handles that
	  automatically.
	+ Fix tons of bugs in the network restarting code.
	+ Network: removed the 3rd nameserver configuration.
	+ Network: Get gateway info in the dhcp hook.
	+ Network: Removed default configuration from the gconf schema.
	+ New function for config-file generation
	+ New functions for pid file handling

0.4
	+ debian package
	+ added module to export/import configuration
	+ changes in firewall's API
	+ Added content filter based on dansguardian
	+ Added French translation
	+ Added Catalan translation
	+ Sudoers file is generated automatically based on module's needs
	+ Apache config file is generated by ebox  now
	+ Use SSL
	+ Added ebox.conf file
	+ Added module template generator

0.3
	+ Supports i18n
	+ API name consistency
	+ Use Mason for templates
	+ added tips to GUI
	+ added dhcp hooks
	+ administration port configuration
	+ Fixed bugs to IE compliant
	+ Revoke changes after logout
	+ Several bugfixes

0.2
	+ All modules are now based on gconf.
	+ Removed dependencies on xml-simple, xerces and xpath
	+ New MAC address field in Object members.
	+ Several bugfixes.

0.1
	+ Initial release<|MERGE_RESOLUTION|>--- conflicted
+++ resolved
@@ -1,14 +1,11 @@
-<<<<<<< HEAD
+HEAD
+	+ Manage correctly internal errors in data table controller
 4.0.3
 	+ More robust management of administration user accounts
 	+ Fix not defined domain in log's ConfigureLogs model
 	+ When unsubscribing remove extra packages before saving changes
 	+ Better check of versions numbers in backup restore
 	+ Make EBox::MyDBEngine more reusable
-=======
-HEAD
-	+ Manage correctly internal errors in data table controller
->>>>>>> 22796fe9
 	+ Modify webadmin service when upgrading from 3.2
 	+ Show enable errors in module status table
 4.0.2
