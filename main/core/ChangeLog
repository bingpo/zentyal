<<<<<<< HEAD
HEAD
	+ Added EBox::Types::Time type
=======
2.3.5
	+ Added force parameter in validateTypedRow
	+ Fixed 'hidden' on types when using method references
	+ Removed some console problematic characters from Util::Random::generate
	+ Added methods to manage apache CA certificates
	+ Use IO::Socket::SSL for SOAPClient connections
	+ Removed apache rewrite from old slaves implementation
	+ Do not show RSS image if custom_prefix defined
>>>>>>> 0a634bb2
2.3.4
	+ Avoid 'negative radius' error in DiskUsage chart
	+ Fixed call to partitionFileSystems in EBox::SysInfo::logReportInfo
	+ Log audit does not ignore fields which their values could be interpreted
	  as boolean false
	+ Avoid ebox.cgi failure when showing certain strings in the error template
	+ Do not calculate md5 digests if override_user_modification is enabled
	+ Clean /var/lib/zentyal/tmp on boot
	+ Stop apache gracefully and delete unused code in Apache.pm
	+ Cache contents of module.yaml files in Global
2.3.3
	+ The editable attribute of the types now accept a reference to a function
	  to dinamically enable or disable the field.
	+ In progress bar CGIs AJAX call checks the availability of the
	  next page before loading it
	+ Replaced community logo
	+ Adapted messages in the UI for new editions
	+ Changed cookie name to remove forbidden characters to avoid
	  incompatibilities with some applications
	+ Added methods to enable/disable restart triggers
2.3.2
	+ Fixed redis unix socket permissions problem with usercorner
	+ Get row ids without safe characters checking
	+ Added EBox::Util::Random as random string generator
	+ Set log level to debug when cannot compute md5 for a nonexistent file
	+ Filtering in tables is now case insensitive
	+ ProgressIndicator no longer leaves zombie processes in the system
	+ Implemented mysqldump for logs database
	+ Remove zentyal-events cron script which should not be longer necessary
	+ Bugfix: set executable permissions to cron scripts and example hooks
	+ Added a global method to retrieve installed server edition
	+ Log also duration and compMessage to events.log
2.3.1
	+ Updated Standards-Version to 3.9.2
	+ Fixed JS client side table sorting issue due to Prototype
	  library upgrade
	+ Disable InnoDB by default to reduce memory consumption of MySQL
	+ Now events are logged in a new file (events.log) in a more
	  human-readable format
	+ Added legend to DataTables with custom actions
	+ Changed JS to allow the restore of the action cell when a delete
	  action fails
	+ Set milestone to 3.0 when creating bug reports in the trac
	+ Avoid temporal modelInstance errors when adding or removing
	  modules with LogWatchers or LogDispatcher
	+ Unallow administration port change when the port is in use
2.3
	+ Do not launch a passwordless redis instance during first install
	+ New 'types' field in LogObserver and storers/acquirers to store special
	  types like IPs or MACs in an space-efficient way
	+ Use MySQL for the logs database instead of PostgreSQL
	+ Bugfix: logs database is now properly recreated after purge & install
	+ Avoid use of AUTOLOAD to execute redis commands, improves performance
	+ Use UNIX socket to connect to redis for better performance and
	  update default redis 2.2 settings
	+ Use "sudo" group instead of "admin" one for the UI access control
	+ Added EBox::Module::Base::version() to get package version
	+ Fixed problem in consalidation report when accumulating results
	  from queries having a "group by table.field"
	+ Added missing US and Etc zones in timezone selector
	+ Replaced autotools with zbuildtools
	+ Refuse to restore configuration backup from version lesser than
	  2.1 unless forced
	+ Do not retrieve format.js in every graph to improve performance
	+ The purge-module scripts are always managed as root user
	+ New grep-redis tool to search for patterns in redis keys or
	  values
	+ Use partitionFileSystems method from EBox::FileSystem
2.2.4
	+ New internal 'call' command in Zentyal shell to 'auto-use' the module
	+ Zentyal shell now can execute commandline arguments
	+ Bugfix: EBox::Types::IPAddr::isEqualTo allows to change netmask now
	+ Removed some undefined concatenation and compare warnings in error.log
	+ Ignore check operation in RAID event watcher
	+ Skip IP addresses ending in .0 in EBox::Types::IPRange::addresses()
	+ Do not store in redis trailing dots in Host and DomainName types
	+ Added internal command to instance models and other improvements in shell
	+ Now the whole /etc/zentyal directory is backed up and a copy of the
	  previous contents is stored at /var/backups before restoring
	+ Removing a module with a LogWatcher no longer breaks the LogWatcher
	  Configuration page anymore
	+ Fixed error in change-hostname script it does not longer match substrings
	+ Bugfix: Show breadcrumbs even from models which live in a
	  composite
	+ HTTPLink now returns empty string if no HTTPUrlView is defined
	  in DataTable class
	+ Added mising use sentence in EBox::Event::Watcher::Base
2.2.3
	+ Bugfix: Avoid url rewrite to ebox.cgi when requesting to /slave
	+ Fixed logrotate configuration
	+ More resilient way to handle with missing indexes in _find
	+ Added more informative text when mispelling methods whose prefix
	  is an AUTOLOAD action
	+ A more resilient solution to load events components in EventDaemon
	+ Added one and two years to the purge logs periods
	+ Fixed downloads from EBox::Type::File
2.2.2
	+ Revert cookie name change to avoid session loss in upgrades
	+ Do not try to change owner before user ebox is created
2.2.1
	+ Removed obsolete references to /zentyal URL
	+ Create configuration backup directories on install to avoid warnings
	  accessing the samba share when there are no backups
	+ Log result of save changes, either successful or with warnings
	+ Changed cookie name to remove forbidden characters to avoid
	  incompatibilities with some applications
	+ Removed duplicated and incorrect auding logging for password change
	+ Fixed some non-translatable strings
	+ Create automatic bug reports under 2.2.X milestone instead of 2.2
	+ Fixed bug changing background color on selected software packages
2.1.34
	+ Volatile types called password are now also masked in audit log
	+ Adjust padding for module descriptions in basic software view
	+ Removed beta icon
2.1.33
	+ Fixed modal add problems when using unique option on the type
	+ Fixed error management in the first screen of modal add
	+ Unify software selection and progress colors in CSS
	+ Set proper message type in Configure Events model
	+ Fixed error checking permanentMessage types in templates/msg.mas
2.1.32
	+ Added progress bar colors to theme definition
	+ Remove no longer correct UTF8 decode in ProgressIndicator
	+ Fixed UTF8 double-encoding on unexpected error CGI
	+ Reviewed some subscription strings
	+ Always fork before apache restart to avoid port change problems
	+ Stop modules in the correct order (inverse dependencies order)
	+ Better logging of failed modules on restore
2.1.31
	+ Do not start managed daemons on boot if the module is disabled
	+ Better message on redis error
	+ Watch for dependencies before automatic enable of modules on first install
2.1.30
	+ Removed obsolete /ebox URL from RSS link
	+ Changed methods related with extra backup data in modules logs
	  to play along with changes in ebackup module
	+ Set a user for remote access for audit reasons
	+ Detect session loss on AJAX requests
2.1.29
	+ Startup does not fail if SIGPIPE received
2.1.28
	+ Added code to mitigate false positives on module existence
	+ Avoid error in logs full summary due to incorrect syntax in template
	+ Allow unsafe chars in EBox::Types::File to avoid problems in some browsers
	+ Reviewed some subscription strings
	+ Warning about language-packs installed works again after Global changes
	+ Show n components update when only zentyal packages are left to
	  upgrade in the system widget
	+ Do not show debconf warning when installing packages
	+ EBox::Types::IPAddr (and IPNetwork) now works with defaultValue
	+ Allow to hide menu items, separators and dashboard widgets via conf keys
2.1.27
	+ Do not create tables during Disaster Recovery installation
	+ Added new EBox::Util::Debconf::value to get debconf values
	+ DataTable controller does no longer try to get a deleted row
	  for gather elements values for audit log
	+ Check if Updates watcher can be enabled if the subscription
	  level is yet unknown
2.1.26
	+ Detection of broken packages works again after proper deletion
	  of dpkg_running file
	+ Keep first install redis server running until trigger
	+ Unified module restart for package trigger and init.d
	+ Use restart-trigger script in postinst for faster daemons restarting
	+ System -> Halt/Reboot works again after regression in 2.1.25
	+ Added framework to show warning messages after save changes
	+ Change caption of remote services link to Zentyal Cloud
	+ Do not show Cloud link if hide_cloud_link config key is defined
	+ Added widget_ignore_updates key to hide updates in the dashboard
	+ Differentiate ads from notes
	+ Allow custom message type on permanentMessage
	+ Only allow custom themes signed by Zentyal
	+ Removed /zentyal prefix from URLs
	+ Caps lock detection on login page now works again
	+ Added HiddenIfNotAble property to event watchers to be hidden if
	  it is unabled to monitor the event
	+ Dashboard values can be now error and good as well
	+ Include a new software updates widget
	+ Include a new alert for basic subscriptions informing about
	  software updates
	+ Add update-notifier-common to dependencies
	+ EBox::DataTable::enabledRows returns rows in proper order
	+ Use custom ads when available
	+ Disable bug report when hide_bug_report defined on theme
2.1.25
	+ Do not show disabled module warnings in usercorner
	+ Mask passwords and unify boolean values in audit log
	+ Do not override type attribute for EBox::Types::Text subtypes
	+ Corrected installation finished message after first install
	+ Added new disableAutocomplete attribute on DataTables
	+ Optional values can be unset
	+ Minor improvements on nmap scan
2.1.24
	+ Do not try to generate config for unconfigured services
	+ Remove unnecessary redis call getting _serviceConfigured value
	+ Safer sizes for audit log fields
	+ Fix non-translatable "show help" string
	+ Allow links to first install wizard showing a desired page
	+ Fixed bug in disk usage when we have both values greater and
	  lower than 1024 MB
	+ Always return a number in EBox::AuditLogging::isEnabled to avoid
	  issues when returning the module status
	+ Added noDataMsg attribute on DataTable to show a message when
	  there are no rows
2.1.23
	+ Removed some warnings during consolidation process
	+ Depend on libterm-readline-gnu-perl for history support in shells
	+ Fixed error trying to change the admin port with NTP enabled
	+ Fixed breadcrumb destination for full log query page
	+ Use printableActionName in DataTable setter
2.1.22
	+ Fixed parentRow method in EBox::Types::Row
	+ Added new optionalLabel flag to EBox::Types::Abstract to avoid
	  show the label on non-optional values that need to be set as
	  optional when using show/hide viewCustomizers
	+ Added initHTMLStateOrder to View::Customizer to avoid incorrect
	  initial states
	+ Improved exceptions info in CGIs to help bug reporting
	+ Do not show customActions when editing row on DataTables
2.1.21
	+ Fixed bug printing traces at Global.pm
	+ Check new dump_exceptions confkey instead of the debug one in CGIs
	+ Explicit conversion to int those values stored in our database
	  for correct dumping in reporting
	+ Quote values in update overwrite while consolidating for reporting
2.1.20
	+ Fixed regression in edition in place of booleans
	+ Better default balance of the dashboard based on the size of the widgets
	+ Added defaultSelectedType argument to PortRange
2.1.19
	+ Disable KeepAlive as it seems to give performance problems with Firefox
	  and set MaxClients value back to 1 in apache.conf
	+ Throw exceptions when calling methods not aplicable to RO instances
	+ Fixed problems when mixing read/write and read-only instances
	+ Date/Time and Timezone moved from NTP to core under System -> General
	+ Do not instance hidden widgets to improve dashboard performance
	+ New command shell with Zentyal environment at /usr/share/zentyal/shell
	+ Show warning when a language-pack is not installed
	+ Removed unnecessary dump/load operations to .bak yaml files
	+ AuditLogging and Logs constructor now receive the 'ro' parameter
	+ Do not show Audit Logging in Module Status widget
2.1.18
	+ New unificated zentyal-core.logrotate for all the internal logs
	+ Added forceEnabled option for logHelpers
	+ Moved carousel.js to wizard template
	+ Add ordering option to wizard pages
	+ Fixed cmp and isEqualTo methods for EBox::Types::IPAddr
	+ Fixed wrong Mb unit labels in Disk Usage and use GB when > 1024 MB
	+ Now global-action script can be called without progress indicator
	+ Fixed EBox::Types::File JavaScript setter code
	+ Added support for "Add new..." modal boxes in foreign selectors
	+ Each module can have now its customized purge-module script
	  that will be executed after the package is removed
	+ Added Administration Audit Logging to log sessions, configuration
	  changes, and show pending actions in save changes confirmation
	+ User name is stored in session
	+ Remove deprecated extendedRestore from the old Full Backup
2.1.17
	+ Fixed RAID event crash
	+ Added warning on models and composites when the module is disabled
	+ Fixed login page style with some languages
	+ Login page template can now be reused accepting title as parameter
	+ EBox::Types::File does not write on redis when it fails to
	  move the fail to its final destination
	+ Added quote column option for periodic log consolidation and
	  report consolidation
	+ Added exclude module option to backup restore
2.1.16
	+ Do not show incompatible navigator warning on Google Chrome
	+ Fixed syncRows override detection on DataTable find
	+ clean-conf script now deletes also state data
	+ Avoid 'undefined' message in selectors
2.1.15
	+ Move Disk Usage and RAID to the new Maintenance menu
	+ Always call syncRows on find (avoid data inconsistencies)
	+ Filename when downloading a conf backup now contains hostname
	+ Fixed bug in RAID template
	+ Set proper menu order in System menu (fixes NTP position)
	+ Fixed regresion in page size selector on DataTables
	+ Fixed legend style in Import/Export Configuration
2.1.14
	+ Fixed regresion with double quotes in HTML templates
	+ Fixed problems with libredis-perl version dependency
	+ Adding new apparmor profile management
2.1.13
	+ Better control of errors when saving changes
	+ Elements of Union type can be hidden
	+ Model elements can be hidden only in the viewer or the setter
	+ HTML attributtes are double-quoted
	+ Models can have sections of items
	+ Password view modified to show the confirmation field
	+ New multiselect type
	+ Redis backend now throws different kind of exceptions
2.1.12
	+ Revert no longer necessary parents workaround
	+ Hide action on viewCustomizer works now on DataTables
2.1.11
	+ Fixed bug which setted bad directory to models in tab view
	+ Union type: Use selected subtype on trailingText property if the
	  major type does not have the property
	+ Raise MaxClients to 2 to prevent apache slowness
2.1.10
	+ Security [ZSN-2-1]: Avoid XSS in process list widget
2.1.9
	+ Do not try to initialize redis client before EBox::init()
	+ Safer way to delete rows, deleting its id reference first
	+ Delete no longer needed workaround for gconf with "removed" attribute
	+ Fixed regression in port range setter
2.1.8
	+ Fixed regression in menu search
	+ Fixed missing messages of multi state actions
	+ Help toggler is shown if needed when dynamic content is received
	+ Fixed issue when disabling several actions at once in a data table view
	+ All the custom actions are disabled when one is clicked
	+ Submit wizard pages asynchronously and show loading indicator
	+ Added carousel.js for slide effects
2.1.7
	+ Fixed issues with wrong html attributes quotation
	+ Bugfix: volatile types can now calculate their value using other
	  the value from other elements in the row no matter their position
2.1.6
	+ Attach software.log to bug report if there are broken packages
	+ Added keyGenerator option to report queries
	+ Tuned apache conf to provide a better user experience
	+ Actions click handlers can contain custom javascript
	+ Restore configuration with force dependencies option continues
	  when modules referenced in the backup are not present
	+ Added new MultiStateAction type
2.1.5
	+ Avoid problems getting parent if the manager is uninitialized
	+ Rename some icon files with wrong extension
	+ Remove wrong optional attribute for read-only fields in Events
	+ Renamed all /EBox/ CGI URLs to /SysInfo/ for menu folder coherency
	+ Added support for custom actions in DataTables
	+ Replaced Halt/Reboot CGI with a model
	+ Message classes can be set from models
	+ Fixed error in Jabber dispatcher
	+ Show module name properly in log when restart from the dashboard fails
	+ Avoid warning when looking for inexistent PID in pidFileRunning
2.1.4
	+ Changed Component's parent/child relationships implementation
	+ Fixed WikiFormat on automatic bug report tickets
	+ Do not show available community version in Dashboard with QA
 	  updates
2.1.3
	+ Fall back to readonly data in config backup if there are unsaved changes
	+ Allow to automatically send a report in the unexpected error page
	+ Logs and Events are now submenus of the new Maintenance menu
	+ Configuration Report option is now present on the Import/Export section
	+ Require save changes operation after changing the language
	+ Added support for URL aliases via schemas/urls/*.urls files
	+ Allow to sort submenu items via 'order' attribute
	+ Automatically save changes after syncRows is called and mark the module
	  mark the module as unchanged unless it was previously changed
	+ Removed unnecessary ConfigureEvents composite
	+ Removed unnecessary code from syncRows in logs and events
	+ Restore configuration is safer when restoring /etc/zentyal files
	+ Fixed unescaped characters when showing an exception
	+ Fixed nested error page on AJAX requests
	+ Adapted dumpBackupExtraData to new expected return value
	+ Report remoteservices, when required, a change in administration
	  port
	+ Added continueOnModuleFail mode to configuration restore
	+ Fixed Firefox 4 issue when downloading backups
	+ Show scroll when needed in stacktraces (error page)
	+ More informative error messages when trying to restart locked modules
	  from the dashboard
	+ Creation of plpgsql language moved from EBox::Logs::initialSetup
	  to create-db script
	+ Redis backend now throws different kind of exceptions
	+ Avoid unnecesary warnings about PIDs
	+ Update Jabber dispatcher to use Net::XMPP with some refactoring
	+ Save changes messages are correctly shown with international charsets
	+ Support for bitmap option in RAID report
	+ Retry multiInsert line by line if there are encoding errors
	+ Adapted to new location of partitionsFileSystems in EBox::FileSystem
	+ Event messages are cleaned of null characters and truncated
	  before inserting in the database when is necessary
	+ Improve message for "Free storage space" event and send an info
	  message when a given partition is not full anymore
	+ Event messages now can contain newline characters
	+ Objects of select type are compared also by context
	+ Remove cache from optionsFromForeignModel since it produces
	  problems and it is useless
	+ Set title with server name if the server is subscribed
	+ Fix title HTML tag in views for Models and Composites
	+ Added lastEventsReport to be queried by remoteservices module
	+ Added EBox::Types::HTML type
	+ Added missing manage-logs script to the package
	+ Fixed problems with show/hide help switch and dynamic content
	+ Menus with subitems are now kept unfolded until a section on a
	  different menu is accessed
	+ Sliced restore mode fails correctly when schema file is missing,
	  added option to force restore without schema file
	+ Purge conf now purges the state keys as well
	+ Added EBox::Types::IPRange
2.1.2
	+ Now a menu folder can be closed clicking on it while is open
	+ Bugfix: cron scripts are renamed and no longer ignored by run-parts
	+ Added new EBox::Util::Nmap class implementing a nmap wrapper
2.1.1
	+ Fixed incoherency problems with 'on' and '1' in boolean indexes
	+ Move cron scripts from debian packaging to src/scripts/cron
	+ Trigger restart of logs and events when upgrading zentyal-core
	  without any other modules
	+ Don't restart apache twice when upgrading together with more modules
	+ Fixed params validation issues in addRow
2.1
	+ Replace YAML::Tiny with libyaml written in C through YAML::XS wrapper
	+ Minor bugfix: filter invalid '_' param added by Webkit-based browser
	  on EBox::CGI::Base::params() instead of _validateParams(), avoids
	  warning in zentyal.log when enabling modules
	+ All CGI urls renamed from /ebox to /zentyal
	+ New first() and deleteFirst() methods in EBox::Global to check
	  existence and delete the /var/lib/zentyal/.first file
	+ PO files are now included in the language-pack-zentyal-* packages
	+ Migrations are now always located under /usr/share/$package/migration
	  this change only affects to the events and logs migrations
	+ Delete no longer used domain and translationDomain methods/attributes
	+ Unified src/libexec and tools in the new src/scripts directory
	+ Remove the ebox- prefix on all the names of the /usr/share scripts
	+ New EBox::Util::SQL package with helpers to create and drop tables
	  from initial-setup and purge-module for each module
	+ Always drop tables when purging a package
	+ Delete 'ebox' user when purging zentyal-core
	+ Moved all SQL schemas from tools/sqllogs to schemas/sql
	+ SQL time-period tables are now located under schemas/sql/period
	+ Old ebox-clean-gconf renamed to /usr/share/zentyal/clean-conf and
	  ebox-unconfigure-module is now /usr/share/zentyal/unconfigure-module
	+ Added default implementation for enableActions, executing
	  /usr/share/zentyal-$modulename/enable-module if exists
	+ Optimization: Do not check if a row is unique if any field is unique
	+ Never call syncRows on read-only instances
	+ Big performance improvements using hashes and sets in redis
	  database to avoid calls to the keys command
	+ Delete useless calls to exists in EBox::Config::Redis
	+ New regen-redis-db tool to recreate the directory structure
	+ Renamed /etc/cron.hourly/90manageEBoxLogs to 90zentyal-manage-logs
	  and moved the actual code to /usr/share/zentyal/manage-logs
	+ Move /usr/share/ebox/zentyal-redisvi to /usr/share/zentyal/redisvi
	+ New /usr/share/zentyal/initial-setup script for modules postinst
	+ New /usr/share/zentyal/purge-module script for modules postrm
	+ Removed obsolete logs and events migrations
	+ Create plpgsql is now done on EBox::Logs::initialSetup
	+ Replace old ebox-migrate script with EBox::Module::Base::migrate
	+ Rotate duplicity-debug.log log if exists
	+ Bug fix: Port selected during installation is correctly saved
	+ Zentyal web UI is restarted if their dependencies are upgraded
	+ Bug fix: Logs don't include unrelated information now
	+ Add total in disk_usage report
	+ Bugfix: Events report by source now works again
	+ Do not include info messages in the events report
	+ Services event is triggered only after five failed checkings
	+ Do not add redundant includedir lines to /etc/sudoers
	+ Fixed encoding for strings read from redis server
	+ Support for redis-server 2.0 configuration
	+ Move core templates to /usr/share/zentyal/stubs/core
	+ Old /etc/ebox directory replaced with the new /etc/zentyal with
	  renamed core.conf, logs.conf and events.conf files
	+ Fixed broken link to alerts list
2.0.15
	+ Do not check the existence of cloud-prof package during the
	  restore since it is possible not to be installed while disaster
	  recovery process is done
	+ Renamed /etc/init.d/ebox to /etc/init.d/zentyal
	+ Use new zentyal-* package names
	+ Don't check .yaml existence for core modules
2.0.14
	+ Added compMessage in some events to distinguish among events if
	  required
	+ Make source in events non i18n
	+ After restore, set all the restored modules as changed
	+ Added module pre-checks for configuration backup
2.0.13
	+ Fixed dashboard graphs refresh
	+ Fixed module existence check when dpkg is running
	+ Fix typo in sudoers creation to make remote support work again
2.0.12
	+ Include status of packages in the downloadable bug report
	+ Bugfix: Avoid possible problems deleting redis.first file if not exist
2.0.11
	+ New methods entry_exists and st_entry_exists in config backend
2.0.10
	+ Now redis backend returns undef on get for undefined values
	+ Allow custom mason templates under /etc/ebox/stubs
	+ Better checks before restoring a configuration backup with
	  a set of modules different than the installed one
	+ Wait for 10 seconds to the child process when destroying the
	  progress indicator to avoid zombie processes
	+ Caught SIGPIPE when trying to contact Redis server and the
	  socket was already closed
	+ Do not stop redis server when restarting apache but only when
	  the service is asked to stop
	+ Improvements in import/export configuration (know before as
	  configuration backup)
	+ Improvements in ProgressIndicator
	+ Better behaviour of read-only rows with up/down arrows
	+ Added support for printableActionName in DataTable's
	+ Added information about automatic configuration backup
	+ Removed warning on non existent file digest
	+ Safer way to check if core modules exist during installation
2.0.9
	+ Treat wrong installed packages as not-existent modules
	+ Added a warning in dashboard informing about broken packages
	+ File sharing and mailfilter log event watchers works again since
	  it is managed several log tables per module
2.0.8
	+ Replaced zentyal-conf script with the more powerful zentyal-redisvi
	+ Set always the same default order for dashboard widgets
	+ Added help message to the configure widgets dialog
	+ Check for undefined values in logs consolidation
	+ Now dashboard notifies fails when restarting a service
	+ Fixed bug with some special characters in dashboard
	+ Fixed bug with some special characters in disk usage graph
2.0.7
	+ Pre-installation includes sudoers.d into sudoers file if it's not yet
	  installed
	+ Install apache-prefork instead of worker by default
	+ Rename service certificate to Zentyal Administration Web Server
2.0.6
	+ Use mod dependencies as default restore dependencies
	+ Fixed dependencies in events module
	+ Increased recursive dependency threshold to avoid
	  backup restoration problems
2.0.5
	+ Removed deprecated "Full backup" option from configuration backup
	+ Bugfix: SCP method works again after addition of SlicedBackup
	+ Added option in 90eboxpglogger.conf to disable logs consolidation
2.0.4
	+ Removed useless gconf backup during upgrade
	+ Fixed postinstall script problems during upgrade
2.0.3
	+ Added support for the sliced backup of the DB
	+ Hostname change is now visible in the form before saving changes
	+ Fixed config backend problems with _fileList call
	+ Added new bootDepends method to customize daemons boot order
	+ Added permanent message property to Composite
	+ Bugfix: Minor aesthetic fix in horizontal menu
	+ Bugfix: Disk usage is now reported in expected bytes
	+ Bugfix: Event dispatcher is not disabled when it is impossible
	  for it to dispatch the message
2.0.2
	+ Better message for the service status event
	+ Fixed modules configuration purge script
	+ Block enable module button after first click
	+ Avoid division by zero in progress indicator when total ticks is
	  zero
	+ Removed warning during postinst
	+ Added new subscription messages in logs, events and backup
2.0.1
	+ Bugfix: Login from Zentyal Cloud is passwordless again
	+ Some defensive code for the synchronization in Events models
	+ Bugfix: add EBox::Config::Redis::get to fetch scalar or list
	  values. Make GConfModule use it to avoid issues with directories
	  that have both sort of values.
1.5.14
	+ Fixed redis bug with dir keys prefix
	+ Improved login page style
	+ New login method using PAM instead of password file
	+ Allow to change admin passwords under System->General
	+ Avoid auto submit wizard forms
	+ Wizard skip buttons always available
	+ Rebranded post-installation questions
	+ Added zentyal-conf script to get/set redis config keys
1.5.13
	+ Added transition effect on first install slides
	+ Zentyal rebrand
	+ Added web page favicon
	+ Fixed already seen wizards apparition
	+ Fixed ro module creation with redis backend
	+ Use mason for links widgets
	+ Use new domain to official strings for subscriptions
1.5.12
	+ Added option to change hostname under System->General
	+ Show option "return to dashboard" when save changes fails.
1.5.11
	+ Added more tries on redis reconnection
	+ Fixed user corner access problems with redis server
	+ writeFile* methods reorganized
	+ Added cron as dependency as cron.hourly was never executed with anacron
	+ Improvements in consolidation of data for reports
1.5.10
	+ Fixed gconf to redis conversion for boolean values
1.5.9
	+ Improved migrations speed using the same perl interpreter
	+ Redis as configuration backend (instead of gconf)
	+ Improved error messages in ebox-software
	+ Set event source to 256 chars in database to adjust longer event
	  sources
	+ Progress bar AJAX updates are sent using JSON
	+ Fixed progress bar width problems
	+ Fixed top menu on wizards
	+ Improved error message when disconnecting a not connected database
	+ Abort installation if 'ebox' user already exists
	+ Bugfix: IP address is now properly registered if login fails
1.5.8
	+ Added template tableorderer.css.mas
	+ Added buttonless top menu option
	+ Bugfix: Save all modules on first installation
	+ Bugfix: General ebox database is now created if needed when
	  re/starting services
	+ Bugfix: Data to report are now uniform in number of elements per
	  value. This prevents errors when a value is present in a month and
	  not in another
	+ Bugfix: Don't show already visited wizard pages again
1.5.7
	+ Bugfix: Avoid error when RAID is not present
	+ Bugfix: Add ebox-consolidate-reportinfo call in daily cron script
	+ Bugfix: Called multiInsert and unbufferedInsert when necessary
	  after the loggerd reimplementation
	+ Bugfix: EBox::ThirdParty::Apache2::AuthCookie and
	  EBox::ThirdParty::Apache2::AuthCookie::Util package defined just
	  once
	+ Added util SystemKernel
	+ Improved progress indicator
	+ Changes in sudo generation to allow sudo for remote support user
	+ Initial setup wizards support
1.5.6
	+ Reimplementation of loggerd using inotify instead of File::Tail
1.5.5
	+ Asynchronous load of dashboard widgets for a smoother interface
1.5.4
	+ Changed dbus-check script to accept config file as a parameter
1.5.3
	+ Function _isDaemonRunning works now with snort in lucid
	+ Javascript refreshing instead of meta tag in log pages
	+ Updated links in dashboard widget
	+ Add package versions to downloadable ebox.log
	+ Fixed postgresql data dir path for disk usage with pg 8.4
	+ GUI improvements in search box
1.5.2
	+ Security [ESN-1-1]: Validate referer to avoid CSRF attacks
	+ Added reporting structure to events module
	+ Added new CGI to download the last lines of ebox.log
1.5.1
	+ Bugfix: Catch exception when upstart daemon does not exist and
	  return a stopped status
	+ Added method in logs module to dump database in behalf of
	ebackup module
	+ Bugfix: Do not check in row uniqueness for optional fields that
	are not passed as parameters
	+ Improve the output of ebox module status, to be consistent with the one
	  shown in the interface
	+ Add options to the report generation to allow queries to be more
	  flexible
	+ Events: Add possibility to enable watchers by default
	+ Bugfix: Adding a new field to a model now uses default
	  value instead of an empty value
	+ Added script and web interface for configuration report, added
	  more log files to the configuration report
1.5
	+ Use built-in authentication
	+ Use new upstart directory "init" instead of "event.d"
	+ Use new libjson-perl API
	+ Increase PerlInterpMaxRequests to 200
	+ Increase MaxRequestsPerChild (mpm-worker) to 200
	+ Fix issue with enconding in Ajax error responses
	+ Loggerd: if we don't have any file to watch we just sleep otherwise the process
	  will finish and upstart will try to start it over again and again.
	+ Make /etc/init.d/ebox depend on $network virtual facility
	+ Show uptime and users on General Information widget.
1.4.2
	+ Start services in the appropriate order (by dependencies) to fix a problem
	  when running /etc/init.d/ebox start in slaves (mail and other modules
	  were started before usersandgroups and thus failed)
1.4.1
	+ Remove network workarounds from /etc/init.d/ebox as we don't bring
	  interfaces down anymore
1.4
	+ Bug fix: i18n. setDomain in composites and models.
1.3.19
	+ Make the module dashboard widget update as the rest of the widgets
	+ Fix problem regarding translation of module names: fixes untranslated
	  module names in the dashboard, module status and everywhere else where
	  a module name is written
1.3.18
	+ Add version comparing function and use it instead of 'gt' in the
	  general widget
1.3.17
	+ Minor bug fix: check if value is defined in EBox::Type::Union
1.3.16
	+ Move enable field to first row in ConfigureDispatcherDataTable
	+ Add a warning to let users know that a module with unsaved changes
	  is disabled
	+ Remove events migration directory:
		- 0001_add_conf_configureeventtable.pl
		- 0002_add_conf_diskfree_watcher.pl
	+ Bug fix: We don't use names to stringify date to avoid issues
	  with DB insertions and localisation in event logging
	+ Bug fix: do not warn about disabled services which return false from
	  showModuleStatus()
	+ Add blank line under "Module Status"
	+ Installed and latest available versions of the core are now displayed
	  in the General Information widget
1.3.15
	+ Bug fix: Call EBox::Global::sortModulesByDependencies when
	  saving all modules and remove infinite loop in that method.
	  EBox::Global::modifiedModules now requires an argument to sort
	  its result dependending on enableDepends or depends attribute.
	+ Bug fix: keep menu folders open during page reloads
	+ Bug fix: enable the log events dispatcher by default now works
	+ Bug fix: fixed _lock function in EBox::Module::Base
	+ Bug fix: composites honor menuFolder()
	+ Add support for in-place edition for boolean types. (Closes
	  #1664)
	+ Add method to add new database table columnts to EBox::Migration::Helpers
	+ Bug fix: enable "Save Changes" button after an in-place edition
1.3.14
	+ Bug fix: fix critical bug in migration helper that caused some log
	  log tables to disappear
	+ Create events table
	+ Bug fix: log watcher works again
	+ Bug fix: delete cache if log index is not found as it could be
	  disabled
1.3.13
	+ Bug fix: critical error in EventDaemon that prevented properly start
	+ Cron script for manage logs does not run if another is already
	  running, hope that this will avoid problems with large logs
	+ Increased maximum size of message field in events
	+ Added script to purge logs
	+ Bug fix: multi-domain logs can be enabled again
1.3.12
	+ Added type for EBox::Dashboard::Value to stand out warning
	  messages in dashboard
	+ Added EBox::MigrationHelpers to include migration helpers, for now,
	  include a db table renaming one
	+ Bug fix: Fix mismatch in event table field names
	+ Bug fix: Add migration to create language plpgsql in database
	+ Bug fix: Add missing script for report log consolidation
	+ Bug fix: Don't show modules in logs if they are not configured. This
	  prevents some crashes when modules need information only available when
	  configured, such as mail which holds the vdomains in LDAP
	+ Added method EBox::Global::lastModificationTime to know when
	  eBox configuration was modified for last time
	+ Add support for breadcrumbs on the UI
	+ Bug fix: in Loggerd files are only parsed one time regardless of
	  how many LogHelper reference them
	+ Added precondition for Loggerd: it does not run if there isnt
	anything to watch
1.3.11
	+ Support customFilter in models for big tables
	+ Added EBox::Events::sendEvent method to send events using Perl
	  code (used by ebackup module)
	+ Bug fix: EBox::Type::Service::cmp now works when only the
	  protocols are different
	+ Check $self is defined in PgDBEngine::DESTROY
	+ Do not watch files in ebox-loggerd related to disabled modules and
	  other improvements in the daemon
	+ Silent some exceptions that are used for flow control
	+ Improve the message from Service Event Watcher
1.3.10
	+ Show warning when accesing the UI with unsupported browsers
	+ Add disableApparmorProfile to EBox::Module::Service
	+ Bug fix: add missing use
	+ Bug fix: Make EventDaemon more robust against malformed sent
	  events by only accepting EBox::Event objects
1.3.8
	+ Bug fix: fixed order in EBox::Global::modified modules. Now
	  Global and Backup use the same method to order the module list
	  by dependencies
1.3.7
	+ Bug fix: generate public.css and login.css in dynamic-www directory
	  which is /var/lib/zentyal/dynamicwww/css/ and not in /usr/share/ebox/www/css
	  as these files are generate every time eBox's apache is
	  restarted
	+ Bug fix: modules are restored now in the correct dependency
	  order
	+ ebox-make-backup accepts --destinaton flag to set backup's file name
	+ Add support for permanent messages to EBox::View::Customizer
1.3.6
	+ Bug fix: override _ids in EBox::Events::Watcher::Log to not return ids
	which do not exist
	+ Bug fix: fixed InverseMatchSelect type which is used by Firewall module
	+ New widget for the dashboard showing useful support information
	+ Bugfix: wrong permissions on CSS files caused problem with usercorner
	+ CSS are now templates for easier rebranding
	+ Added default.theme with eBox colors
1.3.5
	+ Bugfix: Allow unsafe characters in password type
	+ Add FollowSymLinks in eBox apache configuration. This is useful
	  if we use js libraries provided by packages
1.3.4
	+ Updated company name in the footer
	+ Bugfix: humanEventMessage works with multiple tableInfos now
	+ Add ebox-dbus-check to test if we can actually connect to dbus
1.3.4
	+ bugfix: empty cache before calling updatedRowNotify
	+ enable Log dispatcher by default and not allow users to disable
	it
	+ consolidation process continues in disabled but configured modules
	+ bugfix: Save Changes button doesn't turn red when accessing events for
	first time
1.3.2
	+ bugfix: workaround issue with dhcp configured interfaces at boot time
1.3.1
	+ bugfix: wrong regex in service status check
1.3.0
	+ bugfix: make full backup work again
1.1.30
	+ Change footer to new company holder
	+  RAID does not generate 'change in completion events, some text
	problems fixed with RAID events
	+ Report graphics had a datapoints limit dependent on the active
	time unit
	+ Apache certificate can be replaced by CA module
	+ Fixed regression in detailed report: total row now aggregates
	properly
	+ More characters allowed when changing password from web GUI
	+ Fixed regression with already used values in select types
	+ Do not a button to restart eBox's apache
	+ Fixed auth problem when dumping and restoring postgre database
1.1.20
	+ Added custom view support
	+ Bugfix: report models now can use the limit parameter in
	  reportRows() method
	+ use a regexp to fetch the PID in a pidfile, some files such as
	postfix's add tabs and spaces before the actual number
	+ Changed "pidfile" to "pidfiles" in _daemons() to allow checking more than
one (now it is a array ref instead of scalar)
	+ Modified Service.pm to support another output format for /etc/init.d daemon
status that returns [OK] instead of "running".
	+ unuformized case in menu entries and some more visual fixes
1.1.10
	+ Fix issue when there's a file managed by one module that has been modified
	  when saving changes
	+ Bugfix: events models are working again even if an event aware
	module is uninstalled and it is in a backup to restore
	+ Select.pm returns first value in options as default
       + Added 'parentModule' to model class to avoid recursive problems
	+ Added Float type
	+ Apache module allows to add configuration includes from other modules
	+ Display remote services button if subscribed
	+ Event daemon may received events through a named pipe
	+ Bugfix. SysInfo revokes its config correctly
	+ Added storer property to types in order to store the data in
	somewhere different from GConf
	+ Added protected property 'volatile' to the models to indicate
	that they store nothing in GConf but in somewhere different
	+ System Menu item element 'RAID' is always visible even when RAID
	is not installed
	+ Files in deleted rows are deleted when the changes are saved
	+ Fixed some bug whens backing and restore files
	+ Components can be subModels of the HasMany type
	+ Added EBox::Types::Text::WriteOnce type
	+ Do not use rows(), use row to force iteration over the rows and increase
	performance and reduce memory use.
	+ Do not suggest_sync after read operations in gconf
	+ Increase MaxRequestsPerChild to 200 in eBox's apache
	+ Make apache spawn only one child process
	+ Log module is backed up and restored normally because the old
	problem is not longer here
	+ Backup is more gentle with no backup files in backup directory,
	now it does not delete them
	+ HasMany  can retrieve again the model and row after the weak
	refence is garbage-collected. (Added to solve a bug in the doenload
	bundle dialog)
	+ EBox::Types::DomainName no longer accepts IP addresses as domain
	names
	+ Bugfix: modules that fail at configuration stage no longer appear as enabled
	+ Add parameter to EBox::Types::Select to disable options cache

0.12.103
	+ Bugfix: fix SQL statement to fetch last rows to consolidate
0.12.102
	+ Bugfix: consolidate logs using the last date and not starting from scratch
0.12.101
	+ Bugfix: DomainName type make comparisons case insensitive
	according to RFC 1035
0.12.100
	+ Bugfix: Never skip user's modifications if it set to true
	override user's changes
	+ EBox::Module::writeConfFile and EBox::Service scape file's path
	+ Bugfix. Configure logrotate to actually rotate ebox logs
	+ Fixed bug in ForcePurge logs model
	+ Fixed bug in DataTable: ModelManaged was called with tableName
	instead of context Name
	+ Fixing an `img` tag closed now properly and adding alternative
	text to match W3C validation in head title
	+ Backup pages now includes the size of the archive
	+ Fixed bug in ForcePurge logs model
	+ Now the modules can have more than one tableInfo for logging information
	+ Improve model debugging
	+ Improve restart debugging
	+ Backups and bug reports can be made from the command line
	+ Bugfix: `isEqualTo` is working now for `Boolean` types
	+ Bugfix: check if we must disable file modification checks in
	Manager::skipModification

0.12.99
	+ Add support for reporting
	+ Refresh logs automatically
	+ Reverse log order
	+ Remove temp file after it is downloaded with FromTempDir controller
0.12.3
	+ Bug fix: use the new API in purge method. Now purging logs is working
	again.
0.12.2
	+ Increase random string length used to generate the cookie to
	2048 bits
	+ Logs are show in inverse chronological order
0.12.1
	+ Bug fix: use unsafeParam for progress indicator or some i18 strings
	will fail when saving changes
0.12
	+ Bugfix: Don't assume timecol is 'timestamp' but defined by
	module developer. This allows to purge some logs tables again
	+ Add page titles to models
	+ Set default values when not given in `add` method in models
	+ Add method to manage page size in model
	+ Add hidden field to help with Ajax request and automated testing with
	  ANSTE
	+ Bugfix: cast sql types to filter fields in logs
	+ Bugfix: Restricted resources are back again to make RSS
	access policy work again
	+ Workaround bogus mason warnings
	+ Make postinst script less verbose
	+ Disable keepalive in eBox apache
	+ Do not run a startup script in eBox apache
	+ Set default purge time for logs stored in eBox db to 1 week
	+ Disable LogAdmin actions in `ebox-global-action` until LogAdmin
	feature is completely done
0.11.103
	+ Modify EBox::Types::HasMany to create directory based on its row
	+ Add _setRelationship method to set up relationships between models
	  and submodels
	+ Use the new EBox::Model::Row api
	+ Add help method to EBox::Types::Abstract
	+ Decrease size for percentage value in disk free watcher
	+ Increase channel link field size in RSS dispatcher
0.11.102
	+ Bugfix: cmp in EBox::Types::HostIP now sorts correctly
	+ updatedRowNotify in EBox::Model::DataTable receives old row as
	well as the recently updated row
	+ Added `override_user_modification` configuration parameter to
	avoid user modification checkings and override them without asking
	+ Added EBox::Model::Row to ease the management of data returned
	by models
	+ Added support to pre-save and post-save executable files. They
	must be placed at /etc/ebox/pre-save or /etc/ebox/post-save
	+ Added `findRow` method to ease find and set
0.11.101
	+ Bugfix: Fix memory leak in models while cloning types. Now
	cloning is controlled by clone method in types
	+ Bugfix: Union type now checks for its uniqueness
	+ DESTROY is not an autoloaded method anymore
	+ HasOne fields now may set printable value from the foreign field
	to set its value
	+ findId now searches as well using printableValue
	+ Bugfix. Minor bug found when key is an IP address in autoloaded
	methods
	+ Ordered tables may insert values at the beginning or the end of
	the table by "insertPosition" attribute
	+ Change notConfigured template to fix English and add link to the
	  module status section
	+ Add loading gif to module status actions
	+ Remove debug from ServiceInterface.pm
	+ Add support for custom separators to be used as index separators on
	  exposedMethods
	+ Bugfix. Stop eBox correctly when it's removed
	+ Improve apache-restart to make it more reliable.
0.11.100
	+ Bugfix. Fix issue with event filters and empty hashes
	+ Bugfix. Cache stuff in log and soap watcher to avoid memory leaks
	+ Bugfix. Fix bug that prevented the user from being warned when a row to
	  be deleted is being used by other model
	+ Bugfix. Add missing use of EBox::Global in State event watcher
	+ Added progress screen, now pogress screen keeps track of the changed
	  state of the modules and change the top page element properly
	+ Do not exec() to restart apache outside mod_perl
	+ Improve apache restart script
	+ Improve progress screen
0.11.99
	+ DataTable contains the property 'enableProperty' to set a column
	called 'enabled' to enable/disable rows from the user point of
	view. The 'enabled' column is put the first
	+ Added state to the RAID report instead of simpler active boolean
        + Fix bug when installing new event components and event GConf
	subtree has not changed
	+ Add RSS dispatcher to show eBox events under a RSS feed
	+ Rotate log files when they reach 10MB for 7 rotations
	+ Configurable minimum free space left for being notified by means
	of percentage
	+ Add File type including uploading and downloading
	+ Event daemon now checks if it is possible to send an event
	before actually sending it
	+ Added Action forms to perform an action without modifying
	persistent data
	+ Log queries are faster if there is no results
	+ Show no data stored when there are no logs for a domain
	+ Log watcher is added in order to notify when an event has
	happened. You can configure which log watcher you may enable and
	what you want to be notify by a determined filter and/or event.
	+ RAID watcher is added to check the RAID events that may happen
	when the RAID subsystem is configured in the eBox machine
	+ Change colour dataset in pie chart used for disk usage reporting
	+ Progress indicator now contains a returned value and error
	message as well
	+ Lock session file for HTTP session to avoid bugs
	related to multiple requests (AJAX) in a short time
	+ Upgrade runit dependency until 1.8.0 to avoid runit related
	issues
0.11
	+ Use apache2
	+ Add ebox-unblock-exec to unset signal mask before running  a executable
	+ Fix issue with multiple models and models with params.
	  This triggered a bug in DHCP when there was just one static
	  interface
	+ Fix _checkRowIsUnique and _checkFieldIsUnique
	+ Fix paging
	+ Trim long strings in log table, show tooltip with the whole string
	  and show links for URLs starting with "http://"
0.10.99
	+ Add disk usage information
	+ Show progress in backup process
	+ Add option to purge logs
	+ Create a link from /var/lib/zentyal/log to /var/log/ebox
	+ Fix bug with backup descriptions containing spaces
	+ Add removeAll method on data models
	+ Add HostIP, DomainName and Port types
	+ Add readonly forms to display static information
	+ Add Danish translation thanks to Allan Jacobsen
0.10
	+ New release
0.9.100
	+ Add checking for SOAP session opened
	+ Add EventDaemon
	+ Add Watcher and Dispatch framework to support an event
	  architecture on eBox
	+ Add volatile EBox::Types in order not to store their values
	  on GConf
	+ Add generic form
	+ Improvements on generic table
	+ Added Swedish translation

0.9.99
	+ Added Portuguese from Portugal translation
	+ Added Russian translation
	+ Bugfix: bad changed state in modules after restore

0.9.3
	+ New release

0.9.2
	+ Add browser warning when uploading files
	+ Enable/disable logging modules
0.9.1
	+ Fix backup issue with changed state
	+ Generic table supports custom ordering
0.9
	+ Added Polish translation
        + Bug in recognition of old CD-R writting devices fixed
	+ Added Aragonese translation
	+ Added Dutch translation
	+ Added German translation
	+ Added Portuguese translation

0.8.99
	+ Add data table model for generic Ajax tables
	+ Add types to be used by models
	+ Add MigrationBase and ebox-migrate to upgrade data models
	+ Some English fixes
0.8.1
	+ New release
0.8
	+ Fix backup issue related to bug reports
	+ Improved backup GUI
0.7.99
        + changed sudo stub to be more permissive
	+ added startup file to apache web server
	+ enhanced backup module
	+ added basic CD/DVD support to backup module
	+ added test stubs to simplify testing
	+ added test class in the spirit of Test::Class
	+ Html.pm now uses mason templates
0.7.1
	+ use Apache::Reload to reload modules when changed
	+ GUI consistency (#12)
	+ Fixed a bug for passwords longer than 16 chars
	+ ebox-sudoers-friendly added to not overwrite /etc/sudoers each time
0.7
	+ First public release
0.6
	+ Move to client
	+ Remove obsolete TODO list
	+ Remove firewall module from  base system
	+ Remove objects module from base system
	+ Remove network module from base system
	+ Add modInstances and modInstancesOfType
	+ Raname Base to ClientBase
	+ Remove calls to deprecated methods
	+ API documented using naturaldocs
	+ Update INSTALL
	+ Use a new method to get configkeys, now configkey reads every
	  [0.9
	+ Added Polish translation][0-9]+.conf file from the EBox::Config::etc() dir and
	  tries to get the value from the files in order.
	+ Display date in the correct languae in Summary
	+ Update debian scripts
	+ Several bugfixes
0.5.2
	+ Fix some packaging issues
0.5.1
	+ New menu system
	+ New firewall filtering rules
	+ 802.1q support

0.5
	+ New bug-free menus (actually Internet Explorer is the buggy piece
	  of... software that caused the reimplementation)
	+ Lots of small bugfixes
	+ Firewall: apply rules with no destination address to packets
	  routed through external interfaces only
	+ New debianize script
	+ Firewall: do not require port and protocol parameters as they
	  are now optional.
	+ Include SSL stuff in the dist tarball
	+ Let modules block changes in the network interfaces
	  configuration if they have references to the network config in
	  their config.
	+ Debian network configuration import script
	+ Fix the init.d script: it catches exceptions thrown by modules so that
	  it can try to start/stop all of them if an exception is thrown.
	+ Firewall: fix default policy bug in INPUT chains.
	+ Restore textdomain in exceptions
	+ New services section in the summary
	+ Added Error item to Summary. Catch exceptions from modules in
	  summary and generate error item
	+ Fix several errors with redirections and error handling in CGIs
	+ Several data validation functions were fixed, and a few others added
	+ Prevent the global module from keeping a reference to itself. And make
	  the read-only/read-write behavior of the factory consistent.
	+ Stop using ifconfig-wrapper and implement our own NetWrapper module
	  with wrappers for ifconfig and ip.
	+ Start/stop apache, network and firewall modules in first place.
	+ Ignore some network interface names such as irda, sit0, etc.
	+ The summary page uses read-only module instances.
	+ New DataInUse exception, old one renamed to DataExists.
	+ Network: do not overwrite resolv.conf if there are nameservers
	  given via dhcp.
	+ Do not set a default global policy for the ssh service.
	+ Check for forbiden characters when the parameter value is
	  requested by the CGI, this allows CGI's to handle the error,
	  and make some decissions before it happens.
	+ Create an "edit object" template and remove the object edition stuff
	  from the main objects page.
	+ Fix the apache restarting code.
	+ Network: Remove the route reordering feature, the kernel handles that
	  automatically.
	+ Fix tons of bugs in the network restarting code.
	+ Network: removed the 3rd nameserver configuration.
	+ Network: Get gateway info in the dhcp hook.
	+ Network: Removed default configuration from the gconf schema.
	+ New function for config-file generation
	+ New functions for pid file handling

0.4
	+ debian package
	+ added module to export/import configuration
	+ changes in firewall's API
	+ Added content filter based on dansguardian
	+ Added French translation
	+ Added Catalan translation
	+ Sudoers file is generated automatically based on module's needs
	+ Apache config file is generated by ebox  now
	+ Use SSL
	+ Added ebox.conf file
	+ Added module template generator

0.3
	+ Supports i18n
	+ API name consistency
	+ Use Mason for templates
	+ added tips to GUI
	+ added dhcp hooks
	+ administration port configuration
	+ Fixed bugs to IE compliant
	+ Revoke changes after logout
	+ Several bugfixes

0.2
	+ All modules are now based on gconf.
	+ Removed dependencies on xml-simple, xerces and xpath
	+ New MAC address field in Object members.
	+ Several bugfixes.

0.1
	+ Initial release<|MERGE_RESOLUTION|>--- conflicted
+++ resolved
@@ -1,7 +1,5 @@
-<<<<<<< HEAD
 HEAD
 	+ Added EBox::Types::Time type
-=======
 2.3.5
 	+ Added force parameter in validateTypedRow
 	+ Fixed 'hidden' on types when using method references
@@ -10,7 +8,6 @@
 	+ Use IO::Socket::SSL for SOAPClient connections
 	+ Removed apache rewrite from old slaves implementation
 	+ Do not show RSS image if custom_prefix defined
->>>>>>> 0a634bb2
 2.3.4
 	+ Avoid 'negative radius' error in DiskUsage chart
 	+ Fixed call to partitionFileSystems in EBox::SysInfo::logReportInfo
