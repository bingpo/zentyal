HEAD
<<<<<<< HEAD
	+ Added to findValueMultipleFields and findValue the nosync parameter
	+ Added support for haproxy 1.5
	+ Moved nginx to listen on localhost
=======
	+ Decode to utf8 the MySQL database results
	+ Create log database using utf8 charset
>>>>>>> 4afa5599
	+ Better way to set MySQL password for all the root accounts
	+ Use sharedscripts in zentyal-core logrotate to avoid triggering
	  in every log file
	+ Take into account view customizer on audit logging
	+ Show complex types (more than one field) in audit log
	  while editing by storing the dump of the value
	+ Fix EBox::Types::Composite::cmp to store changes when only last type
	  is modified
3.2.6
	+ Show confirmation dialog before upgrading to 3.3
	+ Fixed general widget packages to avoid error on 'packages to
	  upgrade' section
3.2.5
	+ Upgrade to 3.3 notification in dashboard
	+ Added new communityEdition() helper method in EBox::Global
	+ Add version to header logo
	+ Always reload page after saving changes
	+ Use AJAX call to refresh save change buttons
	+ Copy all the redis keys from 'conf' to 'ro' when saving changes of
	  any module to prevent incoherences
	+ Delete unused stopAllModules() and restartAllModules() in EBox::Global
	+ Workaround against modules changed when saving all changes
	+ Display remote services messages if they exist on Dashboard
	+ Recover from widget function exceptions
	+ Fixed mdstat output processing to remove "(auto-read-only)"
	+ Fixed audit logging of delete actions
	+ Fixed errors with row ID in ManageAdmins table
	+ Added missing EBox::Exceptions uses
	+ Fixed bug in selectSetter which hitted selects on DataForm with
	  'unique' option enabled
	+ Added EBox::Types::IPRange::addressesFromBeginToEnd class method
3.2.4
	+ Set proper trial link in advertisements
	+ Show register link in local backup when not registered
	+ Strip the 'C:\fakepath\' that chrome adds to the file input
	+ Make dump_exceptions key work also for mason exceptions
	+ Pass HTTP_PROXY system environment variable to CGIs as they are
	  used in Zentyal modules
	+ Waiting for Zentyal ready page check is more robust now
3.2.3
	+ Fixed error in the recursive method for getting module dependencies
	+ Fixed JS typo which disabled export backup dialog
	+ Added dbus dependency to avoid problems on some minimal installations
3.2.2
	+ When restoring pre-3.2 backups take in account that apache
	  module was renamed to webadmin
	+ Make sure that we always commit/discard audit of changes when we
	  save/revoke all modules
	+ Add new row attribute "disabled"
	+ Fixed JS glitch which broke the dashboard periodical updates
	+ Better check of referer which skips cloud domain if it does not exists
	+ Avoid warning when stopping a module without FirewallHelper
3.2.1
	+ Include contents of /etc/resolv.conf in bug report
	+ Avoid Apache error screen in login when entering through Zentyal
	  Remote using password
	+ Fix warning comparing undefined string in DomainName type
	+ Rewrite row isEqualTo method using hashElements instead of elements
	+ Only allow to move dashboard widget by its handle
	+ Service type setter works again
3.2
	+ Set 3.2 versions and non-beta logo
3.1.13
	+ Added missing EBox::Gettext uses, fixes crash in view logs refresh
	+ Minor CSS style fixes
	+ Added missing use statement in EBox::Types::MultiStateAction
3.1.12
	+ Do not crash if /etc/timezone does not exist
	+ Clean /var/lib/zentyal/tmp at the first moments of boot instead of
	  when running zentyal start, this fixes problems with leftover locks
	  that affect dhclient hooks
	+ Fixed wrong case in some class names for the save changes button
	+ Fixed autoscroll in dashboard widgets
	+ Added placeholder for drag & drop of table rows
	+ No autoscroll is done when overflow happens. This makes sortable
	  work in chromium
	+ Set audit after logs when enabling in first install
	+ Avoid getting unsaved changes by using readonly instance in manage-logs
3.1.11
	+ Initial setup for webadmin is now executed in postinst
	+ Fixed webadmin port migration
3.1.10
	+ Use DATETIME type in date column for consolidation tables
	+ Summarised reports shows graphs again
	+ Events summarised report has breadcrumbs now
	+ Base EBox::Logs::Composite::SummarizedReport to let summarised
	  reports have common breadcrumbs
	+ Added migration from 3.0 (apache -> webadmin)
3.1.9
	+ Fixed in-place boolean edit with non-basic types different to Union
	+ Removed some warnings in error.log
	+ Fixed confirmation dialogs warning style
	+ Fixed configure widgets width and drop behavior
	+ Fixed regression in dashboard register link after jQuery migration
	+ Always set as changed without checking RO value, this fixes some
	  situations in which the save changes button was not enabled
	+ Fixed regression in audit log IP addresses after nginx integration
	+ Added datetime time formatter to JS graphs which show dates in X
	  axis and date and time in the tracker
	+ Fixed bug sending parameters in Zentyal.Tabs prototype
	+ Fixed side-effect in Model::Manager::_modelHasMultipleInstances() that
	  tried to load composite as model by mistake, the bug was at least
	  present sometimes when trying to generate the configuration report
	+ Throw internal exception in valueByName if elementByName is undef
	+ Added captiveportal icons to CSS
	+ Restore configuration backup from file now works again after JS
	  framework change
	+ Configuration backup download, restore and delete from the list
	  works again after the UI changes
	+ Fixed regression in tabbed composites with the jQuery changes
	+ Set proper title in dialogs when loading in an existent one
	+ Fixed regression on dashboard which allowed to move already
	  present dashboard widgets
3.1.8
	+ Always log Perl errors that are not Zentyal exceptions
	+ Move package icons from software to core as required for the menu
	+ Use dpkg --clear-avail to avoid incoherent updates information
	+ Show printableModelName in DataTables when precondition fails
	+ Fixed number of decimals in Disk Usage when unit is MB
	+ Fixed UTF-8 encoding problems in TreeView
	+ Copyright footer is now at the bottom of the menu
	+ Fixed regression on logs search caused by autoFilter changes
	+ Fix bytes formatter in graphs
	+ Simplified CSS and improved styles and icons
	+ Improved dashboard drag&drop behavior in Chrome
	+ Allow to define permanentMessage directly on models
	+ Show placeholder in dashboard widgets drag&drop
	+ Fixed crash reloading dashboard after configure widgets
	+ Only apply redirect port fix on administration port
	+ Fixed regression in user interface with DataInUse exceptions
	+ Fixed wrong behavior of software updates in dashboard widget
	+ Always show proper language name for english locales
	+ Fixed wrong redirects when using a non-default admin port
	+ Fixed regression in webadmin reload after changing the language
	+ Remove unnecessary and problematic desktop services code
	+ Added icons for disabled users.
3.1.7
	+ Avoid eval operation when using standard HtmlBlocks class
	+ Changed some code to not trigger some unnecesary warnings
	+ Fixed regression on active menu entry highlight
	+ No-committed changes does not appear in configuration changes
	  log table
	+ Added autoFilter property to method tableInfo
	+ Modules can now be marked for restart after save changes via
	  post_save_modules redis key of the global module
	+ Make all dashboards div of the same height to ease drag and drop
	+ Don't allow invalid email in create report CGI
	+ DBEngineFactory is now a singleton
	+ EBox::Util::Random mentions /dev/urandom in its error messages
	  to ease troubleshooting
	+ Assure that type's references to its row are not lost in the
	  edit form template methods
3.1.6
	+ Restyled UI
	+ Added form.js
	+ Added better 502 error page for nginx with redirect when apache is ready
	+ Always call udpateRowNotify in row update, even when the new
	  values are the same than old ones
	+ Fixed bad call to EBox::CGI::Run::urlToClass in EBox::CGi::Base
	+ Added icons for top-level menu entries and module status page
	+ Fixed bad arguments in CGI::Controller::Composite call to SUPER::new()
	+ More flexible EBox::CGI::run for inheritance
	+ Fixed encoding of parameters in confirmation dialogs
	+ Check backup integrity by listing the tar file, throw
	  InvalidData exception if the tar is corrupted
	+ Do not use hidden form fields for generating confirmation dialog JS
	+ Fixed log bugs: use correct RO mode in loggerd, fixed behaviour
	  when all log helpers are disabled, enable logs correctly when
	  added by first time to configure logs table
	+ Fixed bad interpolation in JS code in booleanInPlaceViewer.mas
	+ WizardPage CGIs can now return JSON replies as response
	+ unconfigure-module script disables also the module
	+ Restart firewall module when a firewall observer module is
	  stopped/started using zentyal init.d script
	+ Added temporary stopped state to a Service module to know if a
	  module is stopped but enabled
	+ Redirect to / from /ebox using remote access to avoid blank page
	+ Removed no longer necessary jQuery noConflict()
	+ Added combobox.js
	+ Added EBox::Model::Base as base for DataTable and the new TreeView
	+ Adapted EBox::CGI::Run for the new TreeView models
	+ Fixed DataTable row removal from the UI with 100% volatile models with
	  'ids' method overriden.
3.1.5
	+ Increased webadmin default timeout.
	+ Disable drag & drop on tables with only one row
3.1.4
	+ Don't allow to move read-only rows
	+ Better prefix for user configuration redis keys
	+ Hide disabled carousel buttons, fix modal template
	+ Fixed modal dialog template
	+ Mark save changes button as changed when moving rows
	+ Remove unused parameter in Zentyal.DataTable.changeRow
3.1.3
	+ Enhanced UI styles: dialogs, progress bars, carousel, colors and images
	+ Rows of tables can now be moved using drag & drop
	+ Added logout dialog with option of discarding changes
	+ Remember page size options per users, added 'View all' page size option
	+ Added storage of options per user
	+ Enable and/or conifgure module dependencies automatically in
	  Module Status page
	+ Adapted CGIs to new modal dialogs
	+ Ported graphs from flotr.js to flot.js
	+ Ported JS code to jQuery and jQuery-ui
	+ Removed Modalbox.js, table_orderer.js and carousel.js
	+ Left menu keyword search is now case insensitive
3.1.2
	+ Make manage administrators table resilent against invalid users
	+ Remove deprecated backup domains related from logs module
	+ Added EBox::Types::URI type
	+ Added saveReload method to use reload instead of restart to
	  reduce service downtime. Use with care and programatically
	+ Added findValueMultipleFields() to DataTable and refactor _find()
	  to allow search by multiple fields
	+ Fixed disk usage report for logs component
3.1.1
	+ Do not dump unnecessary .bak files to /var/lib/zentyal/conf
	+ Restart all the core daemons instead of only apache after logrotate
	+ Fixed graph template so it could be feed with data using decimal
	  comma, it will convert it to a JS array without problems
	+ Fixed regression parsing ModalController urls
	+ Fixed regression non-model CGIs with aliases
	+ Added a way to retrieve all Models inside a Composite and its children.
	+ Increased the size limit for file uploads.
	+ Implemented a way to include configuration files for Nginx so the SOAP
	  services are able to use Nginx for SSL.
3.1
	+ Improved the message shown when there are no changes pending to save on
	  logout.
	+ Use the X-Forwarded-Proto header for redirects construction.
	+ Added nginx as the public HTTP server of Zentyal.
	+ Renamed 'Apache' module to 'WebAdmin' module. If you need to restart the
	  web administration you must use 'service zentyal webadmin restart'.
	+ Set trac milestone for reported bugs to 3.1.X
	+ CGIs are now EBox::Module::CGI::* instead of EBox::CGI::Module::*
	+ Daemons are now disabled when configuring a module, so Zentyal can
	  manage them directly instead of being autostarted by the system
	+ EBox::Model::DataForm::formSubmitted called even where there is no
	  previous row
	+ Added Pre-Depends on mysql-server to avoid problems with upgrades
	+ Depend on mysql-server metapackage instead of mysql-server-5.5
	+ Depend on zentyal-common 3.1
3.0.20
	+ Check against inexistent path in EBox::Util::SHM::subkeys
	+ Silent diff in EBox::Types::File::isEqualTo
	+ Print correctly UTF8 characters from configuration backup description
	+ When host name is changed, update /etc/hostname
	+ Proper link to remote in configuration backup page
3.0.19
	+ Removed full restore option for restore-backup tool and
	  EBox:Backup relevant methods
	+ Optimise loading Test::Deep::NoTest to avoid test environment creation
	+ Use EBox::Module::Base::writeConfFileNoCheck to write apache
	  configuration file
	+ Log events after dispatching them in the EventDaemon and catch exception
	  to avoid crashes when mysql is already stopped
	+ Emit events on zentyal start and stop
	+ Refactor some events-related code
	+ Changed MB_widedialog CSS class to use all width available in
	  the screen
	+ Fixed a broken link to SysInfo/Composite/General when activating the
	  WebServer module.
3.0.18
	+ Pass model instance when invoking EBox::Types::Select populate function
	+ Improve dynamic editable property detection for framework types
	+ Override _validateReferer method in Desktop services CGI
	+ Don't abort configuration backup when we get a error retrieving the
	  partition table information
	+ In EBox:Model::Row, refactored elementExists and
	  elementByName to make them to have similiar code structure
	+ Improvement in test help classes and added test fakes for
	  EBox::Model::Manager and EBox::Util::SHMLock
	+ Prevented unuseful warning in
	  EBox::Model::DataTable::setDirectory when the old directory is undef
	+ Fixed unit tests under EBox/Model/t, backup configuration tests and
	  some others
	+ Remove unused method EBox::Auth::alreadyLogged()
	+ Apache::setRestrictedResource updates properly if already exists
	+ Global and Module::Config allow to set redis instance to ease testing
	+ Now EBox::GlobalImpl::lastModificationTime also checks
	  modification time of configuration files
	+ Rows in events models are now synced before running EventDaemon
	+ Better way of checking if event daemon is needed
3.0.17
	+ Allow numeric zero as search filter
	+ When filtering rows don't match agains link urls or hidden values
	+ Avoid CA file check when removing it from Apache module
	+ Silent removeCA and removeInclude exceptions when removing
	  non-existant element
	+ Fixed rollback operation in redis config backend
	+ Desktop services CGI now only returns JSON responses
	+ Log error when dynamic loading a class fails in
	  ConfigureDispatchers model
	+ Update total ticks dynamically in progress indicator if ticks overflow
3.0.16
	+ Fixed regression in boolean in-place edit with Union types
	+ Added some missing timezones to EBox::Types::TimeZone
	+ Add a new method to DBEngine 'checkForColumn' to retrieve columns
	  definition from a given table
	+ Reload models info in model manager if new modules are installed
3.0.15
	+ Make sure that halt/reboot button can be clicked only once
	+ Cleaner way of disabling dependant modules when the parent is disabled,
	  avoiding unnecessary calls to enableService each time the module status
	  page is loaded.
	+ Show confirmation dialog when trying to change host or domain
	  if zentyal-samba is installed and provisioned
	+ Modified data table controller so edit boolean in place reuses
	  the code of regular edits, avoiding getting incorrect read-only
	  values from cache
3.0.14
	+ Allow search filters with a leading '*'
	+ Better error reporting when choosing a bad search filter
	+ External exceptions from _print method are caught correctly in CGIs
	+ EBox::CGI::run now supports correct handling of APR::Error
	+ Fixed dashboard check updates ajax requests in Chrome
	+ Fixed errors with zero digits components in time type
3.0.13
	+ Better warning if size file is missing in a backup when
	  restoring it
	+ Fixed table cache behaviour on cache miss in logs module
	+ Fix wrong button label when deleting rows in 'datainuse' template
	+ Removed unused method EBox::Model::DataTable::_tailoredOrder
	+ Added force default mode and permission to writeConfFileNoCheck(),
	  writeFile() and derivatives
	+ Fixed bug in EBox:::Logs::CGI::Index with internationalized
	  parameter names
	+ DataTables with sortedBy are now orderer alphabetically with
	  proper case treatment
	+ Display messages in model even when there are not elements and
	  table body is not shown
3.0.12
	+ Improve change-hostname script, delete all references to current name
	+ Faster dashboard loading with asynchronous check of software updates
	+ Workaround for when the progress id parameter has been lost
	+ Fixed problems calling upstart coomands from cron jobs with wrong PATH
	+ Decode CGI unsafeParams as utf8
	+ Avoid double encoding when printing JSON response in EBox::CGI::Base
	+ Remove warning in EBox::Menu::Folder when currentfolder is not defined
	+ Removed unnecesary and misleading method new from EBox::Auth package
3.0.11
	+ Avoid flickering loading pages when switching between menu entries
	+ Incorrect regular expression in logs search page are correctly handled
	+ Fix input badly hidden in the logs screen
	+ reloadTable from DataTable now remove cached fields as well
3.0.10
	+ Fixed unsafe characters error when getting title of progress
	  indicator in progress dialog
	+ Added use utf8 to dashboard template to fix look of closable messages
3.0.9
	+ Adapted file downloads to the new utf8 fixes
	+ Write backup files in raw mode to avoid utf8 problems
	+ Print always utf8 in STDOUT on all CGIs
	+ Decode CGI params of values entered at the interface as utf8
	+ Proper encode/decode of utf8 with also pretty JSON
	+ Fixed utf8 decoding in date shown at dashboard
	+ Removed old workarounds for utf8 problems
	+ Added new recoveryEnabled() helper method to Module::Base
	+ Added recoveryDomainName() method to SyncProvider interface
	+ Restore backup can now install missing modules in Disaster Recovery
	+ Show specific slides when installing a commercial edition
	+ Redirect to proper CGI after login in disaster recovery mode
	+ Removed old debconf workaround for first stage installation
	+ Log redis start message as debug instead of info to avoid flood
	+ Use unsafeParam in EBox::CGI::Base::paramsAsHash
	+ EBox::Module::Service does not raise exception and logs
	  nothing when using init.d status
	+ Fixed glitch in backup CGI which sometimes showed
	  the modal dialog with a incorrect template
3.0.8
	+ Use path for default name in SyncFolders::Folder
	+ Do not restrict characters in data table searchs
	+ Fixed automatic bug report regression
	+ Fixed refresh of the table and temporal control states
	  in customActionClicked callback
	+ Modified modalbox-zentyal.js to accept wideDialog parameter
	+ Fixed template method in MultiStateAction to return the default
	  template when it is not any supplied to the object
	+ Fixed sendInPlaceBooleanValue method from table-helper.js; it
	  aborted because bad parameters of Ajax.Updater
	+ Fixed bug that made that the lock was shared between owners
	+ Some fixes in the function to add the rule for desktops services
	  to the firewall
	+ Delete obsolete EBox::CGI::MenuCSS package
3.0.7
	+ Add new EBox::Module::Service::Observer to notify modules about
	  changes in the service status
	+ Administration accounts management reflects the changes in
	  system accounts in ids() or row() method call
	+ Some fixes in the RAID event watcher
	+ foreignModelInstance returns undef if foreignModel is
	  undef. This happens when a module has been uninstalled and it is
	  referenced in other installed module (events)
	+ loggerd shows loaded LogHelpers when in debug mode
	+ Added additional info to events from RAID watcher
	+ Use sudo to remove temporal files/diectories in backup, avoiding
	  permissions errors
	+ Added exception for cloud-prof module to events dependencies
3.0.6
	+ Skip keys deleted in cache in Redis::_keys()
	+ Fixed events modules dependencies to depend on any module which
	  provides watchers or dispatchers
	+ Always call enableActions before enableService when configuring modules
	+ Added needsSaveAfterConfig state to service modules
	+ Better exceptions logging in EBox::CGI::Run
	+ Fixed 'element not exists' error when enabling a log watcher
	+ Scroll up when showing modal dialog
	+ Added fqdnChanged methods to SysInfo::Observer
	+ Fixed SSL configuration conflicts betwen SOAPClient and RESTClient
3.0.5
	+ Template ajax/simpleModalDialog.mas can now accept text
	+ Used poweroff instead of halt to assure that system is powered
	  off after halt
	+ Fixed log audit database insert error when halting or rebooting
	+ Added time-based closable notification messages
	+ Adapted to new EBox::setLocaleEnvironment method
	+ EBox::Type::File now allows ebox user to own files in directories
	  which are not writable by him
	+ Removed cron daily invocation of deprecated report scripts
3.0.4
	+ Added EBox::SyncFolders interface
	+ Fixed invokation of tar for backup of model files
	+ New observer for sysinfo module to notify modules implementing the
	  SysInfo::Observer interface when the host name or host domain is
	  changed by the user, before and after the change takes effect
	+ Stop and start apache after language change to force environment reload
	+ Reload page after language change
	+ EBox::Module::Service::isRunning() skips daemons whose precondition fail
	+ Fixed undefined reference in DataTable controller for log audit
	+ Added and used serviceId field for service certificates
	+ Fixed SQL quoting of column names in unbuffered inserts and consolidation
3.0.3
	+ Fixed bug which prevented highlight of selected item in menu
	+ Fixed base class of event dispatcher to be compatible with the
	  changes dispatcher configuration table
	+ Fixed event daemon to use dumped variables
	+ Fixed need of double-click when closing menu items in some cases
	+ Fixed logs consolidation to avoid high CPU usage
	+ In view log table: correctly align previous and first page buttons
	+ Improve host name and domain validation.
	+ Forbidden the use of a qualified hostname in change hostname form
	+ Update samba hostname-dependent fields when hostname is changed
	+ Confirmation dialog when the local domain is changed and with a
	  warning if local domain which ends in .local
3.0.2
	+ The synchronization of redis cache refuses with log message to set
	  undefined values
	+ Fixed wrong sql statement which cause unwanted logs purge
	+ DataForm does not check for uniqueness of its fields, as it only
	  contains a single row
	+ In ConfigureLogs, restored printable names for log domains
	+ Fixed dashboard update error on modules widget, counter-graph
	  widget and widget without sections
	+ Better way to fix non-root warnings during boot without interfering
	  on manual restart commands in the shell
3.0.1
	+ Properly set default language as the first element of the Select to
	  avoid its loss on the first apache restart
	+ Set milestone to 3.0.X when creating tickets in trac.zentyal.org
	+ Removed forced setting of LANG variables in mod_perl which made progress
	  indicator fail when using any language different to English
	+ Removed some frequent undef warnings
	+ Added executeOnBrothers method to EBox::Model::Component
	+ Fixed repetition of 'add' and 'number change' events in RAID watcher
	+ Fixed incorrect display of edit button in tables without editField action
	+ Cache MySQL password to avoid reading it all the time
	+ Fixed request came from non-root user warnings during boot
	+ Send info event in Runit watcher only if the service was down
	  MAX_DOWN_PERIODS
3.0
	+ Removed beta logo
	+ Set 'firstInstall' flag on modules when installing during initial install
	+ Set 'restoringBackup' flag on modules when restoring backup
	+ Call enableService after initialSetup while restoring backup
	+ Registration link in widget now have appropiate content when either
	  remoteservices or software are not installed
	+ Fixed style for disabled buttons
	+ Composite and DataTable viewers recover from errors in pageTitle method
	+ Fixed intermitent failure in progress when there are no slides
	+ Rollback redis transaction on otherwise instead finally block
	+ Members of the 'admin' group can now login again on Zentyal
	+ Multi-admin management for commercial editions
	+ First and last move row buttons are now disabled instead of hidden
	+ In save changes dialog set focus always in the 'save' button
	+ Fixed i18n problem in some cases where environment variables
	  were different than the selected locale on Zentyal UI, now
	  LANG and LC_MESSAGES are explicitly passed to mod_perl
	+ Reviewed registration strings
	+ Added template attribute to MultiStateAction to provide any kind
	  of HTML to display an action
	+ Changed icon, name and link for Zentyal Remote
	+ Fixed some compatibility issues with Internet Explorer 9
	+ Show warning with Internet Explorer 8 or older
	+ Improved dashboard buttons colors
2.3.24
	+ Do not cache undef values in EBox::Config::Redis::get()
	+ Code fix on subscription retrieval for Updates event
	+ Update validate referer to new Remote Services module API
	+ In-place booleans now properly mark the module as changed
	+ Do not try to read slides if software module is not installed
	+ Fixed wrong call in Events::isEnabledDispatcher()
	+ Updated 'created by' footer
2.3.23
	+ Change the default domain name from 'zentyal.lan' to
	  'zentyal-domain.lan'
	+ Changes in first enable to avoid letting modules unsaved
	+ Type File now accepts spaces in the file name
	+ Added setTimezone method to MyDBEngine
	+ Enable consolidation after reviewing and pruning
	+ Code typo fix in Events::isEnabledWatcher
	+ Remove all report code from core
	+ Move SysInfo report related to remoteservices module
	+ Fixed regression which removed scroll bars from popups
	+ New carousel transition for the installation slides
	+ Added option to not show final notes in progress bar
	+ EBox::Model::Component::modelGetter does not die when trying to
	  get a model for an uninstalled module
	+ Added previous/next buttons to manually switch installation slides
	+ New installation slides format
	+ Added compatibility with MS Internet Explorer >= 8
2.3.22
	+ Changed first installation workflow and wizard infraestructure
	+ Improved firewall icons
	+ Set hover style for configure rules button in firewall
	+ Do not disable InnoDB in mysql if there are other databases
	+ Progress indicator no longer calls showAds if it is undefined
	+ Send cache headers on static files to improve browsing speed
	+ Added foreignNoSyncRows and foreignFilter options to EBox::Types::Select
	+ Improved settings icon
	+ Fixed modalboxes style
	+ Improve host domain validation. Single label domains are not allowed.
2.3.21
	+ Fixes on notifyActions
	+ Check for isDaemonRunning now compatible with asterisk status
	+ Fixed warning call in EBox::Types::HasMany
2.3.20
	+ New look & feel for the web interface
	+ Adjust slides transition timeout during installation
	+ Audit changes table in save changes popup has scroll and better style
	+ Model messages are printed below model title
	+ noDataMsg now allows to add elements if it makes sense
	+ Fixed ajax/form.mas to avoid phantom change button
	+ EBox::Model::Manager::_setupModelDepends uses full paths so the
	  dependecies can discriminate between models with the same name
	+ Default row addition in DataForm does not fires validateTypedRow
	+ Code typo fix in change administration port model
	+ Set only Remote as option to export/import configuration to a
	  remote site
	+ Return undef in HasMany type when a model is not longer
	  available due to being uninstalled
	+ Added onclick atribute to the link.mas template
	+ Fix exception raising when no event component is found
	+ table_ordered.js : more robust trClick event method
	+ Changed dashboard JS which sometimes halted widget updates
	+ Added popup dialogs for import/export configuration
	+ Changes in styles and sizes of the save/revoke dialog
	+ Removed redudant code in ConfigureWatchers::syncRows which made module
	  to have an incorrect modified state
	+ Dont show in bug report removed packages with configuration
	  held as broken packages
	+ DataTable::size() now calls to syncRows()
	+ EBox::Module::Config::set_list quivalent now has the same
	  behaviour than EBox::Module::Config::set
2.3.19
	+ Manually set up models for events to take into account the
	  dynamic models from the log watcher filtering models
	+ Fixed warnings when deleting a row which is referenced in other model
	+ Disable HTML form autocompletion in admin password change model
	+ Fixed incorrect non-editable warnings in change date and time model
	+ Fixed parsing value bug in EBox::Types::Date and EBox::Types::Time
	+ Reworked mdstat parsing, added failure_spare status
	+ Configuration backup implicitly preserves ownership of files
	+ Changes in styles and sizes of the save/revoke dialog
	+ New data form row is copied from default row, avoiding letting hidden
	  fields without its default value and causing missing fields errors
	+ Always fill abstract type with its default value, this avoids
	  errors with hidden fields with default value
	+ Different page to show errors when there are broken software packages
	+ InverseMatchSelect and InverseMatchUnion use 'not' instead of '!' to
	  denote inverse match. This string is configurable with a type argument
	+ Fixed types EBox::Type::InverseMatchSelect and InverseMatchUnion
	+ Fixed bug in DataTable::setTypedRow() which produced an incorrect 'id'
	  row element in DataTable::updateRowNotify()
	+ In tableBody.mas template: decomposed table topToolbar section in methods
	+ Fixed bug in discard changes dialog
	+ Confirmation dialogs now use styled modalboxes
	+ Do not reload page after save changes dialog if operation is successful
	+ Maintenance menu is now kept open when visiting the logs index page
2.3.18
	+ Manual clone of row in DataTable::setTypedRow to avoid segfault
	+ Avoid undef warnings in EBox::Model::DataTable::_find when the
	  element value is undef
	+ Fixed kill of ebox processes during postrm
	+ Set MySQL root password in create-db script and added mysql script
	  to /usr/share/zentyal for easy access to the zentyal database
	+ Increased timeout redirecting to wizards on installation to 5 seconds
	  to avoid problems on some slow or loaded machines
	+ Save changes dialog do not appear if there are no changes
	+ Delete no longer needed duplicated code
	+ Do not go to save changes after a regular package installation
	  they are saved only in the first install
	+ Progress bar in installation refactored
2.3.17
	+ Do not use modal box for save changes during installation
	+ Hidden fields in DataTables are no longer considered compulsory
	+ Select type has now its own viewer that allows use of filter function
	+ User is now enabled together with the rest of modules on first install
2.3.16
	+ Fix 'oldRow' parameter in UpdatedRowNotify
	+ Use Clone::Fast instead of Clone
	+ Modal dialog for the save and discard changes operations
	+ Use a different lock file for the usercorner redis
	+ Improved look of tables when checkAll controls are present
	+ Better icons for clone action
	+ Added confirmation dialog feature to models; added confirmation
	  dialog to change hostname model
	+ Dynamic default values are now properly updated when adding a row
	+ Kill processes owned by the ebox user before trying to delete it
	+ Do not use sudo to call status command at EBox::Service::running
	+ Fixed regression setting default CSS class in notes
2.3.15
	+ Added missing call to updateRowNotify in DataForms
	+ Fixed silent error in EBox::Types::File templates for non-readable
	  by ebox files
	+ Use pkill instead of killall in postinst
	+ Use unset instead of delete_dir when removing rows
	+ Do not set order list for DataForms
	+ Only try to clean tmp dir on global system start
2.3.14
	+ Error message for failure in package cache creation
	+ Fixed regression when showing a data table in a modal view
	+ Do not do a redis transaction for network module init actions
	+ Fixed EBox::Module::Config::st_unset()
	+ Allowed error class in msg template
2.3.13
	+ Fixed problems in EventDaemon with JSON and blessed references
	+ More crashes avoided when watchers or dispatchers doesn't exist
	+ Proper RAID watcher reimplementation using the new state API
	+ EBox::Config::Redis singleton has now a instance() method instead of new()
	+ Deleted wrong use in ForcePurge model
2.3.12
	+ Fixed problem with watchers and dispatchers after a module deletion
	+ Fixed EBox::Model::DataTable::_checkFieldIsUnique, it failed when the
	  printableValue of the element was different to its value
	+ Fixed separation between Add table link and table body
	+ Adaptation of EventDaemon to model and field changes
	+ Disabled logs consolidation on purge until it is reworked, fixed
	  missing use in purge logs model
	+ Fixed Componet::parentRow, it not longer tries to get a row with
	  undefined id
	+ Fix typo in ConfigureLogs model
	+ Mark files for removing before deleting the row from backend in
	  removeRow
	+ The Includes directives are set just for the main virtual host
	+ Fixed EventDaemon crash
2.3.11
	+ Mark files for removing before deleting the row from backend in removeRow
	+ Dashboard widgets now always read the information from RO
	+ Enable actions are now executed before enableService()
	+ Fixed regression which prevented update of the administration service
	  port when it was changed in the interface
	+ New EBox::Model::Composite::componentNames() for dynamic composites
	+ Remove _exposedMethods() feature to reduce use of AUTOLOAD
	+ Removed any message set in the model in syncRows method
	+ Added global() method to modules and components to get a coherent
	  read-write or read-only instance depending on the context
	+ Removed Model::Report and Composite::Report namespaces to simplify model
	  management and specification
	+ New redis key naming, with $mod/conf/*, $mod/state and $mod/ro/* replacing
	  /ebox/modules/$mod/*, /ebox/state/$mod/* and /ebox-ro/modules/$mod/*
	+ Removed unnecessary parentComposite methods in EBox::Model::Component
	+ Only mark modules as changed when data has really changed
	+ EBox::Global::modChange() throws exception if instance is readonly
	+ New get_state() and set_state() methods, st_* methods are kept for
	  backwards compatibility, but they are deprecated
	+ Simplified events module internals with Watcher and Dispatcher providers
	+ Model Manager is now able to properly manage read-only instances
	+ Composites can now use parentModule() like Models
	+ Renamed old EBox::GConfModule to EBox::Module::Config
	+ Unified model and composite management in the new EBox::Model::Manager
	+ Model and composites are loaded on demand to reduce memory consumption
	+ Model and composite information is now stored in .yaml schemas
	+ ModelProvider and CompositeProvider are no longer necessary
	+ Simplified DataForm using more code from DataTable
	+ Adapted RAID and restrictedResources() to the new JSON objects in redis
	+ Remove unused override modifications code
	+ Added /usr/share/zentyal/redis-cli wrapper for low-level debugging
	+ Use simpler "key: value" format for dumps instead of YAML
	+ Row id prefixes are now better chosen to avoid confusion
	+ Use JSON instead of list and hash redis types (some operations,
	  specially on lists, are up to 50% faster and caching is much simpler)
	+ Store rows as hashes instead of separated keys
	+ Remove deprecated all_dirs and all_entries methods
	+ Remove obsolete EBox::Order package
	+ Remove no longer needed redis directory tree sets
	+ Fixed isEqualTo() method on EBox::Types::Time
	+ EBox::Types::Abstract now provides default implementations of fields(),
	  _storeInGConf() and _restoreFromHash() using the new _attrs() method
	+ Remove indexes on DataTables to reduce complexity, no longer needed
	+ Simplified ProgressIndicator implementation using shared memory
	+ New EBox::Util::SHMLock package
	+ Implemented transactions for redis operations
	+ Replace old MVC cache system with a new low-level redis one
	+ Delete no longer necessary regen-redis-db tool
	+ Added new checkAll property to DataTable description to allow
	  multiple check/uncheck of boolean columns
2.3.10
	+ Added Desktop::ServiceProvider to allow modules to implement
	  requests from Zentyal desktop
	+ Added VirtualHost to manage desktop requests to Zentyal server
	+ Fix EventDaemon in the transition to MySQL
	+ Send EventDaemon errors to new rotated log file /var/log/zentyal/events.err
	+ Send an event to Zentyal Cloud when the updates are up-to-date
	+ Send an info event when modules come back to running
	+ Include additional info for current event watchers
	+ Fixed RAID report for some cases of spare devices and bitmaps
	+ Fixed log purge, SQL call must be a statement not a query
	+ Fixed regex syntax in user log queries
	+ Added missing "use Filesys::Df" to SysInfo
	+ Disabled consolidation by default until is fixed or reimplemented
	+ Fixed regresion in full log page for events
	+ Added clone action to data tables
	+ Fixed regression in modal popup when showing element table
	+ Added new type EBox::Types::KrbRealm
	+ Fix broken packages when dist-upgrading from old versions: stop ebox
	  owned processes before changing home directory
	+ Log the start and finish of start/stop modules actions
	+ Added usesPort() method to apache module
2.3.9
	+ Enable SSLInsecureRenegotiation to avoid master -> slave SOAP handsake
	  problems
	+ Added validateRowRemoval method to EBox::Model::DataTable
	+ Use rm -rf instead of remove_tree to avoid chdir permission problems
	+ Avoid problems restarting apache when .pid file does not exist
	+ Do not use graceful on apache to allow proper change of listen port
	+ Simplified apache restart mechanism and avoid some problems
2.3.8
	+ Create tables using MyISAM engine by default
	+ Delete obsolete 'admin' table
2.3.7
	+ Fixed printableName for apache module and remove entry in status widget
	+ Merged tableBodyWithoutActions.mas into tableBody.mas
	+ Removed tableBodyWithoutEdit.mas because it is no longer used
	+ Better form validation message when there are no ids for
	  foreign rows in select control with add new popup
	+ Fixed branding of RSS channel items
	+ Fixed destination path when copying zentyal.cnf to /etc/mysql/conf.d
	+ Packaging fixes for precise
2.3.6
	+ Switch from CGIs to models in System -> General
	+ New value() and setValue() methods in DataForm::setValue() for cleaner
	  code avoiding use of AUTOLOAD
	+ Added new EBox::Types::Time, EBox::Types::Date and EBox::Types::TimeZone
	+ Added new attribute 'enabled' to the Action and MultiStateAction types
	  to allow disabling an action. Accepts a scalar or a CODE ref
	+ The 'defaultValue' parameter of the types now accept a CODE ref that
	  returns the default value.
2.3.5
	+ Added force parameter in validateTypedRow
	+ Fixed 'hidden' on types when using method references
	+ Removed some console problematic characters from Util::Random::generate
	+ Added methods to manage apache CA certificates
	+ Use IO::Socket::SSL for SOAPClient connections
	+ Removed apache rewrite from old slaves implementation
	+ Do not show RSS image if custom_prefix defined
2.3.4
	+ Avoid 'negative radius' error in DiskUsage chart
	+ Fixed call to partitionFileSystems in EBox::SysInfo::logReportInfo
	+ Log audit does not ignore fields which their values could be interpreted
	  as boolean false
	+ Avoid ebox.cgi failure when showing certain strings in the error template
	+ Do not calculate md5 digests if override_user_modification is enabled
	+ Clean /var/lib/zentyal/tmp on boot
	+ Stop apache gracefully and delete unused code in Apache.pm
	+ Cache contents of module.yaml files in Global
2.3.3
	+ The editable attribute of the types now accept a reference to a function
	  to dinamically enable or disable the field.
	+ In progress bar CGIs AJAX call checks the availability of the
	  next page before loading it
	+ Replaced community logo
	+ Adapted messages in the UI for new editions
	+ Changed cookie name to remove forbidden characters to avoid
	  incompatibilities with some applications
	+ Added methods to enable/disable restart triggers
2.3.2
	+ Fixed redis unix socket permissions problem with usercorner
	+ Get row ids without safe characters checking
	+ Added EBox::Util::Random as random string generator
	+ Set log level to debug when cannot compute md5 for a nonexistent file
	+ Filtering in tables is now case insensitive
	+ ProgressIndicator no longer leaves zombie processes in the system
	+ Implemented mysqldump for logs database
	+ Remove zentyal-events cron script which should not be longer necessary
	+ Bugfix: set executable permissions to cron scripts and example hooks
	+ Added a global method to retrieve installed server edition
	+ Log also duration and compMessage to events.log
2.3.1
	+ Updated Standards-Version to 3.9.2
	+ Fixed JS client side table sorting issue due to Prototype
	  library upgrade
	+ Disable InnoDB by default to reduce memory consumption of MySQL
	+ Now events are logged in a new file (events.log) in a more
	  human-readable format
	+ Added legend to DataTables with custom actions
	+ Changed JS to allow the restore of the action cell when a delete
	  action fails
	+ Set milestone to 3.0 when creating bug reports in the trac
	+ Avoid temporal modelInstance errors when adding or removing
	  modules with LogWatchers or LogDispatcher
	+ Unallow administration port change when the port is in use
2.3
	+ Do not launch a passwordless redis instance during first install
	+ New 'types' field in LogObserver and storers/acquirers to store special
	  types like IPs or MACs in an space-efficient way
	+ Use MySQL for the logs database instead of PostgreSQL
	+ Bugfix: logs database is now properly recreated after purge & install
	+ Avoid use of AUTOLOAD to execute redis commands, improves performance
	+ Use UNIX socket to connect to redis for better performance and
	  update default redis 2.2 settings
	+ Use "sudo" group instead of "admin" one for the UI access control
	+ Added EBox::Module::Base::version() to get package version
	+ Fixed problem in consalidation report when accumulating results
	  from queries having a "group by table.field"
	+ Added missing US and Etc zones in timezone selector
	+ Replaced autotools with zbuildtools
	+ Refuse to restore configuration backup from version lesser than
	  2.1 unless forced
	+ Do not retrieve format.js in every graph to improve performance
	+ The purge-module scripts are always managed as root user
	+ New grep-redis tool to search for patterns in redis keys or
	  values
	+ Use partitionFileSystems method from EBox::FileSystem
2.2.4
	+ New internal 'call' command in Zentyal shell to 'auto-use' the module
	+ Zentyal shell now can execute commandline arguments
	+ Bugfix: EBox::Types::IPAddr::isEqualTo allows to change netmask now
	+ Removed some undefined concatenation and compare warnings in error.log
	+ Ignore check operation in RAID event watcher
	+ Skip IP addresses ending in .0 in EBox::Types::IPRange::addresses()
	+ Do not store in redis trailing dots in Host and DomainName types
	+ Added internal command to instance models and other improvements in shell
	+ Now the whole /etc/zentyal directory is backed up and a copy of the
	  previous contents is stored at /var/backups before restoring
	+ Removing a module with a LogWatcher no longer breaks the LogWatcher
	  Configuration page anymore
	+ Fixed error in change-hostname script it does not longer match substrings
	+ Bugfix: Show breadcrumbs even from models which live in a
	  composite
	+ HTTPLink now returns empty string if no HTTPUrlView is defined
	  in DataTable class
	+ Added mising use sentence in EBox::Event::Watcher::Base
2.2.3
	+ Bugfix: Avoid url rewrite to ebox.cgi when requesting to /slave
	+ Fixed logrotate configuration
	+ More resilient way to handle with missing indexes in _find
	+ Added more informative text when mispelling methods whose prefix
	  is an AUTOLOAD action
	+ A more resilient solution to load events components in EventDaemon
	+ Added one and two years to the purge logs periods
	+ Fixed downloads from EBox::Type::File
2.2.2
	+ Revert cookie name change to avoid session loss in upgrades
	+ Do not try to change owner before user ebox is created
2.2.1
	+ Removed obsolete references to /zentyal URL
	+ Create configuration backup directories on install to avoid warnings
	  accessing the samba share when there are no backups
	+ Log result of save changes, either successful or with warnings
	+ Changed cookie name to remove forbidden characters to avoid
	  incompatibilities with some applications
	+ Removed duplicated and incorrect auding logging for password change
	+ Fixed some non-translatable strings
	+ Create automatic bug reports under 2.2.X milestone instead of 2.2
	+ Fixed bug changing background color on selected software packages
2.1.34
	+ Volatile types called password are now also masked in audit log
	+ Adjust padding for module descriptions in basic software view
	+ Removed beta icon
2.1.33
	+ Fixed modal add problems when using unique option on the type
	+ Fixed error management in the first screen of modal add
	+ Unify software selection and progress colors in CSS
	+ Set proper message type in Configure Events model
	+ Fixed error checking permanentMessage types in templates/msg.mas
2.1.32
	+ Added progress bar colors to theme definition
	+ Remove no longer correct UTF8 decode in ProgressIndicator
	+ Fixed UTF8 double-encoding on unexpected error CGI
	+ Reviewed some subscription strings
	+ Always fork before apache restart to avoid port change problems
	+ Stop modules in the correct order (inverse dependencies order)
	+ Better logging of failed modules on restore
2.1.31
	+ Do not start managed daemons on boot if the module is disabled
	+ Better message on redis error
	+ Watch for dependencies before automatic enable of modules on first install
2.1.30
	+ Removed obsolete /ebox URL from RSS link
	+ Changed methods related with extra backup data in modules logs
	  to play along with changes in ebackup module
	+ Set a user for remote access for audit reasons
	+ Detect session loss on AJAX requests
2.1.29
	+ Startup does not fail if SIGPIPE received
2.1.28
	+ Added code to mitigate false positives on module existence
	+ Avoid error in logs full summary due to incorrect syntax in template
	+ Allow unsafe chars in EBox::Types::File to avoid problems in some browsers
	+ Reviewed some subscription strings
	+ Warning about language-packs installed works again after Global changes
	+ Show n components update when only zentyal packages are left to
	  upgrade in the system widget
	+ Do not show debconf warning when installing packages
	+ EBox::Types::IPAddr (and IPNetwork) now works with defaultValue
	+ Allow to hide menu items, separators and dashboard widgets via conf keys
2.1.27
	+ Do not create tables during Disaster Recovery installation
	+ Added new EBox::Util::Debconf::value to get debconf values
	+ DataTable controller does no longer try to get a deleted row
	  for gather elements values for audit log
	+ Check if Updates watcher can be enabled if the subscription
	  level is yet unknown
2.1.26
	+ Detection of broken packages works again after proper deletion
	  of dpkg_running file
	+ Keep first install redis server running until trigger
	+ Unified module restart for package trigger and init.d
	+ Use restart-trigger script in postinst for faster daemons restarting
	+ System -> Halt/Reboot works again after regression in 2.1.25
	+ Added framework to show warning messages after save changes
	+ Change caption of remote services link to Zentyal Cloud
	+ Do not show Cloud link if hide_cloud_link config key is defined
	+ Added widget_ignore_updates key to hide updates in the dashboard
	+ Differentiate ads from notes
	+ Allow custom message type on permanentMessage
	+ Only allow custom themes signed by Zentyal
	+ Removed /zentyal prefix from URLs
	+ Caps lock detection on login page now works again
	+ Added HiddenIfNotAble property to event watchers to be hidden if
	  it is unabled to monitor the event
	+ Dashboard values can be now error and good as well
	+ Include a new software updates widget
	+ Include a new alert for basic subscriptions informing about
	  software updates
	+ Add update-notifier-common to dependencies
	+ EBox::DataTable::enabledRows returns rows in proper order
	+ Use custom ads when available
	+ Disable bug report when hide_bug_report defined on theme
2.1.25
	+ Do not show disabled module warnings in usercorner
	+ Mask passwords and unify boolean values in audit log
	+ Do not override type attribute for EBox::Types::Text subtypes
	+ Corrected installation finished message after first install
	+ Added new disableAutocomplete attribute on DataTables
	+ Optional values can be unset
	+ Minor improvements on nmap scan
2.1.24
	+ Do not try to generate config for unconfigured services
	+ Remove unnecessary redis call getting _serviceConfigured value
	+ Safer sizes for audit log fields
	+ Fix non-translatable "show help" string
	+ Allow links to first install wizard showing a desired page
	+ Fixed bug in disk usage when we have both values greater and
	  lower than 1024 MB
	+ Always return a number in EBox::AuditLogging::isEnabled to avoid
	  issues when returning the module status
	+ Added noDataMsg attribute on DataTable to show a message when
	  there are no rows
2.1.23
	+ Removed some warnings during consolidation process
	+ Depend on libterm-readline-gnu-perl for history support in shells
	+ Fixed error trying to change the admin port with NTP enabled
	+ Fixed breadcrumb destination for full log query page
	+ Use printableActionName in DataTable setter
2.1.22
	+ Fixed parentRow method in EBox::Types::Row
	+ Added new optionalLabel flag to EBox::Types::Abstract to avoid
	  show the label on non-optional values that need to be set as
	  optional when using show/hide viewCustomizers
	+ Added initHTMLStateOrder to View::Customizer to avoid incorrect
	  initial states
	+ Improved exceptions info in CGIs to help bug reporting
	+ Do not show customActions when editing row on DataTables
2.1.21
	+ Fixed bug printing traces at Global.pm
	+ Check new dump_exceptions confkey instead of the debug one in CGIs
	+ Explicit conversion to int those values stored in our database
	  for correct dumping in reporting
	+ Quote values in update overwrite while consolidating for reporting
2.1.20
	+ Fixed regression in edition in place of booleans
	+ Better default balance of the dashboard based on the size of the widgets
	+ Added defaultSelectedType argument to PortRange
2.1.19
	+ Disable KeepAlive as it seems to give performance problems with Firefox
	  and set MaxClients value back to 1 in apache.conf
	+ Throw exceptions when calling methods not aplicable to RO instances
	+ Fixed problems when mixing read/write and read-only instances
	+ Date/Time and Timezone moved from NTP to core under System -> General
	+ Do not instance hidden widgets to improve dashboard performance
	+ New command shell with Zentyal environment at /usr/share/zentyal/shell
	+ Show warning when a language-pack is not installed
	+ Removed unnecessary dump/load operations to .bak yaml files
	+ AuditLogging and Logs constructor now receive the 'ro' parameter
	+ Do not show Audit Logging in Module Status widget
2.1.18
	+ New unificated zentyal-core.logrotate for all the internal logs
	+ Added forceEnabled option for logHelpers
	+ Moved carousel.js to wizard template
	+ Add ordering option to wizard pages
	+ Fixed cmp and isEqualTo methods for EBox::Types::IPAddr
	+ Fixed wrong Mb unit labels in Disk Usage and use GB when > 1024 MB
	+ Now global-action script can be called without progress indicator
	+ Fixed EBox::Types::File JavaScript setter code
	+ Added support for "Add new..." modal boxes in foreign selectors
	+ Each module can have now its customized purge-module script
	  that will be executed after the package is removed
	+ Added Administration Audit Logging to log sessions, configuration
	  changes, and show pending actions in save changes confirmation
	+ User name is stored in session
	+ Remove deprecated extendedRestore from the old Full Backup
2.1.17
	+ Fixed RAID event crash
	+ Added warning on models and composites when the module is disabled
	+ Fixed login page style with some languages
	+ Login page template can now be reused accepting title as parameter
	+ EBox::Types::File does not write on redis when it fails to
	  move the fail to its final destination
	+ Added quote column option for periodic log consolidation and
	  report consolidation
	+ Added exclude module option to backup restore
2.1.16
	+ Do not show incompatible navigator warning on Google Chrome
	+ Fixed syncRows override detection on DataTable find
	+ clean-conf script now deletes also state data
	+ Avoid 'undefined' message in selectors
2.1.15
	+ Move Disk Usage and RAID to the new Maintenance menu
	+ Always call syncRows on find (avoid data inconsistencies)
	+ Filename when downloading a conf backup now contains hostname
	+ Fixed bug in RAID template
	+ Set proper menu order in System menu (fixes NTP position)
	+ Fixed regresion in page size selector on DataTables
	+ Fixed legend style in Import/Export Configuration
2.1.14
	+ Fixed regresion with double quotes in HTML templates
	+ Fixed problems with libredis-perl version dependency
	+ Adding new apparmor profile management
2.1.13
	+ Better control of errors when saving changes
	+ Elements of Union type can be hidden
	+ Model elements can be hidden only in the viewer or the setter
	+ HTML attributtes are double-quoted
	+ Models can have sections of items
	+ Password view modified to show the confirmation field
	+ New multiselect type
	+ Redis backend now throws different kind of exceptions
2.1.12
	+ Revert no longer necessary parents workaround
	+ Hide action on viewCustomizer works now on DataTables
2.1.11
	+ Fixed bug which setted bad directory to models in tab view
	+ Union type: Use selected subtype on trailingText property if the
	  major type does not have the property
	+ Raise MaxClients to 2 to prevent apache slowness
2.1.10
	+ Security [ZSN-2-1]: Avoid XSS in process list widget
2.1.9
	+ Do not try to initialize redis client before EBox::init()
	+ Safer way to delete rows, deleting its id reference first
	+ Delete no longer needed workaround for gconf with "removed" attribute
	+ Fixed regression in port range setter
2.1.8
	+ Fixed regression in menu search
	+ Fixed missing messages of multi state actions
	+ Help toggler is shown if needed when dynamic content is received
	+ Fixed issue when disabling several actions at once in a data table view
	+ All the custom actions are disabled when one is clicked
	+ Submit wizard pages asynchronously and show loading indicator
	+ Added carousel.js for slide effects
2.1.7
	+ Fixed issues with wrong html attributes quotation
	+ Bugfix: volatile types can now calculate their value using other
	  the value from other elements in the row no matter their position
2.1.6
	+ Attach software.log to bug report if there are broken packages
	+ Added keyGenerator option to report queries
	+ Tuned apache conf to provide a better user experience
	+ Actions click handlers can contain custom javascript
	+ Restore configuration with force dependencies option continues
	  when modules referenced in the backup are not present
	+ Added new MultiStateAction type
2.1.5
	+ Avoid problems getting parent if the manager is uninitialized
	+ Rename some icon files with wrong extension
	+ Remove wrong optional attribute for read-only fields in Events
	+ Renamed all /EBox/ CGI URLs to /SysInfo/ for menu folder coherency
	+ Added support for custom actions in DataTables
	+ Replaced Halt/Reboot CGI with a model
	+ Message classes can be set from models
	+ Fixed error in Jabber dispatcher
	+ Show module name properly in log when restart from the dashboard fails
	+ Avoid warning when looking for inexistent PID in pidFileRunning
2.1.4
	+ Changed Component's parent/child relationships implementation
	+ Fixed WikiFormat on automatic bug report tickets
	+ Do not show available community version in Dashboard with QA
 	  updates
2.1.3
	+ Fall back to readonly data in config backup if there are unsaved changes
	+ Allow to automatically send a report in the unexpected error page
	+ Logs and Events are now submenus of the new Maintenance menu
	+ Configuration Report option is now present on the Import/Export section
	+ Require save changes operation after changing the language
	+ Added support for URL aliases via schemas/urls/*.urls files
	+ Allow to sort submenu items via 'order' attribute
	+ Automatically save changes after syncRows is called and mark the module
	  mark the module as unchanged unless it was previously changed
	+ Removed unnecessary ConfigureEvents composite
	+ Removed unnecessary code from syncRows in logs and events
	+ Restore configuration is safer when restoring /etc/zentyal files
	+ Fixed unescaped characters when showing an exception
	+ Fixed nested error page on AJAX requests
	+ Adapted dumpBackupExtraData to new expected return value
	+ Report remoteservices, when required, a change in administration
	  port
	+ Added continueOnModuleFail mode to configuration restore
	+ Fixed Firefox 4 issue when downloading backups
	+ Show scroll when needed in stacktraces (error page)
	+ More informative error messages when trying to restart locked modules
	  from the dashboard
	+ Creation of plpgsql language moved from EBox::Logs::initialSetup
	  to create-db script
	+ Redis backend now throws different kind of exceptions
	+ Avoid unnecesary warnings about PIDs
	+ Update Jabber dispatcher to use Net::XMPP with some refactoring
	+ Save changes messages are correctly shown with international charsets
	+ Support for bitmap option in RAID report
	+ Retry multiInsert line by line if there are encoding errors
	+ Adapted to new location of partitionsFileSystems in EBox::FileSystem
	+ Event messages are cleaned of null characters and truncated
	  before inserting in the database when is necessary
	+ Improve message for "Free storage space" event and send an info
	  message when a given partition is not full anymore
	+ Event messages now can contain newline characters
	+ Objects of select type are compared also by context
	+ Remove cache from optionsFromForeignModel since it produces
	  problems and it is useless
	+ Set title with server name if the server is subscribed
	+ Fix title HTML tag in views for Models and Composites
	+ Added lastEventsReport to be queried by remoteservices module
	+ Added EBox::Types::HTML type
	+ Added missing manage-logs script to the package
	+ Fixed problems with show/hide help switch and dynamic content
	+ Menus with subitems are now kept unfolded until a section on a
	  different menu is accessed
	+ Sliced restore mode fails correctly when schema file is missing,
	  added option to force restore without schema file
	+ Purge conf now purges the state keys as well
	+ Added EBox::Types::IPRange
2.1.2
	+ Now a menu folder can be closed clicking on it while is open
	+ Bugfix: cron scripts are renamed and no longer ignored by run-parts
	+ Added new EBox::Util::Nmap class implementing a nmap wrapper
2.1.1
	+ Fixed incoherency problems with 'on' and '1' in boolean indexes
	+ Move cron scripts from debian packaging to src/scripts/cron
	+ Trigger restart of logs and events when upgrading zentyal-core
	  without any other modules
	+ Don't restart apache twice when upgrading together with more modules
	+ Fixed params validation issues in addRow
2.1
	+ Replace YAML::Tiny with libyaml written in C through YAML::XS wrapper
	+ Minor bugfix: filter invalid '_' param added by Webkit-based browser
	  on EBox::CGI::Base::params() instead of _validateParams(), avoids
	  warning in zentyal.log when enabling modules
	+ All CGI urls renamed from /ebox to /zentyal
	+ New first() and deleteFirst() methods in EBox::Global to check
	  existence and delete the /var/lib/zentyal/.first file
	+ PO files are now included in the language-pack-zentyal-* packages
	+ Migrations are now always located under /usr/share/$package/migration
	  this change only affects to the events and logs migrations
	+ Delete no longer used domain and translationDomain methods/attributes
	+ Unified src/libexec and tools in the new src/scripts directory
	+ Remove the ebox- prefix on all the names of the /usr/share scripts
	+ New EBox::Util::SQL package with helpers to create and drop tables
	  from initial-setup and purge-module for each module
	+ Always drop tables when purging a package
	+ Delete 'ebox' user when purging zentyal-core
	+ Moved all SQL schemas from tools/sqllogs to schemas/sql
	+ SQL time-period tables are now located under schemas/sql/period
	+ Old ebox-clean-gconf renamed to /usr/share/zentyal/clean-conf and
	  ebox-unconfigure-module is now /usr/share/zentyal/unconfigure-module
	+ Added default implementation for enableActions, executing
	  /usr/share/zentyal-$modulename/enable-module if exists
	+ Optimization: Do not check if a row is unique if any field is unique
	+ Never call syncRows on read-only instances
	+ Big performance improvements using hashes and sets in redis
	  database to avoid calls to the keys command
	+ Delete useless calls to exists in EBox::Config::Redis
	+ New regen-redis-db tool to recreate the directory structure
	+ Renamed /etc/cron.hourly/90manageEBoxLogs to 90zentyal-manage-logs
	  and moved the actual code to /usr/share/zentyal/manage-logs
	+ Move /usr/share/ebox/zentyal-redisvi to /usr/share/zentyal/redisvi
	+ New /usr/share/zentyal/initial-setup script for modules postinst
	+ New /usr/share/zentyal/purge-module script for modules postrm
	+ Removed obsolete logs and events migrations
	+ Create plpgsql is now done on EBox::Logs::initialSetup
	+ Replace old ebox-migrate script with EBox::Module::Base::migrate
	+ Rotate duplicity-debug.log log if exists
	+ Bug fix: Port selected during installation is correctly saved
	+ Zentyal web UI is restarted if their dependencies are upgraded
	+ Bug fix: Logs don't include unrelated information now
	+ Add total in disk_usage report
	+ Bugfix: Events report by source now works again
	+ Do not include info messages in the events report
	+ Services event is triggered only after five failed checkings
	+ Do not add redundant includedir lines to /etc/sudoers
	+ Fixed encoding for strings read from redis server
	+ Support for redis-server 2.0 configuration
	+ Move core templates to /usr/share/zentyal/stubs/core
	+ Old /etc/ebox directory replaced with the new /etc/zentyal with
	  renamed core.conf, logs.conf and events.conf files
	+ Fixed broken link to alerts list
2.0.15
	+ Do not check the existence of cloud-prof package during the
	  restore since it is possible not to be installed while disaster
	  recovery process is done
	+ Renamed /etc/init.d/ebox to /etc/init.d/zentyal
	+ Use new zentyal-* package names
	+ Don't check .yaml existence for core modules
2.0.14
	+ Added compMessage in some events to distinguish among events if
	  required
	+ Make source in events non i18n
	+ After restore, set all the restored modules as changed
	+ Added module pre-checks for configuration backup
2.0.13
	+ Fixed dashboard graphs refresh
	+ Fixed module existence check when dpkg is running
	+ Fix typo in sudoers creation to make remote support work again
2.0.12
	+ Include status of packages in the downloadable bug report
	+ Bugfix: Avoid possible problems deleting redis.first file if not exist
2.0.11
	+ New methods entry_exists and st_entry_exists in config backend
2.0.10
	+ Now redis backend returns undef on get for undefined values
	+ Allow custom mason templates under /etc/ebox/stubs
	+ Better checks before restoring a configuration backup with
	  a set of modules different than the installed one
	+ Wait for 10 seconds to the child process when destroying the
	  progress indicator to avoid zombie processes
	+ Caught SIGPIPE when trying to contact Redis server and the
	  socket was already closed
	+ Do not stop redis server when restarting apache but only when
	  the service is asked to stop
	+ Improvements in import/export configuration (know before as
	  configuration backup)
	+ Improvements in ProgressIndicator
	+ Better behaviour of read-only rows with up/down arrows
	+ Added support for printableActionName in DataTable's
	+ Added information about automatic configuration backup
	+ Removed warning on non existent file digest
	+ Safer way to check if core modules exist during installation
2.0.9
	+ Treat wrong installed packages as not-existent modules
	+ Added a warning in dashboard informing about broken packages
	+ File sharing and mailfilter log event watchers works again since
	  it is managed several log tables per module
2.0.8
	+ Replaced zentyal-conf script with the more powerful zentyal-redisvi
	+ Set always the same default order for dashboard widgets
	+ Added help message to the configure widgets dialog
	+ Check for undefined values in logs consolidation
	+ Now dashboard notifies fails when restarting a service
	+ Fixed bug with some special characters in dashboard
	+ Fixed bug with some special characters in disk usage graph
2.0.7
	+ Pre-installation includes sudoers.d into sudoers file if it's not yet
	  installed
	+ Install apache-prefork instead of worker by default
	+ Rename service certificate to Zentyal Administration Web Server
2.0.6
	+ Use mod dependencies as default restore dependencies
	+ Fixed dependencies in events module
	+ Increased recursive dependency threshold to avoid
	  backup restoration problems
2.0.5
	+ Removed deprecated "Full backup" option from configuration backup
	+ Bugfix: SCP method works again after addition of SlicedBackup
	+ Added option in 90eboxpglogger.conf to disable logs consolidation
2.0.4
	+ Removed useless gconf backup during upgrade
	+ Fixed postinstall script problems during upgrade
2.0.3
	+ Added support for the sliced backup of the DB
	+ Hostname change is now visible in the form before saving changes
	+ Fixed config backend problems with _fileList call
	+ Added new bootDepends method to customize daemons boot order
	+ Added permanent message property to Composite
	+ Bugfix: Minor aesthetic fix in horizontal menu
	+ Bugfix: Disk usage is now reported in expected bytes
	+ Bugfix: Event dispatcher is not disabled when it is impossible
	  for it to dispatch the message
2.0.2
	+ Better message for the service status event
	+ Fixed modules configuration purge script
	+ Block enable module button after first click
	+ Avoid division by zero in progress indicator when total ticks is
	  zero
	+ Removed warning during postinst
	+ Added new subscription messages in logs, events and backup
2.0.1
	+ Bugfix: Login from Zentyal Cloud is passwordless again
	+ Some defensive code for the synchronization in Events models
	+ Bugfix: add EBox::Config::Redis::get to fetch scalar or list
	  values. Make GConfModule use it to avoid issues with directories
	  that have both sort of values.
1.5.14
	+ Fixed redis bug with dir keys prefix
	+ Improved login page style
	+ New login method using PAM instead of password file
	+ Allow to change admin passwords under System->General
	+ Avoid auto submit wizard forms
	+ Wizard skip buttons always available
	+ Rebranded post-installation questions
	+ Added zentyal-conf script to get/set redis config keys
1.5.13
	+ Added transition effect on first install slides
	+ Zentyal rebrand
	+ Added web page favicon
	+ Fixed already seen wizards apparition
	+ Fixed ro module creation with redis backend
	+ Use mason for links widgets
	+ Use new domain to official strings for subscriptions
1.5.12
	+ Added option to change hostname under System->General
	+ Show option "return to dashboard" when save changes fails.
1.5.11
	+ Added more tries on redis reconnection
	+ Fixed user corner access problems with redis server
	+ writeFile* methods reorganized
	+ Added cron as dependency as cron.hourly was never executed with anacron
	+ Improvements in consolidation of data for reports
1.5.10
	+ Fixed gconf to redis conversion for boolean values
1.5.9
	+ Improved migrations speed using the same perl interpreter
	+ Redis as configuration backend (instead of gconf)
	+ Improved error messages in ebox-software
	+ Set event source to 256 chars in database to adjust longer event
	  sources
	+ Progress bar AJAX updates are sent using JSON
	+ Fixed progress bar width problems
	+ Fixed top menu on wizards
	+ Improved error message when disconnecting a not connected database
	+ Abort installation if 'ebox' user already exists
	+ Bugfix: IP address is now properly registered if login fails
1.5.8
	+ Added template tableorderer.css.mas
	+ Added buttonless top menu option
	+ Bugfix: Save all modules on first installation
	+ Bugfix: General ebox database is now created if needed when
	  re/starting services
	+ Bugfix: Data to report are now uniform in number of elements per
	  value. This prevents errors when a value is present in a month and
	  not in another
	+ Bugfix: Don't show already visited wizard pages again
1.5.7
	+ Bugfix: Avoid error when RAID is not present
	+ Bugfix: Add ebox-consolidate-reportinfo call in daily cron script
	+ Bugfix: Called multiInsert and unbufferedInsert when necessary
	  after the loggerd reimplementation
	+ Bugfix: EBox::ThirdParty::Apache2::AuthCookie and
	  EBox::ThirdParty::Apache2::AuthCookie::Util package defined just
	  once
	+ Added util SystemKernel
	+ Improved progress indicator
	+ Changes in sudo generation to allow sudo for remote support user
	+ Initial setup wizards support
1.5.6
	+ Reimplementation of loggerd using inotify instead of File::Tail
1.5.5
	+ Asynchronous load of dashboard widgets for a smoother interface
1.5.4
	+ Changed dbus-check script to accept config file as a parameter
1.5.3
	+ Function _isDaemonRunning works now with snort in lucid
	+ Javascript refreshing instead of meta tag in log pages
	+ Updated links in dashboard widget
	+ Add package versions to downloadable ebox.log
	+ Fixed postgresql data dir path for disk usage with pg 8.4
	+ GUI improvements in search box
1.5.2
	+ Security [ESN-1-1]: Validate referer to avoid CSRF attacks
	+ Added reporting structure to events module
	+ Added new CGI to download the last lines of ebox.log
1.5.1
	+ Bugfix: Catch exception when upstart daemon does not exist and
	  return a stopped status
	+ Added method in logs module to dump database in behalf of
	ebackup module
	+ Bugfix: Do not check in row uniqueness for optional fields that
	are not passed as parameters
	+ Improve the output of ebox module status, to be consistent with the one
	  shown in the interface
	+ Add options to the report generation to allow queries to be more
	  flexible
	+ Events: Add possibility to enable watchers by default
	+ Bugfix: Adding a new field to a model now uses default
	  value instead of an empty value
	+ Added script and web interface for configuration report, added
	  more log files to the configuration report
1.5
	+ Use built-in authentication
	+ Use new upstart directory "init" instead of "event.d"
	+ Use new libjson-perl API
	+ Increase PerlInterpMaxRequests to 200
	+ Increase MaxRequestsPerChild (mpm-worker) to 200
	+ Fix issue with enconding in Ajax error responses
	+ Loggerd: if we don't have any file to watch we just sleep otherwise the process
	  will finish and upstart will try to start it over again and again.
	+ Make /etc/init.d/ebox depend on $network virtual facility
	+ Show uptime and users on General Information widget.
1.4.2
	+ Start services in the appropriate order (by dependencies) to fix a problem
	  when running /etc/init.d/ebox start in slaves (mail and other modules
	  were started before usersandgroups and thus failed)
1.4.1
	+ Remove network workarounds from /etc/init.d/ebox as we don't bring
	  interfaces down anymore
1.4
	+ Bug fix: i18n. setDomain in composites and models.
1.3.19
	+ Make the module dashboard widget update as the rest of the widgets
	+ Fix problem regarding translation of module names: fixes untranslated
	  module names in the dashboard, module status and everywhere else where
	  a module name is written
1.3.18
	+ Add version comparing function and use it instead of 'gt' in the
	  general widget
1.3.17
	+ Minor bug fix: check if value is defined in EBox::Type::Union
1.3.16
	+ Move enable field to first row in ConfigureDispatcherDataTable
	+ Add a warning to let users know that a module with unsaved changes
	  is disabled
	+ Remove events migration directory:
		- 0001_add_conf_configureeventtable.pl
		- 0002_add_conf_diskfree_watcher.pl
	+ Bug fix: We don't use names to stringify date to avoid issues
	  with DB insertions and localisation in event logging
	+ Bug fix: do not warn about disabled services which return false from
	  showModuleStatus()
	+ Add blank line under "Module Status"
	+ Installed and latest available versions of the core are now displayed
	  in the General Information widget
1.3.15
	+ Bug fix: Call EBox::Global::sortModulesByDependencies when
	  saving all modules and remove infinite loop in that method.
	  EBox::Global::modifiedModules now requires an argument to sort
	  its result dependending on enableDepends or depends attribute.
	+ Bug fix: keep menu folders open during page reloads
	+ Bug fix: enable the log events dispatcher by default now works
	+ Bug fix: fixed _lock function in EBox::Module::Base
	+ Bug fix: composites honor menuFolder()
	+ Add support for in-place edition for boolean types. (Closes
	  #1664)
	+ Add method to add new database table columnts to EBox::Migration::Helpers
	+ Bug fix: enable "Save Changes" button after an in-place edition
1.3.14
	+ Bug fix: fix critical bug in migration helper that caused some log
	  log tables to disappear
	+ Create events table
	+ Bug fix: log watcher works again
	+ Bug fix: delete cache if log index is not found as it could be
	  disabled
1.3.13
	+ Bug fix: critical error in EventDaemon that prevented properly start
	+ Cron script for manage logs does not run if another is already
	  running, hope that this will avoid problems with large logs
	+ Increased maximum size of message field in events
	+ Added script to purge logs
	+ Bug fix: multi-domain logs can be enabled again
1.3.12
	+ Added type for EBox::Dashboard::Value to stand out warning
	  messages in dashboard
	+ Added EBox::MigrationHelpers to include migration helpers, for now,
	  include a db table renaming one
	+ Bug fix: Fix mismatch in event table field names
	+ Bug fix: Add migration to create language plpgsql in database
	+ Bug fix: Add missing script for report log consolidation
	+ Bug fix: Don't show modules in logs if they are not configured. This
	  prevents some crashes when modules need information only available when
	  configured, such as mail which holds the vdomains in LDAP
	+ Added method EBox::Global::lastModificationTime to know when
	  eBox configuration was modified for last time
	+ Add support for breadcrumbs on the UI
	+ Bug fix: in Loggerd files are only parsed one time regardless of
	  how many LogHelper reference them
	+ Added precondition for Loggerd: it does not run if there isnt
	anything to watch
1.3.11
	+ Support customFilter in models for big tables
	+ Added EBox::Events::sendEvent method to send events using Perl
	  code (used by ebackup module)
	+ Bug fix: EBox::Type::Service::cmp now works when only the
	  protocols are different
	+ Check $self is defined in PgDBEngine::DESTROY
	+ Do not watch files in ebox-loggerd related to disabled modules and
	  other improvements in the daemon
	+ Silent some exceptions that are used for flow control
	+ Improve the message from Service Event Watcher
1.3.10
	+ Show warning when accesing the UI with unsupported browsers
	+ Add disableApparmorProfile to EBox::Module::Service
	+ Bug fix: add missing use
	+ Bug fix: Make EventDaemon more robust against malformed sent
	  events by only accepting EBox::Event objects
1.3.8
	+ Bug fix: fixed order in EBox::Global::modified modules. Now
	  Global and Backup use the same method to order the module list
	  by dependencies
1.3.7
	+ Bug fix: generate public.css and login.css in dynamic-www directory
	  which is /var/lib/zentyal/dynamicwww/css/ and not in /usr/share/ebox/www/css
	  as these files are generate every time eBox's apache is
	  restarted
	+ Bug fix: modules are restored now in the correct dependency
	  order
	+ ebox-make-backup accepts --destinaton flag to set backup's file name
	+ Add support for permanent messages to EBox::View::Customizer
1.3.6
	+ Bug fix: override _ids in EBox::Events::Watcher::Log to not return ids
	which do not exist
	+ Bug fix: fixed InverseMatchSelect type which is used by Firewall module
	+ New widget for the dashboard showing useful support information
	+ Bugfix: wrong permissions on CSS files caused problem with usercorner
	+ CSS are now templates for easier rebranding
	+ Added default.theme with eBox colors
1.3.5
	+ Bugfix: Allow unsafe characters in password type
	+ Add FollowSymLinks in eBox apache configuration. This is useful
	  if we use js libraries provided by packages
1.3.4
	+ Updated company name in the footer
	+ Bugfix: humanEventMessage works with multiple tableInfos now
	+ Add ebox-dbus-check to test if we can actually connect to dbus
1.3.4
	+ bugfix: empty cache before calling updatedRowNotify
	+ enable Log dispatcher by default and not allow users to disable
	it
	+ consolidation process continues in disabled but configured modules
	+ bugfix: Save Changes button doesn't turn red when accessing events for
	first time
1.3.2
	+ bugfix: workaround issue with dhcp configured interfaces at boot time
1.3.1
	+ bugfix: wrong regex in service status check
1.3.0
	+ bugfix: make full backup work again
1.1.30
	+ Change footer to new company holder
	+  RAID does not generate 'change in completion events, some text
	problems fixed with RAID events
	+ Report graphics had a datapoints limit dependent on the active
	time unit
	+ Apache certificate can be replaced by CA module
	+ Fixed regression in detailed report: total row now aggregates
	properly
	+ More characters allowed when changing password from web GUI
	+ Fixed regression with already used values in select types
	+ Do not a button to restart eBox's apache
	+ Fixed auth problem when dumping and restoring postgre database
1.1.20
	+ Added custom view support
	+ Bugfix: report models now can use the limit parameter in
	  reportRows() method
	+ use a regexp to fetch the PID in a pidfile, some files such as
	postfix's add tabs and spaces before the actual number
	+ Changed "pidfile" to "pidfiles" in _daemons() to allow checking more than
one (now it is a array ref instead of scalar)
	+ Modified Service.pm to support another output format for /etc/init.d daemon
status that returns [OK] instead of "running".
	+ unuformized case in menu entries and some more visual fixes
1.1.10
	+ Fix issue when there's a file managed by one module that has been modified
	  when saving changes
	+ Bugfix: events models are working again even if an event aware
	module is uninstalled and it is in a backup to restore
	+ Select.pm returns first value in options as default
       + Added 'parentModule' to model class to avoid recursive problems
	+ Added Float type
	+ Apache module allows to add configuration includes from other modules
	+ Display remote services button if subscribed
	+ Event daemon may received events through a named pipe
	+ Bugfix. SysInfo revokes its config correctly
	+ Added storer property to types in order to store the data in
	somewhere different from GConf
	+ Added protected property 'volatile' to the models to indicate
	that they store nothing in GConf but in somewhere different
	+ System Menu item element 'RAID' is always visible even when RAID
	is not installed
	+ Files in deleted rows are deleted when the changes are saved
	+ Fixed some bug whens backing and restore files
	+ Components can be subModels of the HasMany type
	+ Added EBox::Types::Text::WriteOnce type
	+ Do not use rows(), use row to force iteration over the rows and increase
	performance and reduce memory use.
	+ Do not suggest_sync after read operations in gconf
	+ Increase MaxRequestsPerChild to 200 in eBox's apache
	+ Make apache spawn only one child process
	+ Log module is backed up and restored normally because the old
	problem is not longer here
	+ Backup is more gentle with no backup files in backup directory,
	now it does not delete them
	+ HasMany  can retrieve again the model and row after the weak
	refence is garbage-collected. (Added to solve a bug in the doenload
	bundle dialog)
	+ EBox::Types::DomainName no longer accepts IP addresses as domain
	names
	+ Bugfix: modules that fail at configuration stage no longer appear as enabled
	+ Add parameter to EBox::Types::Select to disable options cache

0.12.103
	+ Bugfix: fix SQL statement to fetch last rows to consolidate
0.12.102
	+ Bugfix: consolidate logs using the last date and not starting from scratch
0.12.101
	+ Bugfix: DomainName type make comparisons case insensitive
	according to RFC 1035
0.12.100
	+ Bugfix: Never skip user's modifications if it set to true
	override user's changes
	+ EBox::Module::writeConfFile and EBox::Service scape file's path
	+ Bugfix. Configure logrotate to actually rotate ebox logs
	+ Fixed bug in ForcePurge logs model
	+ Fixed bug in DataTable: ModelManaged was called with tableName
	instead of context Name
	+ Fixing an `img` tag closed now properly and adding alternative
	text to match W3C validation in head title
	+ Backup pages now includes the size of the archive
	+ Fixed bug in ForcePurge logs model
	+ Now the modules can have more than one tableInfo for logging information
	+ Improve model debugging
	+ Improve restart debugging
	+ Backups and bug reports can be made from the command line
	+ Bugfix: `isEqualTo` is working now for `Boolean` types
	+ Bugfix: check if we must disable file modification checks in
	Manager::skipModification

0.12.99
	+ Add support for reporting
	+ Refresh logs automatically
	+ Reverse log order
	+ Remove temp file after it is downloaded with FromTempDir controller
0.12.3
	+ Bug fix: use the new API in purge method. Now purging logs is working
	again.
0.12.2
	+ Increase random string length used to generate the cookie to
	2048 bits
	+ Logs are show in inverse chronological order
0.12.1
	+ Bug fix: use unsafeParam for progress indicator or some i18 strings
	will fail when saving changes
0.12
	+ Bugfix: Don't assume timecol is 'timestamp' but defined by
	module developer. This allows to purge some logs tables again
	+ Add page titles to models
	+ Set default values when not given in `add` method in models
	+ Add method to manage page size in model
	+ Add hidden field to help with Ajax request and automated testing with
	  ANSTE
	+ Bugfix: cast sql types to filter fields in logs
	+ Bugfix: Restricted resources are back again to make RSS
	access policy work again
	+ Workaround bogus mason warnings
	+ Make postinst script less verbose
	+ Disable keepalive in eBox apache
	+ Do not run a startup script in eBox apache
	+ Set default purge time for logs stored in eBox db to 1 week
	+ Disable LogAdmin actions in `ebox-global-action` until LogAdmin
	feature is completely done
0.11.103
	+ Modify EBox::Types::HasMany to create directory based on its row
	+ Add _setRelationship method to set up relationships between models
	  and submodels
	+ Use the new EBox::Model::Row api
	+ Add help method to EBox::Types::Abstract
	+ Decrease size for percentage value in disk free watcher
	+ Increase channel link field size in RSS dispatcher
0.11.102
	+ Bugfix: cmp in EBox::Types::HostIP now sorts correctly
	+ updatedRowNotify in EBox::Model::DataTable receives old row as
	well as the recently updated row
	+ Added `override_user_modification` configuration parameter to
	avoid user modification checkings and override them without asking
	+ Added EBox::Model::Row to ease the management of data returned
	by models
	+ Added support to pre-save and post-save executable files. They
	must be placed at /etc/ebox/pre-save or /etc/ebox/post-save
	+ Added `findRow` method to ease find and set
0.11.101
	+ Bugfix: Fix memory leak in models while cloning types. Now
	cloning is controlled by clone method in types
	+ Bugfix: Union type now checks for its uniqueness
	+ DESTROY is not an autoloaded method anymore
	+ HasOne fields now may set printable value from the foreign field
	to set its value
	+ findId now searches as well using printableValue
	+ Bugfix. Minor bug found when key is an IP address in autoloaded
	methods
	+ Ordered tables may insert values at the beginning or the end of
	the table by "insertPosition" attribute
	+ Change notConfigured template to fix English and add link to the
	  module status section
	+ Add loading gif to module status actions
	+ Remove debug from ServiceInterface.pm
	+ Add support for custom separators to be used as index separators on
	  exposedMethods
	+ Bugfix. Stop eBox correctly when it's removed
	+ Improve apache-restart to make it more reliable.
0.11.100
	+ Bugfix. Fix issue with event filters and empty hashes
	+ Bugfix. Cache stuff in log and soap watcher to avoid memory leaks
	+ Bugfix. Fix bug that prevented the user from being warned when a row to
	  be deleted is being used by other model
	+ Bugfix. Add missing use of EBox::Global in State event watcher
	+ Added progress screen, now pogress screen keeps track of the changed
	  state of the modules and change the top page element properly
	+ Do not exec() to restart apache outside mod_perl
	+ Improve apache restart script
	+ Improve progress screen
0.11.99
	+ DataTable contains the property 'enableProperty' to set a column
	called 'enabled' to enable/disable rows from the user point of
	view. The 'enabled' column is put the first
	+ Added state to the RAID report instead of simpler active boolean
        + Fix bug when installing new event components and event GConf
	subtree has not changed
	+ Add RSS dispatcher to show eBox events under a RSS feed
	+ Rotate log files when they reach 10MB for 7 rotations
	+ Configurable minimum free space left for being notified by means
	of percentage
	+ Add File type including uploading and downloading
	+ Event daemon now checks if it is possible to send an event
	before actually sending it
	+ Added Action forms to perform an action without modifying
	persistent data
	+ Log queries are faster if there is no results
	+ Show no data stored when there are no logs for a domain
	+ Log watcher is added in order to notify when an event has
	happened. You can configure which log watcher you may enable and
	what you want to be notify by a determined filter and/or event.
	+ RAID watcher is added to check the RAID events that may happen
	when the RAID subsystem is configured in the eBox machine
	+ Change colour dataset in pie chart used for disk usage reporting
	+ Progress indicator now contains a returned value and error
	message as well
	+ Lock session file for HTTP session to avoid bugs
	related to multiple requests (AJAX) in a short time
	+ Upgrade runit dependency until 1.8.0 to avoid runit related
	issues
0.11
	+ Use apache2
	+ Add ebox-unblock-exec to unset signal mask before running  a executable
	+ Fix issue with multiple models and models with params.
	  This triggered a bug in DHCP when there was just one static
	  interface
	+ Fix _checkRowIsUnique and _checkFieldIsUnique
	+ Fix paging
	+ Trim long strings in log table, show tooltip with the whole string
	  and show links for URLs starting with "http://"
0.10.99
	+ Add disk usage information
	+ Show progress in backup process
	+ Add option to purge logs
	+ Create a link from /var/lib/zentyal/log to /var/log/ebox
	+ Fix bug with backup descriptions containing spaces
	+ Add removeAll method on data models
	+ Add HostIP, DomainName and Port types
	+ Add readonly forms to display static information
	+ Add Danish translation thanks to Allan Jacobsen
0.10
	+ New release
0.9.100
	+ Add checking for SOAP session opened
	+ Add EventDaemon
	+ Add Watcher and Dispatch framework to support an event
	  architecture on eBox
	+ Add volatile EBox::Types in order not to store their values
	  on GConf
	+ Add generic form
	+ Improvements on generic table
	+ Added Swedish translation

0.9.99
	+ Added Portuguese from Portugal translation
	+ Added Russian translation
	+ Bugfix: bad changed state in modules after restore

0.9.3
	+ New release

0.9.2
	+ Add browser warning when uploading files
	+ Enable/disable logging modules
0.9.1
	+ Fix backup issue with changed state
	+ Generic table supports custom ordering
0.9
	+ Added Polish translation
        + Bug in recognition of old CD-R writting devices fixed
	+ Added Aragonese translation
	+ Added Dutch translation
	+ Added German translation
	+ Added Portuguese translation

0.8.99
	+ Add data table model for generic Ajax tables
	+ Add types to be used by models
	+ Add MigrationBase and ebox-migrate to upgrade data models
	+ Some English fixes
0.8.1
	+ New release
0.8
	+ Fix backup issue related to bug reports
	+ Improved backup GUI
0.7.99
        + changed sudo stub to be more permissive
	+ added startup file to apache web server
	+ enhanced backup module
	+ added basic CD/DVD support to backup module
	+ added test stubs to simplify testing
	+ added test class in the spirit of Test::Class
	+ Html.pm now uses mason templates
0.7.1
	+ use Apache::Reload to reload modules when changed
	+ GUI consistency (#12)
	+ Fixed a bug for passwords longer than 16 chars
	+ ebox-sudoers-friendly added to not overwrite /etc/sudoers each time
0.7
	+ First public release
0.6
	+ Move to client
	+ Remove obsolete TODO list
	+ Remove firewall module from  base system
	+ Remove objects module from base system
	+ Remove network module from base system
	+ Add modInstances and modInstancesOfType
	+ Raname Base to ClientBase
	+ Remove calls to deprecated methods
	+ API documented using naturaldocs
	+ Update INSTALL
	+ Use a new method to get configkeys, now configkey reads every
	  [0.9
	+ Added Polish translation][0-9]+.conf file from the EBox::Config::etc() dir and
	  tries to get the value from the files in order.
	+ Display date in the correct languae in Summary
	+ Update debian scripts
	+ Several bugfixes
0.5.2
	+ Fix some packaging issues
0.5.1
	+ New menu system
	+ New firewall filtering rules
	+ 802.1q support

0.5
	+ New bug-free menus (actually Internet Explorer is the buggy piece
	  of... software that caused the reimplementation)
	+ Lots of small bugfixes
	+ Firewall: apply rules with no destination address to packets
	  routed through external interfaces only
	+ New debianize script
	+ Firewall: do not require port and protocol parameters as they
	  are now optional.
	+ Include SSL stuff in the dist tarball
	+ Let modules block changes in the network interfaces
	  configuration if they have references to the network config in
	  their config.
	+ Debian network configuration import script
	+ Fix the init.d script: it catches exceptions thrown by modules so that
	  it can try to start/stop all of them if an exception is thrown.
	+ Firewall: fix default policy bug in INPUT chains.
	+ Restore textdomain in exceptions
	+ New services section in the summary
	+ Added Error item to Summary. Catch exceptions from modules in
	  summary and generate error item
	+ Fix several errors with redirections and error handling in CGIs
	+ Several data validation functions were fixed, and a few others added
	+ Prevent the global module from keeping a reference to itself. And make
	  the read-only/read-write behavior of the factory consistent.
	+ Stop using ifconfig-wrapper and implement our own NetWrapper module
	  with wrappers for ifconfig and ip.
	+ Start/stop apache, network and firewall modules in first place.
	+ Ignore some network interface names such as irda, sit0, etc.
	+ The summary page uses read-only module instances.
	+ New DataInUse exception, old one renamed to DataExists.
	+ Network: do not overwrite resolv.conf if there are nameservers
	  given via dhcp.
	+ Do not set a default global policy for the ssh service.
	+ Check for forbiden characters when the parameter value is
	  requested by the CGI, this allows CGI's to handle the error,
	  and make some decissions before it happens.
	+ Create an "edit object" template and remove the object edition stuff
	  from the main objects page.
	+ Fix the apache restarting code.
	+ Network: Remove the route reordering feature, the kernel handles that
	  automatically.
	+ Fix tons of bugs in the network restarting code.
	+ Network: removed the 3rd nameserver configuration.
	+ Network: Get gateway info in the dhcp hook.
	+ Network: Removed default configuration from the gconf schema.
	+ New function for config-file generation
	+ New functions for pid file handling

0.4
	+ debian package
	+ added module to export/import configuration
	+ changes in firewall's API
	+ Added content filter based on dansguardian
	+ Added French translation
	+ Added Catalan translation
	+ Sudoers file is generated automatically based on module's needs
	+ Apache config file is generated by ebox  now
	+ Use SSL
	+ Added ebox.conf file
	+ Added module template generator

0.3
	+ Supports i18n
	+ API name consistency
	+ Use Mason for templates
	+ added tips to GUI
	+ added dhcp hooks
	+ administration port configuration
	+ Fixed bugs to IE compliant
	+ Revoke changes after logout
	+ Several bugfixes

0.2
	+ All modules are now based on gconf.
	+ Removed dependencies on xml-simple, xerces and xpath
	+ New MAC address field in Object members.
	+ Several bugfixes.

0.1
	+ Initial release<|MERGE_RESOLUTION|>--- conflicted
+++ resolved
@@ -1,12 +1,9 @@
 HEAD
-<<<<<<< HEAD
 	+ Added to findValueMultipleFields and findValue the nosync parameter
 	+ Added support for haproxy 1.5
 	+ Moved nginx to listen on localhost
-=======
 	+ Decode to utf8 the MySQL database results
 	+ Create log database using utf8 charset
->>>>>>> 4afa5599
 	+ Better way to set MySQL password for all the root accounts
 	+ Use sharedscripts in zentyal-core logrotate to avoid triggering
 	  in every log file
