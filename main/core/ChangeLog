HEAD
<<<<<<< HEAD
	+ Move EBox::CGI::Downloader::* modules  to EBox::Downloader to
	  make file downloads work again
3.3.5
	+ Avoid division by zero while using page navigation
=======
	+ Use replace instead of href to redirect in Controller::DataTable
	  (This avoids infinite loops if the user press back button)
3.2.8
>>>>>>> 0b059e28
	+ Automatic report text formatting adapted to Redmine
	+ Fix tab selection in tabbed composite from URL path anchor,
	  for instance, /Maintenance/Events#ConfigureDispatchers
	+ Avoid errors triggered on web administration port validation
	+ ManageAdmins model now also add/removes lpadmin group
	+ Show nice error when global-action fails using die + scalar
	+ Fixed JS error on showing errors in customActionClicked
	+ Fixed rethrown of exception in restartService() and
	  EBox::CGI::Base::upload methods
3.3.4
	+ Remove lock file in EBox::Util::Lock::unlock()
	+ Fixed mason component root for custom stubs
3.3.3
	+ Fixed regression in clone action
	+ Decode to utf8 the MySQL database results
	+ Create log database using utf8 charset
	+ Better way to set MySQL password for all the root accounts
	+ Use same JSON reply file for changeRowForm and dataInUse
	+ Fixed regression in AJAX changes with raised error when a
	  data in use exception was found
	+ Fixed css error that hide information in the logs tables
	+ Use sharedscripts in zentyal-core logrotate to avoid triggering
	  in every log file
	+ Take into account view customizer on audit logging
	+ Show complex types (more than one field) in audit log
	  while editing by storing the dump of the value
	+ Fix EBox::Types::Composite::cmp to store changes when only last type
	  is modified
	+ Fixed general widget packages to avoid error on 'packages to
	  upgrade' section
3.3.2
	+ Fixed regression when table size is set to 'view all'
3.3.1
	+ Fixed redirects in table/form JSON replies
	+ Set automated ticket report milestone to 3.3.X
3.3
	+ Refactored module not enabled warning
	+ Add version to header logo
	+ HTML body can now have different styles based on the menu section
	+ Hide close button on saving changes and backup progess
	  dialogs. Don't allow to close it with esc key on those cases.
	+ Fix error when pageSize parameter is not supplied to the model controller
	+ Workaround against modules changed when saving all changes
	+ Recover from widget function exceptions
	+ Use the same Mason interpreter for most HTML templates
	+ Use more granular AJAX for table actions
	+ Use stand-alone AJAX call to refresh save changes button
	+ Added missing use to EBox::CGI::Base
	+ Allow to submit apport crash reports if debug=yes
	+ Switch from Error to TryCatch for exception handling
	+ Added new communityEdition() helper method in EBox::Global
	+ Add version to header logo
	+ Always reload page after saving changes
	+ Use AJAX call to refresh save change buttons
	+ Copy all the redis keys from 'conf' to 'ro' when saving changes of
	  any module to prevent incoherences
	+ Delete unused stopAllModules() and restartAllModules() in EBox::Global
	+ Workaround against modules changed when saving all changes
	+ Display remote services messages if they exist on Dashboard
	+ Recover from widget function exceptions
	+ Fixed mdstat output processing to remove "(auto-read-only)"
	+ Fixed audit logging of delete actions
	+ Fixed errors with row ID in ManageAdmins table
	+ Added missing EBox::Exceptions uses
	+ Fixed bug in selectSetter which hitted selects on DataForm with
	  'unique' option enabled
	+ EBox::WebServer::removeNginxInclude does not longer throws
	  a exception if the path to remove is not included
	+ Copy all the redis keys from 'conf' to 'ro' when saving changes of
	  any module to prevent incoherences
	+ Delete unused stopAllModules() and restartAllModules() in EBox::Global
	+ Use printableName in Configure Module popup
	+ Replace fork of Apache2::AuthCookie with libapache2-authcookie-perl
	+ Added EBox::Types::IPRange::addressesFromBeginToEnd class method
	+ Set proper trial link in advertisements
	+ Show register link in local backup when not registered
	+ Strip the 'C:\fakepath\' that chrome adds to the file input
	+ Make dump_exceptions key work also for mason exceptions
	+ Pass HTTP_PROXY system environment variable to CGIs as they are
	  used in Zentyal modules
	+ Waiting for Zentyal ready page check is more robust now
	+ Fixed error in the recursive method for getting module dependencies
	+ Fixed JS typo which disabled export backup dialog
	+ Added dbus dependency to avoid problems on some minimal installations
	+ When restoring pre-3.2 backups take in account that apache
	  module was renamed to webadmin
	+ Make sure that we always commit/discard audit of changes when we
	  save/revoke all modules
	+ Add new row attribute "disabled"
	+ Fixed JS glitch which broke the dashboard periodical updates
	+ Better check of referer which skips cloud domain if it does not exists
	+ Avoid warning when stopping a module without FirewallHelper
	+ Include contents of /etc/resolv.conf in bug report
	+ Avoid Apache error screen in login when entering through Zentyal
	  Remote using password
	+ Fix warning comparing undefined string in DomainName type
	+ Rewrite row isEqualTo method using hashElements instead of elements
	+ Only allow to move dashboard widget by its handle
	+ Do not fail if zentyal-mysql.passwd ends with a newline character
	+ Removed old migration code from 3.0 to 3.2
	+ Added Number.prototype.toTimeDiffString in format.js
	+ Added .btn-black CSS class
	+ Set version to 3.3
	+ Added enableInnoDbIfNeeded() to MyDBEngine
	+ Fix loading on custom action buttons
	+ Add icon for openchange module
	+ Add missing use statement in EBox::Types::MultiStateAction
	+ Add icon for openchange module
	+ Service type setter works again
3.2
	+ Set 3.2 versions and non-beta logo
3.1.13
	+ Added missing EBox::Gettext uses, fixes crash in view logs refresh
	+ Minor CSS style fixes
	+ Added missing use statement in EBox::Types::MultiStateAction
3.1.12
	+ Do not crash if /etc/timezone does not exist
	+ Clean /var/lib/zentyal/tmp at the first moments of boot instead of
	  when running zentyal start, this fixes problems with leftover locks
	  that affect dhclient hooks
	+ Fixed wrong case in some class names for the save changes button
	+ Fixed autoscroll in dashboard widgets
	+ Added placeholder for drag & drop of table rows
	+ No autoscroll is done when overflow happens. This makes sortable
	  work in chromium
	+ Set audit after logs when enabling in first install
	+ Avoid getting unsaved changes by using readonly instance in manage-logs
3.1.11
	+ Initial setup for webadmin is now executed in postinst
	+ Fixed webadmin port migration
3.1.10
	+ Use DATETIME type in date column for consolidation tables
	+ Summarised reports shows graphs again
	+ Events summarised report has breadcrumbs now
	+ Base EBox::Logs::Composite::SummarizedReport to let summarised
	  reports have common breadcrumbs
	+ Added migration from 3.0 (apache -> webadmin)
3.1.9
	+ Fixed in-place boolean edit with non-basic types different to Union
	+ Removed some warnings in error.log
	+ Fixed confirmation dialogs warning style
	+ Fixed configure widgets width and drop behavior
	+ Fixed regression in dashboard register link after jQuery migration
	+ Always set as changed without checking RO value, this fixes some
	  situations in which the save changes button was not enabled
	+ Fixed regression in audit log IP addresses after nginx integration
	+ Added datetime time formatter to JS graphs which show dates in X
	  axis and date and time in the tracker
	+ Fixed bug sending parameters in Zentyal.Tabs prototype
	+ Fixed side-effect in Model::Manager::_modelHasMultipleInstances() that
	  tried to load composite as model by mistake, the bug was at least
	  present sometimes when trying to generate the configuration report
	+ Throw internal exception in valueByName if elementByName is undef
	+ Added captiveportal icons to CSS
	+ Restore configuration backup from file now works again after JS
	  framework change
	+ Configuration backup download, restore and delete from the list
	  works again after the UI changes
	+ Fixed regression in tabbed composites with the jQuery changes
	+ Set proper title in dialogs when loading in an existent one
	+ Fixed regression on dashboard which allowed to move already
	  present dashboard widgets
3.1.8
	+ Always log Perl errors that are not Zentyal exceptions
	+ Move package icons from software to core as required for the menu
	+ Use dpkg --clear-avail to avoid incoherent updates information
	+ Show printableModelName in DataTables when precondition fails
	+ Fixed number of decimals in Disk Usage when unit is MB
	+ Fixed UTF-8 encoding problems in TreeView
	+ Copyright footer is now at the bottom of the menu
	+ Fixed regression on logs search caused by autoFilter changes
	+ Fix bytes formatter in graphs
	+ Simplified CSS and improved styles and icons
	+ Improved dashboard drag&drop behavior in Chrome
	+ Allow to define permanentMessage directly on models
	+ Show placeholder in dashboard widgets drag&drop
	+ Fixed crash reloading dashboard after configure widgets
	+ Only apply redirect port fix on administration port
	+ Fixed regression in user interface with DataInUse exceptions
	+ Fixed wrong behavior of software updates in dashboard widget
	+ Always show proper language name for english locales
	+ Fixed wrong redirects when using a non-default admin port
	+ Fixed regression in webadmin reload after changing the language
	+ Remove unnecessary and problematic desktop services code
	+ Added icons for disabled users.
3.1.7
	+ Avoid eval operation when using standard HtmlBlocks class
	+ Changed some code to not trigger some unnecesary warnings
	+ Fixed regression on active menu entry highlight
	+ No-committed changes does not appear in configuration changes
	  log table
	+ Added autoFilter property to method tableInfo
	+ Modules can now be marked for restart after save changes via
	  post_save_modules redis key of the global module
	+ Make all dashboards div of the same height to ease drag and drop
	+ Don't allow invalid email in create report CGI
	+ DBEngineFactory is now a singleton
	+ EBox::Util::Random mentions /dev/urandom in its error messages
	  to ease troubleshooting
	+ Assure that type's references to its row are not lost in the
	  edit form template methods
3.1.6
	+ Restyled UI
	+ Added form.js
	+ Added better 502 error page for nginx with redirect when apache is ready
	+ Always call udpateRowNotify in row update, even when the new
	  values are the same than old ones
	+ Fixed bad call to EBox::CGI::Run::urlToClass in EBox::CGi::Base
	+ Added icons for top-level menu entries and module status page
	+ Fixed bad arguments in CGI::Controller::Composite call to SUPER::new()
	+ More flexible EBox::CGI::run for inheritance
	+ Fixed encoding of parameters in confirmation dialogs
	+ Check backup integrity by listing the tar file, throw
	  InvalidData exception if the tar is corrupted
	+ Do not use hidden form fields for generating confirmation dialog JS
	+ Fixed log bugs: use correct RO mode in loggerd, fixed behaviour
	  when all log helpers are disabled, enable logs correctly when
	  added by first time to configure logs table
	+ Fixed bad interpolation in JS code in booleanInPlaceViewer.mas
	+ WizardPage CGIs can now return JSON replies as response
	+ unconfigure-module script disables also the module
	+ Restart firewall module when a firewall observer module is
	  stopped/started using zentyal init.d script
	+ Added temporary stopped state to a Service module to know if a
	  module is stopped but enabled
	+ Redirect to / from /ebox using remote access to avoid blank page
	+ Removed no longer necessary jQuery noConflict()
	+ Added combobox.js
	+ Added EBox::Model::Base as base for DataTable and the new TreeView
	+ Adapted EBox::CGI::Run for the new TreeView models
	+ Fixed DataTable row removal from the UI with 100% volatile models with
	  'ids' method overriden.
3.1.5
	+ Increased webadmin default timeout.
	+ Disable drag & drop on tables with only one row
3.1.4
	+ Don't allow to move read-only rows
	+ Better prefix for user configuration redis keys
	+ Hide disabled carousel buttons, fix modal template
	+ Fixed modal dialog template
	+ Mark save changes button as changed when moving rows
	+ Remove unused parameter in Zentyal.DataTable.changeRow
3.1.3
	+ Enhanced UI styles: dialogs, progress bars, carousel, colors and images
	+ Rows of tables can now be moved using drag & drop
	+ Added logout dialog with option of discarding changes
	+ Remember page size options per users, added 'View all' page size option
	+ Added storage of options per user
	+ Enable and/or conifgure module dependencies automatically in
	  Module Status page
	+ Adapted CGIs to new modal dialogs
	+ Ported graphs from flotr.js to flot.js
	+ Ported JS code to jQuery and jQuery-ui
	+ Removed Modalbox.js, table_orderer.js and carousel.js
	+ Left menu keyword search is now case insensitive
3.1.2
	+ Make manage administrators table resilent against invalid users
	+ Remove deprecated backup domains related from logs module
	+ Added EBox::Types::URI type
	+ Added saveReload method to use reload instead of restart to
	  reduce service downtime. Use with care and programatically
	+ Added findValueMultipleFields() to DataTable and refactor _find()
	  to allow search by multiple fields
	+ Fixed disk usage report for logs component
3.1.1
	+ Do not dump unnecessary .bak files to /var/lib/zentyal/conf
	+ Restart all the core daemons instead of only apache after logrotate
	+ Fixed graph template so it could be feed with data using decimal
	  comma, it will convert it to a JS array without problems
	+ Fixed regression parsing ModalController urls
	+ Fixed regression non-model CGIs with aliases
	+ Added a way to retrieve all Models inside a Composite and its children.
	+ Increased the size limit for file uploads.
	+ Implemented a way to include configuration files for Nginx so the SOAP
	  services are able to use Nginx for SSL.
3.1
	+ Improved the message shown when there are no changes pending to save on
	  logout.
	+ Use the X-Forwarded-Proto header for redirects construction.
	+ Added nginx as the public HTTP server of Zentyal.
	+ Renamed 'Apache' module to 'WebAdmin' module. If you need to restart the
	  web administration you must use 'service zentyal webadmin restart'.
	+ Set trac milestone for reported bugs to 3.1.X
	+ CGIs are now EBox::Module::CGI::* instead of EBox::CGI::Module::*
	+ Daemons are now disabled when configuring a module, so Zentyal can
	  manage them directly instead of being autostarted by the system
	+ EBox::Model::DataForm::formSubmitted called even where there is no
	  previous row
	+ Added Pre-Depends on mysql-server to avoid problems with upgrades
	+ Depend on mysql-server metapackage instead of mysql-server-5.5
	+ Depend on zentyal-common 3.1
3.0.20
	+ Check against inexistent path in EBox::Util::SHM::subkeys
	+ Silent diff in EBox::Types::File::isEqualTo
	+ Print correctly UTF8 characters from configuration backup description
	+ When host name is changed, update /etc/hostname
	+ Proper link to remote in configuration backup page
3.0.19
	+ Removed full restore option for restore-backup tool and
	  EBox:Backup relevant methods
	+ Optimise loading Test::Deep::NoTest to avoid test environment creation
	+ Use EBox::Module::Base::writeConfFileNoCheck to write apache
	  configuration file
	+ Log events after dispatching them in the EventDaemon and catch exception
	  to avoid crashes when mysql is already stopped
	+ Emit events on zentyal start and stop
	+ Refactor some events-related code
	+ Changed MB_widedialog CSS class to use all width available in
	  the screen
	+ Fixed a broken link to SysInfo/Composite/General when activating the
	  WebServer module.
3.0.18
	+ Pass model instance when invoking EBox::Types::Select populate function
	+ Improve dynamic editable property detection for framework types
	+ Override _validateReferer method in Desktop services CGI
	+ Don't abort configuration backup when we get a error retrieving the
	  partition table information
	+ In EBox:Model::Row, refactored elementExists and
	  elementByName to make them to have similiar code structure
	+ Improvement in test help classes and added test fakes for
	  EBox::Model::Manager and EBox::Util::SHMLock
	+ Prevented unuseful warning in
	  EBox::Model::DataTable::setDirectory when the old directory is undef
	+ Fixed unit tests under EBox/Model/t, backup configuration tests and
	  some others
	+ Remove unused method EBox::Auth::alreadyLogged()
	+ Apache::setRestrictedResource updates properly if already exists
	+ Global and Module::Config allow to set redis instance to ease testing
	+ Now EBox::GlobalImpl::lastModificationTime also checks
	  modification time of configuration files
	+ Rows in events models are now synced before running EventDaemon
	+ Better way of checking if event daemon is needed
3.0.17
	+ Allow numeric zero as search filter
	+ When filtering rows don't match agains link urls or hidden values
	+ Avoid CA file check when removing it from Apache module
	+ Silent removeCA and removeInclude exceptions when removing
	  non-existant element
	+ Fixed rollback operation in redis config backend
	+ Desktop services CGI now only returns JSON responses
	+ Log error when dynamic loading a class fails in
	  ConfigureDispatchers model
	+ Update total ticks dynamically in progress indicator if ticks overflow
3.0.16
	+ Fixed regression in boolean in-place edit with Union types
	+ Added some missing timezones to EBox::Types::TimeZone
	+ Add a new method to DBEngine 'checkForColumn' to retrieve columns
	  definition from a given table
	+ Reload models info in model manager if new modules are installed
3.0.15
	+ Make sure that halt/reboot button can be clicked only once
	+ Cleaner way of disabling dependant modules when the parent is disabled,
	  avoiding unnecessary calls to enableService each time the module status
	  page is loaded.
	+ Show confirmation dialog when trying to change host or domain
	  if zentyal-samba is installed and provisioned
	+ Modified data table controller so edit boolean in place reuses
	  the code of regular edits, avoiding getting incorrect read-only
	  values from cache
3.0.14
	+ Allow search filters with a leading '*'
	+ Better error reporting when choosing a bad search filter
	+ External exceptions from _print method are caught correctly in CGIs
	+ EBox::CGI::run now supports correct handling of APR::Error
	+ Fixed dashboard check updates ajax requests in Chrome
	+ Fixed errors with zero digits components in time type
3.0.13
	+ Better warning if size file is missing in a backup when
	  restoring it
	+ Fixed table cache behaviour on cache miss in logs module
	+ Fix wrong button label when deleting rows in 'datainuse' template
	+ Removed unused method EBox::Model::DataTable::_tailoredOrder
	+ Added force default mode and permission to writeConfFileNoCheck(),
	  writeFile() and derivatives
	+ Fixed bug in EBox:::Logs::CGI::Index with internationalized
	  parameter names
	+ DataTables with sortedBy are now orderer alphabetically with
	  proper case treatment
	+ Display messages in model even when there are not elements and
	  table body is not shown
3.0.12
	+ Improve change-hostname script, delete all references to current name
	+ Faster dashboard loading with asynchronous check of software updates
	+ Workaround for when the progress id parameter has been lost
	+ Fixed problems calling upstart coomands from cron jobs with wrong PATH
	+ Decode CGI unsafeParams as utf8
	+ Avoid double encoding when printing JSON response in EBox::CGI::Base
	+ Remove warning in EBox::Menu::Folder when currentfolder is not defined
	+ Removed unnecesary and misleading method new from EBox::Auth package
3.0.11
	+ Avoid flickering loading pages when switching between menu entries
	+ Incorrect regular expression in logs search page are correctly handled
	+ Fix input badly hidden in the logs screen
	+ reloadTable from DataTable now remove cached fields as well
3.0.10
	+ Fixed unsafe characters error when getting title of progress
	  indicator in progress dialog
	+ Added use utf8 to dashboard template to fix look of closable messages
3.0.9
	+ Adapted file downloads to the new utf8 fixes
	+ Write backup files in raw mode to avoid utf8 problems
	+ Print always utf8 in STDOUT on all CGIs
	+ Decode CGI params of values entered at the interface as utf8
	+ Proper encode/decode of utf8 with also pretty JSON
	+ Fixed utf8 decoding in date shown at dashboard
	+ Removed old workarounds for utf8 problems
	+ Added new recoveryEnabled() helper method to Module::Base
	+ Added recoveryDomainName() method to SyncProvider interface
	+ Restore backup can now install missing modules in Disaster Recovery
	+ Show specific slides when installing a commercial edition
	+ Redirect to proper CGI after login in disaster recovery mode
	+ Removed old debconf workaround for first stage installation
	+ Log redis start message as debug instead of info to avoid flood
	+ Use unsafeParam in EBox::CGI::Base::paramsAsHash
	+ EBox::Module::Service does not raise exception and logs
	  nothing when using init.d status
	+ Fixed glitch in backup CGI which sometimes showed
	  the modal dialog with a incorrect template
3.0.8
	+ Use path for default name in SyncFolders::Folder
	+ Do not restrict characters in data table searchs
	+ Fixed automatic bug report regression
	+ Fixed refresh of the table and temporal control states
	  in customActionClicked callback
	+ Modified modalbox-zentyal.js to accept wideDialog parameter
	+ Fixed template method in MultiStateAction to return the default
	  template when it is not any supplied to the object
	+ Fixed sendInPlaceBooleanValue method from table-helper.js; it
	  aborted because bad parameters of Ajax.Updater
	+ Fixed bug that made that the lock was shared between owners
	+ Some fixes in the function to add the rule for desktops services
	  to the firewall
	+ Delete obsolete EBox::CGI::MenuCSS package
3.0.7
	+ Add new EBox::Module::Service::Observer to notify modules about
	  changes in the service status
	+ Administration accounts management reflects the changes in
	  system accounts in ids() or row() method call
	+ Some fixes in the RAID event watcher
	+ foreignModelInstance returns undef if foreignModel is
	  undef. This happens when a module has been uninstalled and it is
	  referenced in other installed module (events)
	+ loggerd shows loaded LogHelpers when in debug mode
	+ Added additional info to events from RAID watcher
	+ Use sudo to remove temporal files/diectories in backup, avoiding
	  permissions errors
	+ Added exception for cloud-prof module to events dependencies
3.0.6
	+ Skip keys deleted in cache in Redis::_keys()
	+ Fixed events modules dependencies to depend on any module which
	  provides watchers or dispatchers
	+ Always call enableActions before enableService when configuring modules
	+ Added needsSaveAfterConfig state to service modules
	+ Better exceptions logging in EBox::CGI::Run
	+ Fixed 'element not exists' error when enabling a log watcher
	+ Scroll up when showing modal dialog
	+ Added fqdnChanged methods to SysInfo::Observer
	+ Fixed SSL configuration conflicts betwen SOAPClient and RESTClient
3.0.5
	+ Template ajax/simpleModalDialog.mas can now accept text
	+ Used poweroff instead of halt to assure that system is powered
	  off after halt
	+ Fixed log audit database insert error when halting or rebooting
	+ Added time-based closable notification messages
	+ Adapted to new EBox::setLocaleEnvironment method
	+ EBox::Type::File now allows ebox user to own files in directories
	  which are not writable by him
	+ Removed cron daily invocation of deprecated report scripts
3.0.4
	+ Added EBox::SyncFolders interface
	+ Fixed invokation of tar for backup of model files
	+ New observer for sysinfo module to notify modules implementing the
	  SysInfo::Observer interface when the host name or host domain is
	  changed by the user, before and after the change takes effect
	+ Stop and start apache after language change to force environment reload
	+ Reload page after language change
	+ EBox::Module::Service::isRunning() skips daemons whose precondition fail
	+ Fixed undefined reference in DataTable controller for log audit
	+ Added and used serviceId field for service certificates
	+ Fixed SQL quoting of column names in unbuffered inserts and consolidation
3.0.3
	+ Fixed bug which prevented highlight of selected item in menu
	+ Fixed base class of event dispatcher to be compatible with the
	  changes dispatcher configuration table
	+ Fixed event daemon to use dumped variables
	+ Fixed need of double-click when closing menu items in some cases
	+ Fixed logs consolidation to avoid high CPU usage
	+ In view log table: correctly align previous and first page buttons
	+ Improve host name and domain validation.
	+ Forbidden the use of a qualified hostname in change hostname form
	+ Update samba hostname-dependent fields when hostname is changed
	+ Confirmation dialog when the local domain is changed and with a
	  warning if local domain which ends in .local
3.0.2
	+ The synchronization of redis cache refuses with log message to set
	  undefined values
	+ Fixed wrong sql statement which cause unwanted logs purge
	+ DataForm does not check for uniqueness of its fields, as it only
	  contains a single row
	+ In ConfigureLogs, restored printable names for log domains
	+ Fixed dashboard update error on modules widget, counter-graph
	  widget and widget without sections
	+ Better way to fix non-root warnings during boot without interfering
	  on manual restart commands in the shell
3.0.1
	+ Properly set default language as the first element of the Select to
	  avoid its loss on the first apache restart
	+ Set milestone to 3.0.X when creating tickets in trac.zentyal.org
	+ Removed forced setting of LANG variables in mod_perl which made progress
	  indicator fail when using any language different to English
	+ Removed some frequent undef warnings
	+ Added executeOnBrothers method to EBox::Model::Component
	+ Fixed repetition of 'add' and 'number change' events in RAID watcher
	+ Fixed incorrect display of edit button in tables without editField action
	+ Cache MySQL password to avoid reading it all the time
	+ Fixed request came from non-root user warnings during boot
	+ Send info event in Runit watcher only if the service was down
	  MAX_DOWN_PERIODS
3.0
	+ Removed beta logo
	+ Set 'firstInstall' flag on modules when installing during initial install
	+ Set 'restoringBackup' flag on modules when restoring backup
	+ Call enableService after initialSetup while restoring backup
	+ Registration link in widget now have appropiate content when either
	  remoteservices or software are not installed
	+ Fixed style for disabled buttons
	+ Composite and DataTable viewers recover from errors in pageTitle method
	+ Fixed intermitent failure in progress when there are no slides
	+ Rollback redis transaction on otherwise instead finally block
	+ Members of the 'admin' group can now login again on Zentyal
	+ Multi-admin management for commercial editions
	+ First and last move row buttons are now disabled instead of hidden
	+ In save changes dialog set focus always in the 'save' button
	+ Fixed i18n problem in some cases where environment variables
	  were different than the selected locale on Zentyal UI, now
	  LANG and LC_MESSAGES are explicitly passed to mod_perl
	+ Reviewed registration strings
	+ Added template attribute to MultiStateAction to provide any kind
	  of HTML to display an action
	+ Changed icon, name and link for Zentyal Remote
	+ Fixed some compatibility issues with Internet Explorer 9
	+ Show warning with Internet Explorer 8 or older
	+ Improved dashboard buttons colors
2.3.24
	+ Do not cache undef values in EBox::Config::Redis::get()
	+ Code fix on subscription retrieval for Updates event
	+ Update validate referer to new Remote Services module API
	+ In-place booleans now properly mark the module as changed
	+ Do not try to read slides if software module is not installed
	+ Fixed wrong call in Events::isEnabledDispatcher()
	+ Updated 'created by' footer
2.3.23
	+ Change the default domain name from 'zentyal.lan' to
	  'zentyal-domain.lan'
	+ Changes in first enable to avoid letting modules unsaved
	+ Type File now accepts spaces in the file name
	+ Added setTimezone method to MyDBEngine
	+ Enable consolidation after reviewing and pruning
	+ Code typo fix in Events::isEnabledWatcher
	+ Remove all report code from core
	+ Move SysInfo report related to remoteservices module
	+ Fixed regression which removed scroll bars from popups
	+ New carousel transition for the installation slides
	+ Added option to not show final notes in progress bar
	+ EBox::Model::Component::modelGetter does not die when trying to
	  get a model for an uninstalled module
	+ Added previous/next buttons to manually switch installation slides
	+ New installation slides format
	+ Added compatibility with MS Internet Explorer >= 8
2.3.22
	+ Changed first installation workflow and wizard infraestructure
	+ Improved firewall icons
	+ Set hover style for configure rules button in firewall
	+ Do not disable InnoDB in mysql if there are other databases
	+ Progress indicator no longer calls showAds if it is undefined
	+ Send cache headers on static files to improve browsing speed
	+ Added foreignNoSyncRows and foreignFilter options to EBox::Types::Select
	+ Improved settings icon
	+ Fixed modalboxes style
	+ Improve host domain validation. Single label domains are not allowed.
2.3.21
	+ Fixes on notifyActions
	+ Check for isDaemonRunning now compatible with asterisk status
	+ Fixed warning call in EBox::Types::HasMany
2.3.20
	+ New look & feel for the web interface
	+ Adjust slides transition timeout during installation
	+ Audit changes table in save changes popup has scroll and better style
	+ Model messages are printed below model title
	+ noDataMsg now allows to add elements if it makes sense
	+ Fixed ajax/form.mas to avoid phantom change button
	+ EBox::Model::Manager::_setupModelDepends uses full paths so the
	  dependecies can discriminate between models with the same name
	+ Default row addition in DataForm does not fires validateTypedRow
	+ Code typo fix in change administration port model
	+ Set only Remote as option to export/import configuration to a
	  remote site
	+ Return undef in HasMany type when a model is not longer
	  available due to being uninstalled
	+ Added onclick atribute to the link.mas template
	+ Fix exception raising when no event component is found
	+ table_ordered.js : more robust trClick event method
	+ Changed dashboard JS which sometimes halted widget updates
	+ Added popup dialogs for import/export configuration
	+ Changes in styles and sizes of the save/revoke dialog
	+ Removed redudant code in ConfigureWatchers::syncRows which made module
	  to have an incorrect modified state
	+ Dont show in bug report removed packages with configuration
	  held as broken packages
	+ DataTable::size() now calls to syncRows()
	+ EBox::Module::Config::set_list quivalent now has the same
	  behaviour than EBox::Module::Config::set
2.3.19
	+ Manually set up models for events to take into account the
	  dynamic models from the log watcher filtering models
	+ Fixed warnings when deleting a row which is referenced in other model
	+ Disable HTML form autocompletion in admin password change model
	+ Fixed incorrect non-editable warnings in change date and time model
	+ Fixed parsing value bug in EBox::Types::Date and EBox::Types::Time
	+ Reworked mdstat parsing, added failure_spare status
	+ Configuration backup implicitly preserves ownership of files
	+ Changes in styles and sizes of the save/revoke dialog
	+ New data form row is copied from default row, avoiding letting hidden
	  fields without its default value and causing missing fields errors
	+ Always fill abstract type with its default value, this avoids
	  errors with hidden fields with default value
	+ Different page to show errors when there are broken software packages
	+ InverseMatchSelect and InverseMatchUnion use 'not' instead of '!' to
	  denote inverse match. This string is configurable with a type argument
	+ Fixed types EBox::Type::InverseMatchSelect and InverseMatchUnion
	+ Fixed bug in DataTable::setTypedRow() which produced an incorrect 'id'
	  row element in DataTable::updateRowNotify()
	+ In tableBody.mas template: decomposed table topToolbar section in methods
	+ Fixed bug in discard changes dialog
	+ Confirmation dialogs now use styled modalboxes
	+ Do not reload page after save changes dialog if operation is successful
	+ Maintenance menu is now kept open when visiting the logs index page
2.3.18
	+ Manual clone of row in DataTable::setTypedRow to avoid segfault
	+ Avoid undef warnings in EBox::Model::DataTable::_find when the
	  element value is undef
	+ Fixed kill of ebox processes during postrm
	+ Set MySQL root password in create-db script and added mysql script
	  to /usr/share/zentyal for easy access to the zentyal database
	+ Increased timeout redirecting to wizards on installation to 5 seconds
	  to avoid problems on some slow or loaded machines
	+ Save changes dialog do not appear if there are no changes
	+ Delete no longer needed duplicated code
	+ Do not go to save changes after a regular package installation
	  they are saved only in the first install
	+ Progress bar in installation refactored
2.3.17
	+ Do not use modal box for save changes during installation
	+ Hidden fields in DataTables are no longer considered compulsory
	+ Select type has now its own viewer that allows use of filter function
	+ User is now enabled together with the rest of modules on first install
2.3.16
	+ Fix 'oldRow' parameter in UpdatedRowNotify
	+ Use Clone::Fast instead of Clone
	+ Modal dialog for the save and discard changes operations
	+ Use a different lock file for the usercorner redis
	+ Improved look of tables when checkAll controls are present
	+ Better icons for clone action
	+ Added confirmation dialog feature to models; added confirmation
	  dialog to change hostname model
	+ Dynamic default values are now properly updated when adding a row
	+ Kill processes owned by the ebox user before trying to delete it
	+ Do not use sudo to call status command at EBox::Service::running
	+ Fixed regression setting default CSS class in notes
2.3.15
	+ Added missing call to updateRowNotify in DataForms
	+ Fixed silent error in EBox::Types::File templates for non-readable
	  by ebox files
	+ Use pkill instead of killall in postinst
	+ Use unset instead of delete_dir when removing rows
	+ Do not set order list for DataForms
	+ Only try to clean tmp dir on global system start
2.3.14
	+ Error message for failure in package cache creation
	+ Fixed regression when showing a data table in a modal view
	+ Do not do a redis transaction for network module init actions
	+ Fixed EBox::Module::Config::st_unset()
	+ Allowed error class in msg template
2.3.13
	+ Fixed problems in EventDaemon with JSON and blessed references
	+ More crashes avoided when watchers or dispatchers doesn't exist
	+ Proper RAID watcher reimplementation using the new state API
	+ EBox::Config::Redis singleton has now a instance() method instead of new()
	+ Deleted wrong use in ForcePurge model
2.3.12
	+ Fixed problem with watchers and dispatchers after a module deletion
	+ Fixed EBox::Model::DataTable::_checkFieldIsUnique, it failed when the
	  printableValue of the element was different to its value
	+ Fixed separation between Add table link and table body
	+ Adaptation of EventDaemon to model and field changes
	+ Disabled logs consolidation on purge until it is reworked, fixed
	  missing use in purge logs model
	+ Fixed Componet::parentRow, it not longer tries to get a row with
	  undefined id
	+ Fix typo in ConfigureLogs model
	+ Mark files for removing before deleting the row from backend in
	  removeRow
	+ The Includes directives are set just for the main virtual host
	+ Fixed EventDaemon crash
2.3.11
	+ Mark files for removing before deleting the row from backend in removeRow
	+ Dashboard widgets now always read the information from RO
	+ Enable actions are now executed before enableService()
	+ Fixed regression which prevented update of the administration service
	  port when it was changed in the interface
	+ New EBox::Model::Composite::componentNames() for dynamic composites
	+ Remove _exposedMethods() feature to reduce use of AUTOLOAD
	+ Removed any message set in the model in syncRows method
	+ Added global() method to modules and components to get a coherent
	  read-write or read-only instance depending on the context
	+ Removed Model::Report and Composite::Report namespaces to simplify model
	  management and specification
	+ New redis key naming, with $mod/conf/*, $mod/state and $mod/ro/* replacing
	  /ebox/modules/$mod/*, /ebox/state/$mod/* and /ebox-ro/modules/$mod/*
	+ Removed unnecessary parentComposite methods in EBox::Model::Component
	+ Only mark modules as changed when data has really changed
	+ EBox::Global::modChange() throws exception if instance is readonly
	+ New get_state() and set_state() methods, st_* methods are kept for
	  backwards compatibility, but they are deprecated
	+ Simplified events module internals with Watcher and Dispatcher providers
	+ Model Manager is now able to properly manage read-only instances
	+ Composites can now use parentModule() like Models
	+ Renamed old EBox::GConfModule to EBox::Module::Config
	+ Unified model and composite management in the new EBox::Model::Manager
	+ Model and composites are loaded on demand to reduce memory consumption
	+ Model and composite information is now stored in .yaml schemas
	+ ModelProvider and CompositeProvider are no longer necessary
	+ Simplified DataForm using more code from DataTable
	+ Adapted RAID and restrictedResources() to the new JSON objects in redis
	+ Remove unused override modifications code
	+ Added /usr/share/zentyal/redis-cli wrapper for low-level debugging
	+ Use simpler "key: value" format for dumps instead of YAML
	+ Row id prefixes are now better chosen to avoid confusion
	+ Use JSON instead of list and hash redis types (some operations,
	  specially on lists, are up to 50% faster and caching is much simpler)
	+ Store rows as hashes instead of separated keys
	+ Remove deprecated all_dirs and all_entries methods
	+ Remove obsolete EBox::Order package
	+ Remove no longer needed redis directory tree sets
	+ Fixed isEqualTo() method on EBox::Types::Time
	+ EBox::Types::Abstract now provides default implementations of fields(),
	  _storeInGConf() and _restoreFromHash() using the new _attrs() method
	+ Remove indexes on DataTables to reduce complexity, no longer needed
	+ Simplified ProgressIndicator implementation using shared memory
	+ New EBox::Util::SHMLock package
	+ Implemented transactions for redis operations
	+ Replace old MVC cache system with a new low-level redis one
	+ Delete no longer necessary regen-redis-db tool
	+ Added new checkAll property to DataTable description to allow
	  multiple check/uncheck of boolean columns
2.3.10
	+ Added Desktop::ServiceProvider to allow modules to implement
	  requests from Zentyal desktop
	+ Added VirtualHost to manage desktop requests to Zentyal server
	+ Fix EventDaemon in the transition to MySQL
	+ Send EventDaemon errors to new rotated log file /var/log/zentyal/events.err
	+ Send an event to Zentyal Cloud when the updates are up-to-date
	+ Send an info event when modules come back to running
	+ Include additional info for current event watchers
	+ Fixed RAID report for some cases of spare devices and bitmaps
	+ Fixed log purge, SQL call must be a statement not a query
	+ Fixed regex syntax in user log queries
	+ Added missing "use Filesys::Df" to SysInfo
	+ Disabled consolidation by default until is fixed or reimplemented
	+ Fixed regresion in full log page for events
	+ Added clone action to data tables
	+ Fixed regression in modal popup when showing element table
	+ Added new type EBox::Types::KrbRealm
	+ Fix broken packages when dist-upgrading from old versions: stop ebox
	  owned processes before changing home directory
	+ Log the start and finish of start/stop modules actions
	+ Added usesPort() method to apache module
2.3.9
	+ Enable SSLInsecureRenegotiation to avoid master -> slave SOAP handsake
	  problems
	+ Added validateRowRemoval method to EBox::Model::DataTable
	+ Use rm -rf instead of remove_tree to avoid chdir permission problems
	+ Avoid problems restarting apache when .pid file does not exist
	+ Do not use graceful on apache to allow proper change of listen port
	+ Simplified apache restart mechanism and avoid some problems
2.3.8
	+ Create tables using MyISAM engine by default
	+ Delete obsolete 'admin' table
2.3.7
	+ Fixed printableName for apache module and remove entry in status widget
	+ Merged tableBodyWithoutActions.mas into tableBody.mas
	+ Removed tableBodyWithoutEdit.mas because it is no longer used
	+ Better form validation message when there are no ids for
	  foreign rows in select control with add new popup
	+ Fixed branding of RSS channel items
	+ Fixed destination path when copying zentyal.cnf to /etc/mysql/conf.d
	+ Packaging fixes for precise
2.3.6
	+ Switch from CGIs to models in System -> General
	+ New value() and setValue() methods in DataForm::setValue() for cleaner
	  code avoiding use of AUTOLOAD
	+ Added new EBox::Types::Time, EBox::Types::Date and EBox::Types::TimeZone
	+ Added new attribute 'enabled' to the Action and MultiStateAction types
	  to allow disabling an action. Accepts a scalar or a CODE ref
	+ The 'defaultValue' parameter of the types now accept a CODE ref that
	  returns the default value.
2.3.5
	+ Added force parameter in validateTypedRow
	+ Fixed 'hidden' on types when using method references
	+ Removed some console problematic characters from Util::Random::generate
	+ Added methods to manage apache CA certificates
	+ Use IO::Socket::SSL for SOAPClient connections
	+ Removed apache rewrite from old slaves implementation
	+ Do not show RSS image if custom_prefix defined
2.3.4
	+ Avoid 'negative radius' error in DiskUsage chart
	+ Fixed call to partitionFileSystems in EBox::SysInfo::logReportInfo
	+ Log audit does not ignore fields which their values could be interpreted
	  as boolean false
	+ Avoid ebox.cgi failure when showing certain strings in the error template
	+ Do not calculate md5 digests if override_user_modification is enabled
	+ Clean /var/lib/zentyal/tmp on boot
	+ Stop apache gracefully and delete unused code in Apache.pm
	+ Cache contents of module.yaml files in Global
2.3.3
	+ The editable attribute of the types now accept a reference to a function
	  to dinamically enable or disable the field.
	+ In progress bar CGIs AJAX call checks the availability of the
	  next page before loading it
	+ Replaced community logo
	+ Adapted messages in the UI for new editions
	+ Changed cookie name to remove forbidden characters to avoid
	  incompatibilities with some applications
	+ Added methods to enable/disable restart triggers
2.3.2
	+ Fixed redis unix socket permissions problem with usercorner
	+ Get row ids without safe characters checking
	+ Added EBox::Util::Random as random string generator
	+ Set log level to debug when cannot compute md5 for a nonexistent file
	+ Filtering in tables is now case insensitive
	+ ProgressIndicator no longer leaves zombie processes in the system
	+ Implemented mysqldump for logs database
	+ Remove zentyal-events cron script which should not be longer necessary
	+ Bugfix: set executable permissions to cron scripts and example hooks
	+ Added a global method to retrieve installed server edition
	+ Log also duration and compMessage to events.log
2.3.1
	+ Updated Standards-Version to 3.9.2
	+ Fixed JS client side table sorting issue due to Prototype
	  library upgrade
	+ Disable InnoDB by default to reduce memory consumption of MySQL
	+ Now events are logged in a new file (events.log) in a more
	  human-readable format
	+ Added legend to DataTables with custom actions
	+ Changed JS to allow the restore of the action cell when a delete
	  action fails
	+ Set milestone to 3.0 when creating bug reports in the trac
	+ Avoid temporal modelInstance errors when adding or removing
	  modules with LogWatchers or LogDispatcher
	+ Unallow administration port change when the port is in use
2.3
	+ Do not launch a passwordless redis instance during first install
	+ New 'types' field in LogObserver and storers/acquirers to store special
	  types like IPs or MACs in an space-efficient way
	+ Use MySQL for the logs database instead of PostgreSQL
	+ Bugfix: logs database is now properly recreated after purge & install
	+ Avoid use of AUTOLOAD to execute redis commands, improves performance
	+ Use UNIX socket to connect to redis for better performance and
	  update default redis 2.2 settings
	+ Use "sudo" group instead of "admin" one for the UI access control
	+ Added EBox::Module::Base::version() to get package version
	+ Fixed problem in consalidation report when accumulating results
	  from queries having a "group by table.field"
	+ Added missing US and Etc zones in timezone selector
	+ Replaced autotools with zbuildtools
	+ Refuse to restore configuration backup from version lesser than
	  2.1 unless forced
	+ Do not retrieve format.js in every graph to improve performance
	+ The purge-module scripts are always managed as root user
	+ New grep-redis tool to search for patterns in redis keys or
	  values
	+ Use partitionFileSystems method from EBox::FileSystem
2.2.4
	+ New internal 'call' command in Zentyal shell to 'auto-use' the module
	+ Zentyal shell now can execute commandline arguments
	+ Bugfix: EBox::Types::IPAddr::isEqualTo allows to change netmask now
	+ Removed some undefined concatenation and compare warnings in error.log
	+ Ignore check operation in RAID event watcher
	+ Skip IP addresses ending in .0 in EBox::Types::IPRange::addresses()
	+ Do not store in redis trailing dots in Host and DomainName types
	+ Added internal command to instance models and other improvements in shell
	+ Now the whole /etc/zentyal directory is backed up and a copy of the
	  previous contents is stored at /var/backups before restoring
	+ Removing a module with a LogWatcher no longer breaks the LogWatcher
	  Configuration page anymore
	+ Fixed error in change-hostname script it does not longer match substrings
	+ Bugfix: Show breadcrumbs even from models which live in a
	  composite
	+ HTTPLink now returns empty string if no HTTPUrlView is defined
	  in DataTable class
	+ Added mising use sentence in EBox::Event::Watcher::Base
2.2.3
	+ Bugfix: Avoid url rewrite to ebox.cgi when requesting to /slave
	+ Fixed logrotate configuration
	+ More resilient way to handle with missing indexes in _find
	+ Added more informative text when mispelling methods whose prefix
	  is an AUTOLOAD action
	+ A more resilient solution to load events components in EventDaemon
	+ Added one and two years to the purge logs periods
	+ Fixed downloads from EBox::Type::File
2.2.2
	+ Revert cookie name change to avoid session loss in upgrades
	+ Do not try to change owner before user ebox is created
2.2.1
	+ Removed obsolete references to /zentyal URL
	+ Create configuration backup directories on install to avoid warnings
	  accessing the samba share when there are no backups
	+ Log result of save changes, either successful or with warnings
	+ Changed cookie name to remove forbidden characters to avoid
	  incompatibilities with some applications
	+ Removed duplicated and incorrect auding logging for password change
	+ Fixed some non-translatable strings
	+ Create automatic bug reports under 2.2.X milestone instead of 2.2
	+ Fixed bug changing background color on selected software packages
2.1.34
	+ Volatile types called password are now also masked in audit log
	+ Adjust padding for module descriptions in basic software view
	+ Removed beta icon
2.1.33
	+ Fixed modal add problems when using unique option on the type
	+ Fixed error management in the first screen of modal add
	+ Unify software selection and progress colors in CSS
	+ Set proper message type in Configure Events model
	+ Fixed error checking permanentMessage types in templates/msg.mas
2.1.32
	+ Added progress bar colors to theme definition
	+ Remove no longer correct UTF8 decode in ProgressIndicator
	+ Fixed UTF8 double-encoding on unexpected error CGI
	+ Reviewed some subscription strings
	+ Always fork before apache restart to avoid port change problems
	+ Stop modules in the correct order (inverse dependencies order)
	+ Better logging of failed modules on restore
2.1.31
	+ Do not start managed daemons on boot if the module is disabled
	+ Better message on redis error
	+ Watch for dependencies before automatic enable of modules on first install
2.1.30
	+ Removed obsolete /ebox URL from RSS link
	+ Changed methods related with extra backup data in modules logs
	  to play along with changes in ebackup module
	+ Set a user for remote access for audit reasons
	+ Detect session loss on AJAX requests
2.1.29
	+ Startup does not fail if SIGPIPE received
2.1.28
	+ Added code to mitigate false positives on module existence
	+ Avoid error in logs full summary due to incorrect syntax in template
	+ Allow unsafe chars in EBox::Types::File to avoid problems in some browsers
	+ Reviewed some subscription strings
	+ Warning about language-packs installed works again after Global changes
	+ Show n components update when only zentyal packages are left to
	  upgrade in the system widget
	+ Do not show debconf warning when installing packages
	+ EBox::Types::IPAddr (and IPNetwork) now works with defaultValue
	+ Allow to hide menu items, separators and dashboard widgets via conf keys
2.1.27
	+ Do not create tables during Disaster Recovery installation
	+ Added new EBox::Util::Debconf::value to get debconf values
	+ DataTable controller does no longer try to get a deleted row
	  for gather elements values for audit log
	+ Check if Updates watcher can be enabled if the subscription
	  level is yet unknown
2.1.26
	+ Detection of broken packages works again after proper deletion
	  of dpkg_running file
	+ Keep first install redis server running until trigger
	+ Unified module restart for package trigger and init.d
	+ Use restart-trigger script in postinst for faster daemons restarting
	+ System -> Halt/Reboot works again after regression in 2.1.25
	+ Added framework to show warning messages after save changes
	+ Change caption of remote services link to Zentyal Cloud
	+ Do not show Cloud link if hide_cloud_link config key is defined
	+ Added widget_ignore_updates key to hide updates in the dashboard
	+ Differentiate ads from notes
	+ Allow custom message type on permanentMessage
	+ Only allow custom themes signed by Zentyal
	+ Removed /zentyal prefix from URLs
	+ Caps lock detection on login page now works again
	+ Added HiddenIfNotAble property to event watchers to be hidden if
	  it is unabled to monitor the event
	+ Dashboard values can be now error and good as well
	+ Include a new software updates widget
	+ Include a new alert for basic subscriptions informing about
	  software updates
	+ Add update-notifier-common to dependencies
	+ EBox::DataTable::enabledRows returns rows in proper order
	+ Use custom ads when available
	+ Disable bug report when hide_bug_report defined on theme
2.1.25
	+ Do not show disabled module warnings in usercorner
	+ Mask passwords and unify boolean values in audit log
	+ Do not override type attribute for EBox::Types::Text subtypes
	+ Corrected installation finished message after first install
	+ Added new disableAutocomplete attribute on DataTables
	+ Optional values can be unset
	+ Minor improvements on nmap scan
2.1.24
	+ Do not try to generate config for unconfigured services
	+ Remove unnecessary redis call getting _serviceConfigured value
	+ Safer sizes for audit log fields
	+ Fix non-translatable "show help" string
	+ Allow links to first install wizard showing a desired page
	+ Fixed bug in disk usage when we have both values greater and
	  lower than 1024 MB
	+ Always return a number in EBox::AuditLogging::isEnabled to avoid
	  issues when returning the module status
	+ Added noDataMsg attribute on DataTable to show a message when
	  there are no rows
2.1.23
	+ Removed some warnings during consolidation process
	+ Depend on libterm-readline-gnu-perl for history support in shells
	+ Fixed error trying to change the admin port with NTP enabled
	+ Fixed breadcrumb destination for full log query page
	+ Use printableActionName in DataTable setter
2.1.22
	+ Fixed parentRow method in EBox::Types::Row
	+ Added new optionalLabel flag to EBox::Types::Abstract to avoid
	  show the label on non-optional values that need to be set as
	  optional when using show/hide viewCustomizers
	+ Added initHTMLStateOrder to View::Customizer to avoid incorrect
	  initial states
	+ Improved exceptions info in CGIs to help bug reporting
	+ Do not show customActions when editing row on DataTables
2.1.21
	+ Fixed bug printing traces at Global.pm
	+ Check new dump_exceptions confkey instead of the debug one in CGIs
	+ Explicit conversion to int those values stored in our database
	  for correct dumping in reporting
	+ Quote values in update overwrite while consolidating for reporting
2.1.20
	+ Fixed regression in edition in place of booleans
	+ Better default balance of the dashboard based on the size of the widgets
	+ Added defaultSelectedType argument to PortRange
2.1.19
	+ Disable KeepAlive as it seems to give performance problems with Firefox
	  and set MaxClients value back to 1 in apache.conf
	+ Throw exceptions when calling methods not aplicable to RO instances
	+ Fixed problems when mixing read/write and read-only instances
	+ Date/Time and Timezone moved from NTP to core under System -> General
	+ Do not instance hidden widgets to improve dashboard performance
	+ New command shell with Zentyal environment at /usr/share/zentyal/shell
	+ Show warning when a language-pack is not installed
	+ Removed unnecessary dump/load operations to .bak yaml files
	+ AuditLogging and Logs constructor now receive the 'ro' parameter
	+ Do not show Audit Logging in Module Status widget
2.1.18
	+ New unificated zentyal-core.logrotate for all the internal logs
	+ Added forceEnabled option for logHelpers
	+ Moved carousel.js to wizard template
	+ Add ordering option to wizard pages
	+ Fixed cmp and isEqualTo methods for EBox::Types::IPAddr
	+ Fixed wrong Mb unit labels in Disk Usage and use GB when > 1024 MB
	+ Now global-action script can be called without progress indicator
	+ Fixed EBox::Types::File JavaScript setter code
	+ Added support for "Add new..." modal boxes in foreign selectors
	+ Each module can have now its customized purge-module script
	  that will be executed after the package is removed
	+ Added Administration Audit Logging to log sessions, configuration
	  changes, and show pending actions in save changes confirmation
	+ User name is stored in session
	+ Remove deprecated extendedRestore from the old Full Backup
2.1.17
	+ Fixed RAID event crash
	+ Added warning on models and composites when the module is disabled
	+ Fixed login page style with some languages
	+ Login page template can now be reused accepting title as parameter
	+ EBox::Types::File does not write on redis when it fails to
	  move the fail to its final destination
	+ Added quote column option for periodic log consolidation and
	  report consolidation
	+ Added exclude module option to backup restore
2.1.16
	+ Do not show incompatible navigator warning on Google Chrome
	+ Fixed syncRows override detection on DataTable find
	+ clean-conf script now deletes also state data
	+ Avoid 'undefined' message in selectors
2.1.15
	+ Move Disk Usage and RAID to the new Maintenance menu
	+ Always call syncRows on find (avoid data inconsistencies)
	+ Filename when downloading a conf backup now contains hostname
	+ Fixed bug in RAID template
	+ Set proper menu order in System menu (fixes NTP position)
	+ Fixed regresion in page size selector on DataTables
	+ Fixed legend style in Import/Export Configuration
2.1.14
	+ Fixed regresion with double quotes in HTML templates
	+ Fixed problems with libredis-perl version dependency
	+ Adding new apparmor profile management
2.1.13
	+ Better control of errors when saving changes
	+ Elements of Union type can be hidden
	+ Model elements can be hidden only in the viewer or the setter
	+ HTML attributtes are double-quoted
	+ Models can have sections of items
	+ Password view modified to show the confirmation field
	+ New multiselect type
	+ Redis backend now throws different kind of exceptions
2.1.12
	+ Revert no longer necessary parents workaround
	+ Hide action on viewCustomizer works now on DataTables
2.1.11
	+ Fixed bug which setted bad directory to models in tab view
	+ Union type: Use selected subtype on trailingText property if the
	  major type does not have the property
	+ Raise MaxClients to 2 to prevent apache slowness
2.1.10
	+ Security [ZSN-2-1]: Avoid XSS in process list widget
2.1.9
	+ Do not try to initialize redis client before EBox::init()
	+ Safer way to delete rows, deleting its id reference first
	+ Delete no longer needed workaround for gconf with "removed" attribute
	+ Fixed regression in port range setter
2.1.8
	+ Fixed regression in menu search
	+ Fixed missing messages of multi state actions
	+ Help toggler is shown if needed when dynamic content is received
	+ Fixed issue when disabling several actions at once in a data table view
	+ All the custom actions are disabled when one is clicked
	+ Submit wizard pages asynchronously and show loading indicator
	+ Added carousel.js for slide effects
2.1.7
	+ Fixed issues with wrong html attributes quotation
	+ Bugfix: volatile types can now calculate their value using other
	  the value from other elements in the row no matter their position
2.1.6
	+ Attach software.log to bug report if there are broken packages
	+ Added keyGenerator option to report queries
	+ Tuned apache conf to provide a better user experience
	+ Actions click handlers can contain custom javascript
	+ Restore configuration with force dependencies option continues
	  when modules referenced in the backup are not present
	+ Added new MultiStateAction type
2.1.5
	+ Avoid problems getting parent if the manager is uninitialized
	+ Rename some icon files with wrong extension
	+ Remove wrong optional attribute for read-only fields in Events
	+ Renamed all /EBox/ CGI URLs to /SysInfo/ for menu folder coherency
	+ Added support for custom actions in DataTables
	+ Replaced Halt/Reboot CGI with a model
	+ Message classes can be set from models
	+ Fixed error in Jabber dispatcher
	+ Show module name properly in log when restart from the dashboard fails
	+ Avoid warning when looking for inexistent PID in pidFileRunning
2.1.4
	+ Changed Component's parent/child relationships implementation
	+ Fixed WikiFormat on automatic bug report tickets
	+ Do not show available community version in Dashboard with QA
 	  updates
2.1.3
	+ Fall back to readonly data in config backup if there are unsaved changes
	+ Allow to automatically send a report in the unexpected error page
	+ Logs and Events are now submenus of the new Maintenance menu
	+ Configuration Report option is now present on the Import/Export section
	+ Require save changes operation after changing the language
	+ Added support for URL aliases via schemas/urls/*.urls files
	+ Allow to sort submenu items via 'order' attribute
	+ Automatically save changes after syncRows is called and mark the module
	  mark the module as unchanged unless it was previously changed
	+ Removed unnecessary ConfigureEvents composite
	+ Removed unnecessary code from syncRows in logs and events
	+ Restore configuration is safer when restoring /etc/zentyal files
	+ Fixed unescaped characters when showing an exception
	+ Fixed nested error page on AJAX requests
	+ Adapted dumpBackupExtraData to new expected return value
	+ Report remoteservices, when required, a change in administration
	  port
	+ Added continueOnModuleFail mode to configuration restore
	+ Fixed Firefox 4 issue when downloading backups
	+ Show scroll when needed in stacktraces (error page)
	+ More informative error messages when trying to restart locked modules
	  from the dashboard
	+ Creation of plpgsql language moved from EBox::Logs::initialSetup
	  to create-db script
	+ Redis backend now throws different kind of exceptions
	+ Avoid unnecesary warnings about PIDs
	+ Update Jabber dispatcher to use Net::XMPP with some refactoring
	+ Save changes messages are correctly shown with international charsets
	+ Support for bitmap option in RAID report
	+ Retry multiInsert line by line if there are encoding errors
	+ Adapted to new location of partitionsFileSystems in EBox::FileSystem
	+ Event messages are cleaned of null characters and truncated
	  before inserting in the database when is necessary
	+ Improve message for "Free storage space" event and send an info
	  message when a given partition is not full anymore
	+ Event messages now can contain newline characters
	+ Objects of select type are compared also by context
	+ Remove cache from optionsFromForeignModel since it produces
	  problems and it is useless
	+ Set title with server name if the server is subscribed
	+ Fix title HTML tag in views for Models and Composites
	+ Added lastEventsReport to be queried by remoteservices module
	+ Added EBox::Types::HTML type
	+ Added missing manage-logs script to the package
	+ Fixed problems with show/hide help switch and dynamic content
	+ Menus with subitems are now kept unfolded until a section on a
	  different menu is accessed
	+ Sliced restore mode fails correctly when schema file is missing,
	  added option to force restore without schema file
	+ Purge conf now purges the state keys as well
	+ Added EBox::Types::IPRange
2.1.2
	+ Now a menu folder can be closed clicking on it while is open
	+ Bugfix: cron scripts are renamed and no longer ignored by run-parts
	+ Added new EBox::Util::Nmap class implementing a nmap wrapper
2.1.1
	+ Fixed incoherency problems with 'on' and '1' in boolean indexes
	+ Move cron scripts from debian packaging to src/scripts/cron
	+ Trigger restart of logs and events when upgrading zentyal-core
	  without any other modules
	+ Don't restart apache twice when upgrading together with more modules
	+ Fixed params validation issues in addRow
2.1
	+ Replace YAML::Tiny with libyaml written in C through YAML::XS wrapper
	+ Minor bugfix: filter invalid '_' param added by Webkit-based browser
	  on EBox::CGI::Base::params() instead of _validateParams(), avoids
	  warning in zentyal.log when enabling modules
	+ All CGI urls renamed from /ebox to /zentyal
	+ New first() and deleteFirst() methods in EBox::Global to check
	  existence and delete the /var/lib/zentyal/.first file
	+ PO files are now included in the language-pack-zentyal-* packages
	+ Migrations are now always located under /usr/share/$package/migration
	  this change only affects to the events and logs migrations
	+ Delete no longer used domain and translationDomain methods/attributes
	+ Unified src/libexec and tools in the new src/scripts directory
	+ Remove the ebox- prefix on all the names of the /usr/share scripts
	+ New EBox::Util::SQL package with helpers to create and drop tables
	  from initial-setup and purge-module for each module
	+ Always drop tables when purging a package
	+ Delete 'ebox' user when purging zentyal-core
	+ Moved all SQL schemas from tools/sqllogs to schemas/sql
	+ SQL time-period tables are now located under schemas/sql/period
	+ Old ebox-clean-gconf renamed to /usr/share/zentyal/clean-conf and
	  ebox-unconfigure-module is now /usr/share/zentyal/unconfigure-module
	+ Added default implementation for enableActions, executing
	  /usr/share/zentyal-$modulename/enable-module if exists
	+ Optimization: Do not check if a row is unique if any field is unique
	+ Never call syncRows on read-only instances
	+ Big performance improvements using hashes and sets in redis
	  database to avoid calls to the keys command
	+ Delete useless calls to exists in EBox::Config::Redis
	+ New regen-redis-db tool to recreate the directory structure
	+ Renamed /etc/cron.hourly/90manageEBoxLogs to 90zentyal-manage-logs
	  and moved the actual code to /usr/share/zentyal/manage-logs
	+ Move /usr/share/ebox/zentyal-redisvi to /usr/share/zentyal/redisvi
	+ New /usr/share/zentyal/initial-setup script for modules postinst
	+ New /usr/share/zentyal/purge-module script for modules postrm
	+ Removed obsolete logs and events migrations
	+ Create plpgsql is now done on EBox::Logs::initialSetup
	+ Replace old ebox-migrate script with EBox::Module::Base::migrate
	+ Rotate duplicity-debug.log log if exists
	+ Bug fix: Port selected during installation is correctly saved
	+ Zentyal web UI is restarted if their dependencies are upgraded
	+ Bug fix: Logs don't include unrelated information now
	+ Add total in disk_usage report
	+ Bugfix: Events report by source now works again
	+ Do not include info messages in the events report
	+ Services event is triggered only after five failed checkings
	+ Do not add redundant includedir lines to /etc/sudoers
	+ Fixed encoding for strings read from redis server
	+ Support for redis-server 2.0 configuration
	+ Move core templates to /usr/share/zentyal/stubs/core
	+ Old /etc/ebox directory replaced with the new /etc/zentyal with
	  renamed core.conf, logs.conf and events.conf files
	+ Fixed broken link to alerts list
2.0.15
	+ Do not check the existence of cloud-prof package during the
	  restore since it is possible not to be installed while disaster
	  recovery process is done
	+ Renamed /etc/init.d/ebox to /etc/init.d/zentyal
	+ Use new zentyal-* package names
	+ Don't check .yaml existence for core modules
2.0.14
	+ Added compMessage in some events to distinguish among events if
	  required
	+ Make source in events non i18n
	+ After restore, set all the restored modules as changed
	+ Added module pre-checks for configuration backup
2.0.13
	+ Fixed dashboard graphs refresh
	+ Fixed module existence check when dpkg is running
	+ Fix typo in sudoers creation to make remote support work again
2.0.12
	+ Include status of packages in the downloadable bug report
	+ Bugfix: Avoid possible problems deleting redis.first file if not exist
2.0.11
	+ New methods entry_exists and st_entry_exists in config backend
2.0.10
	+ Now redis backend returns undef on get for undefined values
	+ Allow custom mason templates under /etc/ebox/stubs
	+ Better checks before restoring a configuration backup with
	  a set of modules different than the installed one
	+ Wait for 10 seconds to the child process when destroying the
	  progress indicator to avoid zombie processes
	+ Caught SIGPIPE when trying to contact Redis server and the
	  socket was already closed
	+ Do not stop redis server when restarting apache but only when
	  the service is asked to stop
	+ Improvements in import/export configuration (know before as
	  configuration backup)
	+ Improvements in ProgressIndicator
	+ Better behaviour of read-only rows with up/down arrows
	+ Added support for printableActionName in DataTable's
	+ Added information about automatic configuration backup
	+ Removed warning on non existent file digest
	+ Safer way to check if core modules exist during installation
2.0.9
	+ Treat wrong installed packages as not-existent modules
	+ Added a warning in dashboard informing about broken packages
	+ File sharing and mailfilter log event watchers works again since
	  it is managed several log tables per module
2.0.8
	+ Replaced zentyal-conf script with the more powerful zentyal-redisvi
	+ Set always the same default order for dashboard widgets
	+ Added help message to the configure widgets dialog
	+ Check for undefined values in logs consolidation
	+ Now dashboard notifies fails when restarting a service
	+ Fixed bug with some special characters in dashboard
	+ Fixed bug with some special characters in disk usage graph
2.0.7
	+ Pre-installation includes sudoers.d into sudoers file if it's not yet
	  installed
	+ Install apache-prefork instead of worker by default
	+ Rename service certificate to Zentyal Administration Web Server
2.0.6
	+ Use mod dependencies as default restore dependencies
	+ Fixed dependencies in events module
	+ Increased recursive dependency threshold to avoid
	  backup restoration problems
2.0.5
	+ Removed deprecated "Full backup" option from configuration backup
	+ Bugfix: SCP method works again after addition of SlicedBackup
	+ Added option in 90eboxpglogger.conf to disable logs consolidation
2.0.4
	+ Removed useless gconf backup during upgrade
	+ Fixed postinstall script problems during upgrade
2.0.3
	+ Added support for the sliced backup of the DB
	+ Hostname change is now visible in the form before saving changes
	+ Fixed config backend problems with _fileList call
	+ Added new bootDepends method to customize daemons boot order
	+ Added permanent message property to Composite
	+ Bugfix: Minor aesthetic fix in horizontal menu
	+ Bugfix: Disk usage is now reported in expected bytes
	+ Bugfix: Event dispatcher is not disabled when it is impossible
	  for it to dispatch the message
2.0.2
	+ Better message for the service status event
	+ Fixed modules configuration purge script
	+ Block enable module button after first click
	+ Avoid division by zero in progress indicator when total ticks is
	  zero
	+ Removed warning during postinst
	+ Added new subscription messages in logs, events and backup
2.0.1
	+ Bugfix: Login from Zentyal Cloud is passwordless again
	+ Some defensive code for the synchronization in Events models
	+ Bugfix: add EBox::Config::Redis::get to fetch scalar or list
	  values. Make GConfModule use it to avoid issues with directories
	  that have both sort of values.
1.5.14
	+ Fixed redis bug with dir keys prefix
	+ Improved login page style
	+ New login method using PAM instead of password file
	+ Allow to change admin passwords under System->General
	+ Avoid auto submit wizard forms
	+ Wizard skip buttons always available
	+ Rebranded post-installation questions
	+ Added zentyal-conf script to get/set redis config keys
1.5.13
	+ Added transition effect on first install slides
	+ Zentyal rebrand
	+ Added web page favicon
	+ Fixed already seen wizards apparition
	+ Fixed ro module creation with redis backend
	+ Use mason for links widgets
	+ Use new domain to official strings for subscriptions
1.5.12
	+ Added option to change hostname under System->General
	+ Show option "return to dashboard" when save changes fails.
1.5.11
	+ Added more tries on redis reconnection
	+ Fixed user corner access problems with redis server
	+ writeFile* methods reorganized
	+ Added cron as dependency as cron.hourly was never executed with anacron
	+ Improvements in consolidation of data for reports
1.5.10
	+ Fixed gconf to redis conversion for boolean values
1.5.9
	+ Improved migrations speed using the same perl interpreter
	+ Redis as configuration backend (instead of gconf)
	+ Improved error messages in ebox-software
	+ Set event source to 256 chars in database to adjust longer event
	  sources
	+ Progress bar AJAX updates are sent using JSON
	+ Fixed progress bar width problems
	+ Fixed top menu on wizards
	+ Improved error message when disconnecting a not connected database
	+ Abort installation if 'ebox' user already exists
	+ Bugfix: IP address is now properly registered if login fails
1.5.8
	+ Added template tableorderer.css.mas
	+ Added buttonless top menu option
	+ Bugfix: Save all modules on first installation
	+ Bugfix: General ebox database is now created if needed when
	  re/starting services
	+ Bugfix: Data to report are now uniform in number of elements per
	  value. This prevents errors when a value is present in a month and
	  not in another
	+ Bugfix: Don't show already visited wizard pages again
1.5.7
	+ Bugfix: Avoid error when RAID is not present
	+ Bugfix: Add ebox-consolidate-reportinfo call in daily cron script
	+ Bugfix: Called multiInsert and unbufferedInsert when necessary
	  after the loggerd reimplementation
	+ Bugfix: EBox::ThirdParty::Apache2::AuthCookie and
	  EBox::ThirdParty::Apache2::AuthCookie::Util package defined just
	  once
	+ Added util SystemKernel
	+ Improved progress indicator
	+ Changes in sudo generation to allow sudo for remote support user
	+ Initial setup wizards support
1.5.6
	+ Reimplementation of loggerd using inotify instead of File::Tail
1.5.5
	+ Asynchronous load of dashboard widgets for a smoother interface
1.5.4
	+ Changed dbus-check script to accept config file as a parameter
1.5.3
	+ Function _isDaemonRunning works now with snort in lucid
	+ Javascript refreshing instead of meta tag in log pages
	+ Updated links in dashboard widget
	+ Add package versions to downloadable ebox.log
	+ Fixed postgresql data dir path for disk usage with pg 8.4
	+ GUI improvements in search box
1.5.2
	+ Security [ESN-1-1]: Validate referer to avoid CSRF attacks
	+ Added reporting structure to events module
	+ Added new CGI to download the last lines of ebox.log
1.5.1
	+ Bugfix: Catch exception when upstart daemon does not exist and
	  return a stopped status
	+ Added method in logs module to dump database in behalf of
	ebackup module
	+ Bugfix: Do not check in row uniqueness for optional fields that
	are not passed as parameters
	+ Improve the output of ebox module status, to be consistent with the one
	  shown in the interface
	+ Add options to the report generation to allow queries to be more
	  flexible
	+ Events: Add possibility to enable watchers by default
	+ Bugfix: Adding a new field to a model now uses default
	  value instead of an empty value
	+ Added script and web interface for configuration report, added
	  more log files to the configuration report
1.5
	+ Use built-in authentication
	+ Use new upstart directory "init" instead of "event.d"
	+ Use new libjson-perl API
	+ Increase PerlInterpMaxRequests to 200
	+ Increase MaxRequestsPerChild (mpm-worker) to 200
	+ Fix issue with enconding in Ajax error responses
	+ Loggerd: if we don't have any file to watch we just sleep otherwise the process
	  will finish and upstart will try to start it over again and again.
	+ Make /etc/init.d/ebox depend on $network virtual facility
	+ Show uptime and users on General Information widget.
1.4.2
	+ Start services in the appropriate order (by dependencies) to fix a problem
	  when running /etc/init.d/ebox start in slaves (mail and other modules
	  were started before usersandgroups and thus failed)
1.4.1
	+ Remove network workarounds from /etc/init.d/ebox as we don't bring
	  interfaces down anymore
1.4
	+ Bug fix: i18n. setDomain in composites and models.
1.3.19
	+ Make the module dashboard widget update as the rest of the widgets
	+ Fix problem regarding translation of module names: fixes untranslated
	  module names in the dashboard, module status and everywhere else where
	  a module name is written
1.3.18
	+ Add version comparing function and use it instead of 'gt' in the
	  general widget
1.3.17
	+ Minor bug fix: check if value is defined in EBox::Type::Union
1.3.16
	+ Move enable field to first row in ConfigureDispatcherDataTable
	+ Add a warning to let users know that a module with unsaved changes
	  is disabled
	+ Remove events migration directory:
		- 0001_add_conf_configureeventtable.pl
		- 0002_add_conf_diskfree_watcher.pl
	+ Bug fix: We don't use names to stringify date to avoid issues
	  with DB insertions and localisation in event logging
	+ Bug fix: do not warn about disabled services which return false from
	  showModuleStatus()
	+ Add blank line under "Module Status"
	+ Installed and latest available versions of the core are now displayed
	  in the General Information widget
1.3.15
	+ Bug fix: Call EBox::Global::sortModulesByDependencies when
	  saving all modules and remove infinite loop in that method.
	  EBox::Global::modifiedModules now requires an argument to sort
	  its result dependending on enableDepends or depends attribute.
	+ Bug fix: keep menu folders open during page reloads
	+ Bug fix: enable the log events dispatcher by default now works
	+ Bug fix: fixed _lock function in EBox::Module::Base
	+ Bug fix: composites honor menuFolder()
	+ Add support for in-place edition for boolean types. (Closes
	  #1664)
	+ Add method to add new database table columnts to EBox::Migration::Helpers
	+ Bug fix: enable "Save Changes" button after an in-place edition
1.3.14
	+ Bug fix: fix critical bug in migration helper that caused some log
	  log tables to disappear
	+ Create events table
	+ Bug fix: log watcher works again
	+ Bug fix: delete cache if log index is not found as it could be
	  disabled
1.3.13
	+ Bug fix: critical error in EventDaemon that prevented properly start
	+ Cron script for manage logs does not run if another is already
	  running, hope that this will avoid problems with large logs
	+ Increased maximum size of message field in events
	+ Added script to purge logs
	+ Bug fix: multi-domain logs can be enabled again
1.3.12
	+ Added type for EBox::Dashboard::Value to stand out warning
	  messages in dashboard
	+ Added EBox::MigrationHelpers to include migration helpers, for now,
	  include a db table renaming one
	+ Bug fix: Fix mismatch in event table field names
	+ Bug fix: Add migration to create language plpgsql in database
	+ Bug fix: Add missing script for report log consolidation
	+ Bug fix: Don't show modules in logs if they are not configured. This
	  prevents some crashes when modules need information only available when
	  configured, such as mail which holds the vdomains in LDAP
	+ Added method EBox::Global::lastModificationTime to know when
	  eBox configuration was modified for last time
	+ Add support for breadcrumbs on the UI
	+ Bug fix: in Loggerd files are only parsed one time regardless of
	  how many LogHelper reference them
	+ Added precondition for Loggerd: it does not run if there isnt
	anything to watch
1.3.11
	+ Support customFilter in models for big tables
	+ Added EBox::Events::sendEvent method to send events using Perl
	  code (used by ebackup module)
	+ Bug fix: EBox::Type::Service::cmp now works when only the
	  protocols are different
	+ Check $self is defined in PgDBEngine::DESTROY
	+ Do not watch files in ebox-loggerd related to disabled modules and
	  other improvements in the daemon
	+ Silent some exceptions that are used for flow control
	+ Improve the message from Service Event Watcher
1.3.10
	+ Show warning when accesing the UI with unsupported browsers
	+ Add disableApparmorProfile to EBox::Module::Service
	+ Bug fix: add missing use
	+ Bug fix: Make EventDaemon more robust against malformed sent
	  events by only accepting EBox::Event objects
1.3.8
	+ Bug fix: fixed order in EBox::Global::modified modules. Now
	  Global and Backup use the same method to order the module list
	  by dependencies
1.3.7
	+ Bug fix: generate public.css and login.css in dynamic-www directory
	  which is /var/lib/zentyal/dynamicwww/css/ and not in /usr/share/ebox/www/css
	  as these files are generate every time eBox's apache is
	  restarted
	+ Bug fix: modules are restored now in the correct dependency
	  order
	+ ebox-make-backup accepts --destinaton flag to set backup's file name
	+ Add support for permanent messages to EBox::View::Customizer
1.3.6
	+ Bug fix: override _ids in EBox::Events::Watcher::Log to not return ids
	which do not exist
	+ Bug fix: fixed InverseMatchSelect type which is used by Firewall module
	+ New widget for the dashboard showing useful support information
	+ Bugfix: wrong permissions on CSS files caused problem with usercorner
	+ CSS are now templates for easier rebranding
	+ Added default.theme with eBox colors
1.3.5
	+ Bugfix: Allow unsafe characters in password type
	+ Add FollowSymLinks in eBox apache configuration. This is useful
	  if we use js libraries provided by packages
1.3.4
	+ Updated company name in the footer
	+ Bugfix: humanEventMessage works with multiple tableInfos now
	+ Add ebox-dbus-check to test if we can actually connect to dbus
1.3.4
	+ bugfix: empty cache before calling updatedRowNotify
	+ enable Log dispatcher by default and not allow users to disable
	it
	+ consolidation process continues in disabled but configured modules
	+ bugfix: Save Changes button doesn't turn red when accessing events for
	first time
1.3.2
	+ bugfix: workaround issue with dhcp configured interfaces at boot time
1.3.1
	+ bugfix: wrong regex in service status check
1.3.0
	+ bugfix: make full backup work again
1.1.30
	+ Change footer to new company holder
	+  RAID does not generate 'change in completion events, some text
	problems fixed with RAID events
	+ Report graphics had a datapoints limit dependent on the active
	time unit
	+ Apache certificate can be replaced by CA module
	+ Fixed regression in detailed report: total row now aggregates
	properly
	+ More characters allowed when changing password from web GUI
	+ Fixed regression with already used values in select types
	+ Do not a button to restart eBox's apache
	+ Fixed auth problem when dumping and restoring postgre database
1.1.20
	+ Added custom view support
	+ Bugfix: report models now can use the limit parameter in
	  reportRows() method
	+ use a regexp to fetch the PID in a pidfile, some files such as
	postfix's add tabs and spaces before the actual number
	+ Changed "pidfile" to "pidfiles" in _daemons() to allow checking more than
one (now it is a array ref instead of scalar)
	+ Modified Service.pm to support another output format for /etc/init.d daemon
status that returns [OK] instead of "running".
	+ unuformized case in menu entries and some more visual fixes
1.1.10
	+ Fix issue when there's a file managed by one module that has been modified
	  when saving changes
	+ Bugfix: events models are working again even if an event aware
	module is uninstalled and it is in a backup to restore
	+ Select.pm returns first value in options as default
       + Added 'parentModule' to model class to avoid recursive problems
	+ Added Float type
	+ Apache module allows to add configuration includes from other modules
	+ Display remote services button if subscribed
	+ Event daemon may received events through a named pipe
	+ Bugfix. SysInfo revokes its config correctly
	+ Added storer property to types in order to store the data in
	somewhere different from GConf
	+ Added protected property 'volatile' to the models to indicate
	that they store nothing in GConf but in somewhere different
	+ System Menu item element 'RAID' is always visible even when RAID
	is not installed
	+ Files in deleted rows are deleted when the changes are saved
	+ Fixed some bug whens backing and restore files
	+ Components can be subModels of the HasMany type
	+ Added EBox::Types::Text::WriteOnce type
	+ Do not use rows(), use row to force iteration over the rows and increase
	performance and reduce memory use.
	+ Do not suggest_sync after read operations in gconf
	+ Increase MaxRequestsPerChild to 200 in eBox's apache
	+ Make apache spawn only one child process
	+ Log module is backed up and restored normally because the old
	problem is not longer here
	+ Backup is more gentle with no backup files in backup directory,
	now it does not delete them
	+ HasMany  can retrieve again the model and row after the weak
	refence is garbage-collected. (Added to solve a bug in the doenload
	bundle dialog)
	+ EBox::Types::DomainName no longer accepts IP addresses as domain
	names
	+ Bugfix: modules that fail at configuration stage no longer appear as enabled
	+ Add parameter to EBox::Types::Select to disable options cache

0.12.103
	+ Bugfix: fix SQL statement to fetch last rows to consolidate
0.12.102
	+ Bugfix: consolidate logs using the last date and not starting from scratch
0.12.101
	+ Bugfix: DomainName type make comparisons case insensitive
	according to RFC 1035
0.12.100
	+ Bugfix: Never skip user's modifications if it set to true
	override user's changes
	+ EBox::Module::writeConfFile and EBox::Service scape file's path
	+ Bugfix. Configure logrotate to actually rotate ebox logs
	+ Fixed bug in ForcePurge logs model
	+ Fixed bug in DataTable: ModelManaged was called with tableName
	instead of context Name
	+ Fixing an `img` tag closed now properly and adding alternative
	text to match W3C validation in head title
	+ Backup pages now includes the size of the archive
	+ Fixed bug in ForcePurge logs model
	+ Now the modules can have more than one tableInfo for logging information
	+ Improve model debugging
	+ Improve restart debugging
	+ Backups and bug reports can be made from the command line
	+ Bugfix: `isEqualTo` is working now for `Boolean` types
	+ Bugfix: check if we must disable file modification checks in
	Manager::skipModification

0.12.99
	+ Add support for reporting
	+ Refresh logs automatically
	+ Reverse log order
	+ Remove temp file after it is downloaded with FromTempDir controller
0.12.3
	+ Bug fix: use the new API in purge method. Now purging logs is working
	again.
0.12.2
	+ Increase random string length used to generate the cookie to
	2048 bits
	+ Logs are show in inverse chronological order
0.12.1
	+ Bug fix: use unsafeParam for progress indicator or some i18 strings
	will fail when saving changes
0.12
	+ Bugfix: Don't assume timecol is 'timestamp' but defined by
	module developer. This allows to purge some logs tables again
	+ Add page titles to models
	+ Set default values when not given in `add` method in models
	+ Add method to manage page size in model
	+ Add hidden field to help with Ajax request and automated testing with
	  ANSTE
	+ Bugfix: cast sql types to filter fields in logs
	+ Bugfix: Restricted resources are back again to make RSS
	access policy work again
	+ Workaround bogus mason warnings
	+ Make postinst script less verbose
	+ Disable keepalive in eBox apache
	+ Do not run a startup script in eBox apache
	+ Set default purge time for logs stored in eBox db to 1 week
	+ Disable LogAdmin actions in `ebox-global-action` until LogAdmin
	feature is completely done
0.11.103
	+ Modify EBox::Types::HasMany to create directory based on its row
	+ Add _setRelationship method to set up relationships between models
	  and submodels
	+ Use the new EBox::Model::Row api
	+ Add help method to EBox::Types::Abstract
	+ Decrease size for percentage value in disk free watcher
	+ Increase channel link field size in RSS dispatcher
0.11.102
	+ Bugfix: cmp in EBox::Types::HostIP now sorts correctly
	+ updatedRowNotify in EBox::Model::DataTable receives old row as
	well as the recently updated row
	+ Added `override_user_modification` configuration parameter to
	avoid user modification checkings and override them without asking
	+ Added EBox::Model::Row to ease the management of data returned
	by models
	+ Added support to pre-save and post-save executable files. They
	must be placed at /etc/ebox/pre-save or /etc/ebox/post-save
	+ Added `findRow` method to ease find and set
0.11.101
	+ Bugfix: Fix memory leak in models while cloning types. Now
	cloning is controlled by clone method in types
	+ Bugfix: Union type now checks for its uniqueness
	+ DESTROY is not an autoloaded method anymore
	+ HasOne fields now may set printable value from the foreign field
	to set its value
	+ findId now searches as well using printableValue
	+ Bugfix. Minor bug found when key is an IP address in autoloaded
	methods
	+ Ordered tables may insert values at the beginning or the end of
	the table by "insertPosition" attribute
	+ Change notConfigured template to fix English and add link to the
	  module status section
	+ Add loading gif to module status actions
	+ Remove debug from ServiceInterface.pm
	+ Add support for custom separators to be used as index separators on
	  exposedMethods
	+ Bugfix. Stop eBox correctly when it's removed
	+ Improve apache-restart to make it more reliable.
0.11.100
	+ Bugfix. Fix issue with event filters and empty hashes
	+ Bugfix. Cache stuff in log and soap watcher to avoid memory leaks
	+ Bugfix. Fix bug that prevented the user from being warned when a row to
	  be deleted is being used by other model
	+ Bugfix. Add missing use of EBox::Global in State event watcher
	+ Added progress screen, now pogress screen keeps track of the changed
	  state of the modules and change the top page element properly
	+ Do not exec() to restart apache outside mod_perl
	+ Improve apache restart script
	+ Improve progress screen
0.11.99
	+ DataTable contains the property 'enableProperty' to set a column
	called 'enabled' to enable/disable rows from the user point of
	view. The 'enabled' column is put the first
	+ Added state to the RAID report instead of simpler active boolean
        + Fix bug when installing new event components and event GConf
	subtree has not changed
	+ Add RSS dispatcher to show eBox events under a RSS feed
	+ Rotate log files when they reach 10MB for 7 rotations
	+ Configurable minimum free space left for being notified by means
	of percentage
	+ Add File type including uploading and downloading
	+ Event daemon now checks if it is possible to send an event
	before actually sending it
	+ Added Action forms to perform an action without modifying
	persistent data
	+ Log queries are faster if there is no results
	+ Show no data stored when there are no logs for a domain
	+ Log watcher is added in order to notify when an event has
	happened. You can configure which log watcher you may enable and
	what you want to be notify by a determined filter and/or event.
	+ RAID watcher is added to check the RAID events that may happen
	when the RAID subsystem is configured in the eBox machine
	+ Change colour dataset in pie chart used for disk usage reporting
	+ Progress indicator now contains a returned value and error
	message as well
	+ Lock session file for HTTP session to avoid bugs
	related to multiple requests (AJAX) in a short time
	+ Upgrade runit dependency until 1.8.0 to avoid runit related
	issues
0.11
	+ Use apache2
	+ Add ebox-unblock-exec to unset signal mask before running  a executable
	+ Fix issue with multiple models and models with params.
	  This triggered a bug in DHCP when there was just one static
	  interface
	+ Fix _checkRowIsUnique and _checkFieldIsUnique
	+ Fix paging
	+ Trim long strings in log table, show tooltip with the whole string
	  and show links for URLs starting with "http://"
0.10.99
	+ Add disk usage information
	+ Show progress in backup process
	+ Add option to purge logs
	+ Create a link from /var/lib/zentyal/log to /var/log/ebox
	+ Fix bug with backup descriptions containing spaces
	+ Add removeAll method on data models
	+ Add HostIP, DomainName and Port types
	+ Add readonly forms to display static information
	+ Add Danish translation thanks to Allan Jacobsen
0.10
	+ New release
0.9.100
	+ Add checking for SOAP session opened
	+ Add EventDaemon
	+ Add Watcher and Dispatch framework to support an event
	  architecture on eBox
	+ Add volatile EBox::Types in order not to store their values
	  on GConf
	+ Add generic form
	+ Improvements on generic table
	+ Added Swedish translation

0.9.99
	+ Added Portuguese from Portugal translation
	+ Added Russian translation
	+ Bugfix: bad changed state in modules after restore

0.9.3
	+ New release

0.9.2
	+ Add browser warning when uploading files
	+ Enable/disable logging modules
0.9.1
	+ Fix backup issue with changed state
	+ Generic table supports custom ordering
0.9
	+ Added Polish translation
        + Bug in recognition of old CD-R writting devices fixed
	+ Added Aragonese translation
	+ Added Dutch translation
	+ Added German translation
	+ Added Portuguese translation

0.8.99
	+ Add data table model for generic Ajax tables
	+ Add types to be used by models
	+ Add MigrationBase and ebox-migrate to upgrade data models
	+ Some English fixes
0.8.1
	+ New release
0.8
	+ Fix backup issue related to bug reports
	+ Improved backup GUI
0.7.99
        + changed sudo stub to be more permissive
	+ added startup file to apache web server
	+ enhanced backup module
	+ added basic CD/DVD support to backup module
	+ added test stubs to simplify testing
	+ added test class in the spirit of Test::Class
	+ Html.pm now uses mason templates
0.7.1
	+ use Apache::Reload to reload modules when changed
	+ GUI consistency (#12)
	+ Fixed a bug for passwords longer than 16 chars
	+ ebox-sudoers-friendly added to not overwrite /etc/sudoers each time
0.7
	+ First public release
0.6
	+ Move to client
	+ Remove obsolete TODO list
	+ Remove firewall module from  base system
	+ Remove objects module from base system
	+ Remove network module from base system
	+ Add modInstances and modInstancesOfType
	+ Raname Base to ClientBase
	+ Remove calls to deprecated methods
	+ API documented using naturaldocs
	+ Update INSTALL
	+ Use a new method to get configkeys, now configkey reads every
	  [0.9
	+ Added Polish translation][0-9]+.conf file from the EBox::Config::etc() dir and
	  tries to get the value from the files in order.
	+ Display date in the correct languae in Summary
	+ Update debian scripts
	+ Several bugfixes
0.5.2
	+ Fix some packaging issues
0.5.1
	+ New menu system
	+ New firewall filtering rules
	+ 802.1q support

0.5
	+ New bug-free menus (actually Internet Explorer is the buggy piece
	  of... software that caused the reimplementation)
	+ Lots of small bugfixes
	+ Firewall: apply rules with no destination address to packets
	  routed through external interfaces only
	+ New debianize script
	+ Firewall: do not require port and protocol parameters as they
	  are now optional.
	+ Include SSL stuff in the dist tarball
	+ Let modules block changes in the network interfaces
	  configuration if they have references to the network config in
	  their config.
	+ Debian network configuration import script
	+ Fix the init.d script: it catches exceptions thrown by modules so that
	  it can try to start/stop all of them if an exception is thrown.
	+ Firewall: fix default policy bug in INPUT chains.
	+ Restore textdomain in exceptions
	+ New services section in the summary
	+ Added Error item to Summary. Catch exceptions from modules in
	  summary and generate error item
	+ Fix several errors with redirections and error handling in CGIs
	+ Several data validation functions were fixed, and a few others added
	+ Prevent the global module from keeping a reference to itself. And make
	  the read-only/read-write behavior of the factory consistent.
	+ Stop using ifconfig-wrapper and implement our own NetWrapper module
	  with wrappers for ifconfig and ip.
	+ Start/stop apache, network and firewall modules in first place.
	+ Ignore some network interface names such as irda, sit0, etc.
	+ The summary page uses read-only module instances.
	+ New DataInUse exception, old one renamed to DataExists.
	+ Network: do not overwrite resolv.conf if there are nameservers
	  given via dhcp.
	+ Do not set a default global policy for the ssh service.
	+ Check for forbiden characters when the parameter value is
	  requested by the CGI, this allows CGI's to handle the error,
	  and make some decissions before it happens.
	+ Create an "edit object" template and remove the object edition stuff
	  from the main objects page.
	+ Fix the apache restarting code.
	+ Network: Remove the route reordering feature, the kernel handles that
	  automatically.
	+ Fix tons of bugs in the network restarting code.
	+ Network: removed the 3rd nameserver configuration.
	+ Network: Get gateway info in the dhcp hook.
	+ Network: Removed default configuration from the gconf schema.
	+ New function for config-file generation
	+ New functions for pid file handling

0.4
	+ debian package
	+ added module to export/import configuration
	+ changes in firewall's API
	+ Added content filter based on dansguardian
	+ Added French translation
	+ Added Catalan translation
	+ Sudoers file is generated automatically based on module's needs
	+ Apache config file is generated by ebox  now
	+ Use SSL
	+ Added ebox.conf file
	+ Added module template generator

0.3
	+ Supports i18n
	+ API name consistency
	+ Use Mason for templates
	+ added tips to GUI
	+ added dhcp hooks
	+ administration port configuration
	+ Fixed bugs to IE compliant
	+ Revoke changes after logout
	+ Several bugfixes

0.2
	+ All modules are now based on gconf.
	+ Removed dependencies on xml-simple, xerces and xpath
	+ New MAC address field in Object members.
	+ Several bugfixes.

0.1
	+ Initial release<|MERGE_RESOLUTION|>--- conflicted
+++ resolved
@@ -1,14 +1,10 @@
 HEAD
-<<<<<<< HEAD
+	+ Use replace instead of href to redirect in Controller::DataTable
+	  (This avoids infinite loops if the user press back button)
 	+ Move EBox::CGI::Downloader::* modules  to EBox::Downloader to
 	  make file downloads work again
 3.3.5
 	+ Avoid division by zero while using page navigation
-=======
-	+ Use replace instead of href to redirect in Controller::DataTable
-	  (This avoids infinite loops if the user press back button)
-3.2.8
->>>>>>> 0b059e28
 	+ Automatic report text formatting adapted to Redmine
 	+ Fix tab selection in tabbed composite from URL path anchor,
 	  for instance, /Maintenance/Events#ConfigureDispatchers
