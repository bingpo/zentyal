--- conflicted
+++ resolved
@@ -1,13 +1,10 @@
 HEAD
-<<<<<<< HEAD
+	+ New observer for sysinfo module to notify modules implementing the
+	  SysInfo::Observer interface when the host name or host domain is
+	  changed by the user, before and after the change takes effect
 	+ Stop and start apache after language change to force environment reload
 	+ Reload page after language change
 	+ EBox::Module::Service::isRunning() skips daemons whose precondition fail
-=======
-	+ New observer for sysinfo model. Notify modules implementing the
-	  SysInfo::Observer interface when the host name or host domain is
-	  changed by the user, before and after the change take effect.
->>>>>>> e276ed2c
 	+ Fixed undefined reference in DataTable controller for log audit
 	+ Added and used serviceId field for service certificates
 	+ Fixed SQL quoting of column names in unbuffered inserts and consolidation
