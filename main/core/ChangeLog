--- conflicted
+++ resolved
@@ -1,16 +1,12 @@
-<<<<<<< HEAD
 HEAD
+	+ Enhanced Lock to have exclusive lock with blocking timeout
+	+ Added redirection on no parameters support to CGIs
+	+ Added and used in save changes process the method Zentyal.reloadTable
 	+ Fixed regression in page not found CGI which displayed always a
 	  invalid referer error
 	+ Included the package field in crash report
 3.4.3
 	+ Fix MIME type for returning JSON (application/json)
-=======
-3.2.11
-	+ Enhanced Lock to have exclusive lock with blocking timeout
-	+ Added redirection on no parameters support to CGIs
-	+ Added and used in save changes process the method Zentyal.reloadTable
->>>>>>> ef00895d
 	+ Added setMessage() and popMessageAndClass() methods to TreeView
 	+ Enable InnoDB engine when there are only 4 previous databases
 	+ Active session check does not check subapp authenticated
