HEAD
<<<<<<< HEAD
	+ Added no-configuration backend data backup tests
=======
	+ Added unit test for  EBox::CGI::DesktopServices::Index
>>>>>>> 3ec8f5da
	+ Don't abort configuration backup when we get a error retrieving the
	  partition table information
	+ In EBox:Model::Row, refactored elementExists and
	  elementByName to make them to have similiar code structure
	+ Improvement in test help classes and added test fakes for
	  EBox::Model::Manager and EBox::Util::SHMLock
	+ Prevented unuseful warning in
	  EBox::Model::DataTable::setDirectory when the old directory is undef
	+ Fixed unit tests under EBox/Model/t, backup configuration tests and
	  some others
	+ Remove unused method EBox::Auth::alreadyLogged()
	+ Apache::setRestrictedResource updates properly if already exists
	+ Global and Module::Config allow to set redis instance to ease testing
	+ Now EBox::GlobalImpl::lastModificationTime also checks
	  modification time of configuration files
	+ Rows in events models are now synced before running EventDaemon
	+ Better way of checking if event daemon is needed
3.0.17
	+ Allow numeric zero as search filter
	+ When filtering rows don't match agains link urls or hidden values
	+ Avoid CA file check when removing it from Apache module
	+ Silent removeCA and removeInclude exceptions when removing
	  non-existant element
	+ Fixed rollback operation in redis config backend
	+ Desktop services CGI now only returns JSON responses
	+ Log error when dynamic loading a class fails in
	  ConfigureDispatchers model
	+ Update total ticks dynamically in progress indicator if ticks overflow
3.0.16
	+ Fixed regression in boolean in-place edit with Union types
	+ Added some missing timezones to EBox::Types::TimeZone
	+ Add a new method to DBEngine 'checkForColumn' to retrieve columns
	  definition from a given table
	+ Reload models info in model manager if new modules are installed
3.0.15
	+ Make sure that halt/reboot button can be clicked only once
	+ Cleaner way of disabling dependant modules when the parent is disabled,
	  avoiding unnecessary calls to enableService each time the module status
	  page is loaded.
	+ Show confirmation dialog when trying to change host or domain
	  if zentyal-samba is installed and provisioned
	+ Modified data table controller so edit boolean in place reuses
	  the code of regular edits, avoiding getting incorrect read-only
	  values from cache
3.0.14
	+ Allow search filters with a leading '*'
	+ Better error reporting when choosing a bad search filter
	+ External exceptions from _print method are caught correctly in CGIs
	+ EBox::CGI::run now supports correct handling of APR::Error
	+ Fixed dashboard check updates ajax requests in Chrome
	+ Fixed errors with zero digits components in time type
3.0.13
	+ Better warning if size file is missing in a backup when
	  restoring it
	+ Fixed table cache behaviour on cache miss in logs module
	+ Fix wrong button label when deleting rows in 'datainuse' template
	+ Removed unused method EBox::Model::DataTable::_tailoredOrder
	+ Added force default mode and permission to writeConfFileNoCheck(),
	  writeFile() and derivatives
	+ Fixed bug in EBox:::Logs::CGI::Index with internationalized
	  parameter names
	+ DataTables with sortedBy are now orderer alphabetically with
	  proper case treatment
	+ Display messages in model even when there are not elements and
	  table body is not shown
3.0.12
	+ Improve change-hostname script, delete all references to current name
	+ Faster dashboard loading with asynchronous check of software updates
	+ Workaround for when the progress id parameter has been lost
	+ Fixed problems calling upstart coomands from cron jobs with wrong PATH
	+ Decode CGI unsafeParams as utf8
	+ Avoid double encoding when printing JSON response in EBox::CGI::Base
	+ Remove warning in EBox::Menu::Folder when currentfolder is not defined
	+ Removed unnecesary and misleading method new from EBox::Auth package
3.0.11
	+ Avoid flickering loading pages when switching between menu entries
	+ Incorrect regular expression in logs search page are correctly handled
	+ Fix input badly hidden in the logs screen
	+ reloadTable from DataTable now remove cached fields as well
3.0.10
	+ Fixed unsafe characters error when getting title of progress
	  indicator in progress dialog
	+ Added use utf8 to dashboard template to fix look of closable messages
3.0.9
	+ Adapted file downloads to the new utf8 fixes
	+ Write backup files in raw mode to avoid utf8 problems
	+ Print always utf8 in STDOUT on all CGIs
	+ Decode CGI params of values entered at the interface as utf8
	+ Proper encode/decode of utf8 with also pretty JSON
	+ Fixed utf8 decoding in date shown at dashboard
	+ Removed old workarounds for utf8 problems
	+ Added new recoveryEnabled() helper method to Module::Base
	+ Added recoveryDomainName() method to SyncProvider interface
	+ Restore backup can now install missing modules in Disaster Recovery
	+ Show specific slides when installing a commercial edition
	+ Redirect to proper CGI after login in disaster recovery mode
	+ Removed old debconf workaround for first stage installation
	+ Log redis start message as debug instead of info to avoid flood
	+ Use unsafeParam in EBox::CGI::Base::paramsAsHash
	+ EBox::Module::Service does not raise exception and logs
	  nothing when using init.d status
	+ Fixed glitch in backup CGI which sometimes showed
	  the modal dialog with a incorrect template
3.0.8
	+ Use path for default name in SyncFolders::Folder
	+ Do not restrict characters in data table searchs
	+ Fixed automatic bug report regression
	+ Fixed refresh of the table and temporal control states
	  in customActionClicked callback
	+ Modified modalbox-zentyal.js to accept wideDialog parameter
	+ Fixed template method in MultiStateAction to return the default
	  template when it is not any supplied to the object
	+ Fixed sendInPlaceBooleanValue method from table-helper.js; it
	  aborted because bad parameters of Ajax.Updater
	+ Fixed bug that made that the lock was shared between owners
	+ Some fixes in the function to add the rule for desktops services
	  to the firewall
	+ Delete obsolete EBox::CGI::MenuCSS package
3.0.7
	+ Add new EBox::Module::Service::Observer to notify modules about
	  changes in the service status
	+ Administration accounts management reflects the changes in
	  system accounts in ids() or row() method call
	+ Some fixes in the RAID event watcher
	+ foreignModelInstance returns undef if foreignModel is
	  undef. This happens when a module has been uninstalled and it is
	  referenced in other installed module (events)
	+ loggerd shows loaded LogHelpers when in debug mode
	+ Added additional info to events from RAID watcher
	+ Use sudo to remove temporal files/diectories in backup, avoiding
	  permissions errors
	+ Added exception for cloud-prof module to events dependencies
3.0.6
	+ Skip keys deleted in cache in Redis::_keys()
	+ Fixed events modules dependencies to depend on any module which
	  provides watchers or dispatchers
	+ Always call enableActions before enableService when configuring modules
	+ Added needsSaveAfterConfig state to service modules
	+ Better exceptions logging in EBox::CGI::Run
	+ Fixed 'element not exists' error when enabling a log watcher
	+ Scroll up when showing modal dialog
	+ Added fqdnChanged methods to SysInfo::Observer
	+ Fixed SSL configuration conflicts betwen SOAPClient and RESTClient
3.0.5
	+ Template ajax/simpleModalDialog.mas can now accept text
	+ Used poweroff instead of halt to assure that system is powered
	  off after halt
	+ Fixed log audit database insert error when halting or rebooting
	+ Added time-based closable notification messages
	+ Adapted to new EBox::setLocaleEnvironment method
	+ EBox::Type::File now allows ebox user to own files in directories
	  which are not writable by him
	+ Removed cron daily invocation of deprecated report scripts
3.0.4
	+ Added EBox::SyncFolders interface
	+ Fixed invokation of tar for backup of model files
	+ New observer for sysinfo module to notify modules implementing the
	  SysInfo::Observer interface when the host name or host domain is
	  changed by the user, before and after the change takes effect
	+ Stop and start apache after language change to force environment reload
	+ Reload page after language change
	+ EBox::Module::Service::isRunning() skips daemons whose precondition fail
	+ Fixed undefined reference in DataTable controller for log audit
	+ Added and used serviceId field for service certificates
	+ Fixed SQL quoting of column names in unbuffered inserts and consolidation
3.0.3
	+ Fixed bug which prevented highlight of selected item in menu
	+ Fixed base class of event dispatcher to be compatible with the
	  changes dispatcher configuration table
	+ Fixed event daemon to use dumped variables
	+ Fixed need of double-click when closing menu items in some cases
	+ Fixed logs consolidation to avoid high CPU usage
	+ In view log table: correctly align previous and first page buttons
	+ Improve host name and domain validation.
	+ Forbidden the use of a qualified hostname in change hostname form
	+ Update samba hostname-dependent fields when hostname is changed
	+ Confirmation dialog when the local domain is changed and with a
	  warning if local domain which ends in .local
3.0.2
	+ The synchronization of redis cache refuses with log message to set
	  undefined values
	+ Fixed wrong sql statement which cause unwanted logs purge
	+ DataForm does not check for uniqueness of its fields, as it only
	  contains a single row
	+ In ConfigureLogs, restored printable names for log domains
	+ Fixed dashboard update error on modules widget, counter-graph
	  widget and widget without sections
	+ Better way to fix non-root warnings during boot without interfering
	  on manual restart commands in the shell
3.0.1
	+ Properly set default language as the first element of the Select to
	  avoid its loss on the first apache restart
	+ Set milestone to 3.0.X when creating tickets in trac.zentyal.org
	+ Removed forced setting of LANG variables in mod_perl which made progress
	  indicator fail when using any language different to English
	+ Removed some frequent undef warnings
	+ Added executeOnBrothers method to EBox::Model::Component
	+ Fixed repetition of 'add' and 'number change' events in RAID watcher
	+ Fixed incorrect display of edit button in tables without editField action
	+ Cache MySQL password to avoid reading it all the time
	+ Fixed request came from non-root user warnings during boot
	+ Send info event in Runit watcher only if the service was down
	  MAX_DOWN_PERIODS
3.0
	+ Removed beta logo
	+ Set 'firstInstall' flag on modules when installing during initial install
	+ Set 'restoringBackup' flag on modules when restoring backup
	+ Call enableService after initialSetup while restoring backup
	+ Registration link in widget now have appropiate content when either
	  remoteservices or software are not installed
	+ Fixed style for disabled buttons
	+ Composite and DataTable viewers recover from errors in pageTitle method
	+ Fixed intermitent failure in progress when there are no slides
	+ Rollback redis transaction on otherwise instead finally block
	+ Members of the 'admin' group can now login again on Zentyal
	+ Multi-admin management for commercial editions
	+ First and last move row buttons are now disabled instead of hidden
	+ In save changes dialog set focus always in the 'save' button
	+ Fixed i18n problem in some cases where environment variables
	  were different than the selected locale on Zentyal UI, now
	  LANG and LC_MESSAGES are explicitly passed to mod_perl
	+ Reviewed registration strings
	+ Added template attribute to MultiStateAction to provide any kind
	  of HTML to display an action
	+ Changed icon, name and link for Zentyal Remote
	+ Fixed some compatibility issues with Internet Explorer 9
	+ Show warning with Internet Explorer 8 or older
	+ Improved dashboard buttons colors
2.3.24
	+ Do not cache undef values in EBox::Config::Redis::get()
	+ Code fix on subscription retrieval for Updates event
	+ Update validate referer to new Remote Services module API
	+ In-place booleans now properly mark the module as changed
	+ Do not try to read slides if software module is not installed
	+ Fixed wrong call in Events::isEnabledDispatcher()
	+ Updated 'created by' footer
2.3.23
	+ Change the default domain name from 'zentyal.lan' to
	  'zentyal-domain.lan'
	+ Changes in first enable to avoid letting modules unsaved
	+ Type File now accepts spaces in the file name
	+ Added setTimezone method to MyDBEngine
	+ Enable consolidation after reviewing and pruning
	+ Code typo fix in Events::isEnabledWatcher
	+ Remove all report code from core
	+ Move SysInfo report related to remoteservices module
	+ Fixed regression which removed scroll bars from popups
	+ New carousel transition for the installation slides
	+ Added option to not show final notes in progress bar
	+ EBox::Model::Component::modelGetter does not die when trying to
	  get a model for an uninstalled module
	+ Added previous/next buttons to manually switch installation slides
	+ New installation slides format
	+ Added compatibility with MS Internet Explorer >= 8
2.3.22
	+ Changed first installation workflow and wizard infraestructure
	+ Improved firewall icons
	+ Set hover style for configure rules button in firewall
	+ Do not disable InnoDB in mysql if there are other databases
	+ Progress indicator no longer calls showAds if it is undefined
	+ Send cache headers on static files to improve browsing speed
	+ Added foreignNoSyncRows and foreignFilter options to EBox::Types::Select
	+ Improved settings icon
	+ Fixed modalboxes style
	+ Improve host domain validation. Single label domains are not allowed.
2.3.21
	+ Fixes on notifyActions
	+ Check for isDaemonRunning now compatible with asterisk status
	+ Fixed warning call in EBox::Types::HasMany
2.3.20
	+ New look & feel for the web interface
	+ Adjust slides transition timeout during installation
	+ Audit changes table in save changes popup has scroll and better style
	+ Model messages are printed below model title
	+ noDataMsg now allows to add elements if it makes sense
	+ Fixed ajax/form.mas to avoid phantom change button
	+ EBox::Model::Manager::_setupModelDepends uses full paths so the
	  dependecies can discriminate between models with the same name
	+ Default row addition in DataForm does not fires validateTypedRow
	+ Code typo fix in change administration port model
	+ Set only Remote as option to export/import configuration to a
	  remote site
	+ Return undef in HasMany type when a model is not longer
	  available due to being uninstalled
	+ Added onclick atribute to the link.mas template
	+ Fix exception raising when no event component is found
	+ table_ordered.js : more robust trClick event method
	+ Changed dashboard JS which sometimes halted widget updates
	+ Added popup dialogs for import/export configuration
	+ Changes in styles and sizes of the save/revoke dialog
	+ Removed redudant code in ConfigureWatchers::syncRows which made module
	  to have an incorrect modified state
	+ Dont show in bug report removed packages with configuration
	  held as broken packages
	+ DataTable::size() now calls to syncRows()
	+ EBox::Module::Config::set_list quivalent now has the same
	  behaviour than EBox::Module::Config::set
2.3.19
	+ Manually set up models for events to take into account the
	  dynamic models from the log watcher filtering models
	+ Fixed warnings when deleting a row which is referenced in other model
	+ Disable HTML form autocompletion in admin password change model
	+ Fixed incorrect non-editable warnings in change date and time model
	+ Fixed parsing value bug in EBox::Types::Date and EBox::Types::Time
	+ Reworked mdstat parsing, added failure_spare status
	+ Configuration backup implicitly preserves ownership of files
	+ Changes in styles and sizes of the save/revoke dialog
	+ New data form row is copied from default row, avoiding letting hidden
	  fields without its default value and causing missing fields errors
	+ Always fill abstract type with its default value, this avoids
	  errors with hidden fields with default value
	+ Different page to show errors when there are broken software packages
	+ InverseMatchSelect and InverseMatchUnion use 'not' instead of '!' to
	  denote inverse match. This string is configurable with a type argument
	+ Fixed types EBox::Type::InverseMatchSelect and InverseMatchUnion
	+ Fixed bug in DataTable::setTypedRow() which produced an incorrect 'id'
	  row element in DataTable::updateRowNotify()
	+ In tableBody.mas template: decomposed table topToolbar section in methods
	+ Fixed bug in discard changes dialog
	+ Confirmation dialogs now use styled modalboxes
	+ Do not reload page after save changes dialog if operation is successful
	+ Maintenance menu is now kept open when visiting the logs index page
2.3.18
	+ Manual clone of row in DataTable::setTypedRow to avoid segfault
	+ Avoid undef warnings in EBox::Model::DataTable::_find when the
	  element value is undef
	+ Fixed kill of ebox processes during postrm
	+ Set MySQL root password in create-db script and added mysql script
	  to /usr/share/zentyal for easy access to the zentyal database
	+ Increased timeout redirecting to wizards on installation to 5 seconds
	  to avoid problems on some slow or loaded machines
	+ Save changes dialog do not appear if there are no changes
	+ Delete no longer needed duplicated code
	+ Do not go to save changes after a regular package installation
	  they are saved only in the first install
	+ Progress bar in installation refactored
2.3.17
	+ Do not use modal box for save changes during installation
	+ Hidden fields in DataTables are no longer considered compulsory
	+ Select type has now its own viewer that allows use of filter function
	+ User is now enabled together with the rest of modules on first install
2.3.16
	+ Fix 'oldRow' parameter in UpdatedRowNotify
	+ Use Clone::Fast instead of Clone
	+ Modal dialog for the save and discard changes operations
	+ Use a different lock file for the usercorner redis
	+ Improved look of tables when checkAll controls are present
	+ Better icons for clone action
	+ Added confirmation dialog feature to models; added confirmation
	  dialog to change hostname model
	+ Dynamic default values are now properly updated when adding a row
	+ Kill processes owned by the ebox user before trying to delete it
	+ Do not use sudo to call status command at EBox::Service::running
	+ Fixed regression setting default CSS class in notes
2.3.15
	+ Added missing call to updateRowNotify in DataForms
	+ Fixed silent error in EBox::Types::File templates for non-readable
	  by ebox files
	+ Use pkill instead of killall in postinst
	+ Use unset instead of delete_dir when removing rows
	+ Do not set order list for DataForms
	+ Only try to clean tmp dir on global system start
2.3.14
	+ Error message for failure in package cache creation
	+ Fixed regression when showing a data table in a modal view
	+ Do not do a redis transaction for network module init actions
	+ Fixed EBox::Module::Config::st_unset()
	+ Allowed error class in msg template
2.3.13
	+ Fixed problems in EventDaemon with JSON and blessed references
	+ More crashes avoided when watchers or dispatchers doesn't exist
	+ Proper RAID watcher reimplementation using the new state API
	+ EBox::Config::Redis singleton has now a instance() method instead of new()
	+ Deleted wrong use in ForcePurge model
2.3.12
	+ Fixed problem with watchers and dispatchers after a module deletion
	+ Fixed EBox::Model::DataTable::_checkFieldIsUnique, it failed when the
	  printableValue of the element was different to its value
	+ Fixed separation between Add table link and table body
	+ Adaptation of EventDaemon to model and field changes
	+ Disabled logs consolidation on purge until it is reworked, fixed
	  missing use in purge logs model
	+ Fixed Componet::parentRow, it not longer tries to get a row with
	  undefined id
	+ Fix typo in ConfigureLogs model
	+ Mark files for removing before deleting the row from backend in
	  removeRow
	+ The Includes directives are set just for the main virtual host
	+ Fixed EventDaemon crash
2.3.11
	+ Mark files for removing before deleting the row from backend in removeRow
	+ Dashboard widgets now always read the information from RO
	+ Enable actions are now executed before enableService()
	+ Fixed regression which prevented update of the administration service
	  port when it was changed in the interface
	+ New EBox::Model::Composite::componentNames() for dynamic composites
	+ Remove _exposedMethods() feature to reduce use of AUTOLOAD
	+ Removed any message set in the model in syncRows method
	+ Added global() method to modules and components to get a coherent
	  read-write or read-only instance depending on the context
	+ Removed Model::Report and Composite::Report namespaces to simplify model
	  management and specification
	+ New redis key naming, with $mod/conf/*, $mod/state and $mod/ro/* replacing
	  /ebox/modules/$mod/*, /ebox/state/$mod/* and /ebox-ro/modules/$mod/*
	+ Removed unnecessary parentComposite methods in EBox::Model::Component
	+ Only mark modules as changed when data has really changed
	+ EBox::Global::modChange() throws exception if instance is readonly
	+ New get_state() and set_state() methods, st_* methods are kept for
	  backwards compatibility, but they are deprecated
	+ Simplified events module internals with Watcher and Dispatcher providers
	+ Model Manager is now able to properly manage read-only instances
	+ Composites can now use parentModule() like Models
	+ Renamed old EBox::GConfModule to EBox::Module::Config
	+ Unified model and composite management in the new EBox::Model::Manager
	+ Model and composites are loaded on demand to reduce memory consumption
	+ Model and composite information is now stored in .yaml schemas
	+ ModelProvider and CompositeProvider are no longer necessary
	+ Simplified DataForm using more code from DataTable
	+ Adapted RAID and restrictedResources() to the new JSON objects in redis
	+ Remove unused override modifications code
	+ Added /usr/share/zentyal/redis-cli wrapper for low-level debugging
	+ Use simpler "key: value" format for dumps instead of YAML
	+ Row id prefixes are now better chosen to avoid confusion
	+ Use JSON instead of list and hash redis types (some operations,
	  specially on lists, are up to 50% faster and caching is much simpler)
	+ Store rows as hashes instead of separated keys
	+ Remove deprecated all_dirs and all_entries methods
	+ Remove obsolete EBox::Order package
	+ Remove no longer needed redis directory tree sets
	+ Fixed isEqualTo() method on EBox::Types::Time
	+ EBox::Types::Abstract now provides default implementations of fields(),
	  _storeInGConf() and _restoreFromHash() using the new _attrs() method
	+ Remove indexes on DataTables to reduce complexity, no longer needed
	+ Simplified ProgressIndicator implementation using shared memory
	+ New EBox::Util::SHMLock package
	+ Implemented transactions for redis operations
	+ Replace old MVC cache system with a new low-level redis one
	+ Delete no longer necessary regen-redis-db tool
	+ Added new checkAll property to DataTable description to allow
	  multiple check/uncheck of boolean columns
2.3.10
	+ Added Desktop::ServiceProvider to allow modules to implement
	  requests from Zentyal desktop
	+ Added VirtualHost to manage desktop requests to Zentyal server
	+ Fix EventDaemon in the transition to MySQL
	+ Send EventDaemon errors to new rotated log file /var/log/zentyal/events.err
	+ Send an event to Zentyal Cloud when the updates are up-to-date
	+ Send an info event when modules come back to running
	+ Include additional info for current event watchers
	+ Fixed RAID report for some cases of spare devices and bitmaps
	+ Fixed log purge, SQL call must be a statement not a query
	+ Fixed regex syntax in user log queries
	+ Added missing "use Filesys::Df" to SysInfo
	+ Disabled consolidation by default until is fixed or reimplemented
	+ Fixed regresion in full log page for events
	+ Added clone action to data tables
	+ Fixed regression in modal popup when showing element table
	+ Added new type EBox::Types::KrbRealm
	+ Fix broken packages when dist-upgrading from old versions: stop ebox
	  owned processes before changing home directory
	+ Log the start and finish of start/stop modules actions
	+ Added usesPort() method to apache module
2.3.9
	+ Enable SSLInsecureRenegotiation to avoid master -> slave SOAP handsake
	  problems
	+ Added validateRowRemoval method to EBox::Model::DataTable
	+ Use rm -rf instead of remove_tree to avoid chdir permission problems
	+ Avoid problems restarting apache when .pid file does not exist
	+ Do not use graceful on apache to allow proper change of listen port
	+ Simplified apache restart mechanism and avoid some problems
2.3.8
	+ Create tables using MyISAM engine by default
	+ Delete obsolete 'admin' table
2.3.7
	+ Fixed printableName for apache module and remove entry in status widget
	+ Merged tableBodyWithoutActions.mas into tableBody.mas
	+ Removed tableBodyWithoutEdit.mas because it is no longer used
	+ Better form validation message when there are no ids for
	  foreign rows in select control with add new popup
	+ Fixed branding of RSS channel items
	+ Fixed destination path when copying zentyal.cnf to /etc/mysql/conf.d
	+ Packaging fixes for precise
2.3.6
	+ Switch from CGIs to models in System -> General
	+ New value() and setValue() methods in DataForm::setValue() for cleaner
	  code avoiding use of AUTOLOAD
	+ Added new EBox::Types::Time, EBox::Types::Date and EBox::Types::TimeZone
	+ Added new attribute 'enabled' to the Action and MultiStateAction types
	  to allow disabling an action. Accepts a scalar or a CODE ref
	+ The 'defaultValue' parameter of the types now accept a CODE ref that
	  returns the default value.
2.3.5
	+ Added force parameter in validateTypedRow
	+ Fixed 'hidden' on types when using method references
	+ Removed some console problematic characters from Util::Random::generate
	+ Added methods to manage apache CA certificates
	+ Use IO::Socket::SSL for SOAPClient connections
	+ Removed apache rewrite from old slaves implementation
	+ Do not show RSS image if custom_prefix defined
2.3.4
	+ Avoid 'negative radius' error in DiskUsage chart
	+ Fixed call to partitionFileSystems in EBox::SysInfo::logReportInfo
	+ Log audit does not ignore fields which their values could be interpreted
	  as boolean false
	+ Avoid ebox.cgi failure when showing certain strings in the error template
	+ Do not calculate md5 digests if override_user_modification is enabled
	+ Clean /var/lib/zentyal/tmp on boot
	+ Stop apache gracefully and delete unused code in Apache.pm
	+ Cache contents of module.yaml files in Global
2.3.3
	+ The editable attribute of the types now accept a reference to a function
	  to dinamically enable or disable the field.
	+ In progress bar CGIs AJAX call checks the availability of the
	  next page before loading it
	+ Replaced community logo
	+ Adapted messages in the UI for new editions
	+ Changed cookie name to remove forbidden characters to avoid
	  incompatibilities with some applications
	+ Added methods to enable/disable restart triggers
2.3.2
	+ Fixed redis unix socket permissions problem with usercorner
	+ Get row ids without safe characters checking
	+ Added EBox::Util::Random as random string generator
	+ Set log level to debug when cannot compute md5 for a nonexistent file
	+ Filtering in tables is now case insensitive
	+ ProgressIndicator no longer leaves zombie processes in the system
	+ Implemented mysqldump for logs database
	+ Remove zentyal-events cron script which should not be longer necessary
	+ Bugfix: set executable permissions to cron scripts and example hooks
	+ Added a global method to retrieve installed server edition
	+ Log also duration and compMessage to events.log
2.3.1
	+ Updated Standards-Version to 3.9.2
	+ Fixed JS client side table sorting issue due to Prototype
	  library upgrade
	+ Disable InnoDB by default to reduce memory consumption of MySQL
	+ Now events are logged in a new file (events.log) in a more
	  human-readable format
	+ Added legend to DataTables with custom actions
	+ Changed JS to allow the restore of the action cell when a delete
	  action fails
	+ Set milestone to 3.0 when creating bug reports in the trac
	+ Avoid temporal modelInstance errors when adding or removing
	  modules with LogWatchers or LogDispatcher
	+ Unallow administration port change when the port is in use
2.3
	+ Do not launch a passwordless redis instance during first install
	+ New 'types' field in LogObserver and storers/acquirers to store special
	  types like IPs or MACs in an space-efficient way
	+ Use MySQL for the logs database instead of PostgreSQL
	+ Bugfix: logs database is now properly recreated after purge & install
	+ Avoid use of AUTOLOAD to execute redis commands, improves performance
	+ Use UNIX socket to connect to redis for better performance and
	  update default redis 2.2 settings
	+ Use "sudo" group instead of "admin" one for the UI access control
	+ Added EBox::Module::Base::version() to get package version
	+ Fixed problem in consalidation report when accumulating results
	  from queries having a "group by table.field"
	+ Added missing US and Etc zones in timezone selector
	+ Replaced autotools with zbuildtools
	+ Refuse to restore configuration backup from version lesser than
	  2.1 unless forced
	+ Do not retrieve format.js in every graph to improve performance
	+ The purge-module scripts are always managed as root user
	+ New grep-redis tool to search for patterns in redis keys or
	  values
	+ Use partitionFileSystems method from EBox::FileSystem
2.2.4
	+ New internal 'call' command in Zentyal shell to 'auto-use' the module
	+ Zentyal shell now can execute commandline arguments
	+ Bugfix: EBox::Types::IPAddr::isEqualTo allows to change netmask now
	+ Removed some undefined concatenation and compare warnings in error.log
	+ Ignore check operation in RAID event watcher
	+ Skip IP addresses ending in .0 in EBox::Types::IPRange::addresses()
	+ Do not store in redis trailing dots in Host and DomainName types
	+ Added internal command to instance models and other improvements in shell
	+ Now the whole /etc/zentyal directory is backed up and a copy of the
	  previous contents is stored at /var/backups before restoring
	+ Removing a module with a LogWatcher no longer breaks the LogWatcher
	  Configuration page anymore
	+ Fixed error in change-hostname script it does not longer match substrings
	+ Bugfix: Show breadcrumbs even from models which live in a
	  composite
	+ HTTPLink now returns empty string if no HTTPUrlView is defined
	  in DataTable class
	+ Added mising use sentence in EBox::Event::Watcher::Base
2.2.3
	+ Bugfix: Avoid url rewrite to ebox.cgi when requesting to /slave
	+ Fixed logrotate configuration
	+ More resilient way to handle with missing indexes in _find
	+ Added more informative text when mispelling methods whose prefix
	  is an AUTOLOAD action
	+ A more resilient solution to load events components in EventDaemon
	+ Added one and two years to the purge logs periods
	+ Fixed downloads from EBox::Type::File
2.2.2
	+ Revert cookie name change to avoid session loss in upgrades
	+ Do not try to change owner before user ebox is created
2.2.1
	+ Removed obsolete references to /zentyal URL
	+ Create configuration backup directories on install to avoid warnings
	  accessing the samba share when there are no backups
	+ Log result of save changes, either successful or with warnings
	+ Changed cookie name to remove forbidden characters to avoid
	  incompatibilities with some applications
	+ Removed duplicated and incorrect auding logging for password change
	+ Fixed some non-translatable strings
	+ Create automatic bug reports under 2.2.X milestone instead of 2.2
	+ Fixed bug changing background color on selected software packages
2.1.34
	+ Volatile types called password are now also masked in audit log
	+ Adjust padding for module descriptions in basic software view
	+ Removed beta icon
2.1.33
	+ Fixed modal add problems when using unique option on the type
	+ Fixed error management in the first screen of modal add
	+ Unify software selection and progress colors in CSS
	+ Set proper message type in Configure Events model
	+ Fixed error checking permanentMessage types in templates/msg.mas
2.1.32
	+ Added progress bar colors to theme definition
	+ Remove no longer correct UTF8 decode in ProgressIndicator
	+ Fixed UTF8 double-encoding on unexpected error CGI
	+ Reviewed some subscription strings
	+ Always fork before apache restart to avoid port change problems
	+ Stop modules in the correct order (inverse dependencies order)
	+ Better logging of failed modules on restore
2.1.31
	+ Do not start managed daemons on boot if the module is disabled
	+ Better message on redis error
	+ Watch for dependencies before automatic enable of modules on first install
2.1.30
	+ Removed obsolete /ebox URL from RSS link
	+ Changed methods related with extra backup data in modules logs
	  to play along with changes in ebackup module
	+ Set a user for remote access for audit reasons
	+ Detect session loss on AJAX requests
2.1.29
	+ Startup does not fail if SIGPIPE received
2.1.28
	+ Added code to mitigate false positives on module existence
	+ Avoid error in logs full summary due to incorrect syntax in template
	+ Allow unsafe chars in EBox::Types::File to avoid problems in some browsers
	+ Reviewed some subscription strings
	+ Warning about language-packs installed works again after Global changes
	+ Show n components update when only zentyal packages are left to
	  upgrade in the system widget
	+ Do not show debconf warning when installing packages
	+ EBox::Types::IPAddr (and IPNetwork) now works with defaultValue
	+ Allow to hide menu items, separators and dashboard widgets via conf keys
2.1.27
	+ Do not create tables during Disaster Recovery installation
	+ Added new EBox::Util::Debconf::value to get debconf values
	+ DataTable controller does no longer try to get a deleted row
	  for gather elements values for audit log
	+ Check if Updates watcher can be enabled if the subscription
	  level is yet unknown
2.1.26
	+ Detection of broken packages works again after proper deletion
	  of dpkg_running file
	+ Keep first install redis server running until trigger
	+ Unified module restart for package trigger and init.d
	+ Use restart-trigger script in postinst for faster daemons restarting
	+ System -> Halt/Reboot works again after regression in 2.1.25
	+ Added framework to show warning messages after save changes
	+ Change caption of remote services link to Zentyal Cloud
	+ Do not show Cloud link if hide_cloud_link config key is defined
	+ Added widget_ignore_updates key to hide updates in the dashboard
	+ Differentiate ads from notes
	+ Allow custom message type on permanentMessage
	+ Only allow custom themes signed by Zentyal
	+ Removed /zentyal prefix from URLs
	+ Caps lock detection on login page now works again
	+ Added HiddenIfNotAble property to event watchers to be hidden if
	  it is unabled to monitor the event
	+ Dashboard values can be now error and good as well
	+ Include a new software updates widget
	+ Include a new alert for basic subscriptions informing about
	  software updates
	+ Add update-notifier-common to dependencies
	+ EBox::DataTable::enabledRows returns rows in proper order
	+ Use custom ads when available
	+ Disable bug report when hide_bug_report defined on theme
2.1.25
	+ Do not show disabled module warnings in usercorner
	+ Mask passwords and unify boolean values in audit log
	+ Do not override type attribute for EBox::Types::Text subtypes
	+ Corrected installation finished message after first install
	+ Added new disableAutocomplete attribute on DataTables
	+ Optional values can be unset
	+ Minor improvements on nmap scan
2.1.24
	+ Do not try to generate config for unconfigured services
	+ Remove unnecessary redis call getting _serviceConfigured value
	+ Safer sizes for audit log fields
	+ Fix non-translatable "show help" string
	+ Allow links to first install wizard showing a desired page
	+ Fixed bug in disk usage when we have both values greater and
	  lower than 1024 MB
	+ Always return a number in EBox::AuditLogging::isEnabled to avoid
	  issues when returning the module status
	+ Added noDataMsg attribute on DataTable to show a message when
	  there are no rows
2.1.23
	+ Removed some warnings during consolidation process
	+ Depend on libterm-readline-gnu-perl for history support in shells
	+ Fixed error trying to change the admin port with NTP enabled
	+ Fixed breadcrumb destination for full log query page
	+ Use printableActionName in DataTable setter
2.1.22
	+ Fixed parentRow method in EBox::Types::Row
	+ Added new optionalLabel flag to EBox::Types::Abstract to avoid
	  show the label on non-optional values that need to be set as
	  optional when using show/hide viewCustomizers
	+ Added initHTMLStateOrder to View::Customizer to avoid incorrect
	  initial states
	+ Improved exceptions info in CGIs to help bug reporting
	+ Do not show customActions when editing row on DataTables
2.1.21
	+ Fixed bug printing traces at Global.pm
	+ Check new dump_exceptions confkey instead of the debug one in CGIs
	+ Explicit conversion to int those values stored in our database
	  for correct dumping in reporting
	+ Quote values in update overwrite while consolidating for reporting
2.1.20
	+ Fixed regression in edition in place of booleans
	+ Better default balance of the dashboard based on the size of the widgets
	+ Added defaultSelectedType argument to PortRange
2.1.19
	+ Disable KeepAlive as it seems to give performance problems with Firefox
	  and set MaxClients value back to 1 in apache.conf
	+ Throw exceptions when calling methods not aplicable to RO instances
	+ Fixed problems when mixing read/write and read-only instances
	+ Date/Time and Timezone moved from NTP to core under System -> General
	+ Do not instance hidden widgets to improve dashboard performance
	+ New command shell with Zentyal environment at /usr/share/zentyal/shell
	+ Show warning when a language-pack is not installed
	+ Removed unnecessary dump/load operations to .bak yaml files
	+ AuditLogging and Logs constructor now receive the 'ro' parameter
	+ Do not show Audit Logging in Module Status widget
2.1.18
	+ New unificated zentyal-core.logrotate for all the internal logs
	+ Added forceEnabled option for logHelpers
	+ Moved carousel.js to wizard template
	+ Add ordering option to wizard pages
	+ Fixed cmp and isEqualTo methods for EBox::Types::IPAddr
	+ Fixed wrong Mb unit labels in Disk Usage and use GB when > 1024 MB
	+ Now global-action script can be called without progress indicator
	+ Fixed EBox::Types::File JavaScript setter code
	+ Added support for "Add new..." modal boxes in foreign selectors
	+ Each module can have now its customized purge-module script
	  that will be executed after the package is removed
	+ Added Administration Audit Logging to log sessions, configuration
	  changes, and show pending actions in save changes confirmation
	+ User name is stored in session
	+ Remove deprecated extendedRestore from the old Full Backup
2.1.17
	+ Fixed RAID event crash
	+ Added warning on models and composites when the module is disabled
	+ Fixed login page style with some languages
	+ Login page template can now be reused accepting title as parameter
	+ EBox::Types::File does not write on redis when it fails to
	  move the fail to its final destination
	+ Added quote column option for periodic log consolidation and
	  report consolidation
	+ Added exclude module option to backup restore
2.1.16
	+ Do not show incompatible navigator warning on Google Chrome
	+ Fixed syncRows override detection on DataTable find
	+ clean-conf script now deletes also state data
	+ Avoid 'undefined' message in selectors
2.1.15
	+ Move Disk Usage and RAID to the new Maintenance menu
	+ Always call syncRows on find (avoid data inconsistencies)
	+ Filename when downloading a conf backup now contains hostname
	+ Fixed bug in RAID template
	+ Set proper menu order in System menu (fixes NTP position)
	+ Fixed regresion in page size selector on DataTables
	+ Fixed legend style in Import/Export Configuration
2.1.14
	+ Fixed regresion with double quotes in HTML templates
	+ Fixed problems with libredis-perl version dependency
	+ Adding new apparmor profile management
2.1.13
	+ Better control of errors when saving changes
	+ Elements of Union type can be hidden
	+ Model elements can be hidden only in the viewer or the setter
	+ HTML attributtes are double-quoted
	+ Models can have sections of items
	+ Password view modified to show the confirmation field
	+ New multiselect type
	+ Redis backend now throws different kind of exceptions
2.1.12
	+ Revert no longer necessary parents workaround
	+ Hide action on viewCustomizer works now on DataTables
2.1.11
	+ Fixed bug which setted bad directory to models in tab view
	+ Union type: Use selected subtype on trailingText property if the
	  major type does not have the property
	+ Raise MaxClients to 2 to prevent apache slowness
2.1.10
	+ Security [ZSN-2-1]: Avoid XSS in process list widget
2.1.9
	+ Do not try to initialize redis client before EBox::init()
	+ Safer way to delete rows, deleting its id reference first
	+ Delete no longer needed workaround for gconf with "removed" attribute
	+ Fixed regression in port range setter
2.1.8
	+ Fixed regression in menu search
	+ Fixed missing messages of multi state actions
	+ Help toggler is shown if needed when dynamic content is received
	+ Fixed issue when disabling several actions at once in a data table view
	+ All the custom actions are disabled when one is clicked
	+ Submit wizard pages asynchronously and show loading indicator
	+ Added carousel.js for slide effects
2.1.7
	+ Fixed issues with wrong html attributes quotation
	+ Bugfix: volatile types can now calculate their value using other
	  the value from other elements in the row no matter their position
2.1.6
	+ Attach software.log to bug report if there are broken packages
	+ Added keyGenerator option to report queries
	+ Tuned apache conf to provide a better user experience
	+ Actions click handlers can contain custom javascript
	+ Restore configuration with force dependencies option continues
	  when modules referenced in the backup are not present
	+ Added new MultiStateAction type
2.1.5
	+ Avoid problems getting parent if the manager is uninitialized
	+ Rename some icon files with wrong extension
	+ Remove wrong optional attribute for read-only fields in Events
	+ Renamed all /EBox/ CGI URLs to /SysInfo/ for menu folder coherency
	+ Added support for custom actions in DataTables
	+ Replaced Halt/Reboot CGI with a model
	+ Message classes can be set from models
	+ Fixed error in Jabber dispatcher
	+ Show module name properly in log when restart from the dashboard fails
	+ Avoid warning when looking for inexistent PID in pidFileRunning
2.1.4
	+ Changed Component's parent/child relationships implementation
	+ Fixed WikiFormat on automatic bug report tickets
	+ Do not show available community version in Dashboard with QA
 	  updates
2.1.3
	+ Fall back to readonly data in config backup if there are unsaved changes
	+ Allow to automatically send a report in the unexpected error page
	+ Logs and Events are now submenus of the new Maintenance menu
	+ Configuration Report option is now present on the Import/Export section
	+ Require save changes operation after changing the language
	+ Added support for URL aliases via schemas/urls/*.urls files
	+ Allow to sort submenu items via 'order' attribute
	+ Automatically save changes after syncRows is called and mark the module
	  mark the module as unchanged unless it was previously changed
	+ Removed unnecessary ConfigureEvents composite
	+ Removed unnecessary code from syncRows in logs and events
	+ Restore configuration is safer when restoring /etc/zentyal files
	+ Fixed unescaped characters when showing an exception
	+ Fixed nested error page on AJAX requests
	+ Adapted dumpBackupExtraData to new expected return value
	+ Report remoteservices, when required, a change in administration
	  port
	+ Added continueOnModuleFail mode to configuration restore
	+ Fixed Firefox 4 issue when downloading backups
	+ Show scroll when needed in stacktraces (error page)
	+ More informative error messages when trying to restart locked modules
	  from the dashboard
	+ Creation of plpgsql language moved from EBox::Logs::initialSetup
	  to create-db script
	+ Redis backend now throws different kind of exceptions
	+ Avoid unnecesary warnings about PIDs
	+ Update Jabber dispatcher to use Net::XMPP with some refactoring
	+ Save changes messages are correctly shown with international charsets
	+ Support for bitmap option in RAID report
	+ Retry multiInsert line by line if there are encoding errors
	+ Adapted to new location of partitionsFileSystems in EBox::FileSystem
	+ Event messages are cleaned of null characters and truncated
	  before inserting in the database when is necessary
	+ Improve message for "Free storage space" event and send an info
	  message when a given partition is not full anymore
	+ Event messages now can contain newline characters
	+ Objects of select type are compared also by context
	+ Remove cache from optionsFromForeignModel since it produces
	  problems and it is useless
	+ Set title with server name if the server is subscribed
	+ Fix title HTML tag in views for Models and Composites
	+ Added lastEventsReport to be queried by remoteservices module
	+ Added EBox::Types::HTML type
	+ Added missing manage-logs script to the package
	+ Fixed problems with show/hide help switch and dynamic content
	+ Menus with subitems are now kept unfolded until a section on a
	  different menu is accessed
	+ Sliced restore mode fails correctly when schema file is missing,
	  added option to force restore without schema file
	+ Purge conf now purges the state keys as well
	+ Added EBox::Types::IPRange
2.1.2
	+ Now a menu folder can be closed clicking on it while is open
	+ Bugfix: cron scripts are renamed and no longer ignored by run-parts
	+ Added new EBox::Util::Nmap class implementing a nmap wrapper
2.1.1
	+ Fixed incoherency problems with 'on' and '1' in boolean indexes
	+ Move cron scripts from debian packaging to src/scripts/cron
	+ Trigger restart of logs and events when upgrading zentyal-core
	  without any other modules
	+ Don't restart apache twice when upgrading together with more modules
	+ Fixed params validation issues in addRow
2.1
	+ Replace YAML::Tiny with libyaml written in C through YAML::XS wrapper
	+ Minor bugfix: filter invalid '_' param added by Webkit-based browser
	  on EBox::CGI::Base::params() instead of _validateParams(), avoids
	  warning in zentyal.log when enabling modules
	+ All CGI urls renamed from /ebox to /zentyal
	+ New first() and deleteFirst() methods in EBox::Global to check
	  existence and delete the /var/lib/zentyal/.first file
	+ PO files are now included in the language-pack-zentyal-* packages
	+ Migrations are now always located under /usr/share/$package/migration
	  this change only affects to the events and logs migrations
	+ Delete no longer used domain and translationDomain methods/attributes
	+ Unified src/libexec and tools in the new src/scripts directory
	+ Remove the ebox- prefix on all the names of the /usr/share scripts
	+ New EBox::Util::SQL package with helpers to create and drop tables
	  from initial-setup and purge-module for each module
	+ Always drop tables when purging a package
	+ Delete 'ebox' user when purging zentyal-core
	+ Moved all SQL schemas from tools/sqllogs to schemas/sql
	+ SQL time-period tables are now located under schemas/sql/period
	+ Old ebox-clean-gconf renamed to /usr/share/zentyal/clean-conf and
	  ebox-unconfigure-module is now /usr/share/zentyal/unconfigure-module
	+ Added default implementation for enableActions, executing
	  /usr/share/zentyal-$modulename/enable-module if exists
	+ Optimization: Do not check if a row is unique if any field is unique
	+ Never call syncRows on read-only instances
	+ Big performance improvements using hashes and sets in redis
	  database to avoid calls to the keys command
	+ Delete useless calls to exists in EBox::Config::Redis
	+ New regen-redis-db tool to recreate the directory structure
	+ Renamed /etc/cron.hourly/90manageEBoxLogs to 90zentyal-manage-logs
	  and moved the actual code to /usr/share/zentyal/manage-logs
	+ Move /usr/share/ebox/zentyal-redisvi to /usr/share/zentyal/redisvi
	+ New /usr/share/zentyal/initial-setup script for modules postinst
	+ New /usr/share/zentyal/purge-module script for modules postrm
	+ Removed obsolete logs and events migrations
	+ Create plpgsql is now done on EBox::Logs::initialSetup
	+ Replace old ebox-migrate script with EBox::Module::Base::migrate
	+ Rotate duplicity-debug.log log if exists
	+ Bug fix: Port selected during installation is correctly saved
	+ Zentyal web UI is restarted if their dependencies are upgraded
	+ Bug fix: Logs don't include unrelated information now
	+ Add total in disk_usage report
	+ Bugfix: Events report by source now works again
	+ Do not include info messages in the events report
	+ Services event is triggered only after five failed checkings
	+ Do not add redundant includedir lines to /etc/sudoers
	+ Fixed encoding for strings read from redis server
	+ Support for redis-server 2.0 configuration
	+ Move core templates to /usr/share/zentyal/stubs/core
	+ Old /etc/ebox directory replaced with the new /etc/zentyal with
	  renamed core.conf, logs.conf and events.conf files
	+ Fixed broken link to alerts list
2.0.15
	+ Do not check the existence of cloud-prof package during the
	  restore since it is possible not to be installed while disaster
	  recovery process is done
	+ Renamed /etc/init.d/ebox to /etc/init.d/zentyal
	+ Use new zentyal-* package names
	+ Don't check .yaml existence for core modules
2.0.14
	+ Added compMessage in some events to distinguish among events if
	  required
	+ Make source in events non i18n
	+ After restore, set all the restored modules as changed
	+ Added module pre-checks for configuration backup
2.0.13
	+ Fixed dashboard graphs refresh
	+ Fixed module existence check when dpkg is running
	+ Fix typo in sudoers creation to make remote support work again
2.0.12
	+ Include status of packages in the downloadable bug report
	+ Bugfix: Avoid possible problems deleting redis.first file if not exist
2.0.11
	+ New methods entry_exists and st_entry_exists in config backend
2.0.10
	+ Now redis backend returns undef on get for undefined values
	+ Allow custom mason templates under /etc/ebox/stubs
	+ Better checks before restoring a configuration backup with
	  a set of modules different than the installed one
	+ Wait for 10 seconds to the child process when destroying the
	  progress indicator to avoid zombie processes
	+ Caught SIGPIPE when trying to contact Redis server and the
	  socket was already closed
	+ Do not stop redis server when restarting apache but only when
	  the service is asked to stop
	+ Improvements in import/export configuration (know before as
	  configuration backup)
	+ Improvements in ProgressIndicator
	+ Better behaviour of read-only rows with up/down arrows
	+ Added support for printableActionName in DataTable's
	+ Added information about automatic configuration backup
	+ Removed warning on non existent file digest
	+ Safer way to check if core modules exist during installation
2.0.9
	+ Treat wrong installed packages as not-existent modules
	+ Added a warning in dashboard informing about broken packages
	+ File sharing and mailfilter log event watchers works again since
	  it is managed several log tables per module
2.0.8
	+ Replaced zentyal-conf script with the more powerful zentyal-redisvi
	+ Set always the same default order for dashboard widgets
	+ Added help message to the configure widgets dialog
	+ Check for undefined values in logs consolidation
	+ Now dashboard notifies fails when restarting a service
	+ Fixed bug with some special characters in dashboard
	+ Fixed bug with some special characters in disk usage graph
2.0.7
	+ Pre-installation includes sudoers.d into sudoers file if it's not yet
	  installed
	+ Install apache-prefork instead of worker by default
	+ Rename service certificate to Zentyal Administration Web Server
2.0.6
	+ Use mod dependencies as default restore dependencies
	+ Fixed dependencies in events module
	+ Increased recursive dependency threshold to avoid
	  backup restoration problems
2.0.5
	+ Removed deprecated "Full backup" option from configuration backup
	+ Bugfix: SCP method works again after addition of SlicedBackup
	+ Added option in 90eboxpglogger.conf to disable logs consolidation
2.0.4
	+ Removed useless gconf backup during upgrade
	+ Fixed postinstall script problems during upgrade
2.0.3
	+ Added support for the sliced backup of the DB
	+ Hostname change is now visible in the form before saving changes
	+ Fixed config backend problems with _fileList call
	+ Added new bootDepends method to customize daemons boot order
	+ Added permanent message property to Composite
	+ Bugfix: Minor aesthetic fix in horizontal menu
	+ Bugfix: Disk usage is now reported in expected bytes
	+ Bugfix: Event dispatcher is not disabled when it is impossible
	  for it to dispatch the message
2.0.2
	+ Better message for the service status event
	+ Fixed modules configuration purge script
	+ Block enable module button after first click
	+ Avoid division by zero in progress indicator when total ticks is
	  zero
	+ Removed warning during postinst
	+ Added new subscription messages in logs, events and backup
2.0.1
	+ Bugfix: Login from Zentyal Cloud is passwordless again
	+ Some defensive code for the synchronization in Events models
	+ Bugfix: add EBox::Config::Redis::get to fetch scalar or list
	  values. Make GConfModule use it to avoid issues with directories
	  that have both sort of values.
1.5.14
	+ Fixed redis bug with dir keys prefix
	+ Improved login page style
	+ New login method using PAM instead of password file
	+ Allow to change admin passwords under System->General
	+ Avoid auto submit wizard forms
	+ Wizard skip buttons always available
	+ Rebranded post-installation questions
	+ Added zentyal-conf script to get/set redis config keys
1.5.13
	+ Added transition effect on first install slides
	+ Zentyal rebrand
	+ Added web page favicon
	+ Fixed already seen wizards apparition
	+ Fixed ro module creation with redis backend
	+ Use mason for links widgets
	+ Use new domain to official strings for subscriptions
1.5.12
	+ Added option to change hostname under System->General
	+ Show option "return to dashboard" when save changes fails.
1.5.11
	+ Added more tries on redis reconnection
	+ Fixed user corner access problems with redis server
	+ writeFile* methods reorganized
	+ Added cron as dependency as cron.hourly was never executed with anacron
	+ Improvements in consolidation of data for reports
1.5.10
	+ Fixed gconf to redis conversion for boolean values
1.5.9
	+ Improved migrations speed using the same perl interpreter
	+ Redis as configuration backend (instead of gconf)
	+ Improved error messages in ebox-software
	+ Set event source to 256 chars in database to adjust longer event
	  sources
	+ Progress bar AJAX updates are sent using JSON
	+ Fixed progress bar width problems
	+ Fixed top menu on wizards
	+ Improved error message when disconnecting a not connected database
	+ Abort installation if 'ebox' user already exists
	+ Bugfix: IP address is now properly registered if login fails
1.5.8
	+ Added template tableorderer.css.mas
	+ Added buttonless top menu option
	+ Bugfix: Save all modules on first installation
	+ Bugfix: General ebox database is now created if needed when
	  re/starting services
	+ Bugfix: Data to report are now uniform in number of elements per
	  value. This prevents errors when a value is present in a month and
	  not in another
	+ Bugfix: Don't show already visited wizard pages again
1.5.7
	+ Bugfix: Avoid error when RAID is not present
	+ Bugfix: Add ebox-consolidate-reportinfo call in daily cron script
	+ Bugfix: Called multiInsert and unbufferedInsert when necessary
	  after the loggerd reimplementation
	+ Bugfix: EBox::ThirdParty::Apache2::AuthCookie and
	  EBox::ThirdParty::Apache2::AuthCookie::Util package defined just
	  once
	+ Added util SystemKernel
	+ Improved progress indicator
	+ Changes in sudo generation to allow sudo for remote support user
	+ Initial setup wizards support
1.5.6
	+ Reimplementation of loggerd using inotify instead of File::Tail
1.5.5
	+ Asynchronous load of dashboard widgets for a smoother interface
1.5.4
	+ Changed dbus-check script to accept config file as a parameter
1.5.3
	+ Function _isDaemonRunning works now with snort in lucid
	+ Javascript refreshing instead of meta tag in log pages
	+ Updated links in dashboard widget
	+ Add package versions to downloadable ebox.log
	+ Fixed postgresql data dir path for disk usage with pg 8.4
	+ GUI improvements in search box
1.5.2
	+ Security [ESN-1-1]: Validate referer to avoid CSRF attacks
	+ Added reporting structure to events module
	+ Added new CGI to download the last lines of ebox.log
1.5.1
	+ Bugfix: Catch exception when upstart daemon does not exist and
	  return a stopped status
	+ Added method in logs module to dump database in behalf of
	ebackup module
	+ Bugfix: Do not check in row uniqueness for optional fields that
	are not passed as parameters
	+ Improve the output of ebox module status, to be consistent with the one
	  shown in the interface
	+ Add options to the report generation to allow queries to be more
	  flexible
	+ Events: Add possibility to enable watchers by default
	+ Bugfix: Adding a new field to a model now uses default
	  value instead of an empty value
	+ Added script and web interface for configuration report, added
	  more log files to the configuration report
1.5
	+ Use built-in authentication
	+ Use new upstart directory "init" instead of "event.d"
	+ Use new libjson-perl API
	+ Increase PerlInterpMaxRequests to 200
	+ Increase MaxRequestsPerChild (mpm-worker) to 200
	+ Fix issue with enconding in Ajax error responses
	+ Loggerd: if we don't have any file to watch we just sleep otherwise the process
	  will finish and upstart will try to start it over again and again.
	+ Make /etc/init.d/ebox depend on $network virtual facility
	+ Show uptime and users on General Information widget.
1.4.2
	+ Start services in the appropriate order (by dependencies) to fix a problem
	  when running /etc/init.d/ebox start in slaves (mail and other modules
	  were started before usersandgroups and thus failed)
1.4.1
	+ Remove network workarounds from /etc/init.d/ebox as we don't bring
	  interfaces down anymore
1.4
	+ Bug fix: i18n. setDomain in composites and models.
1.3.19
	+ Make the module dashboard widget update as the rest of the widgets
	+ Fix problem regarding translation of module names: fixes untranslated
	  module names in the dashboard, module status and everywhere else where
	  a module name is written
1.3.18
	+ Add version comparing function and use it instead of 'gt' in the
	  general widget
1.3.17
	+ Minor bug fix: check if value is defined in EBox::Type::Union
1.3.16
	+ Move enable field to first row in ConfigureDispatcherDataTable
	+ Add a warning to let users know that a module with unsaved changes
	  is disabled
	+ Remove events migration directory:
		- 0001_add_conf_configureeventtable.pl
		- 0002_add_conf_diskfree_watcher.pl
	+ Bug fix: We don't use names to stringify date to avoid issues
	  with DB insertions and localisation in event logging
	+ Bug fix: do not warn about disabled services which return false from
	  showModuleStatus()
	+ Add blank line under "Module Status"
	+ Installed and latest available versions of the core are now displayed
	  in the General Information widget
1.3.15
	+ Bug fix: Call EBox::Global::sortModulesByDependencies when
	  saving all modules and remove infinite loop in that method.
	  EBox::Global::modifiedModules now requires an argument to sort
	  its result dependending on enableDepends or depends attribute.
	+ Bug fix: keep menu folders open during page reloads
	+ Bug fix: enable the log events dispatcher by default now works
	+ Bug fix: fixed _lock function in EBox::Module::Base
	+ Bug fix: composites honor menuFolder()
	+ Add support for in-place edition for boolean types. (Closes
	  #1664)
	+ Add method to add new database table columnts to EBox::Migration::Helpers
	+ Bug fix: enable "Save Changes" button after an in-place edition
1.3.14
	+ Bug fix: fix critical bug in migration helper that caused some log
	  log tables to disappear
	+ Create events table
	+ Bug fix: log watcher works again
	+ Bug fix: delete cache if log index is not found as it could be
	  disabled
1.3.13
	+ Bug fix: critical error in EventDaemon that prevented properly start
	+ Cron script for manage logs does not run if another is already
	  running, hope that this will avoid problems with large logs
	+ Increased maximum size of message field in events
	+ Added script to purge logs
	+ Bug fix: multi-domain logs can be enabled again
1.3.12
	+ Added type for EBox::Dashboard::Value to stand out warning
	  messages in dashboard
	+ Added EBox::MigrationHelpers to include migration helpers, for now,
	  include a db table renaming one
	+ Bug fix: Fix mismatch in event table field names
	+ Bug fix: Add migration to create language plpgsql in database
	+ Bug fix: Add missing script for report log consolidation
	+ Bug fix: Don't show modules in logs if they are not configured. This
	  prevents some crashes when modules need information only available when
	  configured, such as mail which holds the vdomains in LDAP
	+ Added method EBox::Global::lastModificationTime to know when
	  eBox configuration was modified for last time
	+ Add support for breadcrumbs on the UI
	+ Bug fix: in Loggerd files are only parsed one time regardless of
	  how many LogHelper reference them
	+ Added precondition for Loggerd: it does not run if there isnt
	anything to watch
1.3.11
	+ Support customFilter in models for big tables
	+ Added EBox::Events::sendEvent method to send events using Perl
	  code (used by ebackup module)
	+ Bug fix: EBox::Type::Service::cmp now works when only the
	  protocols are different
	+ Check $self is defined in PgDBEngine::DESTROY
	+ Do not watch files in ebox-loggerd related to disabled modules and
	  other improvements in the daemon
	+ Silent some exceptions that are used for flow control
	+ Improve the message from Service Event Watcher
1.3.10
	+ Show warning when accesing the UI with unsupported browsers
	+ Add disableApparmorProfile to EBox::Module::Service
	+ Bug fix: add missing use
	+ Bug fix: Make EventDaemon more robust against malformed sent
	  events by only accepting EBox::Event objects
1.3.8
	+ Bug fix: fixed order in EBox::Global::modified modules. Now
	  Global and Backup use the same method to order the module list
	  by dependencies
1.3.7
	+ Bug fix: generate public.css and login.css in dynamic-www directory
	  which is /var/lib/zentyal/dynamicwww/css/ and not in /usr/share/ebox/www/css
	  as these files are generate every time eBox's apache is
	  restarted
	+ Bug fix: modules are restored now in the correct dependency
	  order
	+ ebox-make-backup accepts --destinaton flag to set backup's file name
	+ Add support for permanent messages to EBox::View::Customizer
1.3.6
	+ Bug fix: override _ids in EBox::Events::Watcher::Log to not return ids
	which do not exist
	+ Bug fix: fixed InverseMatchSelect type which is used by Firewall module
	+ New widget for the dashboard showing useful support information
	+ Bugfix: wrong permissions on CSS files caused problem with usercorner
	+ CSS are now templates for easier rebranding
	+ Added default.theme with eBox colors
1.3.5
	+ Bugfix: Allow unsafe characters in password type
	+ Add FollowSymLinks in eBox apache configuration. This is useful
	  if we use js libraries provided by packages
1.3.4
	+ Updated company name in the footer
	+ Bugfix: humanEventMessage works with multiple tableInfos now
	+ Add ebox-dbus-check to test if we can actually connect to dbus
1.3.4
	+ bugfix: empty cache before calling updatedRowNotify
	+ enable Log dispatcher by default and not allow users to disable
	it
	+ consolidation process continues in disabled but configured modules
	+ bugfix: Save Changes button doesn't turn red when accessing events for
	first time
1.3.2
	+ bugfix: workaround issue with dhcp configured interfaces at boot time
1.3.1
	+ bugfix: wrong regex in service status check
1.3.0
	+ bugfix: make full backup work again
1.1.30
	+ Change footer to new company holder
	+  RAID does not generate 'change in completion events, some text
	problems fixed with RAID events
	+ Report graphics had a datapoints limit dependent on the active
	time unit
	+ Apache certificate can be replaced by CA module
	+ Fixed regression in detailed report: total row now aggregates
	properly
	+ More characters allowed when changing password from web GUI
	+ Fixed regression with already used values in select types
	+ Do not a button to restart eBox's apache
	+ Fixed auth problem when dumping and restoring postgre database
1.1.20
	+ Added custom view support
	+ Bugfix: report models now can use the limit parameter in
	  reportRows() method
	+ use a regexp to fetch the PID in a pidfile, some files such as
	postfix's add tabs and spaces before the actual number
	+ Changed "pidfile" to "pidfiles" in _daemons() to allow checking more than
one (now it is a array ref instead of scalar)
	+ Modified Service.pm to support another output format for /etc/init.d daemon
status that returns [OK] instead of "running".
	+ unuformized case in menu entries and some more visual fixes
1.1.10
	+ Fix issue when there's a file managed by one module that has been modified
	  when saving changes
	+ Bugfix: events models are working again even if an event aware
	module is uninstalled and it is in a backup to restore
	+ Select.pm returns first value in options as default
       + Added 'parentModule' to model class to avoid recursive problems
	+ Added Float type
	+ Apache module allows to add configuration includes from other modules
	+ Display remote services button if subscribed
	+ Event daemon may received events through a named pipe
	+ Bugfix. SysInfo revokes its config correctly
	+ Added storer property to types in order to store the data in
	somewhere different from GConf
	+ Added protected property 'volatile' to the models to indicate
	that they store nothing in GConf but in somewhere different
	+ System Menu item element 'RAID' is always visible even when RAID
	is not installed
	+ Files in deleted rows are deleted when the changes are saved
	+ Fixed some bug whens backing and restore files
	+ Components can be subModels of the HasMany type
	+ Added EBox::Types::Text::WriteOnce type
	+ Do not use rows(), use row to force iteration over the rows and increase
	performance and reduce memory use.
	+ Do not suggest_sync after read operations in gconf
	+ Increase MaxRequestsPerChild to 200 in eBox's apache
	+ Make apache spawn only one child process
	+ Log module is backed up and restored normally because the old
	problem is not longer here
	+ Backup is more gentle with no backup files in backup directory,
	now it does not delete them
	+ HasMany  can retrieve again the model and row after the weak
	refence is garbage-collected. (Added to solve a bug in the doenload
	bundle dialog)
	+ EBox::Types::DomainName no longer accepts IP addresses as domain
	names
	+ Bugfix: modules that fail at configuration stage no longer appear as enabled
	+ Add parameter to EBox::Types::Select to disable options cache

0.12.103
	+ Bugfix: fix SQL statement to fetch last rows to consolidate
0.12.102
	+ Bugfix: consolidate logs using the last date and not starting from scratch
0.12.101
	+ Bugfix: DomainName type make comparisons case insensitive
	according to RFC 1035
0.12.100
	+ Bugfix: Never skip user's modifications if it set to true
	override user's changes
	+ EBox::Module::writeConfFile and EBox::Service scape file's path
	+ Bugfix. Configure logrotate to actually rotate ebox logs
	+ Fixed bug in ForcePurge logs model
	+ Fixed bug in DataTable: ModelManaged was called with tableName
	instead of context Name
	+ Fixing an `img` tag closed now properly and adding alternative
	text to match W3C validation in head title
	+ Backup pages now includes the size of the archive
	+ Fixed bug in ForcePurge logs model
	+ Now the modules can have more than one tableInfo for logging information
	+ Improve model debugging
	+ Improve restart debugging
	+ Backups and bug reports can be made from the command line
	+ Bugfix: `isEqualTo` is working now for `Boolean` types
	+ Bugfix: check if we must disable file modification checks in
	Manager::skipModification

0.12.99
	+ Add support for reporting
	+ Refresh logs automatically
	+ Reverse log order
	+ Remove temp file after it is downloaded with FromTempDir controller
0.12.3
	+ Bug fix: use the new API in purge method. Now purging logs is working
	again.
0.12.2
	+ Increase random string length used to generate the cookie to
	2048 bits
	+ Logs are show in inverse chronological order
0.12.1
	+ Bug fix: use unsafeParam for progress indicator or some i18 strings
	will fail when saving changes
0.12
	+ Bugfix: Don't assume timecol is 'timestamp' but defined by
	module developer. This allows to purge some logs tables again
	+ Add page titles to models
	+ Set default values when not given in `add` method in models
	+ Add method to manage page size in model
	+ Add hidden field to help with Ajax request and automated testing with
	  ANSTE
	+ Bugfix: cast sql types to filter fields in logs
	+ Bugfix: Restricted resources are back again to make RSS
	access policy work again
	+ Workaround bogus mason warnings
	+ Make postinst script less verbose
	+ Disable keepalive in eBox apache
	+ Do not run a startup script in eBox apache
	+ Set default purge time for logs stored in eBox db to 1 week
	+ Disable LogAdmin actions in `ebox-global-action` until LogAdmin
	feature is completely done
0.11.103
	+ Modify EBox::Types::HasMany to create directory based on its row
	+ Add _setRelationship method to set up relationships between models
	  and submodels
	+ Use the new EBox::Model::Row api
	+ Add help method to EBox::Types::Abstract
	+ Decrease size for percentage value in disk free watcher
	+ Increase channel link field size in RSS dispatcher
0.11.102
	+ Bugfix: cmp in EBox::Types::HostIP now sorts correctly
	+ updatedRowNotify in EBox::Model::DataTable receives old row as
	well as the recently updated row
	+ Added `override_user_modification` configuration parameter to
	avoid user modification checkings and override them without asking
	+ Added EBox::Model::Row to ease the management of data returned
	by models
	+ Added support to pre-save and post-save executable files. They
	must be placed at /etc/ebox/pre-save or /etc/ebox/post-save
	+ Added `findRow` method to ease find and set
0.11.101
	+ Bugfix: Fix memory leak in models while cloning types. Now
	cloning is controlled by clone method in types
	+ Bugfix: Union type now checks for its uniqueness
	+ DESTROY is not an autoloaded method anymore
	+ HasOne fields now may set printable value from the foreign field
	to set its value
	+ findId now searches as well using printableValue
	+ Bugfix. Minor bug found when key is an IP address in autoloaded
	methods
	+ Ordered tables may insert values at the beginning or the end of
	the table by "insertPosition" attribute
	+ Change notConfigured template to fix English and add link to the
	  module status section
	+ Add loading gif to module status actions
	+ Remove debug from ServiceInterface.pm
	+ Add support for custom separators to be used as index separators on
	  exposedMethods
	+ Bugfix. Stop eBox correctly when it's removed
	+ Improve apache-restart to make it more reliable.
0.11.100
	+ Bugfix. Fix issue with event filters and empty hashes
	+ Bugfix. Cache stuff in log and soap watcher to avoid memory leaks
	+ Bugfix. Fix bug that prevented the user from being warned when a row to
	  be deleted is being used by other model
	+ Bugfix. Add missing use of EBox::Global in State event watcher
	+ Added progress screen, now pogress screen keeps track of the changed
	  state of the modules and change the top page element properly
	+ Do not exec() to restart apache outside mod_perl
	+ Improve apache restart script
	+ Improve progress screen
0.11.99
	+ DataTable contains the property 'enableProperty' to set a column
	called 'enabled' to enable/disable rows from the user point of
	view. The 'enabled' column is put the first
	+ Added state to the RAID report instead of simpler active boolean
        + Fix bug when installing new event components and event GConf
	subtree has not changed
	+ Add RSS dispatcher to show eBox events under a RSS feed
	+ Rotate log files when they reach 10MB for 7 rotations
	+ Configurable minimum free space left for being notified by means
	of percentage
	+ Add File type including uploading and downloading
	+ Event daemon now checks if it is possible to send an event
	before actually sending it
	+ Added Action forms to perform an action without modifying
	persistent data
	+ Log queries are faster if there is no results
	+ Show no data stored when there are no logs for a domain
	+ Log watcher is added in order to notify when an event has
	happened. You can configure which log watcher you may enable and
	what you want to be notify by a determined filter and/or event.
	+ RAID watcher is added to check the RAID events that may happen
	when the RAID subsystem is configured in the eBox machine
	+ Change colour dataset in pie chart used for disk usage reporting
	+ Progress indicator now contains a returned value and error
	message as well
	+ Lock session file for HTTP session to avoid bugs
	related to multiple requests (AJAX) in a short time
	+ Upgrade runit dependency until 1.8.0 to avoid runit related
	issues
0.11
	+ Use apache2
	+ Add ebox-unblock-exec to unset signal mask before running  a executable
	+ Fix issue with multiple models and models with params.
	  This triggered a bug in DHCP when there was just one static
	  interface
	+ Fix _checkRowIsUnique and _checkFieldIsUnique
	+ Fix paging
	+ Trim long strings in log table, show tooltip with the whole string
	  and show links for URLs starting with "http://"
0.10.99
	+ Add disk usage information
	+ Show progress in backup process
	+ Add option to purge logs
	+ Create a link from /var/lib/zentyal/log to /var/log/ebox
	+ Fix bug with backup descriptions containing spaces
	+ Add removeAll method on data models
	+ Add HostIP, DomainName and Port types
	+ Add readonly forms to display static information
	+ Add Danish translation thanks to Allan Jacobsen
0.10
	+ New release
0.9.100
	+ Add checking for SOAP session opened
	+ Add EventDaemon
	+ Add Watcher and Dispatch framework to support an event
	  architecture on eBox
	+ Add volatile EBox::Types in order not to store their values
	  on GConf
	+ Add generic form
	+ Improvements on generic table
	+ Added Swedish translation

0.9.99
	+ Added Portuguese from Portugal translation
	+ Added Russian translation
	+ Bugfix: bad changed state in modules after restore

0.9.3
	+ New release

0.9.2
	+ Add browser warning when uploading files
	+ Enable/disable logging modules
0.9.1
	+ Fix backup issue with changed state
	+ Generic table supports custom ordering
0.9
	+ Added Polish translation
        + Bug in recognition of old CD-R writting devices fixed
	+ Added Aragonese translation
	+ Added Dutch translation
	+ Added German translation
	+ Added Portuguese translation

0.8.99
	+ Add data table model for generic Ajax tables
	+ Add types to be used by models
	+ Add MigrationBase and ebox-migrate to upgrade data models
	+ Some English fixes
0.8.1
	+ New release
0.8
	+ Fix backup issue related to bug reports
	+ Improved backup GUI
0.7.99
        + changed sudo stub to be more permissive
	+ added startup file to apache web server
	+ enhanced backup module
	+ added basic CD/DVD support to backup module
	+ added test stubs to simplify testing
	+ added test class in the spirit of Test::Class
	+ Html.pm now uses mason templates
0.7.1
	+ use Apache::Reload to reload modules when changed
	+ GUI consistency (#12)
	+ Fixed a bug for passwords longer than 16 chars
	+ ebox-sudoers-friendly added to not overwrite /etc/sudoers each time
0.7
	+ First public release
0.6
	+ Move to client
	+ Remove obsolete TODO list
	+ Remove firewall module from  base system
	+ Remove objects module from base system
	+ Remove network module from base system
	+ Add modInstances and modInstancesOfType
	+ Raname Base to ClientBase
	+ Remove calls to deprecated methods
	+ API documented using naturaldocs
	+ Update INSTALL
	+ Use a new method to get configkeys, now configkey reads every
	  [0.9
	+ Added Polish translation][0-9]+.conf file from the EBox::Config::etc() dir and
	  tries to get the value from the files in order.
	+ Display date in the correct languae in Summary
	+ Update debian scripts
	+ Several bugfixes
0.5.2
	+ Fix some packaging issues
0.5.1
	+ New menu system
	+ New firewall filtering rules
	+ 802.1q support

0.5
	+ New bug-free menus (actually Internet Explorer is the buggy piece
	  of... software that caused the reimplementation)
	+ Lots of small bugfixes
	+ Firewall: apply rules with no destination address to packets
	  routed through external interfaces only
	+ New debianize script
	+ Firewall: do not require port and protocol parameters as they
	  are now optional.
	+ Include SSL stuff in the dist tarball
	+ Let modules block changes in the network interfaces
	  configuration if they have references to the network config in
	  their config.
	+ Debian network configuration import script
	+ Fix the init.d script: it catches exceptions thrown by modules so that
	  it can try to start/stop all of them if an exception is thrown.
	+ Firewall: fix default policy bug in INPUT chains.
	+ Restore textdomain in exceptions
	+ New services section in the summary
	+ Added Error item to Summary. Catch exceptions from modules in
	  summary and generate error item
	+ Fix several errors with redirections and error handling in CGIs
	+ Several data validation functions were fixed, and a few others added
	+ Prevent the global module from keeping a reference to itself. And make
	  the read-only/read-write behavior of the factory consistent.
	+ Stop using ifconfig-wrapper and implement our own NetWrapper module
	  with wrappers for ifconfig and ip.
	+ Start/stop apache, network and firewall modules in first place.
	+ Ignore some network interface names such as irda, sit0, etc.
	+ The summary page uses read-only module instances.
	+ New DataInUse exception, old one renamed to DataExists.
	+ Network: do not overwrite resolv.conf if there are nameservers
	  given via dhcp.
	+ Do not set a default global policy for the ssh service.
	+ Check for forbiden characters when the parameter value is
	  requested by the CGI, this allows CGI's to handle the error,
	  and make some decissions before it happens.
	+ Create an "edit object" template and remove the object edition stuff
	  from the main objects page.
	+ Fix the apache restarting code.
	+ Network: Remove the route reordering feature, the kernel handles that
	  automatically.
	+ Fix tons of bugs in the network restarting code.
	+ Network: removed the 3rd nameserver configuration.
	+ Network: Get gateway info in the dhcp hook.
	+ Network: Removed default configuration from the gconf schema.
	+ New function for config-file generation
	+ New functions for pid file handling

0.4
	+ debian package
	+ added module to export/import configuration
	+ changes in firewall's API
	+ Added content filter based on dansguardian
	+ Added French translation
	+ Added Catalan translation
	+ Sudoers file is generated automatically based on module's needs
	+ Apache config file is generated by ebox  now
	+ Use SSL
	+ Added ebox.conf file
	+ Added module template generator

0.3
	+ Supports i18n
	+ API name consistency
	+ Use Mason for templates
	+ added tips to GUI
	+ added dhcp hooks
	+ administration port configuration
	+ Fixed bugs to IE compliant
	+ Revoke changes after logout
	+ Several bugfixes

0.2
	+ All modules are now based on gconf.
	+ Removed dependencies on xml-simple, xerces and xpath
	+ New MAC address field in Object members.
	+ Several bugfixes.

0.1
	+ Initial release<|MERGE_RESOLUTION|>--- conflicted
+++ resolved
@@ -1,9 +1,4 @@
 HEAD
-<<<<<<< HEAD
-	+ Added no-configuration backend data backup tests
-=======
-	+ Added unit test for  EBox::CGI::DesktopServices::Index
->>>>>>> 3ec8f5da
 	+ Don't abort configuration backup when we get a error retrieving the
 	  partition table information
 	+ In EBox:Model::Row, refactored elementExists and
