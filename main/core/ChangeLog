--- conflicted
+++ resolved
@@ -1,11 +1,8 @@
 HEAD
-<<<<<<< HEAD
 	+ Fixed mysql commands executed with wrong parameters or credentials
-=======
 	+ pathHTTPSSSLCertificate() always returns a list
 	+ Added one more tip to component not found page
 	+ Removed duplicate code for page not found
->>>>>>> 97a98afb
 	+ Fix some warnings in log
 	+ Fix error in send crash report script
 3.5.1
