--- conflicted
+++ resolved
@@ -1,14 +1,11 @@
 HEAD
-<<<<<<< HEAD
 	+ Simplified CSS and improved styles and icons
 	+ Improved dashboard drag&drop behavior in Chrome
 	+ Allow to define permanentMessage directly on models
 	+ Show placeholder in dashboard widgets drag&drop
 	+ Fixed crash reloading dashboard after configure widgets
-=======
 	+ Only apply redirect port fix on administration port
 	+ Fixed regression in user interface with DataInUse exceptions
->>>>>>> 90cb8088
 	+ Fixed wrong behavior of software updates in dashboard widget
 	+ Always show proper language name for english locales
 	+ Fixed wrong redirects when using a non-default admin port
