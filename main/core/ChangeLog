<<<<<<< HEAD
HEAD
	+ Fix bytes formatter in graphs
	+ Simplified CSS and improved styles and icons
	+ Improved dashboard drag&drop behavior in Chrome
	+ Allow to define permanentMessage directly on models
	+ Show placeholder in dashboard widgets drag&drop
	+ Fixed crash reloading dashboard after configure widgets
	+ Only apply redirect port fix on administration port
	+ Fixed regression in user interface with DataInUse exceptions
	+ Fixed wrong behavior of software updates in dashboard widget
	+ Always show proper language name for english locales
	+ Fixed wrong redirects when using a non-default admin port
	+ Fixed regression in webadmin reload after changing the language
=======
3.0.26
	+ Fixed regression on logs search caused by autoFilter changes
3.0.25
>>>>>>> e0fd9ed0
	+ Remove unnecessary and problematic desktop services code
	+ Added icons for disabled users.
3.1.7
	+ Avoid eval operation when using standard HtmlBlocks class
	+ Changed some code to not trigger some unnecesary warnings
	+ Fixed regression on active menu entry highlight
	+ No-committed changes does not appear in configuration changes
	  log table
	+ Added autoFilter property to method tableInfo
	+ Modules can now be marked for restart after save changes via
	  post_save_modules redis key of the global module
	+ Make all dashboards div of the same height to ease drag and drop
	+ Don't allow invalid email in create report CGI
	+ DBEngineFactory is now a singleton
	+ EBox::Util::Random mentions /dev/urandom in its error messages
	  to ease troubleshooting
	+ Assure that type's references to its row are not lost in the
	  edit form template methods
3.1.6
	+ Restyled UI
	+ Added form.js
	+ Added better 502 error page for nginx with redirect when apache is ready
	+ Always call udpateRowNotify in row update, even when the new
	  values are the same than old ones
	+ Fixed bad call to EBox::CGI::Run::urlToClass in EBox::CGi::Base
	+ Added icons for top-level menu entries and module status page
	+ Fixed bad arguments in CGI::Controller::Composite call to SUPER::new()
	+ More flexible EBox::CGI::run for inheritance
	+ Fixed encoding of parameters in confirmation dialogs
	+ Check backup integrity by listing the tar file, throw
	  InvalidData exception if the tar is corrupted
	+ Do not use hidden form fields for generating confirmation dialog JS
	+ Fixed log bugs: use correct RO mode in loggerd, fixed behaviour
	  when all log helpers are disabled, enable logs correctly when
	  added by first time to configure logs table
	+ Fixed bad interpolation in JS code in booleanInPlaceViewer.mas
	+ WizardPage CGIs can now return JSON replies as response
	+ unconfigure-module script disables also the module
	+ Restart firewall module when a firewall observer module is
	  stopped/started using zentyal init.d script
	+ Added temporary stopped state to a Service module to know if a
	  module is stopped but enabled
	+ Redirect to / from /ebox using remote access to avoid blank page
	+ Removed no longer necessary jQuery noConflict()
	+ Added combobox.js
	+ Added EBox::Model::Base as base for DataTable and the new TreeView
	+ Adapted EBox::CGI::Run for the new TreeView models
	+ Fixed DataTable row removal from the UI with 100% volatile models with
	  'ids' method overriden.
3.1.5
	+ Increased webadmin default timeout.
	+ Disable drag & drop on tables with only one row
3.1.4
	+ Don't allow to move read-only rows
	+ Better prefix for user configuration redis keys
	+ Hide disabled carousel buttons, fix modal template
	+ Fixed modal dialog template
	+ Mark save changes button as changed when moving rows
	+ Remove unused parameter in Zentyal.DataTable.changeRow
3.1.3
	+ Enhanced UI styles: dialogs, progress bars, carousel, colors and images
	+ Rows of tables can now be moved using drag & drop
	+ Added logout dialog with option of discarding changes
	+ Remember page size options per users, added 'View all' page size option
	+ Added storage of options per user
	+ Enable and/or conifgure module dependencies automatically in
	  Module Status page
	+ Adapted CGIs to new modal dialogs
	+ Ported graphs from flotr.js to flot.js
	+ Ported JS code to jQuery and jQuery-ui
	+ Removed Modalbox.js, table_orderer.js and carousel.js
	+ Left menu keyword search is now case insensitive
3.1.2
	+ Make manage administrators table resilent against invalid users
	+ Remove deprecated backup domains related from logs module
	+ Added EBox::Types::URI type
	+ Added saveReload method to use reload instead of restart to
	  reduce service downtime. Use with care and programatically
	+ Added findValueMultipleFields() to DataTable and refactor _find()
	  to allow search by multiple fields
	+ Fixed disk usage report for logs component
3.1.1
	+ Do not dump unnecessary .bak files to /var/lib/zentyal/conf
	+ Restart all the core daemons instead of only apache after logrotate
	+ Fixed graph template so it could be feed with data using decimal
	  comma, it will convert it to a JS array without problems
	+ Fixed regression parsing ModalController urls
	+ Fixed regression non-model CGIs with aliases
	+ Added a way to retrieve all Models inside a Composite and its children.
	+ Increased the size limit for file uploads.
	+ Implemented a way to include configuration files for Nginx so the SOAP
	  services are able to use Nginx for SSL.
3.1
	+ Improved the message shown when there are no changes pending to save on
	  logout.
	+ Use the X-Forwarded-Proto header for redirects construction.
	+ Added nginx as the public HTTP server of Zentyal.
	+ Renamed 'Apache' module to 'WebAdmin' module. If you need to restart the
	  web administration you must use 'service zentyal webadmin restart'.
	+ Set trac milestone for reported bugs to 3.1.X
	+ CGIs are now EBox::Module::CGI::* instead of EBox::CGI::Module::*
	+ Daemons are now disabled when configuring a module, so Zentyal can
	  manage them directly instead of being autostarted by the system
	+ EBox::Model::DataForm::formSubmitted called even where there is no
	  previous row
	+ Added Pre-Depends on mysql-server to avoid problems with upgrades
	+ Depend on mysql-server metapackage instead of mysql-server-5.5
	+ Depend on zentyal-common 3.1
3.0.20
	+ Check against inexistent path in EBox::Util::SHM::subkeys
	+ Silent diff in EBox::Types::File::isEqualTo
	+ Print correctly UTF8 characters from configuration backup description
	+ When host name is changed, update /etc/hostname
	+ Proper link to remote in configuration backup page
3.0.19
	+ Removed full restore option for restore-backup tool and
	  EBox:Backup relevant methods
	+ Optimise loading Test::Deep::NoTest to avoid test environment creation
	+ Use EBox::Module::Base::writeConfFileNoCheck to write apache
	  configuration file
	+ Log events after dispatching them in the EventDaemon and catch exception
	  to avoid crashes when mysql is already stopped
	+ Emit events on zentyal start and stop
	+ Refactor some events-related code
	+ Changed MB_widedialog CSS class to use all width available in
	  the screen
	+ Fixed a broken link to SysInfo/Composite/General when activating the
	  WebServer module.
3.0.18
	+ Pass model instance when invoking EBox::Types::Select populate function
	+ Improve dynamic editable property detection for framework types
	+ Override _validateReferer method in Desktop services CGI
	+ Don't abort configuration backup when we get a error retrieving the
	  partition table information
	+ In EBox:Model::Row, refactored elementExists and
	  elementByName to make them to have similiar code structure
	+ Improvement in test help classes and added test fakes for
	  EBox::Model::Manager and EBox::Util::SHMLock
	+ Prevented unuseful warning in
	  EBox::Model::DataTable::setDirectory when the old directory is undef
	+ Fixed unit tests under EBox/Model/t, backup configuration tests and
	  some others
	+ Remove unused method EBox::Auth::alreadyLogged()
	+ Apache::setRestrictedResource updates properly if already exists
	+ Global and Module::Config allow to set redis instance to ease testing
	+ Now EBox::GlobalImpl::lastModificationTime also checks
	  modification time of configuration files
	+ Rows in events models are now synced before running EventDaemon
	+ Better way of checking if event daemon is needed
3.0.17
	+ Allow numeric zero as search filter
	+ When filtering rows don't match agains link urls or hidden values
	+ Avoid CA file check when removing it from Apache module
	+ Silent removeCA and removeInclude exceptions when removing
	  non-existant element
	+ Fixed rollback operation in redis config backend
	+ Desktop services CGI now only returns JSON responses
	+ Log error when dynamic loading a class fails in
	  ConfigureDispatchers model
	+ Update total ticks dynamically in progress indicator if ticks overflow
3.0.16
	+ Fixed regression in boolean in-place edit with Union types
	+ Added some missing timezones to EBox::Types::TimeZone
	+ Add a new method to DBEngine 'checkForColumn' to retrieve columns
	  definition from a given table
	+ Reload models info in model manager if new modules are installed
3.0.15
	+ Make sure that halt/reboot button can be clicked only once
	+ Cleaner way of disabling dependant modules when the parent is disabled,
	  avoiding unnecessary calls to enableService each time the module status
	  page is loaded.
	+ Show confirmation dialog when trying to change host or domain
	  if zentyal-samba is installed and provisioned
	+ Modified data table controller so edit boolean in place reuses
	  the code of regular edits, avoiding getting incorrect read-only
	  values from cache
3.0.14
	+ Allow search filters with a leading '*'
	+ Better error reporting when choosing a bad search filter
	+ External exceptions from _print method are caught correctly in CGIs
	+ EBox::CGI::run now supports correct handling of APR::Error
	+ Fixed dashboard check updates ajax requests in Chrome
	+ Fixed errors with zero digits components in time type
3.0.13
	+ Better warning if size file is missing in a backup when
	  restoring it
	+ Fixed table cache behaviour on cache miss in logs module
	+ Fix wrong button label when deleting rows in 'datainuse' template
	+ Removed unused method EBox::Model::DataTable::_tailoredOrder
	+ Added force default mode and permission to writeConfFileNoCheck(),
	  writeFile() and derivatives
	+ Fixed bug in EBox:::Logs::CGI::Index with internationalized
	  parameter names
	+ DataTables with sortedBy are now orderer alphabetically with
	  proper case treatment
	+ Display messages in model even when there are not elements and
	  table body is not shown
3.0.12
	+ Improve change-hostname script, delete all references to current name
	+ Faster dashboard loading with asynchronous check of software updates
	+ Workaround for when the progress id parameter has been lost
	+ Fixed problems calling upstart coomands from cron jobs with wrong PATH
	+ Decode CGI unsafeParams as utf8
	+ Avoid double encoding when printing JSON response in EBox::CGI::Base
	+ Remove warning in EBox::Menu::Folder when currentfolder is not defined
	+ Removed unnecesary and misleading method new from EBox::Auth package
3.0.11
	+ Avoid flickering loading pages when switching between menu entries
	+ Incorrect regular expression in logs search page are correctly handled
	+ Fix input badly hidden in the logs screen
	+ reloadTable from DataTable now remove cached fields as well
3.0.10
	+ Fixed unsafe characters error when getting title of progress
	  indicator in progress dialog
	+ Added use utf8 to dashboard template to fix look of closable messages
3.0.9
	+ Adapted file downloads to the new utf8 fixes
	+ Write backup files in raw mode to avoid utf8 problems
	+ Print always utf8 in STDOUT on all CGIs
	+ Decode CGI params of values entered at the interface as utf8
	+ Proper encode/decode of utf8 with also pretty JSON
	+ Fixed utf8 decoding in date shown at dashboard
	+ Removed old workarounds for utf8 problems
	+ Added new recoveryEnabled() helper method to Module::Base
	+ Added recoveryDomainName() method to SyncProvider interface
	+ Restore backup can now install missing modules in Disaster Recovery
	+ Show specific slides when installing a commercial edition
	+ Redirect to proper CGI after login in disaster recovery mode
	+ Removed old debconf workaround for first stage installation
	+ Log redis start message as debug instead of info to avoid flood
	+ Use unsafeParam in EBox::CGI::Base::paramsAsHash
	+ EBox::Module::Service does not raise exception and logs
	  nothing when using init.d status
	+ Fixed glitch in backup CGI which sometimes showed
	  the modal dialog with a incorrect template
3.0.8
	+ Use path for default name in SyncFolders::Folder
	+ Do not restrict characters in data table searchs
	+ Fixed automatic bug report regression
	+ Fixed refresh of the table and temporal control states
	  in customActionClicked callback
	+ Modified modalbox-zentyal.js to accept wideDialog parameter
	+ Fixed template method in MultiStateAction to return the default
	  template when it is not any supplied to the object
	+ Fixed sendInPlaceBooleanValue method from table-helper.js; it
	  aborted because bad parameters of Ajax.Updater
	+ Fixed bug that made that the lock was shared between owners
	+ Some fixes in the function to add the rule for desktops services
	  to the firewall
	+ Delete obsolete EBox::CGI::MenuCSS package
3.0.7
	+ Add new EBox::Module::Service::Observer to notify modules about
	  changes in the service status
	+ Administration accounts management reflects the changes in
	  system accounts in ids() or row() method call
	+ Some fixes in the RAID event watcher
	+ foreignModelInstance returns undef if foreignModel is
	  undef. This happens when a module has been uninstalled and it is
	  referenced in other installed module (events)
	+ loggerd shows loaded LogHelpers when in debug mode
	+ Added additional info to events from RAID watcher
	+ Use sudo to remove temporal files/diectories in backup, avoiding
	  permissions errors
	+ Added exception for cloud-prof module to events dependencies
3.0.6
	+ Skip keys deleted in cache in Redis::_keys()
	+ Fixed events modules dependencies to depend on any module which
	  provides watchers or dispatchers
	+ Always call enableActions before enableService when configuring modules
	+ Added needsSaveAfterConfig state to service modules
	+ Better exceptions logging in EBox::CGI::Run
	+ Fixed 'element not exists' error when enabling a log watcher
	+ Scroll up when showing modal dialog
	+ Added fqdnChanged methods to SysInfo::Observer
	+ Fixed SSL configuration conflicts betwen SOAPClient and RESTClient
3.0.5
	+ Template ajax/simpleModalDialog.mas can now accept text
	+ Used poweroff instead of halt to assure that system is powered
	  off after halt
	+ Fixed log audit database insert error when halting or rebooting
	+ Added time-based closable notification messages
	+ Adapted to new EBox::setLocaleEnvironment method
	+ EBox::Type::File now allows ebox user to own files in directories
	  which are not writable by him
	+ Removed cron daily invocation of deprecated report scripts
3.0.4
	+ Added EBox::SyncFolders interface
	+ Fixed invokation of tar for backup of model files
	+ New observer for sysinfo module to notify modules implementing the
	  SysInfo::Observer interface when the host name or host domain is
	  changed by the user, before and after the change takes effect
	+ Stop and start apache after language change to force environment reload
	+ Reload page after language change
	+ EBox::Module::Service::isRunning() skips daemons whose precondition fail
	+ Fixed undefined reference in DataTable controller for log audit
	+ Added and used serviceId field for service certificates
	+ Fixed SQL quoting of column names in unbuffered inserts and consolidation
3.0.3
	+ Fixed bug which prevented highlight of selected item in menu
	+ Fixed base class of event dispatcher to be compatible with the
	  changes dispatcher configuration table
	+ Fixed event daemon to use dumped variables
	+ Fixed need of double-click when closing menu items in some cases
	+ Fixed logs consolidation to avoid high CPU usage
	+ In view log table: correctly align previous and first page buttons
	+ Improve host name and domain validation.
	+ Forbidden the use of a qualified hostname in change hostname form
	+ Update samba hostname-dependent fields when hostname is changed
	+ Confirmation dialog when the local domain is changed and with a
	  warning if local domain which ends in .local
3.0.2
	+ The synchronization of redis cache refuses with log message to set
	  undefined values
	+ Fixed wrong sql statement which cause unwanted logs purge
	+ DataForm does not check for uniqueness of its fields, as it only
	  contains a single row
	+ In ConfigureLogs, restored printable names for log domains
	+ Fixed dashboard update error on modules widget, counter-graph
	  widget and widget without sections
	+ Better way to fix non-root warnings during boot without interfering
	  on manual restart commands in the shell
3.0.1
	+ Properly set default language as the first element of the Select to
	  avoid its loss on the first apache restart
	+ Set milestone to 3.0.X when creating tickets in trac.zentyal.org
	+ Removed forced setting of LANG variables in mod_perl which made progress
	  indicator fail when using any language different to English
	+ Removed some frequent undef warnings
	+ Added executeOnBrothers method to EBox::Model::Component
	+ Fixed repetition of 'add' and 'number change' events in RAID watcher
	+ Fixed incorrect display of edit button in tables without editField action
	+ Cache MySQL password to avoid reading it all the time
	+ Fixed request came from non-root user warnings during boot
	+ Send info event in Runit watcher only if the service was down
	  MAX_DOWN_PERIODS
3.0
	+ Removed beta logo
	+ Set 'firstInstall' flag on modules when installing during initial install
	+ Set 'restoringBackup' flag on modules when restoring backup
	+ Call enableService after initialSetup while restoring backup
	+ Registration link in widget now have appropiate content when either
	  remoteservices or software are not installed
	+ Fixed style for disabled buttons
	+ Composite and DataTable viewers recover from errors in pageTitle method
	+ Fixed intermitent failure in progress when there are no slides
	+ Rollback redis transaction on otherwise instead finally block
	+ Members of the 'admin' group can now login again on Zentyal
	+ Multi-admin management for commercial editions
	+ First and last move row buttons are now disabled instead of hidden
	+ In save changes dialog set focus always in the 'save' button
	+ Fixed i18n problem in some cases where environment variables
	  were different than the selected locale on Zentyal UI, now
	  LANG and LC_MESSAGES are explicitly passed to mod_perl
	+ Reviewed registration strings
	+ Added template attribute to MultiStateAction to provide any kind
	  of HTML to display an action
	+ Changed icon, name and link for Zentyal Remote
	+ Fixed some compatibility issues with Internet Explorer 9
	+ Show warning with Internet Explorer 8 or older
	+ Improved dashboard buttons colors
2.3.24
	+ Do not cache undef values in EBox::Config::Redis::get()
	+ Code fix on subscription retrieval for Updates event
	+ Update validate referer to new Remote Services module API
	+ In-place booleans now properly mark the module as changed
	+ Do not try to read slides if software module is not installed
	+ Fixed wrong call in Events::isEnabledDispatcher()
	+ Updated 'created by' footer
2.3.23
	+ Change the default domain name from 'zentyal.lan' to
	  'zentyal-domain.lan'
	+ Changes in first enable to avoid letting modules unsaved
	+ Type File now accepts spaces in the file name
	+ Added setTimezone method to MyDBEngine
	+ Enable consolidation after reviewing and pruning
	+ Code typo fix in Events::isEnabledWatcher
	+ Remove all report code from core
	+ Move SysInfo report related to remoteservices module
	+ Fixed regression which removed scroll bars from popups
	+ New carousel transition for the installation slides
	+ Added option to not show final notes in progress bar
	+ EBox::Model::Component::modelGetter does not die when trying to
	  get a model for an uninstalled module
	+ Added previous/next buttons to manually switch installation slides
	+ New installation slides format
	+ Added compatibility with MS Internet Explorer >= 8
2.3.22
	+ Changed first installation workflow and wizard infraestructure
	+ Improved firewall icons
	+ Set hover style for configure rules button in firewall
	+ Do not disable InnoDB in mysql if there are other databases
	+ Progress indicator no longer calls showAds if it is undefined
	+ Send cache headers on static files to improve browsing speed
	+ Added foreignNoSyncRows and foreignFilter options to EBox::Types::Select
	+ Improved settings icon
	+ Fixed modalboxes style
	+ Improve host domain validation. Single label domains are not allowed.
2.3.21
	+ Fixes on notifyActions
	+ Check for isDaemonRunning now compatible with asterisk status
	+ Fixed warning call in EBox::Types::HasMany
2.3.20
	+ New look & feel for the web interface
	+ Adjust slides transition timeout during installation
	+ Audit changes table in save changes popup has scroll and better style
	+ Model messages are printed below model title
	+ noDataMsg now allows to add elements if it makes sense
	+ Fixed ajax/form.mas to avoid phantom change button
	+ EBox::Model::Manager::_setupModelDepends uses full paths so the
	  dependecies can discriminate between models with the same name
	+ Default row addition in DataForm does not fires validateTypedRow
	+ Code typo fix in change administration port model
	+ Set only Remote as option to export/import configuration to a
	  remote site
	+ Return undef in HasMany type when a model is not longer
	  available due to being uninstalled
	+ Added onclick atribute to the link.mas template
	+ Fix exception raising when no event component is found
	+ table_ordered.js : more robust trClick event method
	+ Changed dashboard JS which sometimes halted widget updates
	+ Added popup dialogs for import/export configuration
	+ Changes in styles and sizes of the save/revoke dialog
	+ Removed redudant code in ConfigureWatchers::syncRows which made module
	  to have an incorrect modified state
	+ Dont show in bug report removed packages with configuration
	  held as broken packages
	+ DataTable::size() now calls to syncRows()
	+ EBox::Module::Config::set_list quivalent now has the same
	  behaviour than EBox::Module::Config::set
2.3.19
	+ Manually set up models for events to take into account the
	  dynamic models from the log watcher filtering models
	+ Fixed warnings when deleting a row which is referenced in other model
	+ Disable HTML form autocompletion in admin password change model
	+ Fixed incorrect non-editable warnings in change date and time model
	+ Fixed parsing value bug in EBox::Types::Date and EBox::Types::Time
	+ Reworked mdstat parsing, added failure_spare status
	+ Configuration backup implicitly preserves ownership of files
	+ Changes in styles and sizes of the save/revoke dialog
	+ New data form row is copied from default row, avoiding letting hidden
	  fields without its default value and causing missing fields errors
	+ Always fill abstract type with its default value, this avoids
	  errors with hidden fields with default value
	+ Different page to show errors when there are broken software packages
	+ InverseMatchSelect and InverseMatchUnion use 'not' instead of '!' to
	  denote inverse match. This string is configurable with a type argument
	+ Fixed types EBox::Type::InverseMatchSelect and InverseMatchUnion
	+ Fixed bug in DataTable::setTypedRow() which produced an incorrect 'id'
	  row element in DataTable::updateRowNotify()
	+ In tableBody.mas template: decomposed table topToolbar section in methods
	+ Fixed bug in discard changes dialog
	+ Confirmation dialogs now use styled modalboxes
	+ Do not reload page after save changes dialog if operation is successful
	+ Maintenance menu is now kept open when visiting the logs index page
2.3.18
	+ Manual clone of row in DataTable::setTypedRow to avoid segfault
	+ Avoid undef warnings in EBox::Model::DataTable::_find when the
	  element value is undef
	+ Fixed kill of ebox processes during postrm
	+ Set MySQL root password in create-db script and added mysql script
	  to /usr/share/zentyal for easy access to the zentyal database
	+ Increased timeout redirecting to wizards on installation to 5 seconds
	  to avoid problems on some slow or loaded machines
	+ Save changes dialog do not appear if there are no changes
	+ Delete no longer needed duplicated code
	+ Do not go to save changes after a regular package installation
	  they are saved only in the first install
	+ Progress bar in installation refactored
2.3.17
	+ Do not use modal box for save changes during installation
	+ Hidden fields in DataTables are no longer considered compulsory
	+ Select type has now its own viewer that allows use of filter function
	+ User is now enabled together with the rest of modules on first install
2.3.16
	+ Fix 'oldRow' parameter in UpdatedRowNotify
	+ Use Clone::Fast instead of Clone
	+ Modal dialog for the save and discard changes operations
	+ Use a different lock file for the usercorner redis
	+ Improved look of tables when checkAll controls are present
	+ Better icons for clone action
	+ Added confirmation dialog feature to models; added confirmation
	  dialog to change hostname model
	+ Dynamic default values are now properly updated when adding a row
	+ Kill processes owned by the ebox user before trying to delete it
	+ Do not use sudo to call status command at EBox::Service::running
	+ Fixed regression setting default CSS class in notes
2.3.15
	+ Added missing call to updateRowNotify in DataForms
	+ Fixed silent error in EBox::Types::File templates for non-readable
	  by ebox files
	+ Use pkill instead of killall in postinst
	+ Use unset instead of delete_dir when removing rows
	+ Do not set order list for DataForms
	+ Only try to clean tmp dir on global system start
2.3.14
	+ Error message for failure in package cache creation
	+ Fixed regression when showing a data table in a modal view
	+ Do not do a redis transaction for network module init actions
	+ Fixed EBox::Module::Config::st_unset()
	+ Allowed error class in msg template
2.3.13
	+ Fixed problems in EventDaemon with JSON and blessed references
	+ More crashes avoided when watchers or dispatchers doesn't exist
	+ Proper RAID watcher reimplementation using the new state API
	+ EBox::Config::Redis singleton has now a instance() method instead of new()
	+ Deleted wrong use in ForcePurge model
2.3.12
	+ Fixed problem with watchers and dispatchers after a module deletion
	+ Fixed EBox::Model::DataTable::_checkFieldIsUnique, it failed when the
	  printableValue of the element was different to its value
	+ Fixed separation between Add table link and table body
	+ Adaptation of EventDaemon to model and field changes
	+ Disabled logs consolidation on purge until it is reworked, fixed
	  missing use in purge logs model
	+ Fixed Componet::parentRow, it not longer tries to get a row with
	  undefined id
	+ Fix typo in ConfigureLogs model
	+ Mark files for removing before deleting the row from backend in
	  removeRow
	+ The Includes directives are set just for the main virtual host
	+ Fixed EventDaemon crash
2.3.11
	+ Mark files for removing before deleting the row from backend in removeRow
	+ Dashboard widgets now always read the information from RO
	+ Enable actions are now executed before enableService()
	+ Fixed regression which prevented update of the administration service
	  port when it was changed in the interface
	+ New EBox::Model::Composite::componentNames() for dynamic composites
	+ Remove _exposedMethods() feature to reduce use of AUTOLOAD
	+ Removed any message set in the model in syncRows method
	+ Added global() method to modules and components to get a coherent
	  read-write or read-only instance depending on the context
	+ Removed Model::Report and Composite::Report namespaces to simplify model
	  management and specification
	+ New redis key naming, with $mod/conf/*, $mod/state and $mod/ro/* replacing
	  /ebox/modules/$mod/*, /ebox/state/$mod/* and /ebox-ro/modules/$mod/*
	+ Removed unnecessary parentComposite methods in EBox::Model::Component
	+ Only mark modules as changed when data has really changed
	+ EBox::Global::modChange() throws exception if instance is readonly
	+ New get_state() and set_state() methods, st_* methods are kept for
	  backwards compatibility, but they are deprecated
	+ Simplified events module internals with Watcher and Dispatcher providers
	+ Model Manager is now able to properly manage read-only instances
	+ Composites can now use parentModule() like Models
	+ Renamed old EBox::GConfModule to EBox::Module::Config
	+ Unified model and composite management in the new EBox::Model::Manager
	+ Model and composites are loaded on demand to reduce memory consumption
	+ Model and composite information is now stored in .yaml schemas
	+ ModelProvider and CompositeProvider are no longer necessary
	+ Simplified DataForm using more code from DataTable
	+ Adapted RAID and restrictedResources() to the new JSON objects in redis
	+ Remove unused override modifications code
	+ Added /usr/share/zentyal/redis-cli wrapper for low-level debugging
	+ Use simpler "key: value" format for dumps instead of YAML
	+ Row id prefixes are now better chosen to avoid confusion
	+ Use JSON instead of list and hash redis types (some operations,
	  specially on lists, are up to 50% faster and caching is much simpler)
	+ Store rows as hashes instead of separated keys
	+ Remove deprecated all_dirs and all_entries methods
	+ Remove obsolete EBox::Order package
	+ Remove no longer needed redis directory tree sets
	+ Fixed isEqualTo() method on EBox::Types::Time
	+ EBox::Types::Abstract now provides default implementations of fields(),
	  _storeInGConf() and _restoreFromHash() using the new _attrs() method
	+ Remove indexes on DataTables to reduce complexity, no longer needed
	+ Simplified ProgressIndicator implementation using shared memory
	+ New EBox::Util::SHMLock package
	+ Implemented transactions for redis operations
	+ Replace old MVC cache system with a new low-level redis one
	+ Delete no longer necessary regen-redis-db tool
	+ Added new checkAll property to DataTable description to allow
	  multiple check/uncheck of boolean columns
2.3.10
	+ Added Desktop::ServiceProvider to allow modules to implement
	  requests from Zentyal desktop
	+ Added VirtualHost to manage desktop requests to Zentyal server
	+ Fix EventDaemon in the transition to MySQL
	+ Send EventDaemon errors to new rotated log file /var/log/zentyal/events.err
	+ Send an event to Zentyal Cloud when the updates are up-to-date
	+ Send an info event when modules come back to running
	+ Include additional info for current event watchers
	+ Fixed RAID report for some cases of spare devices and bitmaps
	+ Fixed log purge, SQL call must be a statement not a query
	+ Fixed regex syntax in user log queries
	+ Added missing "use Filesys::Df" to SysInfo
	+ Disabled consolidation by default until is fixed or reimplemented
	+ Fixed regresion in full log page for events
	+ Added clone action to data tables
	+ Fixed regression in modal popup when showing element table
	+ Added new type EBox::Types::KrbRealm
	+ Fix broken packages when dist-upgrading from old versions: stop ebox
	  owned processes before changing home directory
	+ Log the start and finish of start/stop modules actions
	+ Added usesPort() method to apache module
2.3.9
	+ Enable SSLInsecureRenegotiation to avoid master -> slave SOAP handsake
	  problems
	+ Added validateRowRemoval method to EBox::Model::DataTable
	+ Use rm -rf instead of remove_tree to avoid chdir permission problems
	+ Avoid problems restarting apache when .pid file does not exist
	+ Do not use graceful on apache to allow proper change of listen port
	+ Simplified apache restart mechanism and avoid some problems
2.3.8
	+ Create tables using MyISAM engine by default
	+ Delete obsolete 'admin' table
2.3.7
	+ Fixed printableName for apache module and remove entry in status widget
	+ Merged tableBodyWithoutActions.mas into tableBody.mas
	+ Removed tableBodyWithoutEdit.mas because it is no longer used
	+ Better form validation message when there are no ids for
	  foreign rows in select control with add new popup
	+ Fixed branding of RSS channel items
	+ Fixed destination path when copying zentyal.cnf to /etc/mysql/conf.d
	+ Packaging fixes for precise
2.3.6
	+ Switch from CGIs to models in System -> General
	+ New value() and setValue() methods in DataForm::setValue() for cleaner
	  code avoiding use of AUTOLOAD
	+ Added new EBox::Types::Time, EBox::Types::Date and EBox::Types::TimeZone
	+ Added new attribute 'enabled' to the Action and MultiStateAction types
	  to allow disabling an action. Accepts a scalar or a CODE ref
	+ The 'defaultValue' parameter of the types now accept a CODE ref that
	  returns the default value.
2.3.5
	+ Added force parameter in validateTypedRow
	+ Fixed 'hidden' on types when using method references
	+ Removed some console problematic characters from Util::Random::generate
	+ Added methods to manage apache CA certificates
	+ Use IO::Socket::SSL for SOAPClient connections
	+ Removed apache rewrite from old slaves implementation
	+ Do not show RSS image if custom_prefix defined
2.3.4
	+ Avoid 'negative radius' error in DiskUsage chart
	+ Fixed call to partitionFileSystems in EBox::SysInfo::logReportInfo
	+ Log audit does not ignore fields which their values could be interpreted
	  as boolean false
	+ Avoid ebox.cgi failure when showing certain strings in the error template
	+ Do not calculate md5 digests if override_user_modification is enabled
	+ Clean /var/lib/zentyal/tmp on boot
	+ Stop apache gracefully and delete unused code in Apache.pm
	+ Cache contents of module.yaml files in Global
2.3.3
	+ The editable attribute of the types now accept a reference to a function
	  to dinamically enable or disable the field.
	+ In progress bar CGIs AJAX call checks the availability of the
	  next page before loading it
	+ Replaced community logo
	+ Adapted messages in the UI for new editions
	+ Changed cookie name to remove forbidden characters to avoid
	  incompatibilities with some applications
	+ Added methods to enable/disable restart triggers
2.3.2
	+ Fixed redis unix socket permissions problem with usercorner
	+ Get row ids without safe characters checking
	+ Added EBox::Util::Random as random string generator
	+ Set log level to debug when cannot compute md5 for a nonexistent file
	+ Filtering in tables is now case insensitive
	+ ProgressIndicator no longer leaves zombie processes in the system
	+ Implemented mysqldump for logs database
	+ Remove zentyal-events cron script which should not be longer necessary
	+ Bugfix: set executable permissions to cron scripts and example hooks
	+ Added a global method to retrieve installed server edition
	+ Log also duration and compMessage to events.log
2.3.1
	+ Updated Standards-Version to 3.9.2
	+ Fixed JS client side table sorting issue due to Prototype
	  library upgrade
	+ Disable InnoDB by default to reduce memory consumption of MySQL
	+ Now events are logged in a new file (events.log) in a more
	  human-readable format
	+ Added legend to DataTables with custom actions
	+ Changed JS to allow the restore of the action cell when a delete
	  action fails
	+ Set milestone to 3.0 when creating bug reports in the trac
	+ Avoid temporal modelInstance errors when adding or removing
	  modules with LogWatchers or LogDispatcher
	+ Unallow administration port change when the port is in use
2.3
	+ Do not launch a passwordless redis instance during first install
	+ New 'types' field in LogObserver and storers/acquirers to store special
	  types like IPs or MACs in an space-efficient way
	+ Use MySQL for the logs database instead of PostgreSQL
	+ Bugfix: logs database is now properly recreated after purge & install
	+ Avoid use of AUTOLOAD to execute redis commands, improves performance
	+ Use UNIX socket to connect to redis for better performance and
	  update default redis 2.2 settings
	+ Use "sudo" group instead of "admin" one for the UI access control
	+ Added EBox::Module::Base::version() to get package version
	+ Fixed problem in consalidation report when accumulating results
	  from queries having a "group by table.field"
	+ Added missing US and Etc zones in timezone selector
	+ Replaced autotools with zbuildtools
	+ Refuse to restore configuration backup from version lesser than
	  2.1 unless forced
	+ Do not retrieve format.js in every graph to improve performance
	+ The purge-module scripts are always managed as root user
	+ New grep-redis tool to search for patterns in redis keys or
	  values
	+ Use partitionFileSystems method from EBox::FileSystem
2.2.4
	+ New internal 'call' command in Zentyal shell to 'auto-use' the module
	+ Zentyal shell now can execute commandline arguments
	+ Bugfix: EBox::Types::IPAddr::isEqualTo allows to change netmask now
	+ Removed some undefined concatenation and compare warnings in error.log
	+ Ignore check operation in RAID event watcher
	+ Skip IP addresses ending in .0 in EBox::Types::IPRange::addresses()
	+ Do not store in redis trailing dots in Host and DomainName types
	+ Added internal command to instance models and other improvements in shell
	+ Now the whole /etc/zentyal directory is backed up and a copy of the
	  previous contents is stored at /var/backups before restoring
	+ Removing a module with a LogWatcher no longer breaks the LogWatcher
	  Configuration page anymore
	+ Fixed error in change-hostname script it does not longer match substrings
	+ Bugfix: Show breadcrumbs even from models which live in a
	  composite
	+ HTTPLink now returns empty string if no HTTPUrlView is defined
	  in DataTable class
	+ Added mising use sentence in EBox::Event::Watcher::Base
2.2.3
	+ Bugfix: Avoid url rewrite to ebox.cgi when requesting to /slave
	+ Fixed logrotate configuration
	+ More resilient way to handle with missing indexes in _find
	+ Added more informative text when mispelling methods whose prefix
	  is an AUTOLOAD action
	+ A more resilient solution to load events components in EventDaemon
	+ Added one and two years to the purge logs periods
	+ Fixed downloads from EBox::Type::File
2.2.2
	+ Revert cookie name change to avoid session loss in upgrades
	+ Do not try to change owner before user ebox is created
2.2.1
	+ Removed obsolete references to /zentyal URL
	+ Create configuration backup directories on install to avoid warnings
	  accessing the samba share when there are no backups
	+ Log result of save changes, either successful or with warnings
	+ Changed cookie name to remove forbidden characters to avoid
	  incompatibilities with some applications
	+ Removed duplicated and incorrect auding logging for password change
	+ Fixed some non-translatable strings
	+ Create automatic bug reports under 2.2.X milestone instead of 2.2
	+ Fixed bug changing background color on selected software packages
2.1.34
	+ Volatile types called password are now also masked in audit log
	+ Adjust padding for module descriptions in basic software view
	+ Removed beta icon
2.1.33
	+ Fixed modal add problems when using unique option on the type
	+ Fixed error management in the first screen of modal add
	+ Unify software selection and progress colors in CSS
	+ Set proper message type in Configure Events model
	+ Fixed error checking permanentMessage types in templates/msg.mas
2.1.32
	+ Added progress bar colors to theme definition
	+ Remove no longer correct UTF8 decode in ProgressIndicator
	+ Fixed UTF8 double-encoding on unexpected error CGI
	+ Reviewed some subscription strings
	+ Always fork before apache restart to avoid port change problems
	+ Stop modules in the correct order (inverse dependencies order)
	+ Better logging of failed modules on restore
2.1.31
	+ Do not start managed daemons on boot if the module is disabled
	+ Better message on redis error
	+ Watch for dependencies before automatic enable of modules on first install
2.1.30
	+ Removed obsolete /ebox URL from RSS link
	+ Changed methods related with extra backup data in modules logs
	  to play along with changes in ebackup module
	+ Set a user for remote access for audit reasons
	+ Detect session loss on AJAX requests
2.1.29
	+ Startup does not fail if SIGPIPE received
2.1.28
	+ Added code to mitigate false positives on module existence
	+ Avoid error in logs full summary due to incorrect syntax in template
	+ Allow unsafe chars in EBox::Types::File to avoid problems in some browsers
	+ Reviewed some subscription strings
	+ Warning about language-packs installed works again after Global changes
	+ Show n components update when only zentyal packages are left to
	  upgrade in the system widget
	+ Do not show debconf warning when installing packages
	+ EBox::Types::IPAddr (and IPNetwork) now works with defaultValue
	+ Allow to hide menu items, separators and dashboard widgets via conf keys
2.1.27
	+ Do not create tables during Disaster Recovery installation
	+ Added new EBox::Util::Debconf::value to get debconf values
	+ DataTable controller does no longer try to get a deleted row
	  for gather elements values for audit log
	+ Check if Updates watcher can be enabled if the subscription
	  level is yet unknown
2.1.26
	+ Detection of broken packages works again after proper deletion
	  of dpkg_running file
	+ Keep first install redis server running until trigger
	+ Unified module restart for package trigger and init.d
	+ Use restart-trigger script in postinst for faster daemons restarting
	+ System -> Halt/Reboot works again after regression in 2.1.25
	+ Added framework to show warning messages after save changes
	+ Change caption of remote services link to Zentyal Cloud
	+ Do not show Cloud link if hide_cloud_link config key is defined
	+ Added widget_ignore_updates key to hide updates in the dashboard
	+ Differentiate ads from notes
	+ Allow custom message type on permanentMessage
	+ Only allow custom themes signed by Zentyal
	+ Removed /zentyal prefix from URLs
	+ Caps lock detection on login page now works again
	+ Added HiddenIfNotAble property to event watchers to be hidden if
	  it is unabled to monitor the event
	+ Dashboard values can be now error and good as well
	+ Include a new software updates widget
	+ Include a new alert for basic subscriptions informing about
	  software updates
	+ Add update-notifier-common to dependencies
	+ EBox::DataTable::enabledRows returns rows in proper order
	+ Use custom ads when available
	+ Disable bug report when hide_bug_report defined on theme
2.1.25
	+ Do not show disabled module warnings in usercorner
	+ Mask passwords and unify boolean values in audit log
	+ Do not override type attribute for EBox::Types::Text subtypes
	+ Corrected installation finished message after first install
	+ Added new disableAutocomplete attribute on DataTables
	+ Optional values can be unset
	+ Minor improvements on nmap scan
2.1.24
	+ Do not try to generate config for unconfigured services
	+ Remove unnecessary redis call getting _serviceConfigured value
	+ Safer sizes for audit log fields
	+ Fix non-translatable "show help" string
	+ Allow links to first install wizard showing a desired page
	+ Fixed bug in disk usage when we have both values greater and
	  lower than 1024 MB
	+ Always return a number in EBox::AuditLogging::isEnabled to avoid
	  issues when returning the module status
	+ Added noDataMsg attribute on DataTable to show a message when
	  there are no rows
2.1.23
	+ Removed some warnings during consolidation process
	+ Depend on libterm-readline-gnu-perl for history support in shells
	+ Fixed error trying to change the admin port with NTP enabled
	+ Fixed breadcrumb destination for full log query page
	+ Use printableActionName in DataTable setter
2.1.22
	+ Fixed parentRow method in EBox::Types::Row
	+ Added new optionalLabel flag to EBox::Types::Abstract to avoid
	  show the label on non-optional values that need to be set as
	  optional when using show/hide viewCustomizers
	+ Added initHTMLStateOrder to View::Customizer to avoid incorrect
	  initial states
	+ Improved exceptions info in CGIs to help bug reporting
	+ Do not show customActions when editing row on DataTables
2.1.21
	+ Fixed bug printing traces at Global.pm
	+ Check new dump_exceptions confkey instead of the debug one in CGIs
	+ Explicit conversion to int those values stored in our database
	  for correct dumping in reporting
	+ Quote values in update overwrite while consolidating for reporting
2.1.20
	+ Fixed regression in edition in place of booleans
	+ Better default balance of the dashboard based on the size of the widgets
	+ Added defaultSelectedType argument to PortRange
2.1.19
	+ Disable KeepAlive as it seems to give performance problems with Firefox
	  and set MaxClients value back to 1 in apache.conf
	+ Throw exceptions when calling methods not aplicable to RO instances
	+ Fixed problems when mixing read/write and read-only instances
	+ Date/Time and Timezone moved from NTP to core under System -> General
	+ Do not instance hidden widgets to improve dashboard performance
	+ New command shell with Zentyal environment at /usr/share/zentyal/shell
	+ Show warning when a language-pack is not installed
	+ Removed unnecessary dump/load operations to .bak yaml files
	+ AuditLogging and Logs constructor now receive the 'ro' parameter
	+ Do not show Audit Logging in Module Status widget
2.1.18
	+ New unificated zentyal-core.logrotate for all the internal logs
	+ Added forceEnabled option for logHelpers
	+ Moved carousel.js to wizard template
	+ Add ordering option to wizard pages
	+ Fixed cmp and isEqualTo methods for EBox::Types::IPAddr
	+ Fixed wrong Mb unit labels in Disk Usage and use GB when > 1024 MB
	+ Now global-action script can be called without progress indicator
	+ Fixed EBox::Types::File JavaScript setter code
	+ Added support for "Add new..." modal boxes in foreign selectors
	+ Each module can have now its customized purge-module script
	  that will be executed after the package is removed
	+ Added Administration Audit Logging to log sessions, configuration
	  changes, and show pending actions in save changes confirmation
	+ User name is stored in session
	+ Remove deprecated extendedRestore from the old Full Backup
2.1.17
	+ Fixed RAID event crash
	+ Added warning on models and composites when the module is disabled
	+ Fixed login page style with some languages
	+ Login page template can now be reused accepting title as parameter
	+ EBox::Types::File does not write on redis when it fails to
	  move the fail to its final destination
	+ Added quote column option for periodic log consolidation and
	  report consolidation
	+ Added exclude module option to backup restore
2.1.16
	+ Do not show incompatible navigator warning on Google Chrome
	+ Fixed syncRows override detection on DataTable find
	+ clean-conf script now deletes also state data
	+ Avoid 'undefined' message in selectors
2.1.15
	+ Move Disk Usage and RAID to the new Maintenance menu
	+ Always call syncRows on find (avoid data inconsistencies)
	+ Filename when downloading a conf backup now contains hostname
	+ Fixed bug in RAID template
	+ Set proper menu order in System menu (fixes NTP position)
	+ Fixed regresion in page size selector on DataTables
	+ Fixed legend style in Import/Export Configuration
2.1.14
	+ Fixed regresion with double quotes in HTML templates
	+ Fixed problems with libredis-perl version dependency
	+ Adding new apparmor profile management
2.1.13
	+ Better control of errors when saving changes
	+ Elements of Union type can be hidden
	+ Model elements can be hidden only in the viewer or the setter
	+ HTML attributtes are double-quoted
	+ Models can have sections of items
	+ Password view modified to show the confirmation field
	+ New multiselect type
	+ Redis backend now throws different kind of exceptions
2.1.12
	+ Revert no longer necessary parents workaround
	+ Hide action on viewCustomizer works now on DataTables
2.1.11
	+ Fixed bug which setted bad directory to models in tab view
	+ Union type: Use selected subtype on trailingText property if the
	  major type does not have the property
	+ Raise MaxClients to 2 to prevent apache slowness
2.1.10
	+ Security [ZSN-2-1]: Avoid XSS in process list widget
2.1.9
	+ Do not try to initialize redis client before EBox::init()
	+ Safer way to delete rows, deleting its id reference first
	+ Delete no longer needed workaround for gconf with "removed" attribute
	+ Fixed regression in port range setter
2.1.8
	+ Fixed regression in menu search
	+ Fixed missing messages of multi state actions
	+ Help toggler is shown if needed when dynamic content is received
	+ Fixed issue when disabling several actions at once in a data table view
	+ All the custom actions are disabled when one is clicked
	+ Submit wizard pages asynchronously and show loading indicator
	+ Added carousel.js for slide effects
2.1.7
	+ Fixed issues with wrong html attributes quotation
	+ Bugfix: volatile types can now calculate their value using other
	  the value from other elements in the row no matter their position
2.1.6
	+ Attach software.log to bug report if there are broken packages
	+ Added keyGenerator option to report queries
	+ Tuned apache conf to provide a better user experience
	+ Actions click handlers can contain custom javascript
	+ Restore configuration with force dependencies option continues
	  when modules referenced in the backup are not present
	+ Added new MultiStateAction type
2.1.5
	+ Avoid problems getting parent if the manager is uninitialized
	+ Rename some icon files with wrong extension
	+ Remove wrong optional attribute for read-only fields in Events
	+ Renamed all /EBox/ CGI URLs to /SysInfo/ for menu folder coherency
	+ Added support for custom actions in DataTables
	+ Replaced Halt/Reboot CGI with a model
	+ Message classes can be set from models
	+ Fixed error in Jabber dispatcher
	+ Show module name properly in log when restart from the dashboard fails
	+ Avoid warning when looking for inexistent PID in pidFileRunning
2.1.4
	+ Changed Component's parent/child relationships implementation
	+ Fixed WikiFormat on automatic bug report tickets
	+ Do not show available community version in Dashboard with QA
 	  updates
2.1.3
	+ Fall back to readonly data in config backup if there are unsaved changes
	+ Allow to automatically send a report in the unexpected error page
	+ Logs and Events are now submenus of the new Maintenance menu
	+ Configuration Report option is now present on the Import/Export section
	+ Require save changes operation after changing the language
	+ Added support for URL aliases via schemas/urls/*.urls files
	+ Allow to sort submenu items via 'order' attribute
	+ Automatically save changes after syncRows is called and mark the module
	  mark the module as unchanged unless it was previously changed
	+ Removed unnecessary ConfigureEvents composite
	+ Removed unnecessary code from syncRows in logs and events
	+ Restore configuration is safer when restoring /etc/zentyal files
	+ Fixed unescaped characters when showing an exception
	+ Fixed nested error page on AJAX requests
	+ Adapted dumpBackupExtraData to new expected return value
	+ Report remoteservices, when required, a change in administration
	  port
	+ Added continueOnModuleFail mode to configuration restore
	+ Fixed Firefox 4 issue when downloading backups
	+ Show scroll when needed in stacktraces (error page)
	+ More informative error messages when trying to restart locked modules
	  from the dashboard
	+ Creation of plpgsql language moved from EBox::Logs::initialSetup
	  to create-db script
	+ Redis backend now throws different kind of exceptions
	+ Avoid unnecesary warnings about PIDs
	+ Update Jabber dispatcher to use Net::XMPP with some refactoring
	+ Save changes messages are correctly shown with international charsets
	+ Support for bitmap option in RAID report
	+ Retry multiInsert line by line if there are encoding errors
	+ Adapted to new location of partitionsFileSystems in EBox::FileSystem
	+ Event messages are cleaned of null characters and truncated
	  before inserting in the database when is necessary
	+ Improve message for "Free storage space" event and send an info
	  message when a given partition is not full anymore
	+ Event messages now can contain newline characters
	+ Objects of select type are compared also by context
	+ Remove cache from optionsFromForeignModel since it produces
	  problems and it is useless
	+ Set title with server name if the server is subscribed
	+ Fix title HTML tag in views for Models and Composites
	+ Added lastEventsReport to be queried by remoteservices module
	+ Added EBox::Types::HTML type
	+ Added missing manage-logs script to the package
	+ Fixed problems with show/hide help switch and dynamic content
	+ Menus with subitems are now kept unfolded until a section on a
	  different menu is accessed
	+ Sliced restore mode fails correctly when schema file is missing,
	  added option to force restore without schema file
	+ Purge conf now purges the state keys as well
	+ Added EBox::Types::IPRange
2.1.2
	+ Now a menu folder can be closed clicking on it while is open
	+ Bugfix: cron scripts are renamed and no longer ignored by run-parts
	+ Added new EBox::Util::Nmap class implementing a nmap wrapper
2.1.1
	+ Fixed incoherency problems with 'on' and '1' in boolean indexes
	+ Move cron scripts from debian packaging to src/scripts/cron
	+ Trigger restart of logs and events when upgrading zentyal-core
	  without any other modules
	+ Don't restart apache twice when upgrading together with more modules
	+ Fixed params validation issues in addRow
2.1
	+ Replace YAML::Tiny with libyaml written in C through YAML::XS wrapper
	+ Minor bugfix: filter invalid '_' param added by Webkit-based browser
	  on EBox::CGI::Base::params() instead of _validateParams(), avoids
	  warning in zentyal.log when enabling modules
	+ All CGI urls renamed from /ebox to /zentyal
	+ New first() and deleteFirst() methods in EBox::Global to check
	  existence and delete the /var/lib/zentyal/.first file
	+ PO files are now included in the language-pack-zentyal-* packages
	+ Migrations are now always located under /usr/share/$package/migration
	  this change only affects to the events and logs migrations
	+ Delete no longer used domain and translationDomain methods/attributes
	+ Unified src/libexec and tools in the new src/scripts directory
	+ Remove the ebox- prefix on all the names of the /usr/share scripts
	+ New EBox::Util::SQL package with helpers to create and drop tables
	  from initial-setup and purge-module for each module
	+ Always drop tables when purging a package
	+ Delete 'ebox' user when purging zentyal-core
	+ Moved all SQL schemas from tools/sqllogs to schemas/sql
	+ SQL time-period tables are now located under schemas/sql/period
	+ Old ebox-clean-gconf renamed to /usr/share/zentyal/clean-conf and
	  ebox-unconfigure-module is now /usr/share/zentyal/unconfigure-module
	+ Added default implementation for enableActions, executing
	  /usr/share/zentyal-$modulename/enable-module if exists
	+ Optimization: Do not check if a row is unique if any field is unique
	+ Never call syncRows on read-only instances
	+ Big performance improvements using hashes and sets in redis
	  database to avoid calls to the keys command
	+ Delete useless calls to exists in EBox::Config::Redis
	+ New regen-redis-db tool to recreate the directory structure
	+ Renamed /etc/cron.hourly/90manageEBoxLogs to 90zentyal-manage-logs
	  and moved the actual code to /usr/share/zentyal/manage-logs
	+ Move /usr/share/ebox/zentyal-redisvi to /usr/share/zentyal/redisvi
	+ New /usr/share/zentyal/initial-setup script for modules postinst
	+ New /usr/share/zentyal/purge-module script for modules postrm
	+ Removed obsolete logs and events migrations
	+ Create plpgsql is now done on EBox::Logs::initialSetup
	+ Replace old ebox-migrate script with EBox::Module::Base::migrate
	+ Rotate duplicity-debug.log log if exists
	+ Bug fix: Port selected during installation is correctly saved
	+ Zentyal web UI is restarted if their dependencies are upgraded
	+ Bug fix: Logs don't include unrelated information now
	+ Add total in disk_usage report
	+ Bugfix: Events report by source now works again
	+ Do not include info messages in the events report
	+ Services event is triggered only after five failed checkings
	+ Do not add redundant includedir lines to /etc/sudoers
	+ Fixed encoding for strings read from redis server
	+ Support for redis-server 2.0 configuration
	+ Move core templates to /usr/share/zentyal/stubs/core
	+ Old /etc/ebox directory replaced with the new /etc/zentyal with
	  renamed core.conf, logs.conf and events.conf files
	+ Fixed broken link to alerts list
2.0.15
	+ Do not check the existence of cloud-prof package during the
	  restore since it is possible not to be installed while disaster
	  recovery process is done
	+ Renamed /etc/init.d/ebox to /etc/init.d/zentyal
	+ Use new zentyal-* package names
	+ Don't check .yaml existence for core modules
2.0.14
	+ Added compMessage in some events to distinguish among events if
	  required
	+ Make source in events non i18n
	+ After restore, set all the restored modules as changed
	+ Added module pre-checks for configuration backup
2.0.13
	+ Fixed dashboard graphs refresh
	+ Fixed module existence check when dpkg is running
	+ Fix typo in sudoers creation to make remote support work again
2.0.12
	+ Include status of packages in the downloadable bug report
	+ Bugfix: Avoid possible problems deleting redis.first file if not exist
2.0.11
	+ New methods entry_exists and st_entry_exists in config backend
2.0.10
	+ Now redis backend returns undef on get for undefined values
	+ Allow custom mason templates under /etc/ebox/stubs
	+ Better checks before restoring a configuration backup with
	  a set of modules different than the installed one
	+ Wait for 10 seconds to the child process when destroying the
	  progress indicator to avoid zombie processes
	+ Caught SIGPIPE when trying to contact Redis server and the
	  socket was already closed
	+ Do not stop redis server when restarting apache but only when
	  the service is asked to stop
	+ Improvements in import/export configuration (know before as
	  configuration backup)
	+ Improvements in ProgressIndicator
	+ Better behaviour of read-only rows with up/down arrows
	+ Added support for printableActionName in DataTable's
	+ Added information about automatic configuration backup
	+ Removed warning on non existent file digest
	+ Safer way to check if core modules exist during installation
2.0.9
	+ Treat wrong installed packages as not-existent modules
	+ Added a warning in dashboard informing about broken packages
	+ File sharing and mailfilter log event watchers works again since
	  it is managed several log tables per module
2.0.8
	+ Replaced zentyal-conf script with the more powerful zentyal-redisvi
	+ Set always the same default order for dashboard widgets
	+ Added help message to the configure widgets dialog
	+ Check for undefined values in logs consolidation
	+ Now dashboard notifies fails when restarting a service
	+ Fixed bug with some special characters in dashboard
	+ Fixed bug with some special characters in disk usage graph
2.0.7
	+ Pre-installation includes sudoers.d into sudoers file if it's not yet
	  installed
	+ Install apache-prefork instead of worker by default
	+ Rename service certificate to Zentyal Administration Web Server
2.0.6
	+ Use mod dependencies as default restore dependencies
	+ Fixed dependencies in events module
	+ Increased recursive dependency threshold to avoid
	  backup restoration problems
2.0.5
	+ Removed deprecated "Full backup" option from configuration backup
	+ Bugfix: SCP method works again after addition of SlicedBackup
	+ Added option in 90eboxpglogger.conf to disable logs consolidation
2.0.4
	+ Removed useless gconf backup during upgrade
	+ Fixed postinstall script problems during upgrade
2.0.3
	+ Added support for the sliced backup of the DB
	+ Hostname change is now visible in the form before saving changes
	+ Fixed config backend problems with _fileList call
	+ Added new bootDepends method to customize daemons boot order
	+ Added permanent message property to Composite
	+ Bugfix: Minor aesthetic fix in horizontal menu
	+ Bugfix: Disk usage is now reported in expected bytes
	+ Bugfix: Event dispatcher is not disabled when it is impossible
	  for it to dispatch the message
2.0.2
	+ Better message for the service status event
	+ Fixed modules configuration purge script
	+ Block enable module button after first click
	+ Avoid division by zero in progress indicator when total ticks is
	  zero
	+ Removed warning during postinst
	+ Added new subscription messages in logs, events and backup
2.0.1
	+ Bugfix: Login from Zentyal Cloud is passwordless again
	+ Some defensive code for the synchronization in Events models
	+ Bugfix: add EBox::Config::Redis::get to fetch scalar or list
	  values. Make GConfModule use it to avoid issues with directories
	  that have both sort of values.
1.5.14
	+ Fixed redis bug with dir keys prefix
	+ Improved login page style
	+ New login method using PAM instead of password file
	+ Allow to change admin passwords under System->General
	+ Avoid auto submit wizard forms
	+ Wizard skip buttons always available
	+ Rebranded post-installation questions
	+ Added zentyal-conf script to get/set redis config keys
1.5.13
	+ Added transition effect on first install slides
	+ Zentyal rebrand
	+ Added web page favicon
	+ Fixed already seen wizards apparition
	+ Fixed ro module creation with redis backend
	+ Use mason for links widgets
	+ Use new domain to official strings for subscriptions
1.5.12
	+ Added option to change hostname under System->General
	+ Show option "return to dashboard" when save changes fails.
1.5.11
	+ Added more tries on redis reconnection
	+ Fixed user corner access problems with redis server
	+ writeFile* methods reorganized
	+ Added cron as dependency as cron.hourly was never executed with anacron
	+ Improvements in consolidation of data for reports
1.5.10
	+ Fixed gconf to redis conversion for boolean values
1.5.9
	+ Improved migrations speed using the same perl interpreter
	+ Redis as configuration backend (instead of gconf)
	+ Improved error messages in ebox-software
	+ Set event source to 256 chars in database to adjust longer event
	  sources
	+ Progress bar AJAX updates are sent using JSON
	+ Fixed progress bar width problems
	+ Fixed top menu on wizards
	+ Improved error message when disconnecting a not connected database
	+ Abort installation if 'ebox' user already exists
	+ Bugfix: IP address is now properly registered if login fails
1.5.8
	+ Added template tableorderer.css.mas
	+ Added buttonless top menu option
	+ Bugfix: Save all modules on first installation
	+ Bugfix: General ebox database is now created if needed when
	  re/starting services
	+ Bugfix: Data to report are now uniform in number of elements per
	  value. This prevents errors when a value is present in a month and
	  not in another
	+ Bugfix: Don't show already visited wizard pages again
1.5.7
	+ Bugfix: Avoid error when RAID is not present
	+ Bugfix: Add ebox-consolidate-reportinfo call in daily cron script
	+ Bugfix: Called multiInsert and unbufferedInsert when necessary
	  after the loggerd reimplementation
	+ Bugfix: EBox::ThirdParty::Apache2::AuthCookie and
	  EBox::ThirdParty::Apache2::AuthCookie::Util package defined just
	  once
	+ Added util SystemKernel
	+ Improved progress indicator
	+ Changes in sudo generation to allow sudo for remote support user
	+ Initial setup wizards support
1.5.6
	+ Reimplementation of loggerd using inotify instead of File::Tail
1.5.5
	+ Asynchronous load of dashboard widgets for a smoother interface
1.5.4
	+ Changed dbus-check script to accept config file as a parameter
1.5.3
	+ Function _isDaemonRunning works now with snort in lucid
	+ Javascript refreshing instead of meta tag in log pages
	+ Updated links in dashboard widget
	+ Add package versions to downloadable ebox.log
	+ Fixed postgresql data dir path for disk usage with pg 8.4
	+ GUI improvements in search box
1.5.2
	+ Security [ESN-1-1]: Validate referer to avoid CSRF attacks
	+ Added reporting structure to events module
	+ Added new CGI to download the last lines of ebox.log
1.5.1
	+ Bugfix: Catch exception when upstart daemon does not exist and
	  return a stopped status
	+ Added method in logs module to dump database in behalf of
	ebackup module
	+ Bugfix: Do not check in row uniqueness for optional fields that
	are not passed as parameters
	+ Improve the output of ebox module status, to be consistent with the one
	  shown in the interface
	+ Add options to the report generation to allow queries to be more
	  flexible
	+ Events: Add possibility to enable watchers by default
	+ Bugfix: Adding a new field to a model now uses default
	  value instead of an empty value
	+ Added script and web interface for configuration report, added
	  more log files to the configuration report
1.5
	+ Use built-in authentication
	+ Use new upstart directory "init" instead of "event.d"
	+ Use new libjson-perl API
	+ Increase PerlInterpMaxRequests to 200
	+ Increase MaxRequestsPerChild (mpm-worker) to 200
	+ Fix issue with enconding in Ajax error responses
	+ Loggerd: if we don't have any file to watch we just sleep otherwise the process
	  will finish and upstart will try to start it over again and again.
	+ Make /etc/init.d/ebox depend on $network virtual facility
	+ Show uptime and users on General Information widget.
1.4.2
	+ Start services in the appropriate order (by dependencies) to fix a problem
	  when running /etc/init.d/ebox start in slaves (mail and other modules
	  were started before usersandgroups and thus failed)
1.4.1
	+ Remove network workarounds from /etc/init.d/ebox as we don't bring
	  interfaces down anymore
1.4
	+ Bug fix: i18n. setDomain in composites and models.
1.3.19
	+ Make the module dashboard widget update as the rest of the widgets
	+ Fix problem regarding translation of module names: fixes untranslated
	  module names in the dashboard, module status and everywhere else where
	  a module name is written
1.3.18
	+ Add version comparing function and use it instead of 'gt' in the
	  general widget
1.3.17
	+ Minor bug fix: check if value is defined in EBox::Type::Union
1.3.16
	+ Move enable field to first row in ConfigureDispatcherDataTable
	+ Add a warning to let users know that a module with unsaved changes
	  is disabled
	+ Remove events migration directory:
		- 0001_add_conf_configureeventtable.pl
		- 0002_add_conf_diskfree_watcher.pl
	+ Bug fix: We don't use names to stringify date to avoid issues
	  with DB insertions and localisation in event logging
	+ Bug fix: do not warn about disabled services which return false from
	  showModuleStatus()
	+ Add blank line under "Module Status"
	+ Installed and latest available versions of the core are now displayed
	  in the General Information widget
1.3.15
	+ Bug fix: Call EBox::Global::sortModulesByDependencies when
	  saving all modules and remove infinite loop in that method.
	  EBox::Global::modifiedModules now requires an argument to sort
	  its result dependending on enableDepends or depends attribute.
	+ Bug fix: keep menu folders open during page reloads
	+ Bug fix: enable the log events dispatcher by default now works
	+ Bug fix: fixed _lock function in EBox::Module::Base
	+ Bug fix: composites honor menuFolder()
	+ Add support for in-place edition for boolean types. (Closes
	  #1664)
	+ Add method to add new database table columnts to EBox::Migration::Helpers
	+ Bug fix: enable "Save Changes" button after an in-place edition
1.3.14
	+ Bug fix: fix critical bug in migration helper that caused some log
	  log tables to disappear
	+ Create events table
	+ Bug fix: log watcher works again
	+ Bug fix: delete cache if log index is not found as it could be
	  disabled
1.3.13
	+ Bug fix: critical error in EventDaemon that prevented properly start
	+ Cron script for manage logs does not run if another is already
	  running, hope that this will avoid problems with large logs
	+ Increased maximum size of message field in events
	+ Added script to purge logs
	+ Bug fix: multi-domain logs can be enabled again
1.3.12
	+ Added type for EBox::Dashboard::Value to stand out warning
	  messages in dashboard
	+ Added EBox::MigrationHelpers to include migration helpers, for now,
	  include a db table renaming one
	+ Bug fix: Fix mismatch in event table field names
	+ Bug fix: Add migration to create language plpgsql in database
	+ Bug fix: Add missing script for report log consolidation
	+ Bug fix: Don't show modules in logs if they are not configured. This
	  prevents some crashes when modules need information only available when
	  configured, such as mail which holds the vdomains in LDAP
	+ Added method EBox::Global::lastModificationTime to know when
	  eBox configuration was modified for last time
	+ Add support for breadcrumbs on the UI
	+ Bug fix: in Loggerd files are only parsed one time regardless of
	  how many LogHelper reference them
	+ Added precondition for Loggerd: it does not run if there isnt
	anything to watch
1.3.11
	+ Support customFilter in models for big tables
	+ Added EBox::Events::sendEvent method to send events using Perl
	  code (used by ebackup module)
	+ Bug fix: EBox::Type::Service::cmp now works when only the
	  protocols are different
	+ Check $self is defined in PgDBEngine::DESTROY
	+ Do not watch files in ebox-loggerd related to disabled modules and
	  other improvements in the daemon
	+ Silent some exceptions that are used for flow control
	+ Improve the message from Service Event Watcher
1.3.10
	+ Show warning when accesing the UI with unsupported browsers
	+ Add disableApparmorProfile to EBox::Module::Service
	+ Bug fix: add missing use
	+ Bug fix: Make EventDaemon more robust against malformed sent
	  events by only accepting EBox::Event objects
1.3.8
	+ Bug fix: fixed order in EBox::Global::modified modules. Now
	  Global and Backup use the same method to order the module list
	  by dependencies
1.3.7
	+ Bug fix: generate public.css and login.css in dynamic-www directory
	  which is /var/lib/zentyal/dynamicwww/css/ and not in /usr/share/ebox/www/css
	  as these files are generate every time eBox's apache is
	  restarted
	+ Bug fix: modules are restored now in the correct dependency
	  order
	+ ebox-make-backup accepts --destinaton flag to set backup's file name
	+ Add support for permanent messages to EBox::View::Customizer
1.3.6
	+ Bug fix: override _ids in EBox::Events::Watcher::Log to not return ids
	which do not exist
	+ Bug fix: fixed InverseMatchSelect type which is used by Firewall module
	+ New widget for the dashboard showing useful support information
	+ Bugfix: wrong permissions on CSS files caused problem with usercorner
	+ CSS are now templates for easier rebranding
	+ Added default.theme with eBox colors
1.3.5
	+ Bugfix: Allow unsafe characters in password type
	+ Add FollowSymLinks in eBox apache configuration. This is useful
	  if we use js libraries provided by packages
1.3.4
	+ Updated company name in the footer
	+ Bugfix: humanEventMessage works with multiple tableInfos now
	+ Add ebox-dbus-check to test if we can actually connect to dbus
1.3.4
	+ bugfix: empty cache before calling updatedRowNotify
	+ enable Log dispatcher by default and not allow users to disable
	it
	+ consolidation process continues in disabled but configured modules
	+ bugfix: Save Changes button doesn't turn red when accessing events for
	first time
1.3.2
	+ bugfix: workaround issue with dhcp configured interfaces at boot time
1.3.1
	+ bugfix: wrong regex in service status check
1.3.0
	+ bugfix: make full backup work again
1.1.30
	+ Change footer to new company holder
	+  RAID does not generate 'change in completion events, some text
	problems fixed with RAID events
	+ Report graphics had a datapoints limit dependent on the active
	time unit
	+ Apache certificate can be replaced by CA module
	+ Fixed regression in detailed report: total row now aggregates
	properly
	+ More characters allowed when changing password from web GUI
	+ Fixed regression with already used values in select types
	+ Do not a button to restart eBox's apache
	+ Fixed auth problem when dumping and restoring postgre database
1.1.20
	+ Added custom view support
	+ Bugfix: report models now can use the limit parameter in
	  reportRows() method
	+ use a regexp to fetch the PID in a pidfile, some files such as
	postfix's add tabs and spaces before the actual number
	+ Changed "pidfile" to "pidfiles" in _daemons() to allow checking more than
one (now it is a array ref instead of scalar)
	+ Modified Service.pm to support another output format for /etc/init.d daemon
status that returns [OK] instead of "running".
	+ unuformized case in menu entries and some more visual fixes
1.1.10
	+ Fix issue when there's a file managed by one module that has been modified
	  when saving changes
	+ Bugfix: events models are working again even if an event aware
	module is uninstalled and it is in a backup to restore
	+ Select.pm returns first value in options as default
       + Added 'parentModule' to model class to avoid recursive problems
	+ Added Float type
	+ Apache module allows to add configuration includes from other modules
	+ Display remote services button if subscribed
	+ Event daemon may received events through a named pipe
	+ Bugfix. SysInfo revokes its config correctly
	+ Added storer property to types in order to store the data in
	somewhere different from GConf
	+ Added protected property 'volatile' to the models to indicate
	that they store nothing in GConf but in somewhere different
	+ System Menu item element 'RAID' is always visible even when RAID
	is not installed
	+ Files in deleted rows are deleted when the changes are saved
	+ Fixed some bug whens backing and restore files
	+ Components can be subModels of the HasMany type
	+ Added EBox::Types::Text::WriteOnce type
	+ Do not use rows(), use row to force iteration over the rows and increase
	performance and reduce memory use.
	+ Do not suggest_sync after read operations in gconf
	+ Increase MaxRequestsPerChild to 200 in eBox's apache
	+ Make apache spawn only one child process
	+ Log module is backed up and restored normally because the old
	problem is not longer here
	+ Backup is more gentle with no backup files in backup directory,
	now it does not delete them
	+ HasMany  can retrieve again the model and row after the weak
	refence is garbage-collected. (Added to solve a bug in the doenload
	bundle dialog)
	+ EBox::Types::DomainName no longer accepts IP addresses as domain
	names
	+ Bugfix: modules that fail at configuration stage no longer appear as enabled
	+ Add parameter to EBox::Types::Select to disable options cache

0.12.103
	+ Bugfix: fix SQL statement to fetch last rows to consolidate
0.12.102
	+ Bugfix: consolidate logs using the last date and not starting from scratch
0.12.101
	+ Bugfix: DomainName type make comparisons case insensitive
	according to RFC 1035
0.12.100
	+ Bugfix: Never skip user's modifications if it set to true
	override user's changes
	+ EBox::Module::writeConfFile and EBox::Service scape file's path
	+ Bugfix. Configure logrotate to actually rotate ebox logs
	+ Fixed bug in ForcePurge logs model
	+ Fixed bug in DataTable: ModelManaged was called with tableName
	instead of context Name
	+ Fixing an `img` tag closed now properly and adding alternative
	text to match W3C validation in head title
	+ Backup pages now includes the size of the archive
	+ Fixed bug in ForcePurge logs model
	+ Now the modules can have more than one tableInfo for logging information
	+ Improve model debugging
	+ Improve restart debugging
	+ Backups and bug reports can be made from the command line
	+ Bugfix: `isEqualTo` is working now for `Boolean` types
	+ Bugfix: check if we must disable file modification checks in
	Manager::skipModification

0.12.99
	+ Add support for reporting
	+ Refresh logs automatically
	+ Reverse log order
	+ Remove temp file after it is downloaded with FromTempDir controller
0.12.3
	+ Bug fix: use the new API in purge method. Now purging logs is working
	again.
0.12.2
	+ Increase random string length used to generate the cookie to
	2048 bits
	+ Logs are show in inverse chronological order
0.12.1
	+ Bug fix: use unsafeParam for progress indicator or some i18 strings
	will fail when saving changes
0.12
	+ Bugfix: Don't assume timecol is 'timestamp' but defined by
	module developer. This allows to purge some logs tables again
	+ Add page titles to models
	+ Set default values when not given in `add` method in models
	+ Add method to manage page size in model
	+ Add hidden field to help with Ajax request and automated testing with
	  ANSTE
	+ Bugfix: cast sql types to filter fields in logs
	+ Bugfix: Restricted resources are back again to make RSS
	access policy work again
	+ Workaround bogus mason warnings
	+ Make postinst script less verbose
	+ Disable keepalive in eBox apache
	+ Do not run a startup script in eBox apache
	+ Set default purge time for logs stored in eBox db to 1 week
	+ Disable LogAdmin actions in `ebox-global-action` until LogAdmin
	feature is completely done
0.11.103
	+ Modify EBox::Types::HasMany to create directory based on its row
	+ Add _setRelationship method to set up relationships between models
	  and submodels
	+ Use the new EBox::Model::Row api
	+ Add help method to EBox::Types::Abstract
	+ Decrease size for percentage value in disk free watcher
	+ Increase channel link field size in RSS dispatcher
0.11.102
	+ Bugfix: cmp in EBox::Types::HostIP now sorts correctly
	+ updatedRowNotify in EBox::Model::DataTable receives old row as
	well as the recently updated row
	+ Added `override_user_modification` configuration parameter to
	avoid user modification checkings and override them without asking
	+ Added EBox::Model::Row to ease the management of data returned
	by models
	+ Added support to pre-save and post-save executable files. They
	must be placed at /etc/ebox/pre-save or /etc/ebox/post-save
	+ Added `findRow` method to ease find and set
0.11.101
	+ Bugfix: Fix memory leak in models while cloning types. Now
	cloning is controlled by clone method in types
	+ Bugfix: Union type now checks for its uniqueness
	+ DESTROY is not an autoloaded method anymore
	+ HasOne fields now may set printable value from the foreign field
	to set its value
	+ findId now searches as well using printableValue
	+ Bugfix. Minor bug found when key is an IP address in autoloaded
	methods
	+ Ordered tables may insert values at the beginning or the end of
	the table by "insertPosition" attribute
	+ Change notConfigured template to fix English and add link to the
	  module status section
	+ Add loading gif to module status actions
	+ Remove debug from ServiceInterface.pm
	+ Add support for custom separators to be used as index separators on
	  exposedMethods
	+ Bugfix. Stop eBox correctly when it's removed
	+ Improve apache-restart to make it more reliable.
0.11.100
	+ Bugfix. Fix issue with event filters and empty hashes
	+ Bugfix. Cache stuff in log and soap watcher to avoid memory leaks
	+ Bugfix. Fix bug that prevented the user from being warned when a row to
	  be deleted is being used by other model
	+ Bugfix. Add missing use of EBox::Global in State event watcher
	+ Added progress screen, now pogress screen keeps track of the changed
	  state of the modules and change the top page element properly
	+ Do not exec() to restart apache outside mod_perl
	+ Improve apache restart script
	+ Improve progress screen
0.11.99
	+ DataTable contains the property 'enableProperty' to set a column
	called 'enabled' to enable/disable rows from the user point of
	view. The 'enabled' column is put the first
	+ Added state to the RAID report instead of simpler active boolean
        + Fix bug when installing new event components and event GConf
	subtree has not changed
	+ Add RSS dispatcher to show eBox events under a RSS feed
	+ Rotate log files when they reach 10MB for 7 rotations
	+ Configurable minimum free space left for being notified by means
	of percentage
	+ Add File type including uploading and downloading
	+ Event daemon now checks if it is possible to send an event
	before actually sending it
	+ Added Action forms to perform an action without modifying
	persistent data
	+ Log queries are faster if there is no results
	+ Show no data stored when there are no logs for a domain
	+ Log watcher is added in order to notify when an event has
	happened. You can configure which log watcher you may enable and
	what you want to be notify by a determined filter and/or event.
	+ RAID watcher is added to check the RAID events that may happen
	when the RAID subsystem is configured in the eBox machine
	+ Change colour dataset in pie chart used for disk usage reporting
	+ Progress indicator now contains a returned value and error
	message as well
	+ Lock session file for HTTP session to avoid bugs
	related to multiple requests (AJAX) in a short time
	+ Upgrade runit dependency until 1.8.0 to avoid runit related
	issues
0.11
	+ Use apache2
	+ Add ebox-unblock-exec to unset signal mask before running  a executable
	+ Fix issue with multiple models and models with params.
	  This triggered a bug in DHCP when there was just one static
	  interface
	+ Fix _checkRowIsUnique and _checkFieldIsUnique
	+ Fix paging
	+ Trim long strings in log table, show tooltip with the whole string
	  and show links for URLs starting with "http://"
0.10.99
	+ Add disk usage information
	+ Show progress in backup process
	+ Add option to purge logs
	+ Create a link from /var/lib/zentyal/log to /var/log/ebox
	+ Fix bug with backup descriptions containing spaces
	+ Add removeAll method on data models
	+ Add HostIP, DomainName and Port types
	+ Add readonly forms to display static information
	+ Add Danish translation thanks to Allan Jacobsen
0.10
	+ New release
0.9.100
	+ Add checking for SOAP session opened
	+ Add EventDaemon
	+ Add Watcher and Dispatch framework to support an event
	  architecture on eBox
	+ Add volatile EBox::Types in order not to store their values
	  on GConf
	+ Add generic form
	+ Improvements on generic table
	+ Added Swedish translation

0.9.99
	+ Added Portuguese from Portugal translation
	+ Added Russian translation
	+ Bugfix: bad changed state in modules after restore

0.9.3
	+ New release

0.9.2
	+ Add browser warning when uploading files
	+ Enable/disable logging modules
0.9.1
	+ Fix backup issue with changed state
	+ Generic table supports custom ordering
0.9
	+ Added Polish translation
        + Bug in recognition of old CD-R writting devices fixed
	+ Added Aragonese translation
	+ Added Dutch translation
	+ Added German translation
	+ Added Portuguese translation

0.8.99
	+ Add data table model for generic Ajax tables
	+ Add types to be used by models
	+ Add MigrationBase and ebox-migrate to upgrade data models
	+ Some English fixes
0.8.1
	+ New release
0.8
	+ Fix backup issue related to bug reports
	+ Improved backup GUI
0.7.99
        + changed sudo stub to be more permissive
	+ added startup file to apache web server
	+ enhanced backup module
	+ added basic CD/DVD support to backup module
	+ added test stubs to simplify testing
	+ added test class in the spirit of Test::Class
	+ Html.pm now uses mason templates
0.7.1
	+ use Apache::Reload to reload modules when changed
	+ GUI consistency (#12)
	+ Fixed a bug for passwords longer than 16 chars
	+ ebox-sudoers-friendly added to not overwrite /etc/sudoers each time
0.7
	+ First public release
0.6
	+ Move to client
	+ Remove obsolete TODO list
	+ Remove firewall module from  base system
	+ Remove objects module from base system
	+ Remove network module from base system
	+ Add modInstances and modInstancesOfType
	+ Raname Base to ClientBase
	+ Remove calls to deprecated methods
	+ API documented using naturaldocs
	+ Update INSTALL
	+ Use a new method to get configkeys, now configkey reads every
	  [0.9
	+ Added Polish translation][0-9]+.conf file from the EBox::Config::etc() dir and
	  tries to get the value from the files in order.
	+ Display date in the correct languae in Summary
	+ Update debian scripts
	+ Several bugfixes
0.5.2
	+ Fix some packaging issues
0.5.1
	+ New menu system
	+ New firewall filtering rules
	+ 802.1q support

0.5
	+ New bug-free menus (actually Internet Explorer is the buggy piece
	  of... software that caused the reimplementation)
	+ Lots of small bugfixes
	+ Firewall: apply rules with no destination address to packets
	  routed through external interfaces only
	+ New debianize script
	+ Firewall: do not require port and protocol parameters as they
	  are now optional.
	+ Include SSL stuff in the dist tarball
	+ Let modules block changes in the network interfaces
	  configuration if they have references to the network config in
	  their config.
	+ Debian network configuration import script
	+ Fix the init.d script: it catches exceptions thrown by modules so that
	  it can try to start/stop all of them if an exception is thrown.
	+ Firewall: fix default policy bug in INPUT chains.
	+ Restore textdomain in exceptions
	+ New services section in the summary
	+ Added Error item to Summary. Catch exceptions from modules in
	  summary and generate error item
	+ Fix several errors with redirections and error handling in CGIs
	+ Several data validation functions were fixed, and a few others added
	+ Prevent the global module from keeping a reference to itself. And make
	  the read-only/read-write behavior of the factory consistent.
	+ Stop using ifconfig-wrapper and implement our own NetWrapper module
	  with wrappers for ifconfig and ip.
	+ Start/stop apache, network and firewall modules in first place.
	+ Ignore some network interface names such as irda, sit0, etc.
	+ The summary page uses read-only module instances.
	+ New DataInUse exception, old one renamed to DataExists.
	+ Network: do not overwrite resolv.conf if there are nameservers
	  given via dhcp.
	+ Do not set a default global policy for the ssh service.
	+ Check for forbiden characters when the parameter value is
	  requested by the CGI, this allows CGI's to handle the error,
	  and make some decissions before it happens.
	+ Create an "edit object" template and remove the object edition stuff
	  from the main objects page.
	+ Fix the apache restarting code.
	+ Network: Remove the route reordering feature, the kernel handles that
	  automatically.
	+ Fix tons of bugs in the network restarting code.
	+ Network: removed the 3rd nameserver configuration.
	+ Network: Get gateway info in the dhcp hook.
	+ Network: Removed default configuration from the gconf schema.
	+ New function for config-file generation
	+ New functions for pid file handling

0.4
	+ debian package
	+ added module to export/import configuration
	+ changes in firewall's API
	+ Added content filter based on dansguardian
	+ Added French translation
	+ Added Catalan translation
	+ Sudoers file is generated automatically based on module's needs
	+ Apache config file is generated by ebox  now
	+ Use SSL
	+ Added ebox.conf file
	+ Added module template generator

0.3
	+ Supports i18n
	+ API name consistency
	+ Use Mason for templates
	+ added tips to GUI
	+ added dhcp hooks
	+ administration port configuration
	+ Fixed bugs to IE compliant
	+ Revoke changes after logout
	+ Several bugfixes

0.2
	+ All modules are now based on gconf.
	+ Removed dependencies on xml-simple, xerces and xpath
	+ New MAC address field in Object members.
	+ Several bugfixes.

0.1
	+ Initial release<|MERGE_RESOLUTION|>--- conflicted
+++ resolved
@@ -1,5 +1,5 @@
-<<<<<<< HEAD
 HEAD
+	+ Fixed regression on logs search caused by autoFilter changes
 	+ Fix bytes formatter in graphs
 	+ Simplified CSS and improved styles and icons
 	+ Improved dashboard drag&drop behavior in Chrome
@@ -12,11 +12,6 @@
 	+ Always show proper language name for english locales
 	+ Fixed wrong redirects when using a non-default admin port
 	+ Fixed regression in webadmin reload after changing the language
-=======
-3.0.26
-	+ Fixed regression on logs search caused by autoFilter changes
-3.0.25
->>>>>>> e0fd9ed0
 	+ Remove unnecessary and problematic desktop services code
 	+ Added icons for disabled users.
 3.1.7
