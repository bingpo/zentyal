--- conflicted
+++ resolved
@@ -1,9 +1,6 @@
 HEAD
-<<<<<<< HEAD
+	+ Hide passwords on admin user model on error and debug on
 	+ Do not launch exceptions on EBox::MyDBEngine DESTROY
-=======
-	+ Hide passwords on admin user model on error and debug on
->>>>>>> f1c2a051
 3.3.6
 	+ Zentyal MySQL custom conf is now written on initial-setup of logs
 	  using a mason template
