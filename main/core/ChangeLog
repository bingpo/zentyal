HEAD
<<<<<<< HEAD
	+ Override daemons does not fail if a daemon is already stopped
=======
	+ Changed CGI base to show correctly referer errors and
	  generating response errors
>>>>>>> 8155ddb4
	+ More tolerant referer validation so we can access to submodels
	  with an URL
	+ Restored reconnect option for mysql connections
	+ EBox::WebAdmin::addNginxServer does not longer raises exception
	  if file not yet exists
	+ create-db script can repair login problems
	+ Migrate previous configuration from 3.3 when upgrading
	+ Admin password change handled by AuthPAM
	+ Fix version available check in dashboard when file does not exist
	+ Do not show success note if there is no note
	+ Fix data in use behaviour on edition
	+ Fixed revert of changes in redisvi
	+ Better input validation in EBox::Conf::Redis::import_dir_from_file
	+ Give support to data in use exception for in-place booleans
	+ Fix warnOnChangeId framework
	+ Give real no support to /media in Disk Usage even when modules
	  use it
	+ Added release upgrade code (disabled until 3.5)
	+ Hide passwords on admin user model on error and debug on
	+ Set proper version for bugreport issues
3.4
	+ Do not launch exceptions on EBox::MyDBEngine DESTROY
	+ Ask for trace object to non-handled EBox::Exceptions::Base
	  exceptions in the UnhandledError middleware. This will gives us
	  useful stack traces.
	+ When requesting from type a non-existing value use acquirer
	  if it is a volatile type
	+ EBox::WebAdmin::addNginxInclude does not longer raises exception
	  if file not yet exists
	+ Improve post save modules algorithm
	+ Added local apparmor profile for mysqld
	+ Avoid to show two 'module not enabled' messages in composites
	+ All non external exceptions from normal requests are now shown
	  in the UI with the stack trace to report as a bug
	+ All non external exceptions from AJAX requests are now shown in
	  the UI with the stack trace to report as a bug
	+ Template exceptions in normal requests are now handled in webadmin
	+ Set templated files encoding to UTF-8
	+ Send Perl warnings to Zentyal log file in webadmin app
	+ Added keepFile parameter to EBox::Downloader::CGI::FromTempDir
	+ Remove idle and dead code from EBox::Module::Service::writeConfFile
	+ Added auditable property to EBox::Model::DataTable
	+ Added HAProxyPreSetConf to HaProxy::ServiceBase
	+ Moved management of webadmin certificate to HAProxy module
	+ Enable ReverseProxy middleware always
	+ MySQL is restarted before creating database
	+ Use root ownership for webadmin certificates
	+ Execute change hostname actions only if the hostname has really changed
	+ Don't expire session on finish software wizard page
	+ Fixed show help JS to avoid to have help elements with different
	  show state
	+ Use window.location.replace instead of window.location.href
	  to redirect using JS
	+ In EBox::Type::Select, use element value as printableValue for
	  unknown options or options without printableValue
	+ Save haproxy config as changed after webadmin's initialSetup
	+ Send restartUI flag to restart service when restarting a module
	  from the UI
	+ Fix calculation of page number when using go to last page control
	+ Update tracker url in dashboard widget
	+ Continue installation without ads if there is a error getting them
	+ Added EBox::WebAdmin::Middleware::SubAppAuth to validate
	  WebAdmin sub-app requests
	+ Ported restricted resources to use nginx
	+ Removed EBox::Base::upload method because that's 100% handled by Plack
	  now.
	+ Increased the buffer size for uwsgi applications to allow big submits
	  like the one from automatic error report
	+ Added a UnhandledError middleware to catch any die or exception not
	  handled by Zentyal
	+ Added a Devel::StackTrace helper view that shows pretty backtraces
	+ Enable crash reports by default
	+ Added template for download link
	+ Created EBox::Util::Certificate, refactored create-certificate
	  script
	+ Changes in haproxy port validation and allow haproxy internal services
	+ Restore AdminPort model for WebAdmin to improve usability
	+ Added EBox::Module::Config::replicationExcludeKeys()
	+ Added EBox::WebAdmin::PortObserver to be used by ha and
	  remoteservices modules by the moment
	+ Added EBox::GlobalImpl::addModuleToPostSave to save modules
	  after normal save changes process
	+ Added a way for HAProxy to retrieve the CA certificate entry that should
	  be used
	+ Added a left-right composite layout
	+ Search and pagination forms can be omitted using showFilterForm
	  and showPaginationForm properties
	+ Show nice error when global-action fails using die + scalar
	+ EBox::Util::Random now accepts a set of chars to have a random string
	+ Notify HA when a module which must have a single instance in the
	  cluster is enabled/disabled.
	+ Added enabled action to /etc/init.d/zentyal to display whether a
	  module is enabled or disabled
	+ Pass model, type and id to enabled subroutine in
	  EBox::Types::MultiStateAction to be ortoghonal to handler property
	+ Fixed JS error on showing errors in customActionClicked
	+ Added middleware to have auth based on a env variable
	+ Updated nginx to server static files directly always so apache shouldn't
	  ever get this kind of requests
	+ Use uWSGI instead of Apache mod_perl for running CGIs
	+ Updated automatic bug report URL to new bug report endpoint.
	+ Give support to custom actions without image. Those actions will
	  not appear in the legend.
	+ Added to findValueMultipleFields and findValue the nosync parameter
	+ Added support for haproxy 1.5
	+ Moved nginx to listen on localhost
	+ Integration with HA module in save changes process
	+ Added icon for new zentyal-ha module
	+ Migrate rs_verify_servers in remoteservices.conf to
	  rest_verify_servers core.conf
	+ Include basic support to free-format Template models to be
	  included in Composites
	+ Move run-pending-ops script from remoteservices to core
	+ Rename EBox::RemoteServices::RESTResult to EBox::RESTClient::Result
	+ Move EBox::RemoteServices::RESTClient to EBox::RESTClient as it
	  is used in ha and remoteservices module.
	+ Adapt init.d and upstart running checks to Ubuntu 13.10
	+ Use service instead of deprecated invoke-rc.d for init.d scripts
	+ Adapted apache configuration to 2.4
	+ Adapted EBox::Config::Redis to the new libredis-perl API
	+ Adapted redis.conf to redis 2.6
	+ Zentyal MySQL custom conf is now written on initial-setup of logs
	  using a mason template
	+ Write logs configuration only when the module is enabled
	+ Use replace instead of href to redirect in Controller::DataTable
	  (This avoids infinite loops if the user press back button)
	+ Move EBox::CGI::Downloader::* modules  to EBox::Downloader to
	  make file downloads work again
	+ Avoid division by zero while using page navigation
	+ Automatic report text formatting adapted to Redmine
	+ Fix tab selection in tabbed composite from URL path anchor,
	  for instance, /Maintenance/Events#ConfigureDispatchers
	+ Avoid errors triggered on web administration port validation
	+ ManageAdmins model now also add/removes lpadmin group
	+ Show nice error when global-action fails using die + scalar
	+ Fixed JS error on showing errors in customActionClicked
	+ Fixed rethrown of exception in restartService() and
	  EBox::CGI::Base::upload methods
	+ Remove lock file in EBox::Util::Lock::unlock()
	+ Fixed mason component root for custom stubs
	+ Fixed regression in clone action
	+ Decode to utf8 the MySQL database results
	+ Create log database using utf8 charset
	+ Better way to set MySQL password for all the root accounts
	+ Use same JSON reply file for changeRowForm and dataInUse
	+ Fixed regression in AJAX changes with raised error when a
	  data in use exception was found
	+ Fixed css error that hide information in the logs tables
	+ Use sharedscripts in zentyal-core logrotate to avoid triggering
	  in every log file
	+ Take into account view customizer on audit logging
	+ Show complex types (more than one field) in audit log
	  while editing by storing the dump of the value
	+ Fix EBox::Types::Composite::cmp to store changes when only last type
	  is modified
	+ Fixed general widget packages to avoid error on 'packages to
	  upgrade' section
	+ Fixed regression when table size is set to 'view all'
	+ Set version to 3.4
3.3.1
	+ Fixed redirects in table/form JSON replies
	+ Set automated ticket report milestone to 3.3.X
3.3
	+ Refactored module not enabled warning
	+ Add version to header logo
	+ HTML body can now have different styles based on the menu section
	+ Hide close button on saving changes and backup progess
	  dialogs. Don't allow to close it with esc key on those cases.
	+ Fix error when pageSize parameter is not supplied to the model controller
	+ Workaround against modules changed when saving all changes
	+ Recover from widget function exceptions
	+ Use the same Mason interpreter for most HTML templates
	+ Use more granular AJAX for table actions
	+ Use stand-alone AJAX call to refresh save changes button
	+ Added missing use to EBox::CGI::Base
	+ Allow to submit apport crash reports if debug=yes
	+ Switch from Error to TryCatch for exception handling
	+ Added new communityEdition() helper method in EBox::Global
	+ Add version to header logo
	+ Always reload page after saving changes
	+ Use AJAX call to refresh save change buttons
	+ Copy all the redis keys from 'conf' to 'ro' when saving changes of
	  any module to prevent incoherences
	+ Delete unused stopAllModules() and restartAllModules() in EBox::Global
	+ Workaround against modules changed when saving all changes
	+ Display remote services messages if they exist on Dashboard
	+ Recover from widget function exceptions
	+ Fixed mdstat output processing to remove "(auto-read-only)"
	+ Fixed audit logging of delete actions
	+ Fixed errors with row ID in ManageAdmins table
	+ Added missing EBox::Exceptions uses
	+ Fixed bug in selectSetter which hitted selects on DataForm with
	  'unique' option enabled
	+ EBox::WebServer::removeNginxInclude does not longer throws
	  a exception if the path to remove is not included
	+ Copy all the redis keys from 'conf' to 'ro' when saving changes of
	  any module to prevent incoherences
	+ Delete unused stopAllModules() and restartAllModules() in EBox::Global
	+ Use printableName in Configure Module popup
	+ Replace fork of Apache2::AuthCookie with libapache2-authcookie-perl
	+ Added EBox::Types::IPRange::addressesFromBeginToEnd class method
	+ Set proper trial link in advertisements
	+ Show register link in local backup when not registered
	+ Strip the 'C:\fakepath\' that chrome adds to the file input
	+ Make dump_exceptions key work also for mason exceptions
	+ Pass HTTP_PROXY system environment variable to CGIs as they are
	  used in Zentyal modules
	+ Waiting for Zentyal ready page check is more robust now
	+ Fixed error in the recursive method for getting module dependencies
	+ Fixed JS typo which disabled export backup dialog
	+ Added dbus dependency to avoid problems on some minimal installations
	+ When restoring pre-3.2 backups take in account that apache
	  module was renamed to webadmin
	+ Make sure that we always commit/discard audit of changes when we
	  save/revoke all modules
	+ Add new row attribute "disabled"
	+ Fixed JS glitch which broke the dashboard periodical updates
	+ Better check of referer which skips cloud domain if it does not exists
	+ Avoid warning when stopping a module without FirewallHelper
	+ Include contents of /etc/resolv.conf in bug report
	+ Avoid Apache error screen in login when entering through Zentyal
	  Remote using password
	+ Fix warning comparing undefined string in DomainName type
	+ Rewrite row isEqualTo method using hashElements instead of elements
	+ Only allow to move dashboard widget by its handle
	+ Do not fail if zentyal-mysql.passwd ends with a newline character
	+ Removed old migration code from 3.0 to 3.2
	+ Added Number.prototype.toTimeDiffString in format.js
	+ Added .btn-black CSS class
	+ Set version to 3.3
	+ Added enableInnoDbIfNeeded() to MyDBEngine
	+ Fix loading on custom action buttons
	+ Add icon for openchange module
	+ Add missing use statement in EBox::Types::MultiStateAction
	+ Add icon for openchange module
	+ Service type setter works again
3.2
	+ Set 3.2 versions and non-beta logo
3.1.13
	+ Added missing EBox::Gettext uses, fixes crash in view logs refresh
	+ Minor CSS style fixes
	+ Added missing use statement in EBox::Types::MultiStateAction
3.1.12
	+ Do not crash if /etc/timezone does not exist
	+ Clean /var/lib/zentyal/tmp at the first moments of boot instead of
	  when running zentyal start, this fixes problems with leftover locks
	  that affect dhclient hooks
	+ Fixed wrong case in some class names for the save changes button
	+ Fixed autoscroll in dashboard widgets
	+ Added placeholder for drag & drop of table rows
	+ No autoscroll is done when overflow happens. This makes sortable
	  work in chromium
	+ Set audit after logs when enabling in first install
	+ Avoid getting unsaved changes by using readonly instance in manage-logs
3.1.11
	+ Initial setup for webadmin is now executed in postinst
	+ Fixed webadmin port migration
3.1.10
	+ Use DATETIME type in date column for consolidation tables
	+ Summarised reports shows graphs again
	+ Events summarised report has breadcrumbs now
	+ Base EBox::Logs::Composite::SummarizedReport to let summarised
	  reports have common breadcrumbs
	+ Added migration from 3.0 (apache -> webadmin)
3.1.9
	+ Fixed in-place boolean edit with non-basic types different to Union
	+ Removed some warnings in error.log
	+ Fixed confirmation dialogs warning style
	+ Fixed configure widgets width and drop behavior
	+ Fixed regression in dashboard register link after jQuery migration
	+ Always set as changed without checking RO value, this fixes some
	  situations in which the save changes button was not enabled
	+ Fixed regression in audit log IP addresses after nginx integration
	+ Added datetime time formatter to JS graphs which show dates in X
	  axis and date and time in the tracker
	+ Fixed bug sending parameters in Zentyal.Tabs prototype
	+ Fixed side-effect in Model::Manager::_modelHasMultipleInstances() that
	  tried to load composite as model by mistake, the bug was at least
	  present sometimes when trying to generate the configuration report
	+ Throw internal exception in valueByName if elementByName is undef
	+ Added captiveportal icons to CSS
	+ Restore configuration backup from file now works again after JS
	  framework change
	+ Configuration backup download, restore and delete from the list
	  works again after the UI changes
	+ Fixed regression in tabbed composites with the jQuery changes
	+ Set proper title in dialogs when loading in an existent one
	+ Fixed regression on dashboard which allowed to move already
	  present dashboard widgets
3.1.8
	+ Always log Perl errors that are not Zentyal exceptions
	+ Move package icons from software to core as required for the menu
	+ Use dpkg --clear-avail to avoid incoherent updates information
	+ Show printableModelName in DataTables when precondition fails
	+ Fixed number of decimals in Disk Usage when unit is MB
	+ Fixed UTF-8 encoding problems in TreeView
	+ Copyright footer is now at the bottom of the menu
	+ Fixed regression on logs search caused by autoFilter changes
	+ Fix bytes formatter in graphs
	+ Simplified CSS and improved styles and icons
	+ Improved dashboard drag&drop behavior in Chrome
	+ Allow to define permanentMessage directly on models
	+ Show placeholder in dashboard widgets drag&drop
	+ Fixed crash reloading dashboard after configure widgets
	+ Only apply redirect port fix on administration port
	+ Fixed regression in user interface with DataInUse exceptions
	+ Fixed wrong behavior of software updates in dashboard widget
	+ Always show proper language name for english locales
	+ Fixed wrong redirects when using a non-default admin port
	+ Fixed regression in webadmin reload after changing the language
	+ Remove unnecessary and problematic desktop services code
	+ Added icons for disabled users.
3.1.7
	+ Avoid eval operation when using standard HtmlBlocks class
	+ Changed some code to not trigger some unnecesary warnings
	+ Fixed regression on active menu entry highlight
	+ No-committed changes does not appear in configuration changes
	  log table
	+ Added autoFilter property to method tableInfo
	+ Modules can now be marked for restart after save changes via
	  post_save_modules redis key of the global module
	+ Make all dashboards div of the same height to ease drag and drop
	+ Don't allow invalid email in create report CGI
	+ DBEngineFactory is now a singleton
	+ EBox::Util::Random mentions /dev/urandom in its error messages
	  to ease troubleshooting
	+ Assure that type's references to its row are not lost in the
	  edit form template methods
3.1.6
	+ Restyled UI
	+ Added form.js
	+ Added better 502 error page for nginx with redirect when apache is ready
	+ Always call udpateRowNotify in row update, even when the new
	  values are the same than old ones
	+ Fixed bad call to EBox::CGI::Run::urlToClass in EBox::CGi::Base
	+ Added icons for top-level menu entries and module status page
	+ Fixed bad arguments in CGI::Controller::Composite call to SUPER::new()
	+ More flexible EBox::CGI::run for inheritance
	+ Fixed encoding of parameters in confirmation dialogs
	+ Check backup integrity by listing the tar file, throw
	  InvalidData exception if the tar is corrupted
	+ Do not use hidden form fields for generating confirmation dialog JS
	+ Fixed log bugs: use correct RO mode in loggerd, fixed behaviour
	  when all log helpers are disabled, enable logs correctly when
	  added by first time to configure logs table
	+ Fixed bad interpolation in JS code in booleanInPlaceViewer.mas
	+ WizardPage CGIs can now return JSON replies as response
	+ unconfigure-module script disables also the module
	+ Restart firewall module when a firewall observer module is
	  stopped/started using zentyal init.d script
	+ Added temporary stopped state to a Service module to know if a
	  module is stopped but enabled
	+ Redirect to / from /ebox using remote access to avoid blank page
	+ Removed no longer necessary jQuery noConflict()
	+ Added combobox.js
	+ Added EBox::Model::Base as base for DataTable and the new TreeView
	+ Adapted EBox::CGI::Run for the new TreeView models
	+ Fixed DataTable row removal from the UI with 100% volatile models with
	  'ids' method overriden.
3.1.5
	+ Increased webadmin default timeout.
	+ Disable drag & drop on tables with only one row
3.1.4
	+ Don't allow to move read-only rows
	+ Better prefix for user configuration redis keys
	+ Hide disabled carousel buttons, fix modal template
	+ Fixed modal dialog template
	+ Mark save changes button as changed when moving rows
	+ Remove unused parameter in Zentyal.DataTable.changeRow
3.1.3
	+ Enhanced UI styles: dialogs, progress bars, carousel, colors and images
	+ Rows of tables can now be moved using drag & drop
	+ Added logout dialog with option of discarding changes
	+ Remember page size options per users, added 'View all' page size option
	+ Added storage of options per user
	+ Enable and/or conifgure module dependencies automatically in
	  Module Status page
	+ Adapted CGIs to new modal dialogs
	+ Ported graphs from flotr.js to flot.js
	+ Ported JS code to jQuery and jQuery-ui
	+ Removed Modalbox.js, table_orderer.js and carousel.js
	+ Left menu keyword search is now case insensitive
3.1.2
	+ Make manage administrators table resilent against invalid users
	+ Remove deprecated backup domains related from logs module
	+ Added EBox::Types::URI type
	+ Added saveReload method to use reload instead of restart to
	  reduce service downtime. Use with care and programatically
	+ Added findValueMultipleFields() to DataTable and refactor _find()
	  to allow search by multiple fields
	+ Fixed disk usage report for logs component
3.1.1
	+ Do not dump unnecessary .bak files to /var/lib/zentyal/conf
	+ Restart all the core daemons instead of only apache after logrotate
	+ Fixed graph template so it could be feed with data using decimal
	  comma, it will convert it to a JS array without problems
	+ Fixed regression parsing ModalController urls
	+ Fixed regression non-model CGIs with aliases
	+ Added a way to retrieve all Models inside a Composite and its children.
	+ Increased the size limit for file uploads.
	+ Implemented a way to include configuration files for Nginx so the SOAP
	  services are able to use Nginx for SSL.
3.1
	+ Improved the message shown when there are no changes pending to save on
	  logout.
	+ Use the X-Forwarded-Proto header for redirects construction.
	+ Added nginx as the public HTTP server of Zentyal.
	+ Renamed 'Apache' module to 'WebAdmin' module. If you need to restart the
	  web administration you must use 'service zentyal webadmin restart'.
	+ Set trac milestone for reported bugs to 3.1.X
	+ CGIs are now EBox::Module::CGI::* instead of EBox::CGI::Module::*
	+ Daemons are now disabled when configuring a module, so Zentyal can
	  manage them directly instead of being autostarted by the system
	+ EBox::Model::DataForm::formSubmitted called even where there is no
	  previous row
	+ Added Pre-Depends on mysql-server to avoid problems with upgrades
	+ Depend on mysql-server metapackage instead of mysql-server-5.5
	+ Depend on zentyal-common 3.1
3.0.20
	+ Check against inexistent path in EBox::Util::SHM::subkeys
	+ Silent diff in EBox::Types::File::isEqualTo
	+ Print correctly UTF8 characters from configuration backup description
	+ When host name is changed, update /etc/hostname
	+ Proper link to remote in configuration backup page
3.0.19
	+ Removed full restore option for restore-backup tool and
	  EBox:Backup relevant methods
	+ Optimise loading Test::Deep::NoTest to avoid test environment creation
	+ Use EBox::Module::Base::writeConfFileNoCheck to write apache
	  configuration file
	+ Log events after dispatching them in the EventDaemon and catch exception
	  to avoid crashes when mysql is already stopped
	+ Emit events on zentyal start and stop
	+ Refactor some events-related code
	+ Changed MB_widedialog CSS class to use all width available in
	  the screen
	+ Fixed a broken link to SysInfo/Composite/General when activating the
	  WebServer module.
3.0.18
	+ Pass model instance when invoking EBox::Types::Select populate function
	+ Improve dynamic editable property detection for framework types
	+ Override _validateReferer method in Desktop services CGI
	+ Don't abort configuration backup when we get a error retrieving the
	  partition table information
	+ In EBox:Model::Row, refactored elementExists and
	  elementByName to make them to have similiar code structure
	+ Improvement in test help classes and added test fakes for
	  EBox::Model::Manager and EBox::Util::SHMLock
	+ Prevented unuseful warning in
	  EBox::Model::DataTable::setDirectory when the old directory is undef
	+ Fixed unit tests under EBox/Model/t, backup configuration tests and
	  some others
	+ Remove unused method EBox::Auth::alreadyLogged()
	+ Apache::setRestrictedResource updates properly if already exists
	+ Global and Module::Config allow to set redis instance to ease testing
	+ Now EBox::GlobalImpl::lastModificationTime also checks
	  modification time of configuration files
	+ Rows in events models are now synced before running EventDaemon
	+ Better way of checking if event daemon is needed
3.0.17
	+ Allow numeric zero as search filter
	+ When filtering rows don't match agains link urls or hidden values
	+ Avoid CA file check when removing it from Apache module
	+ Silent removeCA and removeInclude exceptions when removing
	  non-existant element
	+ Fixed rollback operation in redis config backend
	+ Desktop services CGI now only returns JSON responses
	+ Log error when dynamic loading a class fails in
	  ConfigureDispatchers model
	+ Update total ticks dynamically in progress indicator if ticks overflow
3.0.16
	+ Fixed regression in boolean in-place edit with Union types
	+ Added some missing timezones to EBox::Types::TimeZone
	+ Add a new method to DBEngine 'checkForColumn' to retrieve columns
	  definition from a given table
	+ Reload models info in model manager if new modules are installed
3.0.15
	+ Make sure that halt/reboot button can be clicked only once
	+ Cleaner way of disabling dependant modules when the parent is disabled,
	  avoiding unnecessary calls to enableService each time the module status
	  page is loaded.
	+ Show confirmation dialog when trying to change host or domain
	  if zentyal-samba is installed and provisioned
	+ Modified data table controller so edit boolean in place reuses
	  the code of regular edits, avoiding getting incorrect read-only
	  values from cache
3.0.14
	+ Allow search filters with a leading '*'
	+ Better error reporting when choosing a bad search filter
	+ External exceptions from _print method are caught correctly in CGIs
	+ EBox::CGI::run now supports correct handling of APR::Error
	+ Fixed dashboard check updates ajax requests in Chrome
	+ Fixed errors with zero digits components in time type
3.0.13
	+ Better warning if size file is missing in a backup when
	  restoring it
	+ Fixed table cache behaviour on cache miss in logs module
	+ Fix wrong button label when deleting rows in 'datainuse' template
	+ Removed unused method EBox::Model::DataTable::_tailoredOrder
	+ Added force default mode and permission to writeConfFileNoCheck(),
	  writeFile() and derivatives
	+ Fixed bug in EBox:::Logs::CGI::Index with internationalized
	  parameter names
	+ DataTables with sortedBy are now orderer alphabetically with
	  proper case treatment
	+ Display messages in model even when there are not elements and
	  table body is not shown
3.0.12
	+ Improve change-hostname script, delete all references to current name
	+ Faster dashboard loading with asynchronous check of software updates
	+ Workaround for when the progress id parameter has been lost
	+ Fixed problems calling upstart coomands from cron jobs with wrong PATH
	+ Decode CGI unsafeParams as utf8
	+ Avoid double encoding when printing JSON response in EBox::CGI::Base
	+ Remove warning in EBox::Menu::Folder when currentfolder is not defined
	+ Removed unnecesary and misleading method new from EBox::Auth package
3.0.11
	+ Avoid flickering loading pages when switching between menu entries
	+ Incorrect regular expression in logs search page are correctly handled
	+ Fix input badly hidden in the logs screen
	+ reloadTable from DataTable now remove cached fields as well
3.0.10
	+ Fixed unsafe characters error when getting title of progress
	  indicator in progress dialog
	+ Added use utf8 to dashboard template to fix look of closable messages
3.0.9
	+ Adapted file downloads to the new utf8 fixes
	+ Write backup files in raw mode to avoid utf8 problems
	+ Print always utf8 in STDOUT on all CGIs
	+ Decode CGI params of values entered at the interface as utf8
	+ Proper encode/decode of utf8 with also pretty JSON
	+ Fixed utf8 decoding in date shown at dashboard
	+ Removed old workarounds for utf8 problems
	+ Added new recoveryEnabled() helper method to Module::Base
	+ Added recoveryDomainName() method to SyncProvider interface
	+ Restore backup can now install missing modules in Disaster Recovery
	+ Show specific slides when installing a commercial edition
	+ Redirect to proper CGI after login in disaster recovery mode
	+ Removed old debconf workaround for first stage installation
	+ Log redis start message as debug instead of info to avoid flood
	+ Use unsafeParam in EBox::CGI::Base::paramsAsHash
	+ EBox::Module::Service does not raise exception and logs
	  nothing when using init.d status
	+ Fixed glitch in backup CGI which sometimes showed
	  the modal dialog with a incorrect template
3.0.8
	+ Use path for default name in SyncFolders::Folder
	+ Do not restrict characters in data table searchs
	+ Fixed automatic bug report regression
	+ Fixed refresh of the table and temporal control states
	  in customActionClicked callback
	+ Modified modalbox-zentyal.js to accept wideDialog parameter
	+ Fixed template method in MultiStateAction to return the default
	  template when it is not any supplied to the object
	+ Fixed sendInPlaceBooleanValue method from table-helper.js; it
	  aborted because bad parameters of Ajax.Updater
	+ Fixed bug that made that the lock was shared between owners
	+ Some fixes in the function to add the rule for desktops services
	  to the firewall
	+ Delete obsolete EBox::CGI::MenuCSS package
3.0.7
	+ Add new EBox::Module::Service::Observer to notify modules about
	  changes in the service status
	+ Administration accounts management reflects the changes in
	  system accounts in ids() or row() method call
	+ Some fixes in the RAID event watcher
	+ foreignModelInstance returns undef if foreignModel is
	  undef. This happens when a module has been uninstalled and it is
	  referenced in other installed module (events)
	+ loggerd shows loaded LogHelpers when in debug mode
	+ Added additional info to events from RAID watcher
	+ Use sudo to remove temporal files/diectories in backup, avoiding
	  permissions errors
	+ Added exception for cloud-prof module to events dependencies
3.0.6
	+ Skip keys deleted in cache in Redis::_keys()
	+ Fixed events modules dependencies to depend on any module which
	  provides watchers or dispatchers
	+ Always call enableActions before enableService when configuring modules
	+ Added needsSaveAfterConfig state to service modules
	+ Better exceptions logging in EBox::CGI::Run
	+ Fixed 'element not exists' error when enabling a log watcher
	+ Scroll up when showing modal dialog
	+ Added fqdnChanged methods to SysInfo::Observer
	+ Fixed SSL configuration conflicts betwen SOAPClient and RESTClient
3.0.5
	+ Template ajax/simpleModalDialog.mas can now accept text
	+ Used poweroff instead of halt to assure that system is powered
	  off after halt
	+ Fixed log audit database insert error when halting or rebooting
	+ Added time-based closable notification messages
	+ Adapted to new EBox::setLocaleEnvironment method
	+ EBox::Type::File now allows ebox user to own files in directories
	  which are not writable by him
	+ Removed cron daily invocation of deprecated report scripts
3.0.4
	+ Added EBox::SyncFolders interface
	+ Fixed invokation of tar for backup of model files
	+ New observer for sysinfo module to notify modules implementing the
	  SysInfo::Observer interface when the host name or host domain is
	  changed by the user, before and after the change takes effect
	+ Stop and start apache after language change to force environment reload
	+ Reload page after language change
	+ EBox::Module::Service::isRunning() skips daemons whose precondition fail
	+ Fixed undefined reference in DataTable controller for log audit
	+ Added and used serviceId field for service certificates
	+ Fixed SQL quoting of column names in unbuffered inserts and consolidation
3.0.3
	+ Fixed bug which prevented highlight of selected item in menu
	+ Fixed base class of event dispatcher to be compatible with the
	  changes dispatcher configuration table
	+ Fixed event daemon to use dumped variables
	+ Fixed need of double-click when closing menu items in some cases
	+ Fixed logs consolidation to avoid high CPU usage
	+ In view log table: correctly align previous and first page buttons
	+ Improve host name and domain validation.
	+ Forbidden the use of a qualified hostname in change hostname form
	+ Update samba hostname-dependent fields when hostname is changed
	+ Confirmation dialog when the local domain is changed and with a
	  warning if local domain which ends in .local
3.0.2
	+ The synchronization of redis cache refuses with log message to set
	  undefined values
	+ Fixed wrong sql statement which cause unwanted logs purge
	+ DataForm does not check for uniqueness of its fields, as it only
	  contains a single row
	+ In ConfigureLogs, restored printable names for log domains
	+ Fixed dashboard update error on modules widget, counter-graph
	  widget and widget without sections
	+ Better way to fix non-root warnings during boot without interfering
	  on manual restart commands in the shell
3.0.1
	+ Properly set default language as the first element of the Select to
	  avoid its loss on the first apache restart
	+ Set milestone to 3.0.X when creating tickets in trac.zentyal.org
	+ Removed forced setting of LANG variables in mod_perl which made progress
	  indicator fail when using any language different to English
	+ Removed some frequent undef warnings
	+ Added executeOnBrothers method to EBox::Model::Component
	+ Fixed repetition of 'add' and 'number change' events in RAID watcher
	+ Fixed incorrect display of edit button in tables without editField action
	+ Cache MySQL password to avoid reading it all the time
	+ Fixed request came from non-root user warnings during boot
	+ Send info event in Runit watcher only if the service was down
	  MAX_DOWN_PERIODS
3.0
	+ Removed beta logo
	+ Set 'firstInstall' flag on modules when installing during initial install
	+ Set 'restoringBackup' flag on modules when restoring backup
	+ Call enableService after initialSetup while restoring backup
	+ Registration link in widget now have appropiate content when either
	  remoteservices or software are not installed
	+ Fixed style for disabled buttons
	+ Composite and DataTable viewers recover from errors in pageTitle method
	+ Fixed intermitent failure in progress when there are no slides
	+ Rollback redis transaction on otherwise instead finally block
	+ Members of the 'admin' group can now login again on Zentyal
	+ Multi-admin management for commercial editions
	+ First and last move row buttons are now disabled instead of hidden
	+ In save changes dialog set focus always in the 'save' button
	+ Fixed i18n problem in some cases where environment variables
	  were different than the selected locale on Zentyal UI, now
	  LANG and LC_MESSAGES are explicitly passed to mod_perl
	+ Reviewed registration strings
	+ Added template attribute to MultiStateAction to provide any kind
	  of HTML to display an action
	+ Changed icon, name and link for Zentyal Remote
	+ Fixed some compatibility issues with Internet Explorer 9
	+ Show warning with Internet Explorer 8 or older
	+ Improved dashboard buttons colors
2.3.24
	+ Do not cache undef values in EBox::Config::Redis::get()
	+ Code fix on subscription retrieval for Updates event
	+ Update validate referer to new Remote Services module API
	+ In-place booleans now properly mark the module as changed
	+ Do not try to read slides if software module is not installed
	+ Fixed wrong call in Events::isEnabledDispatcher()
	+ Updated 'created by' footer
2.3.23
	+ Change the default domain name from 'zentyal.lan' to
	  'zentyal-domain.lan'
	+ Changes in first enable to avoid letting modules unsaved
	+ Type File now accepts spaces in the file name
	+ Added setTimezone method to MyDBEngine
	+ Enable consolidation after reviewing and pruning
	+ Code typo fix in Events::isEnabledWatcher
	+ Remove all report code from core
	+ Move SysInfo report related to remoteservices module
	+ Fixed regression which removed scroll bars from popups
	+ New carousel transition for the installation slides
	+ Added option to not show final notes in progress bar
	+ EBox::Model::Component::modelGetter does not die when trying to
	  get a model for an uninstalled module
	+ Added previous/next buttons to manually switch installation slides
	+ New installation slides format
	+ Added compatibility with MS Internet Explorer >= 8
2.3.22
	+ Changed first installation workflow and wizard infraestructure
	+ Improved firewall icons
	+ Set hover style for configure rules button in firewall
	+ Do not disable InnoDB in mysql if there are other databases
	+ Progress indicator no longer calls showAds if it is undefined
	+ Send cache headers on static files to improve browsing speed
	+ Added foreignNoSyncRows and foreignFilter options to EBox::Types::Select
	+ Improved settings icon
	+ Fixed modalboxes style
	+ Improve host domain validation. Single label domains are not allowed.
2.3.21
	+ Fixes on notifyActions
	+ Check for isDaemonRunning now compatible with asterisk status
	+ Fixed warning call in EBox::Types::HasMany
2.3.20
	+ New look & feel for the web interface
	+ Adjust slides transition timeout during installation
	+ Audit changes table in save changes popup has scroll and better style
	+ Model messages are printed below model title
	+ noDataMsg now allows to add elements if it makes sense
	+ Fixed ajax/form.mas to avoid phantom change button
	+ EBox::Model::Manager::_setupModelDepends uses full paths so the
	  dependecies can discriminate between models with the same name
	+ Default row addition in DataForm does not fires validateTypedRow
	+ Code typo fix in change administration port model
	+ Set only Remote as option to export/import configuration to a
	  remote site
	+ Return undef in HasMany type when a model is not longer
	  available due to being uninstalled
	+ Added onclick atribute to the link.mas template
	+ Fix exception raising when no event component is found
	+ table_ordered.js : more robust trClick event method
	+ Changed dashboard JS which sometimes halted widget updates
	+ Added popup dialogs for import/export configuration
	+ Changes in styles and sizes of the save/revoke dialog
	+ Removed redudant code in ConfigureWatchers::syncRows which made module
	  to have an incorrect modified state
	+ Dont show in bug report removed packages with configuration
	  held as broken packages
	+ DataTable::size() now calls to syncRows()
	+ EBox::Module::Config::set_list quivalent now has the same
	  behaviour than EBox::Module::Config::set
2.3.19
	+ Manually set up models for events to take into account the
	  dynamic models from the log watcher filtering models
	+ Fixed warnings when deleting a row which is referenced in other model
	+ Disable HTML form autocompletion in admin password change model
	+ Fixed incorrect non-editable warnings in change date and time model
	+ Fixed parsing value bug in EBox::Types::Date and EBox::Types::Time
	+ Reworked mdstat parsing, added failure_spare status
	+ Configuration backup implicitly preserves ownership of files
	+ Changes in styles and sizes of the save/revoke dialog
	+ New data form row is copied from default row, avoiding letting hidden
	  fields without its default value and causing missing fields errors
	+ Always fill abstract type with its default value, this avoids
	  errors with hidden fields with default value
	+ Different page to show errors when there are broken software packages
	+ InverseMatchSelect and InverseMatchUnion use 'not' instead of '!' to
	  denote inverse match. This string is configurable with a type argument
	+ Fixed types EBox::Type::InverseMatchSelect and InverseMatchUnion
	+ Fixed bug in DataTable::setTypedRow() which produced an incorrect 'id'
	  row element in DataTable::updateRowNotify()
	+ In tableBody.mas template: decomposed table topToolbar section in methods
	+ Fixed bug in discard changes dialog
	+ Confirmation dialogs now use styled modalboxes
	+ Do not reload page after save changes dialog if operation is successful
	+ Maintenance menu is now kept open when visiting the logs index page
2.3.18
	+ Manual clone of row in DataTable::setTypedRow to avoid segfault
	+ Avoid undef warnings in EBox::Model::DataTable::_find when the
	  element value is undef
	+ Fixed kill of ebox processes during postrm
	+ Set MySQL root password in create-db script and added mysql script
	  to /usr/share/zentyal for easy access to the zentyal database
	+ Increased timeout redirecting to wizards on installation to 5 seconds
	  to avoid problems on some slow or loaded machines
	+ Save changes dialog do not appear if there are no changes
	+ Delete no longer needed duplicated code
	+ Do not go to save changes after a regular package installation
	  they are saved only in the first install
	+ Progress bar in installation refactored
2.3.17
	+ Do not use modal box for save changes during installation
	+ Hidden fields in DataTables are no longer considered compulsory
	+ Select type has now its own viewer that allows use of filter function
	+ User is now enabled together with the rest of modules on first install
2.3.16
	+ Fix 'oldRow' parameter in UpdatedRowNotify
	+ Use Clone::Fast instead of Clone
	+ Modal dialog for the save and discard changes operations
	+ Use a different lock file for the usercorner redis
	+ Improved look of tables when checkAll controls are present
	+ Better icons for clone action
	+ Added confirmation dialog feature to models; added confirmation
	  dialog to change hostname model
	+ Dynamic default values are now properly updated when adding a row
	+ Kill processes owned by the ebox user before trying to delete it
	+ Do not use sudo to call status command at EBox::Service::running
	+ Fixed regression setting default CSS class in notes
2.3.15
	+ Added missing call to updateRowNotify in DataForms
	+ Fixed silent error in EBox::Types::File templates for non-readable
	  by ebox files
	+ Use pkill instead of killall in postinst
	+ Use unset instead of delete_dir when removing rows
	+ Do not set order list for DataForms
	+ Only try to clean tmp dir on global system start
2.3.14
	+ Error message for failure in package cache creation
	+ Fixed regression when showing a data table in a modal view
	+ Do not do a redis transaction for network module init actions
	+ Fixed EBox::Module::Config::st_unset()
	+ Allowed error class in msg template
2.3.13
	+ Fixed problems in EventDaemon with JSON and blessed references
	+ More crashes avoided when watchers or dispatchers doesn't exist
	+ Proper RAID watcher reimplementation using the new state API
	+ EBox::Config::Redis singleton has now a instance() method instead of new()
	+ Deleted wrong use in ForcePurge model
2.3.12
	+ Fixed problem with watchers and dispatchers after a module deletion
	+ Fixed EBox::Model::DataTable::_checkFieldIsUnique, it failed when the
	  printableValue of the element was different to its value
	+ Fixed separation between Add table link and table body
	+ Adaptation of EventDaemon to model and field changes
	+ Disabled logs consolidation on purge until it is reworked, fixed
	  missing use in purge logs model
	+ Fixed Componet::parentRow, it not longer tries to get a row with
	  undefined id
	+ Fix typo in ConfigureLogs model
	+ Mark files for removing before deleting the row from backend in
	  removeRow
	+ The Includes directives are set just for the main virtual host
	+ Fixed EventDaemon crash
2.3.11
	+ Mark files for removing before deleting the row from backend in removeRow
	+ Dashboard widgets now always read the information from RO
	+ Enable actions are now executed before enableService()
	+ Fixed regression which prevented update of the administration service
	  port when it was changed in the interface
	+ New EBox::Model::Composite::componentNames() for dynamic composites
	+ Remove _exposedMethods() feature to reduce use of AUTOLOAD
	+ Removed any message set in the model in syncRows method
	+ Added global() method to modules and components to get a coherent
	  read-write or read-only instance depending on the context
	+ Removed Model::Report and Composite::Report namespaces to simplify model
	  management and specification
	+ New redis key naming, with $mod/conf/*, $mod/state and $mod/ro/* replacing
	  /ebox/modules/$mod/*, /ebox/state/$mod/* and /ebox-ro/modules/$mod/*
	+ Removed unnecessary parentComposite methods in EBox::Model::Component
	+ Only mark modules as changed when data has really changed
	+ EBox::Global::modChange() throws exception if instance is readonly
	+ New get_state() and set_state() methods, st_* methods are kept for
	  backwards compatibility, but they are deprecated
	+ Simplified events module internals with Watcher and Dispatcher providers
	+ Model Manager is now able to properly manage read-only instances
	+ Composites can now use parentModule() like Models
	+ Renamed old EBox::GConfModule to EBox::Module::Config
	+ Unified model and composite management in the new EBox::Model::Manager
	+ Model and composites are loaded on demand to reduce memory consumption
	+ Model and composite information is now stored in .yaml schemas
	+ ModelProvider and CompositeProvider are no longer necessary
	+ Simplified DataForm using more code from DataTable
	+ Adapted RAID and restrictedResources() to the new JSON objects in redis
	+ Remove unused override modifications code
	+ Added /usr/share/zentyal/redis-cli wrapper for low-level debugging
	+ Use simpler "key: value" format for dumps instead of YAML
	+ Row id prefixes are now better chosen to avoid confusion
	+ Use JSON instead of list and hash redis types (some operations,
	  specially on lists, are up to 50% faster and caching is much simpler)
	+ Store rows as hashes instead of separated keys
	+ Remove deprecated all_dirs and all_entries methods
	+ Remove obsolete EBox::Order package
	+ Remove no longer needed redis directory tree sets
	+ Fixed isEqualTo() method on EBox::Types::Time
	+ EBox::Types::Abstract now provides default implementations of fields(),
	  _storeInGConf() and _restoreFromHash() using the new _attrs() method
	+ Remove indexes on DataTables to reduce complexity, no longer needed
	+ Simplified ProgressIndicator implementation using shared memory
	+ New EBox::Util::SHMLock package
	+ Implemented transactions for redis operations
	+ Replace old MVC cache system with a new low-level redis one
	+ Delete no longer necessary regen-redis-db tool
	+ Added new checkAll property to DataTable description to allow
	  multiple check/uncheck of boolean columns
2.3.10
	+ Added Desktop::ServiceProvider to allow modules to implement
	  requests from Zentyal desktop
	+ Added VirtualHost to manage desktop requests to Zentyal server
	+ Fix EventDaemon in the transition to MySQL
	+ Send EventDaemon errors to new rotated log file /var/log/zentyal/events.err
	+ Send an event to Zentyal Cloud when the updates are up-to-date
	+ Send an info event when modules come back to running
	+ Include additional info for current event watchers
	+ Fixed RAID report for some cases of spare devices and bitmaps
	+ Fixed log purge, SQL call must be a statement not a query
	+ Fixed regex syntax in user log queries
	+ Added missing "use Filesys::Df" to SysInfo
	+ Disabled consolidation by default until is fixed or reimplemented
	+ Fixed regresion in full log page for events
	+ Added clone action to data tables
	+ Fixed regression in modal popup when showing element table
	+ Added new type EBox::Types::KrbRealm
	+ Fix broken packages when dist-upgrading from old versions: stop ebox
	  owned processes before changing home directory
	+ Log the start and finish of start/stop modules actions
	+ Added usesPort() method to apache module
2.3.9
	+ Enable SSLInsecureRenegotiation to avoid master -> slave SOAP handsake
	  problems
	+ Added validateRowRemoval method to EBox::Model::DataTable
	+ Use rm -rf instead of remove_tree to avoid chdir permission problems
	+ Avoid problems restarting apache when .pid file does not exist
	+ Do not use graceful on apache to allow proper change of listen port
	+ Simplified apache restart mechanism and avoid some problems
2.3.8
	+ Create tables using MyISAM engine by default
	+ Delete obsolete 'admin' table
2.3.7
	+ Fixed printableName for apache module and remove entry in status widget
	+ Merged tableBodyWithoutActions.mas into tableBody.mas
	+ Removed tableBodyWithoutEdit.mas because it is no longer used
	+ Better form validation message when there are no ids for
	  foreign rows in select control with add new popup
	+ Fixed branding of RSS channel items
	+ Fixed destination path when copying zentyal.cnf to /etc/mysql/conf.d
	+ Packaging fixes for precise
2.3.6
	+ Switch from CGIs to models in System -> General
	+ New value() and setValue() methods in DataForm::setValue() for cleaner
	  code avoiding use of AUTOLOAD
	+ Added new EBox::Types::Time, EBox::Types::Date and EBox::Types::TimeZone
	+ Added new attribute 'enabled' to the Action and MultiStateAction types
	  to allow disabling an action. Accepts a scalar or a CODE ref
	+ The 'defaultValue' parameter of the types now accept a CODE ref that
	  returns the default value.
2.3.5
	+ Added force parameter in validateTypedRow
	+ Fixed 'hidden' on types when using method references
	+ Removed some console problematic characters from Util::Random::generate
	+ Added methods to manage apache CA certificates
	+ Use IO::Socket::SSL for SOAPClient connections
	+ Removed apache rewrite from old slaves implementation
	+ Do not show RSS image if custom_prefix defined
2.3.4
	+ Avoid 'negative radius' error in DiskUsage chart
	+ Fixed call to partitionFileSystems in EBox::SysInfo::logReportInfo
	+ Log audit does not ignore fields which their values could be interpreted
	  as boolean false
	+ Avoid ebox.cgi failure when showing certain strings in the error template
	+ Do not calculate md5 digests if override_user_modification is enabled
	+ Clean /var/lib/zentyal/tmp on boot
	+ Stop apache gracefully and delete unused code in Apache.pm
	+ Cache contents of module.yaml files in Global
2.3.3
	+ The editable attribute of the types now accept a reference to a function
	  to dinamically enable or disable the field.
	+ In progress bar CGIs AJAX call checks the availability of the
	  next page before loading it
	+ Replaced community logo
	+ Adapted messages in the UI for new editions
	+ Changed cookie name to remove forbidden characters to avoid
	  incompatibilities with some applications
	+ Added methods to enable/disable restart triggers
2.3.2
	+ Fixed redis unix socket permissions problem with usercorner
	+ Get row ids without safe characters checking
	+ Added EBox::Util::Random as random string generator
	+ Set log level to debug when cannot compute md5 for a nonexistent file
	+ Filtering in tables is now case insensitive
	+ ProgressIndicator no longer leaves zombie processes in the system
	+ Implemented mysqldump for logs database
	+ Remove zentyal-events cron script which should not be longer necessary
	+ Bugfix: set executable permissions to cron scripts and example hooks
	+ Added a global method to retrieve installed server edition
	+ Log also duration and compMessage to events.log
2.3.1
	+ Updated Standards-Version to 3.9.2
	+ Fixed JS client side table sorting issue due to Prototype
	  library upgrade
	+ Disable InnoDB by default to reduce memory consumption of MySQL
	+ Now events are logged in a new file (events.log) in a more
	  human-readable format
	+ Added legend to DataTables with custom actions
	+ Changed JS to allow the restore of the action cell when a delete
	  action fails
	+ Set milestone to 3.0 when creating bug reports in the trac
	+ Avoid temporal modelInstance errors when adding or removing
	  modules with LogWatchers or LogDispatcher
	+ Unallow administration port change when the port is in use
2.3
	+ Do not launch a passwordless redis instance during first install
	+ New 'types' field in LogObserver and storers/acquirers to store special
	  types like IPs or MACs in an space-efficient way
	+ Use MySQL for the logs database instead of PostgreSQL
	+ Bugfix: logs database is now properly recreated after purge & install
	+ Avoid use of AUTOLOAD to execute redis commands, improves performance
	+ Use UNIX socket to connect to redis for better performance and
	  update default redis 2.2 settings
	+ Use "sudo" group instead of "admin" one for the UI access control
	+ Added EBox::Module::Base::version() to get package version
	+ Fixed problem in consalidation report when accumulating results
	  from queries having a "group by table.field"
	+ Added missing US and Etc zones in timezone selector
	+ Replaced autotools with zbuildtools
	+ Refuse to restore configuration backup from version lesser than
	  2.1 unless forced
	+ Do not retrieve format.js in every graph to improve performance
	+ The purge-module scripts are always managed as root user
	+ New grep-redis tool to search for patterns in redis keys or
	  values
	+ Use partitionFileSystems method from EBox::FileSystem
2.2.4
	+ New internal 'call' command in Zentyal shell to 'auto-use' the module
	+ Zentyal shell now can execute commandline arguments
	+ Bugfix: EBox::Types::IPAddr::isEqualTo allows to change netmask now
	+ Removed some undefined concatenation and compare warnings in error.log
	+ Ignore check operation in RAID event watcher
	+ Skip IP addresses ending in .0 in EBox::Types::IPRange::addresses()
	+ Do not store in redis trailing dots in Host and DomainName types
	+ Added internal command to instance models and other improvements in shell
	+ Now the whole /etc/zentyal directory is backed up and a copy of the
	  previous contents is stored at /var/backups before restoring
	+ Removing a module with a LogWatcher no longer breaks the LogWatcher
	  Configuration page anymore
	+ Fixed error in change-hostname script it does not longer match substrings
	+ Bugfix: Show breadcrumbs even from models which live in a
	  composite
	+ HTTPLink now returns empty string if no HTTPUrlView is defined
	  in DataTable class
	+ Added mising use sentence in EBox::Event::Watcher::Base
2.2.3
	+ Bugfix: Avoid url rewrite to ebox.cgi when requesting to /slave
	+ Fixed logrotate configuration
	+ More resilient way to handle with missing indexes in _find
	+ Added more informative text when mispelling methods whose prefix
	  is an AUTOLOAD action
	+ A more resilient solution to load events components in EventDaemon
	+ Added one and two years to the purge logs periods
	+ Fixed downloads from EBox::Type::File
2.2.2
	+ Revert cookie name change to avoid session loss in upgrades
	+ Do not try to change owner before user ebox is created
2.2.1
	+ Removed obsolete references to /zentyal URL
	+ Create configuration backup directories on install to avoid warnings
	  accessing the samba share when there are no backups
	+ Log result of save changes, either successful or with warnings
	+ Changed cookie name to remove forbidden characters to avoid
	  incompatibilities with some applications
	+ Removed duplicated and incorrect auding logging for password change
	+ Fixed some non-translatable strings
	+ Create automatic bug reports under 2.2.X milestone instead of 2.2
	+ Fixed bug changing background color on selected software packages
2.1.34
	+ Volatile types called password are now also masked in audit log
	+ Adjust padding for module descriptions in basic software view
	+ Removed beta icon
2.1.33
	+ Fixed modal add problems when using unique option on the type
	+ Fixed error management in the first screen of modal add
	+ Unify software selection and progress colors in CSS
	+ Set proper message type in Configure Events model
	+ Fixed error checking permanentMessage types in templates/msg.mas
2.1.32
	+ Added progress bar colors to theme definition
	+ Remove no longer correct UTF8 decode in ProgressIndicator
	+ Fixed UTF8 double-encoding on unexpected error CGI
	+ Reviewed some subscription strings
	+ Always fork before apache restart to avoid port change problems
	+ Stop modules in the correct order (inverse dependencies order)
	+ Better logging of failed modules on restore
2.1.31
	+ Do not start managed daemons on boot if the module is disabled
	+ Better message on redis error
	+ Watch for dependencies before automatic enable of modules on first install
2.1.30
	+ Removed obsolete /ebox URL from RSS link
	+ Changed methods related with extra backup data in modules logs
	  to play along with changes in ebackup module
	+ Set a user for remote access for audit reasons
	+ Detect session loss on AJAX requests
2.1.29
	+ Startup does not fail if SIGPIPE received
2.1.28
	+ Added code to mitigate false positives on module existence
	+ Avoid error in logs full summary due to incorrect syntax in template
	+ Allow unsafe chars in EBox::Types::File to avoid problems in some browsers
	+ Reviewed some subscription strings
	+ Warning about language-packs installed works again after Global changes
	+ Show n components update when only zentyal packages are left to
	  upgrade in the system widget
	+ Do not show debconf warning when installing packages
	+ EBox::Types::IPAddr (and IPNetwork) now works with defaultValue
	+ Allow to hide menu items, separators and dashboard widgets via conf keys
2.1.27
	+ Do not create tables during Disaster Recovery installation
	+ Added new EBox::Util::Debconf::value to get debconf values
	+ DataTable controller does no longer try to get a deleted row
	  for gather elements values for audit log
	+ Check if Updates watcher can be enabled if the subscription
	  level is yet unknown
2.1.26
	+ Detection of broken packages works again after proper deletion
	  of dpkg_running file
	+ Keep first install redis server running until trigger
	+ Unified module restart for package trigger and init.d
	+ Use restart-trigger script in postinst for faster daemons restarting
	+ System -> Halt/Reboot works again after regression in 2.1.25
	+ Added framework to show warning messages after save changes
	+ Change caption of remote services link to Zentyal Cloud
	+ Do not show Cloud link if hide_cloud_link config key is defined
	+ Added widget_ignore_updates key to hide updates in the dashboard
	+ Differentiate ads from notes
	+ Allow custom message type on permanentMessage
	+ Only allow custom themes signed by Zentyal
	+ Removed /zentyal prefix from URLs
	+ Caps lock detection on login page now works again
	+ Added HiddenIfNotAble property to event watchers to be hidden if
	  it is unabled to monitor the event
	+ Dashboard values can be now error and good as well
	+ Include a new software updates widget
	+ Include a new alert for basic subscriptions informing about
	  software updates
	+ Add update-notifier-common to dependencies
	+ EBox::DataTable::enabledRows returns rows in proper order
	+ Use custom ads when available
	+ Disable bug report when hide_bug_report defined on theme
2.1.25
	+ Do not show disabled module warnings in usercorner
	+ Mask passwords and unify boolean values in audit log
	+ Do not override type attribute for EBox::Types::Text subtypes
	+ Corrected installation finished message after first install
	+ Added new disableAutocomplete attribute on DataTables
	+ Optional values can be unset
	+ Minor improvements on nmap scan
2.1.24
	+ Do not try to generate config for unconfigured services
	+ Remove unnecessary redis call getting _serviceConfigured value
	+ Safer sizes for audit log fields
	+ Fix non-translatable "show help" string
	+ Allow links to first install wizard showing a desired page
	+ Fixed bug in disk usage when we have both values greater and
	  lower than 1024 MB
	+ Always return a number in EBox::AuditLogging::isEnabled to avoid
	  issues when returning the module status
	+ Added noDataMsg attribute on DataTable to show a message when
	  there are no rows
2.1.23
	+ Removed some warnings during consolidation process
	+ Depend on libterm-readline-gnu-perl for history support in shells
	+ Fixed error trying to change the admin port with NTP enabled
	+ Fixed breadcrumb destination for full log query page
	+ Use printableActionName in DataTable setter
2.1.22
	+ Fixed parentRow method in EBox::Types::Row
	+ Added new optionalLabel flag to EBox::Types::Abstract to avoid
	  show the label on non-optional values that need to be set as
	  optional when using show/hide viewCustomizers
	+ Added initHTMLStateOrder to View::Customizer to avoid incorrect
	  initial states
	+ Improved exceptions info in CGIs to help bug reporting
	+ Do not show customActions when editing row on DataTables
2.1.21
	+ Fixed bug printing traces at Global.pm
	+ Check new dump_exceptions confkey instead of the debug one in CGIs
	+ Explicit conversion to int those values stored in our database
	  for correct dumping in reporting
	+ Quote values in update overwrite while consolidating for reporting
2.1.20
	+ Fixed regression in edition in place of booleans
	+ Better default balance of the dashboard based on the size of the widgets
	+ Added defaultSelectedType argument to PortRange
2.1.19
	+ Disable KeepAlive as it seems to give performance problems with Firefox
	  and set MaxClients value back to 1 in apache.conf
	+ Throw exceptions when calling methods not aplicable to RO instances
	+ Fixed problems when mixing read/write and read-only instances
	+ Date/Time and Timezone moved from NTP to core under System -> General
	+ Do not instance hidden widgets to improve dashboard performance
	+ New command shell with Zentyal environment at /usr/share/zentyal/shell
	+ Show warning when a language-pack is not installed
	+ Removed unnecessary dump/load operations to .bak yaml files
	+ AuditLogging and Logs constructor now receive the 'ro' parameter
	+ Do not show Audit Logging in Module Status widget
2.1.18
	+ New unificated zentyal-core.logrotate for all the internal logs
	+ Added forceEnabled option for logHelpers
	+ Moved carousel.js to wizard template
	+ Add ordering option to wizard pages
	+ Fixed cmp and isEqualTo methods for EBox::Types::IPAddr
	+ Fixed wrong Mb unit labels in Disk Usage and use GB when > 1024 MB
	+ Now global-action script can be called without progress indicator
	+ Fixed EBox::Types::File JavaScript setter code
	+ Added support for "Add new..." modal boxes in foreign selectors
	+ Each module can have now its customized purge-module script
	  that will be executed after the package is removed
	+ Added Administration Audit Logging to log sessions, configuration
	  changes, and show pending actions in save changes confirmation
	+ User name is stored in session
	+ Remove deprecated extendedRestore from the old Full Backup
2.1.17
	+ Fixed RAID event crash
	+ Added warning on models and composites when the module is disabled
	+ Fixed login page style with some languages
	+ Login page template can now be reused accepting title as parameter
	+ EBox::Types::File does not write on redis when it fails to
	  move the fail to its final destination
	+ Added quote column option for periodic log consolidation and
	  report consolidation
	+ Added exclude module option to backup restore
2.1.16
	+ Do not show incompatible navigator warning on Google Chrome
	+ Fixed syncRows override detection on DataTable find
	+ clean-conf script now deletes also state data
	+ Avoid 'undefined' message in selectors
2.1.15
	+ Move Disk Usage and RAID to the new Maintenance menu
	+ Always call syncRows on find (avoid data inconsistencies)
	+ Filename when downloading a conf backup now contains hostname
	+ Fixed bug in RAID template
	+ Set proper menu order in System menu (fixes NTP position)
	+ Fixed regresion in page size selector on DataTables
	+ Fixed legend style in Import/Export Configuration
2.1.14
	+ Fixed regresion with double quotes in HTML templates
	+ Fixed problems with libredis-perl version dependency
	+ Adding new apparmor profile management
2.1.13
	+ Better control of errors when saving changes
	+ Elements of Union type can be hidden
	+ Model elements can be hidden only in the viewer or the setter
	+ HTML attributtes are double-quoted
	+ Models can have sections of items
	+ Password view modified to show the confirmation field
	+ New multiselect type
	+ Redis backend now throws different kind of exceptions
2.1.12
	+ Revert no longer necessary parents workaround
	+ Hide action on viewCustomizer works now on DataTables
2.1.11
	+ Fixed bug which setted bad directory to models in tab view
	+ Union type: Use selected subtype on trailingText property if the
	  major type does not have the property
	+ Raise MaxClients to 2 to prevent apache slowness
2.1.10
	+ Security [ZSN-2-1]: Avoid XSS in process list widget
2.1.9
	+ Do not try to initialize redis client before EBox::init()
	+ Safer way to delete rows, deleting its id reference first
	+ Delete no longer needed workaround for gconf with "removed" attribute
	+ Fixed regression in port range setter
2.1.8
	+ Fixed regression in menu search
	+ Fixed missing messages of multi state actions
	+ Help toggler is shown if needed when dynamic content is received
	+ Fixed issue when disabling several actions at once in a data table view
	+ All the custom actions are disabled when one is clicked
	+ Submit wizard pages asynchronously and show loading indicator
	+ Added carousel.js for slide effects
2.1.7
	+ Fixed issues with wrong html attributes quotation
	+ Bugfix: volatile types can now calculate their value using other
	  the value from other elements in the row no matter their position
2.1.6
	+ Attach software.log to bug report if there are broken packages
	+ Added keyGenerator option to report queries
	+ Tuned apache conf to provide a better user experience
	+ Actions click handlers can contain custom javascript
	+ Restore configuration with force dependencies option continues
	  when modules referenced in the backup are not present
	+ Added new MultiStateAction type
2.1.5
	+ Avoid problems getting parent if the manager is uninitialized
	+ Rename some icon files with wrong extension
	+ Remove wrong optional attribute for read-only fields in Events
	+ Renamed all /EBox/ CGI URLs to /SysInfo/ for menu folder coherency
	+ Added support for custom actions in DataTables
	+ Replaced Halt/Reboot CGI with a model
	+ Message classes can be set from models
	+ Fixed error in Jabber dispatcher
	+ Show module name properly in log when restart from the dashboard fails
	+ Avoid warning when looking for inexistent PID in pidFileRunning
2.1.4
	+ Changed Component's parent/child relationships implementation
	+ Fixed WikiFormat on automatic bug report tickets
	+ Do not show available community version in Dashboard with QA
 	  updates
2.1.3
	+ Fall back to readonly data in config backup if there are unsaved changes
	+ Allow to automatically send a report in the unexpected error page
	+ Logs and Events are now submenus of the new Maintenance menu
	+ Configuration Report option is now present on the Import/Export section
	+ Require save changes operation after changing the language
	+ Added support for URL aliases via schemas/urls/*.urls files
	+ Allow to sort submenu items via 'order' attribute
	+ Automatically save changes after syncRows is called and mark the module
	  mark the module as unchanged unless it was previously changed
	+ Removed unnecessary ConfigureEvents composite
	+ Removed unnecessary code from syncRows in logs and events
	+ Restore configuration is safer when restoring /etc/zentyal files
	+ Fixed unescaped characters when showing an exception
	+ Fixed nested error page on AJAX requests
	+ Adapted dumpBackupExtraData to new expected return value
	+ Report remoteservices, when required, a change in administration
	  port
	+ Added continueOnModuleFail mode to configuration restore
	+ Fixed Firefox 4 issue when downloading backups
	+ Show scroll when needed in stacktraces (error page)
	+ More informative error messages when trying to restart locked modules
	  from the dashboard
	+ Creation of plpgsql language moved from EBox::Logs::initialSetup
	  to create-db script
	+ Redis backend now throws different kind of exceptions
	+ Avoid unnecesary warnings about PIDs
	+ Update Jabber dispatcher to use Net::XMPP with some refactoring
	+ Save changes messages are correctly shown with international charsets
	+ Support for bitmap option in RAID report
	+ Retry multiInsert line by line if there are encoding errors
	+ Adapted to new location of partitionsFileSystems in EBox::FileSystem
	+ Event messages are cleaned of null characters and truncated
	  before inserting in the database when is necessary
	+ Improve message for "Free storage space" event and send an info
	  message when a given partition is not full anymore
	+ Event messages now can contain newline characters
	+ Objects of select type are compared also by context
	+ Remove cache from optionsFromForeignModel since it produces
	  problems and it is useless
	+ Set title with server name if the server is subscribed
	+ Fix title HTML tag in views for Models and Composites
	+ Added lastEventsReport to be queried by remoteservices module
	+ Added EBox::Types::HTML type
	+ Added missing manage-logs script to the package
	+ Fixed problems with show/hide help switch and dynamic content
	+ Menus with subitems are now kept unfolded until a section on a
	  different menu is accessed
	+ Sliced restore mode fails correctly when schema file is missing,
	  added option to force restore without schema file
	+ Purge conf now purges the state keys as well
	+ Added EBox::Types::IPRange
2.1.2
	+ Now a menu folder can be closed clicking on it while is open
	+ Bugfix: cron scripts are renamed and no longer ignored by run-parts
	+ Added new EBox::Util::Nmap class implementing a nmap wrapper
2.1.1
	+ Fixed incoherency problems with 'on' and '1' in boolean indexes
	+ Move cron scripts from debian packaging to src/scripts/cron
	+ Trigger restart of logs and events when upgrading zentyal-core
	  without any other modules
	+ Don't restart apache twice when upgrading together with more modules
	+ Fixed params validation issues in addRow
2.1
	+ Replace YAML::Tiny with libyaml written in C through YAML::XS wrapper
	+ Minor bugfix: filter invalid '_' param added by Webkit-based browser
	  on EBox::CGI::Base::params() instead of _validateParams(), avoids
	  warning in zentyal.log when enabling modules
	+ All CGI urls renamed from /ebox to /zentyal
	+ New first() and deleteFirst() methods in EBox::Global to check
	  existence and delete the /var/lib/zentyal/.first file
	+ PO files are now included in the language-pack-zentyal-* packages
	+ Migrations are now always located under /usr/share/$package/migration
	  this change only affects to the events and logs migrations
	+ Delete no longer used domain and translationDomain methods/attributes
	+ Unified src/libexec and tools in the new src/scripts directory
	+ Remove the ebox- prefix on all the names of the /usr/share scripts
	+ New EBox::Util::SQL package with helpers to create and drop tables
	  from initial-setup and purge-module for each module
	+ Always drop tables when purging a package
	+ Delete 'ebox' user when purging zentyal-core
	+ Moved all SQL schemas from tools/sqllogs to schemas/sql
	+ SQL time-period tables are now located under schemas/sql/period
	+ Old ebox-clean-gconf renamed to /usr/share/zentyal/clean-conf and
	  ebox-unconfigure-module is now /usr/share/zentyal/unconfigure-module
	+ Added default implementation for enableActions, executing
	  /usr/share/zentyal-$modulename/enable-module if exists
	+ Optimization: Do not check if a row is unique if any field is unique
	+ Never call syncRows on read-only instances
	+ Big performance improvements using hashes and sets in redis
	  database to avoid calls to the keys command
	+ Delete useless calls to exists in EBox::Config::Redis
	+ New regen-redis-db tool to recreate the directory structure
	+ Renamed /etc/cron.hourly/90manageEBoxLogs to 90zentyal-manage-logs
	  and moved the actual code to /usr/share/zentyal/manage-logs
	+ Move /usr/share/ebox/zentyal-redisvi to /usr/share/zentyal/redisvi
	+ New /usr/share/zentyal/initial-setup script for modules postinst
	+ New /usr/share/zentyal/purge-module script for modules postrm
	+ Removed obsolete logs and events migrations
	+ Create plpgsql is now done on EBox::Logs::initialSetup
	+ Replace old ebox-migrate script with EBox::Module::Base::migrate
	+ Rotate duplicity-debug.log log if exists
	+ Bug fix: Port selected during installation is correctly saved
	+ Zentyal web UI is restarted if their dependencies are upgraded
	+ Bug fix: Logs don't include unrelated information now
	+ Add total in disk_usage report
	+ Bugfix: Events report by source now works again
	+ Do not include info messages in the events report
	+ Services event is triggered only after five failed checkings
	+ Do not add redundant includedir lines to /etc/sudoers
	+ Fixed encoding for strings read from redis server
	+ Support for redis-server 2.0 configuration
	+ Move core templates to /usr/share/zentyal/stubs/core
	+ Old /etc/ebox directory replaced with the new /etc/zentyal with
	  renamed core.conf, logs.conf and events.conf files
	+ Fixed broken link to alerts list
2.0.15
	+ Do not check the existence of cloud-prof package during the
	  restore since it is possible not to be installed while disaster
	  recovery process is done
	+ Renamed /etc/init.d/ebox to /etc/init.d/zentyal
	+ Use new zentyal-* package names
	+ Don't check .yaml existence for core modules
2.0.14
	+ Added compMessage in some events to distinguish among events if
	  required
	+ Make source in events non i18n
	+ After restore, set all the restored modules as changed
	+ Added module pre-checks for configuration backup
2.0.13
	+ Fixed dashboard graphs refresh
	+ Fixed module existence check when dpkg is running
	+ Fix typo in sudoers creation to make remote support work again
2.0.12
	+ Include status of packages in the downloadable bug report
	+ Bugfix: Avoid possible problems deleting redis.first file if not exist
2.0.11
	+ New methods entry_exists and st_entry_exists in config backend
2.0.10
	+ Now redis backend returns undef on get for undefined values
	+ Allow custom mason templates under /etc/ebox/stubs
	+ Better checks before restoring a configuration backup with
	  a set of modules different than the installed one
	+ Wait for 10 seconds to the child process when destroying the
	  progress indicator to avoid zombie processes
	+ Caught SIGPIPE when trying to contact Redis server and the
	  socket was already closed
	+ Do not stop redis server when restarting apache but only when
	  the service is asked to stop
	+ Improvements in import/export configuration (know before as
	  configuration backup)
	+ Improvements in ProgressIndicator
	+ Better behaviour of read-only rows with up/down arrows
	+ Added support for printableActionName in DataTable's
	+ Added information about automatic configuration backup
	+ Removed warning on non existent file digest
	+ Safer way to check if core modules exist during installation
2.0.9
	+ Treat wrong installed packages as not-existent modules
	+ Added a warning in dashboard informing about broken packages
	+ File sharing and mailfilter log event watchers works again since
	  it is managed several log tables per module
2.0.8
	+ Replaced zentyal-conf script with the more powerful zentyal-redisvi
	+ Set always the same default order for dashboard widgets
	+ Added help message to the configure widgets dialog
	+ Check for undefined values in logs consolidation
	+ Now dashboard notifies fails when restarting a service
	+ Fixed bug with some special characters in dashboard
	+ Fixed bug with some special characters in disk usage graph
2.0.7
	+ Pre-installation includes sudoers.d into sudoers file if it's not yet
	  installed
	+ Install apache-prefork instead of worker by default
	+ Rename service certificate to Zentyal Administration Web Server
2.0.6
	+ Use mod dependencies as default restore dependencies
	+ Fixed dependencies in events module
	+ Increased recursive dependency threshold to avoid
	  backup restoration problems
2.0.5
	+ Removed deprecated "Full backup" option from configuration backup
	+ Bugfix: SCP method works again after addition of SlicedBackup
	+ Added option in 90eboxpglogger.conf to disable logs consolidation
2.0.4
	+ Removed useless gconf backup during upgrade
	+ Fixed postinstall script problems during upgrade
2.0.3
	+ Added support for the sliced backup of the DB
	+ Hostname change is now visible in the form before saving changes
	+ Fixed config backend problems with _fileList call
	+ Added new bootDepends method to customize daemons boot order
	+ Added permanent message property to Composite
	+ Bugfix: Minor aesthetic fix in horizontal menu
	+ Bugfix: Disk usage is now reported in expected bytes
	+ Bugfix: Event dispatcher is not disabled when it is impossible
	  for it to dispatch the message
2.0.2
	+ Better message for the service status event
	+ Fixed modules configuration purge script
	+ Block enable module button after first click
	+ Avoid division by zero in progress indicator when total ticks is
	  zero
	+ Removed warning during postinst
	+ Added new subscription messages in logs, events and backup
2.0.1
	+ Bugfix: Login from Zentyal Cloud is passwordless again
	+ Some defensive code for the synchronization in Events models
	+ Bugfix: add EBox::Config::Redis::get to fetch scalar or list
	  values. Make GConfModule use it to avoid issues with directories
	  that have both sort of values.
1.5.14
	+ Fixed redis bug with dir keys prefix
	+ Improved login page style
	+ New login method using PAM instead of password file
	+ Allow to change admin passwords under System->General
	+ Avoid auto submit wizard forms
	+ Wizard skip buttons always available
	+ Rebranded post-installation questions
	+ Added zentyal-conf script to get/set redis config keys
1.5.13
	+ Added transition effect on first install slides
	+ Zentyal rebrand
	+ Added web page favicon
	+ Fixed already seen wizards apparition
	+ Fixed ro module creation with redis backend
	+ Use mason for links widgets
	+ Use new domain to official strings for subscriptions
1.5.12
	+ Added option to change hostname under System->General
	+ Show option "return to dashboard" when save changes fails.
1.5.11
	+ Added more tries on redis reconnection
	+ Fixed user corner access problems with redis server
	+ writeFile* methods reorganized
	+ Added cron as dependency as cron.hourly was never executed with anacron
	+ Improvements in consolidation of data for reports
1.5.10
	+ Fixed gconf to redis conversion for boolean values
1.5.9
	+ Improved migrations speed using the same perl interpreter
	+ Redis as configuration backend (instead of gconf)
	+ Improved error messages in ebox-software
	+ Set event source to 256 chars in database to adjust longer event
	  sources
	+ Progress bar AJAX updates are sent using JSON
	+ Fixed progress bar width problems
	+ Fixed top menu on wizards
	+ Improved error message when disconnecting a not connected database
	+ Abort installation if 'ebox' user already exists
	+ Bugfix: IP address is now properly registered if login fails
1.5.8
	+ Added template tableorderer.css.mas
	+ Added buttonless top menu option
	+ Bugfix: Save all modules on first installation
	+ Bugfix: General ebox database is now created if needed when
	  re/starting services
	+ Bugfix: Data to report are now uniform in number of elements per
	  value. This prevents errors when a value is present in a month and
	  not in another
	+ Bugfix: Don't show already visited wizard pages again
1.5.7
	+ Bugfix: Avoid error when RAID is not present
	+ Bugfix: Add ebox-consolidate-reportinfo call in daily cron script
	+ Bugfix: Called multiInsert and unbufferedInsert when necessary
	  after the loggerd reimplementation
	+ Bugfix: EBox::ThirdParty::Apache2::AuthCookie and
	  EBox::ThirdParty::Apache2::AuthCookie::Util package defined just
	  once
	+ Added util SystemKernel
	+ Improved progress indicator
	+ Changes in sudo generation to allow sudo for remote support user
	+ Initial setup wizards support
1.5.6
	+ Reimplementation of loggerd using inotify instead of File::Tail
1.5.5
	+ Asynchronous load of dashboard widgets for a smoother interface
1.5.4
	+ Changed dbus-check script to accept config file as a parameter
1.5.3
	+ Function _isDaemonRunning works now with snort in lucid
	+ Javascript refreshing instead of meta tag in log pages
	+ Updated links in dashboard widget
	+ Add package versions to downloadable ebox.log
	+ Fixed postgresql data dir path for disk usage with pg 8.4
	+ GUI improvements in search box
1.5.2
	+ Security [ESN-1-1]: Validate referer to avoid CSRF attacks
	+ Added reporting structure to events module
	+ Added new CGI to download the last lines of ebox.log
1.5.1
	+ Bugfix: Catch exception when upstart daemon does not exist and
	  return a stopped status
	+ Added method in logs module to dump database in behalf of
	ebackup module
	+ Bugfix: Do not check in row uniqueness for optional fields that
	are not passed as parameters
	+ Improve the output of ebox module status, to be consistent with the one
	  shown in the interface
	+ Add options to the report generation to allow queries to be more
	  flexible
	+ Events: Add possibility to enable watchers by default
	+ Bugfix: Adding a new field to a model now uses default
	  value instead of an empty value
	+ Added script and web interface for configuration report, added
	  more log files to the configuration report
1.5
	+ Use built-in authentication
	+ Use new upstart directory "init" instead of "event.d"
	+ Use new libjson-perl API
	+ Increase PerlInterpMaxRequests to 200
	+ Increase MaxRequestsPerChild (mpm-worker) to 200
	+ Fix issue with enconding in Ajax error responses
	+ Loggerd: if we don't have any file to watch we just sleep otherwise the process
	  will finish and upstart will try to start it over again and again.
	+ Make /etc/init.d/ebox depend on $network virtual facility
	+ Show uptime and users on General Information widget.
1.4.2
	+ Start services in the appropriate order (by dependencies) to fix a problem
	  when running /etc/init.d/ebox start in slaves (mail and other modules
	  were started before usersandgroups and thus failed)
1.4.1
	+ Remove network workarounds from /etc/init.d/ebox as we don't bring
	  interfaces down anymore
1.4
	+ Bug fix: i18n. setDomain in composites and models.
1.3.19
	+ Make the module dashboard widget update as the rest of the widgets
	+ Fix problem regarding translation of module names: fixes untranslated
	  module names in the dashboard, module status and everywhere else where
	  a module name is written
1.3.18
	+ Add version comparing function and use it instead of 'gt' in the
	  general widget
1.3.17
	+ Minor bug fix: check if value is defined in EBox::Type::Union
1.3.16
	+ Move enable field to first row in ConfigureDispatcherDataTable
	+ Add a warning to let users know that a module with unsaved changes
	  is disabled
	+ Remove events migration directory:
		- 0001_add_conf_configureeventtable.pl
		- 0002_add_conf_diskfree_watcher.pl
	+ Bug fix: We don't use names to stringify date to avoid issues
	  with DB insertions and localisation in event logging
	+ Bug fix: do not warn about disabled services which return false from
	  showModuleStatus()
	+ Add blank line under "Module Status"
	+ Installed and latest available versions of the core are now displayed
	  in the General Information widget
1.3.15
	+ Bug fix: Call EBox::Global::sortModulesByDependencies when
	  saving all modules and remove infinite loop in that method.
	  EBox::Global::modifiedModules now requires an argument to sort
	  its result dependending on enableDepends or depends attribute.
	+ Bug fix: keep menu folders open during page reloads
	+ Bug fix: enable the log events dispatcher by default now works
	+ Bug fix: fixed _lock function in EBox::Module::Base
	+ Bug fix: composites honor menuFolder()
	+ Add support for in-place edition for boolean types. (Closes
	  #1664)
	+ Add method to add new database table columnts to EBox::Migration::Helpers
	+ Bug fix: enable "Save Changes" button after an in-place edition
1.3.14
	+ Bug fix: fix critical bug in migration helper that caused some log
	  log tables to disappear
	+ Create events table
	+ Bug fix: log watcher works again
	+ Bug fix: delete cache if log index is not found as it could be
	  disabled
1.3.13
	+ Bug fix: critical error in EventDaemon that prevented properly start
	+ Cron script for manage logs does not run if another is already
	  running, hope that this will avoid problems with large logs
	+ Increased maximum size of message field in events
	+ Added script to purge logs
	+ Bug fix: multi-domain logs can be enabled again
1.3.12
	+ Added type for EBox::Dashboard::Value to stand out warning
	  messages in dashboard
	+ Added EBox::MigrationHelpers to include migration helpers, for now,
	  include a db table renaming one
	+ Bug fix: Fix mismatch in event table field names
	+ Bug fix: Add migration to create language plpgsql in database
	+ Bug fix: Add missing script for report log consolidation
	+ Bug fix: Don't show modules in logs if they are not configured. This
	  prevents some crashes when modules need information only available when
	  configured, such as mail which holds the vdomains in LDAP
	+ Added method EBox::Global::lastModificationTime to know when
	  eBox configuration was modified for last time
	+ Add support for breadcrumbs on the UI
	+ Bug fix: in Loggerd files are only parsed one time regardless of
	  how many LogHelper reference them
	+ Added precondition for Loggerd: it does not run if there isnt
	anything to watch
1.3.11
	+ Support customFilter in models for big tables
	+ Added EBox::Events::sendEvent method to send events using Perl
	  code (used by ebackup module)
	+ Bug fix: EBox::Type::Service::cmp now works when only the
	  protocols are different
	+ Check $self is defined in PgDBEngine::DESTROY
	+ Do not watch files in ebox-loggerd related to disabled modules and
	  other improvements in the daemon
	+ Silent some exceptions that are used for flow control
	+ Improve the message from Service Event Watcher
1.3.10
	+ Show warning when accesing the UI with unsupported browsers
	+ Add disableApparmorProfile to EBox::Module::Service
	+ Bug fix: add missing use
	+ Bug fix: Make EventDaemon more robust against malformed sent
	  events by only accepting EBox::Event objects
1.3.8
	+ Bug fix: fixed order in EBox::Global::modified modules. Now
	  Global and Backup use the same method to order the module list
	  by dependencies
1.3.7
	+ Bug fix: generate public.css and login.css in dynamic-www directory
	  which is /var/lib/zentyal/dynamicwww/css/ and not in /usr/share/ebox/www/css
	  as these files are generate every time eBox's apache is
	  restarted
	+ Bug fix: modules are restored now in the correct dependency
	  order
	+ ebox-make-backup accepts --destinaton flag to set backup's file name
	+ Add support for permanent messages to EBox::View::Customizer
1.3.6
	+ Bug fix: override _ids in EBox::Events::Watcher::Log to not return ids
	which do not exist
	+ Bug fix: fixed InverseMatchSelect type which is used by Firewall module
	+ New widget for the dashboard showing useful support information
	+ Bugfix: wrong permissions on CSS files caused problem with usercorner
	+ CSS are now templates for easier rebranding
	+ Added default.theme with eBox colors
1.3.5
	+ Bugfix: Allow unsafe characters in password type
	+ Add FollowSymLinks in eBox apache configuration. This is useful
	  if we use js libraries provided by packages
1.3.4
	+ Updated company name in the footer
	+ Bugfix: humanEventMessage works with multiple tableInfos now
	+ Add ebox-dbus-check to test if we can actually connect to dbus
1.3.4
	+ bugfix: empty cache before calling updatedRowNotify
	+ enable Log dispatcher by default and not allow users to disable
	it
	+ consolidation process continues in disabled but configured modules
	+ bugfix: Save Changes button doesn't turn red when accessing events for
	first time
1.3.2
	+ bugfix: workaround issue with dhcp configured interfaces at boot time
1.3.1
	+ bugfix: wrong regex in service status check
1.3.0
	+ bugfix: make full backup work again
1.1.30
	+ Change footer to new company holder
	+  RAID does not generate 'change in completion events, some text
	problems fixed with RAID events
	+ Report graphics had a datapoints limit dependent on the active
	time unit
	+ Apache certificate can be replaced by CA module
	+ Fixed regression in detailed report: total row now aggregates
	properly
	+ More characters allowed when changing password from web GUI
	+ Fixed regression with already used values in select types
	+ Do not a button to restart eBox's apache
	+ Fixed auth problem when dumping and restoring postgre database
1.1.20
	+ Added custom view support
	+ Bugfix: report models now can use the limit parameter in
	  reportRows() method
	+ use a regexp to fetch the PID in a pidfile, some files such as
	postfix's add tabs and spaces before the actual number
	+ Changed "pidfile" to "pidfiles" in _daemons() to allow checking more than
one (now it is a array ref instead of scalar)
	+ Modified Service.pm to support another output format for /etc/init.d daemon
status that returns [OK] instead of "running".
	+ unuformized case in menu entries and some more visual fixes
1.1.10
	+ Fix issue when there's a file managed by one module that has been modified
	  when saving changes
	+ Bugfix: events models are working again even if an event aware
	module is uninstalled and it is in a backup to restore
	+ Select.pm returns first value in options as default
       + Added 'parentModule' to model class to avoid recursive problems
	+ Added Float type
	+ Apache module allows to add configuration includes from other modules
	+ Display remote services button if subscribed
	+ Event daemon may received events through a named pipe
	+ Bugfix. SysInfo revokes its config correctly
	+ Added storer property to types in order to store the data in
	somewhere different from GConf
	+ Added protected property 'volatile' to the models to indicate
	that they store nothing in GConf but in somewhere different
	+ System Menu item element 'RAID' is always visible even when RAID
	is not installed
	+ Files in deleted rows are deleted when the changes are saved
	+ Fixed some bug whens backing and restore files
	+ Components can be subModels of the HasMany type
	+ Added EBox::Types::Text::WriteOnce type
	+ Do not use rows(), use row to force iteration over the rows and increase
	performance and reduce memory use.
	+ Do not suggest_sync after read operations in gconf
	+ Increase MaxRequestsPerChild to 200 in eBox's apache
	+ Make apache spawn only one child process
	+ Log module is backed up and restored normally because the old
	problem is not longer here
	+ Backup is more gentle with no backup files in backup directory,
	now it does not delete them
	+ HasMany  can retrieve again the model and row after the weak
	refence is garbage-collected. (Added to solve a bug in the doenload
	bundle dialog)
	+ EBox::Types::DomainName no longer accepts IP addresses as domain
	names
	+ Bugfix: modules that fail at configuration stage no longer appear as enabled
	+ Add parameter to EBox::Types::Select to disable options cache

0.12.103
	+ Bugfix: fix SQL statement to fetch last rows to consolidate
0.12.102
	+ Bugfix: consolidate logs using the last date and not starting from scratch
0.12.101
	+ Bugfix: DomainName type make comparisons case insensitive
	according to RFC 1035
0.12.100
	+ Bugfix: Never skip user's modifications if it set to true
	override user's changes
	+ EBox::Module::writeConfFile and EBox::Service scape file's path
	+ Bugfix. Configure logrotate to actually rotate ebox logs
	+ Fixed bug in ForcePurge logs model
	+ Fixed bug in DataTable: ModelManaged was called with tableName
	instead of context Name
	+ Fixing an `img` tag closed now properly and adding alternative
	text to match W3C validation in head title
	+ Backup pages now includes the size of the archive
	+ Fixed bug in ForcePurge logs model
	+ Now the modules can have more than one tableInfo for logging information
	+ Improve model debugging
	+ Improve restart debugging
	+ Backups and bug reports can be made from the command line
	+ Bugfix: `isEqualTo` is working now for `Boolean` types
	+ Bugfix: check if we must disable file modification checks in
	Manager::skipModification

0.12.99
	+ Add support for reporting
	+ Refresh logs automatically
	+ Reverse log order
	+ Remove temp file after it is downloaded with FromTempDir controller
0.12.3
	+ Bug fix: use the new API in purge method. Now purging logs is working
	again.
0.12.2
	+ Increase random string length used to generate the cookie to
	2048 bits
	+ Logs are show in inverse chronological order
0.12.1
	+ Bug fix: use unsafeParam for progress indicator or some i18 strings
	will fail when saving changes
0.12
	+ Bugfix: Don't assume timecol is 'timestamp' but defined by
	module developer. This allows to purge some logs tables again
	+ Add page titles to models
	+ Set default values when not given in `add` method in models
	+ Add method to manage page size in model
	+ Add hidden field to help with Ajax request and automated testing with
	  ANSTE
	+ Bugfix: cast sql types to filter fields in logs
	+ Bugfix: Restricted resources are back again to make RSS
	access policy work again
	+ Workaround bogus mason warnings
	+ Make postinst script less verbose
	+ Disable keepalive in eBox apache
	+ Do not run a startup script in eBox apache
	+ Set default purge time for logs stored in eBox db to 1 week
	+ Disable LogAdmin actions in `ebox-global-action` until LogAdmin
	feature is completely done
0.11.103
	+ Modify EBox::Types::HasMany to create directory based on its row
	+ Add _setRelationship method to set up relationships between models
	  and submodels
	+ Use the new EBox::Model::Row api
	+ Add help method to EBox::Types::Abstract
	+ Decrease size for percentage value in disk free watcher
	+ Increase channel link field size in RSS dispatcher
0.11.102
	+ Bugfix: cmp in EBox::Types::HostIP now sorts correctly
	+ updatedRowNotify in EBox::Model::DataTable receives old row as
	well as the recently updated row
	+ Added `override_user_modification` configuration parameter to
	avoid user modification checkings and override them without asking
	+ Added EBox::Model::Row to ease the management of data returned
	by models
	+ Added support to pre-save and post-save executable files. They
	must be placed at /etc/ebox/pre-save or /etc/ebox/post-save
	+ Added `findRow` method to ease find and set
0.11.101
	+ Bugfix: Fix memory leak in models while cloning types. Now
	cloning is controlled by clone method in types
	+ Bugfix: Union type now checks for its uniqueness
	+ DESTROY is not an autoloaded method anymore
	+ HasOne fields now may set printable value from the foreign field
	to set its value
	+ findId now searches as well using printableValue
	+ Bugfix. Minor bug found when key is an IP address in autoloaded
	methods
	+ Ordered tables may insert values at the beginning or the end of
	the table by "insertPosition" attribute
	+ Change notConfigured template to fix English and add link to the
	  module status section
	+ Add loading gif to module status actions
	+ Remove debug from ServiceInterface.pm
	+ Add support for custom separators to be used as index separators on
	  exposedMethods
	+ Bugfix. Stop eBox correctly when it's removed
	+ Improve apache-restart to make it more reliable.
0.11.100
	+ Bugfix. Fix issue with event filters and empty hashes
	+ Bugfix. Cache stuff in log and soap watcher to avoid memory leaks
	+ Bugfix. Fix bug that prevented the user from being warned when a row to
	  be deleted is being used by other model
	+ Bugfix. Add missing use of EBox::Global in State event watcher
	+ Added progress screen, now pogress screen keeps track of the changed
	  state of the modules and change the top page element properly
	+ Do not exec() to restart apache outside mod_perl
	+ Improve apache restart script
	+ Improve progress screen
0.11.99
	+ DataTable contains the property 'enableProperty' to set a column
	called 'enabled' to enable/disable rows from the user point of
	view. The 'enabled' column is put the first
	+ Added state to the RAID report instead of simpler active boolean
        + Fix bug when installing new event components and event GConf
	subtree has not changed
	+ Add RSS dispatcher to show eBox events under a RSS feed
	+ Rotate log files when they reach 10MB for 7 rotations
	+ Configurable minimum free space left for being notified by means
	of percentage
	+ Add File type including uploading and downloading
	+ Event daemon now checks if it is possible to send an event
	before actually sending it
	+ Added Action forms to perform an action without modifying
	persistent data
	+ Log queries are faster if there is no results
	+ Show no data stored when there are no logs for a domain
	+ Log watcher is added in order to notify when an event has
	happened. You can configure which log watcher you may enable and
	what you want to be notify by a determined filter and/or event.
	+ RAID watcher is added to check the RAID events that may happen
	when the RAID subsystem is configured in the eBox machine
	+ Change colour dataset in pie chart used for disk usage reporting
	+ Progress indicator now contains a returned value and error
	message as well
	+ Lock session file for HTTP session to avoid bugs
	related to multiple requests (AJAX) in a short time
	+ Upgrade runit dependency until 1.8.0 to avoid runit related
	issues
0.11
	+ Use apache2
	+ Add ebox-unblock-exec to unset signal mask before running  a executable
	+ Fix issue with multiple models and models with params.
	  This triggered a bug in DHCP when there was just one static
	  interface
	+ Fix _checkRowIsUnique and _checkFieldIsUnique
	+ Fix paging
	+ Trim long strings in log table, show tooltip with the whole string
	  and show links for URLs starting with "http://"
0.10.99
	+ Add disk usage information
	+ Show progress in backup process
	+ Add option to purge logs
	+ Create a link from /var/lib/zentyal/log to /var/log/ebox
	+ Fix bug with backup descriptions containing spaces
	+ Add removeAll method on data models
	+ Add HostIP, DomainName and Port types
	+ Add readonly forms to display static information
	+ Add Danish translation thanks to Allan Jacobsen
0.10
	+ New release
0.9.100
	+ Add checking for SOAP session opened
	+ Add EventDaemon
	+ Add Watcher and Dispatch framework to support an event
	  architecture on eBox
	+ Add volatile EBox::Types in order not to store their values
	  on GConf
	+ Add generic form
	+ Improvements on generic table
	+ Added Swedish translation

0.9.99
	+ Added Portuguese from Portugal translation
	+ Added Russian translation
	+ Bugfix: bad changed state in modules after restore

0.9.3
	+ New release

0.9.2
	+ Add browser warning when uploading files
	+ Enable/disable logging modules
0.9.1
	+ Fix backup issue with changed state
	+ Generic table supports custom ordering
0.9
	+ Added Polish translation
        + Bug in recognition of old CD-R writting devices fixed
	+ Added Aragonese translation
	+ Added Dutch translation
	+ Added German translation
	+ Added Portuguese translation

0.8.99
	+ Add data table model for generic Ajax tables
	+ Add types to be used by models
	+ Add MigrationBase and ebox-migrate to upgrade data models
	+ Some English fixes
0.8.1
	+ New release
0.8
	+ Fix backup issue related to bug reports
	+ Improved backup GUI
0.7.99
        + changed sudo stub to be more permissive
	+ added startup file to apache web server
	+ enhanced backup module
	+ added basic CD/DVD support to backup module
	+ added test stubs to simplify testing
	+ added test class in the spirit of Test::Class
	+ Html.pm now uses mason templates
0.7.1
	+ use Apache::Reload to reload modules when changed
	+ GUI consistency (#12)
	+ Fixed a bug for passwords longer than 16 chars
	+ ebox-sudoers-friendly added to not overwrite /etc/sudoers each time
0.7
	+ First public release
0.6
	+ Move to client
	+ Remove obsolete TODO list
	+ Remove firewall module from  base system
	+ Remove objects module from base system
	+ Remove network module from base system
	+ Add modInstances and modInstancesOfType
	+ Raname Base to ClientBase
	+ Remove calls to deprecated methods
	+ API documented using naturaldocs
	+ Update INSTALL
	+ Use a new method to get configkeys, now configkey reads every
	  [0.9
	+ Added Polish translation][0-9]+.conf file from the EBox::Config::etc() dir and
	  tries to get the value from the files in order.
	+ Display date in the correct languae in Summary
	+ Update debian scripts
	+ Several bugfixes
0.5.2
	+ Fix some packaging issues
0.5.1
	+ New menu system
	+ New firewall filtering rules
	+ 802.1q support

0.5
	+ New bug-free menus (actually Internet Explorer is the buggy piece
	  of... software that caused the reimplementation)
	+ Lots of small bugfixes
	+ Firewall: apply rules with no destination address to packets
	  routed through external interfaces only
	+ New debianize script
	+ Firewall: do not require port and protocol parameters as they
	  are now optional.
	+ Include SSL stuff in the dist tarball
	+ Let modules block changes in the network interfaces
	  configuration if they have references to the network config in
	  their config.
	+ Debian network configuration import script
	+ Fix the init.d script: it catches exceptions thrown by modules so that
	  it can try to start/stop all of them if an exception is thrown.
	+ Firewall: fix default policy bug in INPUT chains.
	+ Restore textdomain in exceptions
	+ New services section in the summary
	+ Added Error item to Summary. Catch exceptions from modules in
	  summary and generate error item
	+ Fix several errors with redirections and error handling in CGIs
	+ Several data validation functions were fixed, and a few others added
	+ Prevent the global module from keeping a reference to itself. And make
	  the read-only/read-write behavior of the factory consistent.
	+ Stop using ifconfig-wrapper and implement our own NetWrapper module
	  with wrappers for ifconfig and ip.
	+ Start/stop apache, network and firewall modules in first place.
	+ Ignore some network interface names such as irda, sit0, etc.
	+ The summary page uses read-only module instances.
	+ New DataInUse exception, old one renamed to DataExists.
	+ Network: do not overwrite resolv.conf if there are nameservers
	  given via dhcp.
	+ Do not set a default global policy for the ssh service.
	+ Check for forbiden characters when the parameter value is
	  requested by the CGI, this allows CGI's to handle the error,
	  and make some decissions before it happens.
	+ Create an "edit object" template and remove the object edition stuff
	  from the main objects page.
	+ Fix the apache restarting code.
	+ Network: Remove the route reordering feature, the kernel handles that
	  automatically.
	+ Fix tons of bugs in the network restarting code.
	+ Network: removed the 3rd nameserver configuration.
	+ Network: Get gateway info in the dhcp hook.
	+ Network: Removed default configuration from the gconf schema.
	+ New function for config-file generation
	+ New functions for pid file handling

0.4
	+ debian package
	+ added module to export/import configuration
	+ changes in firewall's API
	+ Added content filter based on dansguardian
	+ Added French translation
	+ Added Catalan translation
	+ Sudoers file is generated automatically based on module's needs
	+ Apache config file is generated by ebox  now
	+ Use SSL
	+ Added ebox.conf file
	+ Added module template generator

0.3
	+ Supports i18n
	+ API name consistency
	+ Use Mason for templates
	+ added tips to GUI
	+ added dhcp hooks
	+ administration port configuration
	+ Fixed bugs to IE compliant
	+ Revoke changes after logout
	+ Several bugfixes

0.2
	+ All modules are now based on gconf.
	+ Removed dependencies on xml-simple, xerces and xpath
	+ New MAC address field in Object members.
	+ Several bugfixes.

0.1
	+ Initial release<|MERGE_RESOLUTION|>--- conflicted
+++ resolved
@@ -1,10 +1,7 @@
 HEAD
-<<<<<<< HEAD
-	+ Override daemons does not fail if a daemon is already stopped
-=======
 	+ Changed CGI base to show correctly referer errors and
 	  generating response errors
->>>>>>> 8155ddb4
+	+ Override daemons does not fail if a daemon is already stopped
 	+ More tolerant referer validation so we can access to submodels
 	  with an URL
 	+ Restored reconnect option for mysql connections
