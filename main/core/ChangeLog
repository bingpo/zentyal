--- conflicted
+++ resolved
@@ -1,8 +1,6 @@
 HEAD
-<<<<<<< HEAD
 	+ Don't abort configuration backup when we get a error retrieving the
 	  partition table information
-=======
 	+ In EBox:Model::Row, refactored elementExists and
 	  elementByName to make them to have similiar code structure
 	+ Improvement in test help classes and added test fakes for
@@ -11,7 +9,6 @@
 	  EBox::Model::DataTable::setDirectory when the old directory is undef
 	+ Fixed unit tests under EBox/Model/t, backup configuration tests and
 	  some others
->>>>>>> d0042e71
 	+ Remove unused method EBox::Auth::alreadyLogged()
 	+ Apache::setRestrictedResource updates properly if already exists
 	+ Global and Module::Config allow to set redis instance to ease testing
