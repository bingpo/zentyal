--- conflicted
+++ resolved
@@ -1,10 +1,7 @@
 3.4
-<<<<<<< HEAD
         + Added Warning in Dashboard when reboot is required by software
           update
-=======
 	+ Send Perl warnings to Zentyal log file in webadmin app
->>>>>>> 4543d84d
 	+ Added keepFile parameter to EBox::Downloader::CGI::FromTempDir
 	+ Remove idle and dead code from EBox::Module::Service::writeConfFile
 	+ Added auditable property to EBox::Model::DataTable
