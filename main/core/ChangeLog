HEAD
<<<<<<< HEAD
	+ Updated nginx to server static files directly always so apache shouldn't 
	  ever get this kind of requests
=======
	+ Support for redirection when loading URL in existent dialog
	+ Fix dashboard UI freeze when widgets were being updated
	+ More tolerant referer validation so we can access to submodels
	  with an URL
	+ Fixed revert of changes in redisvi
	+ Better input validation in EBox::Conf::Redis::import_dir_from_file
3.2.9
	+ Give support to data in use exception for in-place booleans
	+ Fix warnOnChangeId framework
	+ Write logs configuration only when the module is enabled
	+ Use replace instead of href to redirect in Controller::DataTable
	  (This avoids infinite loops if the user press back button)
3.2.8
	+ Automatic report text formatting adapted to Redmine
	+ Fix tab selection in tabbed composite from URL path anchor,
	  for instance, /Maintenance/Events#ConfigureDispatchers
	+ Avoid errors triggered on web administration port validation
	+ ManageAdmins model now also add/removes lpadmin group
3.2.7
>>>>>>> 73a35774
	+ Remove lock file in EBox::Util::Lock::unlock()
	+ Decode to utf8 the MySQL database results
	+ Create log database using utf8 charset
	+ Better way to set MySQL password for all the root accounts
	+ Use sharedscripts in zentyal-core logrotate to avoid triggering
	  in every log file
	+ Take into account view customizer on audit logging
	+ Show complex types (more than one field) in audit log
	  while editing by storing the dump of the value
	+ Fix EBox::Types::Composite::cmp to store changes when only last type
	  is modified
3.2.6
	+ Show confirmation dialog before upgrading to 3.3
	+ Fixed general widget packages to avoid error on 'packages to
	  upgrade' section
3.2.5
	+ Upgrade to 3.3 notification in dashboard
	+ Added new communityEdition() helper method in EBox::Global
	+ Add version to header logo
	+ Always reload page after saving changes
	+ Use AJAX call to refresh save change buttons
	+ Copy all the redis keys from 'conf' to 'ro' when saving changes of
	  any module to prevent incoherences
	+ Delete unused stopAllModules() and restartAllModules() in EBox::Global
	+ Workaround against modules changed when saving all changes
	+ Display remote services messages if they exist on Dashboard
	+ Recover from widget function exceptions
	+ Fixed mdstat output processing to remove "(auto-read-only)"
	+ Fixed audit logging of delete actions
	+ Fixed errors with row ID in ManageAdmins table
	+ Added missing EBox::Exceptions uses
	+ Fixed bug in selectSetter which hitted selects on DataForm with
	  'unique' option enabled
	+ Added EBox::Types::IPRange::addressesFromBeginToEnd class method
3.2.4
	+ Set proper trial link in advertisements
	+ Show register link in local backup when not registered
	+ Strip the 'C:\fakepath\' that chrome adds to the file input
	+ Make dump_exceptions key work also for mason exceptions
	+ Pass HTTP_PROXY system environment variable to CGIs as they are
	  used in Zentyal modules
	+ Waiting for Zentyal ready page check is more robust now
3.2.3
	+ Fixed error in the recursive method for getting module dependencies
	+ Fixed JS typo which disabled export backup dialog
	+ Added dbus dependency to avoid problems on some minimal installations
3.2.2
	+ When restoring pre-3.2 backups take in account that apache
	  module was renamed to webadmin
	+ Make sure that we always commit/discard audit of changes when we
	  save/revoke all modules
	+ Add new row attribute "disabled"
	+ Fixed JS glitch which broke the dashboard periodical updates
	+ Better check of referer which skips cloud domain if it does not exists
	+ Avoid warning when stopping a module without FirewallHelper
3.2.1
	+ Include contents of /etc/resolv.conf in bug report
	+ Avoid Apache error screen in login when entering through Zentyal
	  Remote using password
	+ Fix warning comparing undefined string in DomainName type
	+ Rewrite row isEqualTo method using hashElements instead of elements
	+ Only allow to move dashboard widget by its handle
	+ Service type setter works again
3.2
	+ Set 3.2 versions and non-beta logo
3.1.13
	+ Added missing EBox::Gettext uses, fixes crash in view logs refresh
	+ Minor CSS style fixes
	+ Added missing use statement in EBox::Types::MultiStateAction
3.1.12
	+ Do not crash if /etc/timezone does not exist
	+ Clean /var/lib/zentyal/tmp at the first moments of boot instead of
	  when running zentyal start, this fixes problems with leftover locks
	  that affect dhclient hooks
	+ Fixed wrong case in some class names for the save changes button
	+ Fixed autoscroll in dashboard widgets
	+ Added placeholder for drag & drop of table rows
	+ No autoscroll is done when overflow happens. This makes sortable
	  work in chromium
	+ Set audit after logs when enabling in first install
	+ Avoid getting unsaved changes by using readonly instance in manage-logs
3.1.11
	+ Initial setup for webadmin is now executed in postinst
	+ Fixed webadmin port migration
3.1.10
	+ Use DATETIME type in date column for consolidation tables
	+ Summarised reports shows graphs again
	+ Events summarised report has breadcrumbs now
	+ Base EBox::Logs::Composite::SummarizedReport to let summarised
	  reports have common breadcrumbs
	+ Added migration from 3.0 (apache -> webadmin)
3.1.9
	+ Fixed in-place boolean edit with non-basic types different to Union
	+ Removed some warnings in error.log
	+ Fixed confirmation dialogs warning style
	+ Fixed configure widgets width and drop behavior
	+ Fixed regression in dashboard register link after jQuery migration
	+ Always set as changed without checking RO value, this fixes some
	  situations in which the save changes button was not enabled
	+ Fixed regression in audit log IP addresses after nginx integration
	+ Added datetime time formatter to JS graphs which show dates in X
	  axis and date and time in the tracker
	+ Fixed bug sending parameters in Zentyal.Tabs prototype
	+ Fixed side-effect in Model::Manager::_modelHasMultipleInstances() that
	  tried to load composite as model by mistake, the bug was at least
	  present sometimes when trying to generate the configuration report
	+ Throw internal exception in valueByName if elementByName is undef
	+ Added captiveportal icons to CSS
	+ Restore configuration backup from file now works again after JS
	  framework change
	+ Configuration backup download, restore and delete from the list
	  works again after the UI changes
	+ Fixed regression in tabbed composites with the jQuery changes
	+ Set proper title in dialogs when loading in an existent one
	+ Fixed regression on dashboard which allowed to move already
	  present dashboard widgets
3.1.8
	+ Always log Perl errors that are not Zentyal exceptions
	+ Move package icons from software to core as required for the menu
	+ Use dpkg --clear-avail to avoid incoherent updates information
	+ Show printableModelName in DataTables when precondition fails
	+ Fixed number of decimals in Disk Usage when unit is MB
	+ Fixed UTF-8 encoding problems in TreeView
	+ Copyright footer is now at the bottom of the menu
	+ Fixed regression on logs search caused by autoFilter changes
	+ Fix bytes formatter in graphs
	+ Simplified CSS and improved styles and icons
	+ Improved dashboard drag&drop behavior in Chrome
	+ Allow to define permanentMessage directly on models
	+ Show placeholder in dashboard widgets drag&drop
	+ Fixed crash reloading dashboard after configure widgets
	+ Only apply redirect port fix on administration port
	+ Fixed regression in user interface with DataInUse exceptions
	+ Fixed wrong behavior of software updates in dashboard widget
	+ Always show proper language name for english locales
	+ Fixed wrong redirects when using a non-default admin port
	+ Fixed regression in webadmin reload after changing the language
	+ Remove unnecessary and problematic desktop services code
	+ Added icons for disabled users.
3.1.7
	+ Avoid eval operation when using standard HtmlBlocks class
	+ Changed some code to not trigger some unnecesary warnings
	+ Fixed regression on active menu entry highlight
	+ No-committed changes does not appear in configuration changes
	  log table
	+ Added autoFilter property to method tableInfo
	+ Modules can now be marked for restart after save changes via
	  post_save_modules redis key of the global module
	+ Make all dashboards div of the same height to ease drag and drop
	+ Don't allow invalid email in create report CGI
	+ DBEngineFactory is now a singleton
	+ EBox::Util::Random mentions /dev/urandom in its error messages
	  to ease troubleshooting
	+ Assure that type's references to its row are not lost in the
	  edit form template methods
3.1.6
	+ Restyled UI
	+ Added form.js
	+ Added better 502 error page for nginx with redirect when apache is ready
	+ Always call udpateRowNotify in row update, even when the new
	  values are the same than old ones
	+ Fixed bad call to EBox::CGI::Run::urlToClass in EBox::CGi::Base
	+ Added icons for top-level menu entries and module status page
	+ Fixed bad arguments in CGI::Controller::Composite call to SUPER::new()
	+ More flexible EBox::CGI::run for inheritance
	+ Fixed encoding of parameters in confirmation dialogs
	+ Check backup integrity by listing the tar file, throw
	  InvalidData exception if the tar is corrupted
	+ Do not use hidden form fields for generating confirmation dialog JS
	+ Fixed log bugs: use correct RO mode in loggerd, fixed behaviour
	  when all log helpers are disabled, enable logs correctly when
	  added by first time to configure logs table
	+ Fixed bad interpolation in JS code in booleanInPlaceViewer.mas
	+ WizardPage CGIs can now return JSON replies as response
	+ unconfigure-module script disables also the module
	+ Restart firewall module when a firewall observer module is
	  stopped/started using zentyal init.d script
	+ Added temporary stopped state to a Service module to know if a
	  module is stopped but enabled
	+ Redirect to / from /ebox using remote access to avoid blank page
	+ Removed no longer necessary jQuery noConflict()
	+ Added combobox.js
	+ Added EBox::Model::Base as base for DataTable and the new TreeView
	+ Adapted EBox::CGI::Run for the new TreeView models
	+ Fixed DataTable row removal from the UI with 100% volatile models with
	  'ids' method overriden.
3.1.5
	+ Increased webadmin default timeout.
	+ Disable drag & drop on tables with only one row
3.1.4
	+ Don't allow to move read-only rows
	+ Better prefix for user configuration redis keys
	+ Hide disabled carousel buttons, fix modal template
	+ Fixed modal dialog template
	+ Mark save changes button as changed when moving rows
	+ Remove unused parameter in Zentyal.DataTable.changeRow
3.1.3
	+ Enhanced UI styles: dialogs, progress bars, carousel, colors and images
	+ Rows of tables can now be moved using drag & drop
	+ Added logout dialog with option of discarding changes
	+ Remember page size options per users, added 'View all' page size option
	+ Added storage of options per user
	+ Enable and/or conifgure module dependencies automatically in
	  Module Status page
	+ Adapted CGIs to new modal dialogs
	+ Ported graphs from flotr.js to flot.js
	+ Ported JS code to jQuery and jQuery-ui
	+ Removed Modalbox.js, table_orderer.js and carousel.js
	+ Left menu keyword search is now case insensitive
3.1.2
	+ Make manage administrators table resilent against invalid users
	+ Remove deprecated backup domains related from logs module
	+ Added EBox::Types::URI type
	+ Added saveReload method to use reload instead of restart to
	  reduce service downtime. Use with care and programatically
	+ Added findValueMultipleFields() to DataTable and refactor _find()
	  to allow search by multiple fields
	+ Fixed disk usage report for logs component
3.1.1
	+ Do not dump unnecessary .bak files to /var/lib/zentyal/conf
	+ Restart all the core daemons instead of only apache after logrotate
	+ Fixed graph template so it could be feed with data using decimal
	  comma, it will convert it to a JS array without problems
	+ Fixed regression parsing ModalController urls
	+ Fixed regression non-model CGIs with aliases
	+ Added a way to retrieve all Models inside a Composite and its children.
	+ Increased the size limit for file uploads.
	+ Implemented a way to include configuration files for Nginx so the SOAP
	  services are able to use Nginx for SSL.
3.1
	+ Improved the message shown when there are no changes pending to save on
	  logout.
	+ Use the X-Forwarded-Proto header for redirects construction.
	+ Added nginx as the public HTTP server of Zentyal.
	+ Renamed 'Apache' module to 'WebAdmin' module. If you need to restart the
	  web administration you must use 'service zentyal webadmin restart'.
	+ Set trac milestone for reported bugs to 3.1.X
	+ CGIs are now EBox::Module::CGI::* instead of EBox::CGI::Module::*
	+ Daemons are now disabled when configuring a module, so Zentyal can
	  manage them directly instead of being autostarted by the system
	+ EBox::Model::DataForm::formSubmitted called even where there is no
	  previous row
	+ Added Pre-Depends on mysql-server to avoid problems with upgrades
	+ Depend on mysql-server metapackage instead of mysql-server-5.5
	+ Depend on zentyal-common 3.1
3.0.20
	+ Check against inexistent path in EBox::Util::SHM::subkeys
	+ Silent diff in EBox::Types::File::isEqualTo
	+ Print correctly UTF8 characters from configuration backup description
	+ When host name is changed, update /etc/hostname
	+ Proper link to remote in configuration backup page
3.0.19
	+ Removed full restore option for restore-backup tool and
	  EBox:Backup relevant methods
	+ Optimise loading Test::Deep::NoTest to avoid test environment creation
	+ Use EBox::Module::Base::writeConfFileNoCheck to write apache
	  configuration file
	+ Log events after dispatching them in the EventDaemon and catch exception
	  to avoid crashes when mysql is already stopped
	+ Emit events on zentyal start and stop
	+ Refactor some events-related code
	+ Changed MB_widedialog CSS class to use all width available in
	  the screen
	+ Fixed a broken link to SysInfo/Composite/General when activating the
	  WebServer module.
3.0.18
	+ Pass model instance when invoking EBox::Types::Select populate function
	+ Improve dynamic editable property detection for framework types
	+ Override _validateReferer method in Desktop services CGI
	+ Don't abort configuration backup when we get a error retrieving the
	  partition table information
	+ In EBox:Model::Row, refactored elementExists and
	  elementByName to make them to have similiar code structure
	+ Improvement in test help classes and added test fakes for
	  EBox::Model::Manager and EBox::Util::SHMLock
	+ Prevented unuseful warning in
	  EBox::Model::DataTable::setDirectory when the old directory is undef
	+ Fixed unit tests under EBox/Model/t, backup configuration tests and
	  some others
	+ Remove unused method EBox::Auth::alreadyLogged()
	+ Apache::setRestrictedResource updates properly if already exists
	+ Global and Module::Config allow to set redis instance to ease testing
	+ Now EBox::GlobalImpl::lastModificationTime also checks
	  modification time of configuration files
	+ Rows in events models are now synced before running EventDaemon
	+ Better way of checking if event daemon is needed
3.0.17
	+ Allow numeric zero as search filter
	+ When filtering rows don't match agains link urls or hidden values
	+ Avoid CA file check when removing it from Apache module
	+ Silent removeCA and removeInclude exceptions when removing
	  non-existant element
	+ Fixed rollback operation in redis config backend
	+ Desktop services CGI now only returns JSON responses
	+ Log error when dynamic loading a class fails in
	  ConfigureDispatchers model
	+ Update total ticks dynamically in progress indicator if ticks overflow
3.0.16
	+ Fixed regression in boolean in-place edit with Union types
	+ Added some missing timezones to EBox::Types::TimeZone
	+ Add a new method to DBEngine 'checkForColumn' to retrieve columns
	  definition from a given table
	+ Reload models info in model manager if new modules are installed
3.0.15
	+ Make sure that halt/reboot button can be clicked only once
	+ Cleaner way of disabling dependant modules when the parent is disabled,
	  avoiding unnecessary calls to enableService each time the module status
	  page is loaded.
	+ Show confirmation dialog when trying to change host or domain
	  if zentyal-samba is installed and provisioned
	+ Modified data table controller so edit boolean in place reuses
	  the code of regular edits, avoiding getting incorrect read-only
	  values from cache
3.0.14
	+ Allow search filters with a leading '*'
	+ Better error reporting when choosing a bad search filter
	+ External exceptions from _print method are caught correctly in CGIs
	+ EBox::CGI::run now supports correct handling of APR::Error
	+ Fixed dashboard check updates ajax requests in Chrome
	+ Fixed errors with zero digits components in time type
3.0.13
	+ Better warning if size file is missing in a backup when
	  restoring it
	+ Fixed table cache behaviour on cache miss in logs module
	+ Fix wrong button label when deleting rows in 'datainuse' template
	+ Removed unused method EBox::Model::DataTable::_tailoredOrder
	+ Added force default mode and permission to writeConfFileNoCheck(),
	  writeFile() and derivatives
	+ Fixed bug in EBox:::Logs::CGI::Index with internationalized
	  parameter names
	+ DataTables with sortedBy are now orderer alphabetically with
	  proper case treatment
	+ Display messages in model even when there are not elements and
	  table body is not shown
3.0.12
	+ Improve change-hostname script, delete all references to current name
	+ Faster dashboard loading with asynchronous check of software updates
	+ Workaround for when the progress id parameter has been lost
	+ Fixed problems calling upstart coomands from cron jobs with wrong PATH
	+ Decode CGI unsafeParams as utf8
	+ Avoid double encoding when printing JSON response in EBox::CGI::Base
	+ Remove warning in EBox::Menu::Folder when currentfolder is not defined
	+ Removed unnecesary and misleading method new from EBox::Auth package
3.0.11
	+ Avoid flickering loading pages when switching between menu entries
	+ Incorrect regular expression in logs search page are correctly handled
	+ Fix input badly hidden in the logs screen
	+ reloadTable from DataTable now remove cached fields as well
3.0.10
	+ Fixed unsafe characters error when getting title of progress
	  indicator in progress dialog
	+ Added use utf8 to dashboard template to fix look of closable messages
3.0.9
	+ Adapted file downloads to the new utf8 fixes
	+ Write backup files in raw mode to avoid utf8 problems
	+ Print always utf8 in STDOUT on all CGIs
	+ Decode CGI params of values entered at the interface as utf8
	+ Proper encode/decode of utf8 with also pretty JSON
	+ Fixed utf8 decoding in date shown at dashboard
	+ Removed old workarounds for utf8 problems
	+ Added new recoveryEnabled() helper method to Module::Base
	+ Added recoveryDomainName() method to SyncProvider interface
	+ Restore backup can now install missing modules in Disaster Recovery
	+ Show specific slides when installing a commercial edition
	+ Redirect to proper CGI after login in disaster recovery mode
	+ Removed old debconf workaround for first stage installation
	+ Log redis start message as debug instead of info to avoid flood
	+ Use unsafeParam in EBox::CGI::Base::paramsAsHash
	+ EBox::Module::Service does not raise exception and logs
	  nothing when using init.d status
	+ Fixed glitch in backup CGI which sometimes showed
	  the modal dialog with a incorrect template
3.0.8
	+ Use path for default name in SyncFolders::Folder
	+ Do not restrict characters in data table searchs
	+ Fixed automatic bug report regression
	+ Fixed refresh of the table and temporal control states
	  in customActionClicked callback
	+ Modified modalbox-zentyal.js to accept wideDialog parameter
	+ Fixed template method in MultiStateAction to return the default
	  template when it is not any supplied to the object
	+ Fixed sendInPlaceBooleanValue method from table-helper.js; it
	  aborted because bad parameters of Ajax.Updater
	+ Fixed bug that made that the lock was shared between owners
	+ Some fixes in the function to add the rule for desktops services
	  to the firewall
	+ Delete obsolete EBox::CGI::MenuCSS package
3.0.7
	+ Add new EBox::Module::Service::Observer to notify modules about
	  changes in the service status
	+ Administration accounts management reflects the changes in
	  system accounts in ids() or row() method call
	+ Some fixes in the RAID event watcher
	+ foreignModelInstance returns undef if foreignModel is
	  undef. This happens when a module has been uninstalled and it is
	  referenced in other installed module (events)
	+ loggerd shows loaded LogHelpers when in debug mode
	+ Added additional info to events from RAID watcher
	+ Use sudo to remove temporal files/diectories in backup, avoiding
	  permissions errors
	+ Added exception for cloud-prof module to events dependencies
3.0.6
	+ Skip keys deleted in cache in Redis::_keys()
	+ Fixed events modules dependencies to depend on any module which
	  provides watchers or dispatchers
	+ Always call enableActions before enableService when configuring modules
	+ Added needsSaveAfterConfig state to service modules
	+ Better exceptions logging in EBox::CGI::Run
	+ Fixed 'element not exists' error when enabling a log watcher
	+ Scroll up when showing modal dialog
	+ Added fqdnChanged methods to SysInfo::Observer
	+ Fixed SSL configuration conflicts betwen SOAPClient and RESTClient
3.0.5
	+ Template ajax/simpleModalDialog.mas can now accept text
	+ Used poweroff instead of halt to assure that system is powered
	  off after halt
	+ Fixed log audit database insert error when halting or rebooting
	+ Added time-based closable notification messages
	+ Adapted to new EBox::setLocaleEnvironment method
	+ EBox::Type::File now allows ebox user to own files in directories
	  which are not writable by him
	+ Removed cron daily invocation of deprecated report scripts
3.0.4
	+ Added EBox::SyncFolders interface
	+ Fixed invokation of tar for backup of model files
	+ New observer for sysinfo module to notify modules implementing the
	  SysInfo::Observer interface when the host name or host domain is
	  changed by the user, before and after the change takes effect
	+ Stop and start apache after language change to force environment reload
	+ Reload page after language change
	+ EBox::Module::Service::isRunning() skips daemons whose precondition fail
	+ Fixed undefined reference in DataTable controller for log audit
	+ Added and used serviceId field for service certificates
	+ Fixed SQL quoting of column names in unbuffered inserts and consolidation
3.0.3
	+ Fixed bug which prevented highlight of selected item in menu
	+ Fixed base class of event dispatcher to be compatible with the
	  changes dispatcher configuration table
	+ Fixed event daemon to use dumped variables
	+ Fixed need of double-click when closing menu items in some cases
	+ Fixed logs consolidation to avoid high CPU usage
	+ In view log table: correctly align previous and first page buttons
	+ Improve host name and domain validation.
	+ Forbidden the use of a qualified hostname in change hostname form
	+ Update samba hostname-dependent fields when hostname is changed
	+ Confirmation dialog when the local domain is changed and with a
	  warning if local domain which ends in .local
3.0.2
	+ The synchronization of redis cache refuses with log message to set
	  undefined values
	+ Fixed wrong sql statement which cause unwanted logs purge
	+ DataForm does not check for uniqueness of its fields, as it only
	  contains a single row
	+ In ConfigureLogs, restored printable names for log domains
	+ Fixed dashboard update error on modules widget, counter-graph
	  widget and widget without sections
	+ Better way to fix non-root warnings during boot without interfering
	  on manual restart commands in the shell
3.0.1
	+ Properly set default language as the first element of the Select to
	  avoid its loss on the first apache restart
	+ Set milestone to 3.0.X when creating tickets in trac.zentyal.org
	+ Removed forced setting of LANG variables in mod_perl which made progress
	  indicator fail when using any language different to English
	+ Removed some frequent undef warnings
	+ Added executeOnBrothers method to EBox::Model::Component
	+ Fixed repetition of 'add' and 'number change' events in RAID watcher
	+ Fixed incorrect display of edit button in tables without editField action
	+ Cache MySQL password to avoid reading it all the time
	+ Fixed request came from non-root user warnings during boot
	+ Send info event in Runit watcher only if the service was down
	  MAX_DOWN_PERIODS
3.0
	+ Removed beta logo
	+ Set 'firstInstall' flag on modules when installing during initial install
	+ Set 'restoringBackup' flag on modules when restoring backup
	+ Call enableService after initialSetup while restoring backup
	+ Registration link in widget now have appropiate content when either
	  remoteservices or software are not installed
	+ Fixed style for disabled buttons
	+ Composite and DataTable viewers recover from errors in pageTitle method
	+ Fixed intermitent failure in progress when there are no slides
	+ Rollback redis transaction on otherwise instead finally block
	+ Members of the 'admin' group can now login again on Zentyal
	+ Multi-admin management for commercial editions
	+ First and last move row buttons are now disabled instead of hidden
	+ In save changes dialog set focus always in the 'save' button
	+ Fixed i18n problem in some cases where environment variables
	  were different than the selected locale on Zentyal UI, now
	  LANG and LC_MESSAGES are explicitly passed to mod_perl
	+ Reviewed registration strings
	+ Added template attribute to MultiStateAction to provide any kind
	  of HTML to display an action
	+ Changed icon, name and link for Zentyal Remote
	+ Fixed some compatibility issues with Internet Explorer 9
	+ Show warning with Internet Explorer 8 or older
	+ Improved dashboard buttons colors
2.3.24
	+ Do not cache undef values in EBox::Config::Redis::get()
	+ Code fix on subscription retrieval for Updates event
	+ Update validate referer to new Remote Services module API
	+ In-place booleans now properly mark the module as changed
	+ Do not try to read slides if software module is not installed
	+ Fixed wrong call in Events::isEnabledDispatcher()
	+ Updated 'created by' footer
2.3.23
	+ Change the default domain name from 'zentyal.lan' to
	  'zentyal-domain.lan'
	+ Changes in first enable to avoid letting modules unsaved
	+ Type File now accepts spaces in the file name
	+ Added setTimezone method to MyDBEngine
	+ Enable consolidation after reviewing and pruning
	+ Code typo fix in Events::isEnabledWatcher
	+ Remove all report code from core
	+ Move SysInfo report related to remoteservices module
	+ Fixed regression which removed scroll bars from popups
	+ New carousel transition for the installation slides
	+ Added option to not show final notes in progress bar
	+ EBox::Model::Component::modelGetter does not die when trying to
	  get a model for an uninstalled module
	+ Added previous/next buttons to manually switch installation slides
	+ New installation slides format
	+ Added compatibility with MS Internet Explorer >= 8
2.3.22
	+ Changed first installation workflow and wizard infraestructure
	+ Improved firewall icons
	+ Set hover style for configure rules button in firewall
	+ Do not disable InnoDB in mysql if there are other databases
	+ Progress indicator no longer calls showAds if it is undefined
	+ Send cache headers on static files to improve browsing speed
	+ Added foreignNoSyncRows and foreignFilter options to EBox::Types::Select
	+ Improved settings icon
	+ Fixed modalboxes style
	+ Improve host domain validation. Single label domains are not allowed.
2.3.21
	+ Fixes on notifyActions
	+ Check for isDaemonRunning now compatible with asterisk status
	+ Fixed warning call in EBox::Types::HasMany
2.3.20
	+ New look & feel for the web interface
	+ Adjust slides transition timeout during installation
	+ Audit changes table in save changes popup has scroll and better style
	+ Model messages are printed below model title
	+ noDataMsg now allows to add elements if it makes sense
	+ Fixed ajax/form.mas to avoid phantom change button
	+ EBox::Model::Manager::_setupModelDepends uses full paths so the
	  dependecies can discriminate between models with the same name
	+ Default row addition in DataForm does not fires validateTypedRow
	+ Code typo fix in change administration port model
	+ Set only Remote as option to export/import configuration to a
	  remote site
	+ Return undef in HasMany type when a model is not longer
	  available due to being uninstalled
	+ Added onclick atribute to the link.mas template
	+ Fix exception raising when no event component is found
	+ table_ordered.js : more robust trClick event method
	+ Changed dashboard JS which sometimes halted widget updates
	+ Added popup dialogs for import/export configuration
	+ Changes in styles and sizes of the save/revoke dialog
	+ Removed redudant code in ConfigureWatchers::syncRows which made module
	  to have an incorrect modified state
	+ Dont show in bug report removed packages with configuration
	  held as broken packages
	+ DataTable::size() now calls to syncRows()
	+ EBox::Module::Config::set_list quivalent now has the same
	  behaviour than EBox::Module::Config::set
2.3.19
	+ Manually set up models for events to take into account the
	  dynamic models from the log watcher filtering models
	+ Fixed warnings when deleting a row which is referenced in other model
	+ Disable HTML form autocompletion in admin password change model
	+ Fixed incorrect non-editable warnings in change date and time model
	+ Fixed parsing value bug in EBox::Types::Date and EBox::Types::Time
	+ Reworked mdstat parsing, added failure_spare status
	+ Configuration backup implicitly preserves ownership of files
	+ Changes in styles and sizes of the save/revoke dialog
	+ New data form row is copied from default row, avoiding letting hidden
	  fields without its default value and causing missing fields errors
	+ Always fill abstract type with its default value, this avoids
	  errors with hidden fields with default value
	+ Different page to show errors when there are broken software packages
	+ InverseMatchSelect and InverseMatchUnion use 'not' instead of '!' to
	  denote inverse match. This string is configurable with a type argument
	+ Fixed types EBox::Type::InverseMatchSelect and InverseMatchUnion
	+ Fixed bug in DataTable::setTypedRow() which produced an incorrect 'id'
	  row element in DataTable::updateRowNotify()
	+ In tableBody.mas template: decomposed table topToolbar section in methods
	+ Fixed bug in discard changes dialog
	+ Confirmation dialogs now use styled modalboxes
	+ Do not reload page after save changes dialog if operation is successful
	+ Maintenance menu is now kept open when visiting the logs index page
2.3.18
	+ Manual clone of row in DataTable::setTypedRow to avoid segfault
	+ Avoid undef warnings in EBox::Model::DataTable::_find when the
	  element value is undef
	+ Fixed kill of ebox processes during postrm
	+ Set MySQL root password in create-db script and added mysql script
	  to /usr/share/zentyal for easy access to the zentyal database
	+ Increased timeout redirecting to wizards on installation to 5 seconds
	  to avoid problems on some slow or loaded machines
	+ Save changes dialog do not appear if there are no changes
	+ Delete no longer needed duplicated code
	+ Do not go to save changes after a regular package installation
	  they are saved only in the first install
	+ Progress bar in installation refactored
2.3.17
	+ Do not use modal box for save changes during installation
	+ Hidden fields in DataTables are no longer considered compulsory
	+ Select type has now its own viewer that allows use of filter function
	+ User is now enabled together with the rest of modules on first install
2.3.16
	+ Fix 'oldRow' parameter in UpdatedRowNotify
	+ Use Clone::Fast instead of Clone
	+ Modal dialog for the save and discard changes operations
	+ Use a different lock file for the usercorner redis
	+ Improved look of tables when checkAll controls are present
	+ Better icons for clone action
	+ Added confirmation dialog feature to models; added confirmation
	  dialog to change hostname model
	+ Dynamic default values are now properly updated when adding a row
	+ Kill processes owned by the ebox user before trying to delete it
	+ Do not use sudo to call status command at EBox::Service::running
	+ Fixed regression setting default CSS class in notes
2.3.15
	+ Added missing call to updateRowNotify in DataForms
	+ Fixed silent error in EBox::Types::File templates for non-readable
	  by ebox files
	+ Use pkill instead of killall in postinst
	+ Use unset instead of delete_dir when removing rows
	+ Do not set order list for DataForms
	+ Only try to clean tmp dir on global system start
2.3.14
	+ Error message for failure in package cache creation
	+ Fixed regression when showing a data table in a modal view
	+ Do not do a redis transaction for network module init actions
	+ Fixed EBox::Module::Config::st_unset()
	+ Allowed error class in msg template
2.3.13
	+ Fixed problems in EventDaemon with JSON and blessed references
	+ More crashes avoided when watchers or dispatchers doesn't exist
	+ Proper RAID watcher reimplementation using the new state API
	+ EBox::Config::Redis singleton has now a instance() method instead of new()
	+ Deleted wrong use in ForcePurge model
2.3.12
	+ Fixed problem with watchers and dispatchers after a module deletion
	+ Fixed EBox::Model::DataTable::_checkFieldIsUnique, it failed when the
	  printableValue of the element was different to its value
	+ Fixed separation between Add table link and table body
	+ Adaptation of EventDaemon to model and field changes
	+ Disabled logs consolidation on purge until it is reworked, fixed
	  missing use in purge logs model
	+ Fixed Componet::parentRow, it not longer tries to get a row with
	  undefined id
	+ Fix typo in ConfigureLogs model
	+ Mark files for removing before deleting the row from backend in
	  removeRow
	+ The Includes directives are set just for the main virtual host
	+ Fixed EventDaemon crash
2.3.11
	+ Mark files for removing before deleting the row from backend in removeRow
	+ Dashboard widgets now always read the information from RO
	+ Enable actions are now executed before enableService()
	+ Fixed regression which prevented update of the administration service
	  port when it was changed in the interface
	+ New EBox::Model::Composite::componentNames() for dynamic composites
	+ Remove _exposedMethods() feature to reduce use of AUTOLOAD
	+ Removed any message set in the model in syncRows method
	+ Added global() method to modules and components to get a coherent
	  read-write or read-only instance depending on the context
	+ Removed Model::Report and Composite::Report namespaces to simplify model
	  management and specification
	+ New redis key naming, with $mod/conf/*, $mod/state and $mod/ro/* replacing
	  /ebox/modules/$mod/*, /ebox/state/$mod/* and /ebox-ro/modules/$mod/*
	+ Removed unnecessary parentComposite methods in EBox::Model::Component
	+ Only mark modules as changed when data has really changed
	+ EBox::Global::modChange() throws exception if instance is readonly
	+ New get_state() and set_state() methods, st_* methods are kept for
	  backwards compatibility, but they are deprecated
	+ Simplified events module internals with Watcher and Dispatcher providers
	+ Model Manager is now able to properly manage read-only instances
	+ Composites can now use parentModule() like Models
	+ Renamed old EBox::GConfModule to EBox::Module::Config
	+ Unified model and composite management in the new EBox::Model::Manager
	+ Model and composites are loaded on demand to reduce memory consumption
	+ Model and composite information is now stored in .yaml schemas
	+ ModelProvider and CompositeProvider are no longer necessary
	+ Simplified DataForm using more code from DataTable
	+ Adapted RAID and restrictedResources() to the new JSON objects in redis
	+ Remove unused override modifications code
	+ Added /usr/share/zentyal/redis-cli wrapper for low-level debugging
	+ Use simpler "key: value" format for dumps instead of YAML
	+ Row id prefixes are now better chosen to avoid confusion
	+ Use JSON instead of list and hash redis types (some operations,
	  specially on lists, are up to 50% faster and caching is much simpler)
	+ Store rows as hashes instead of separated keys
	+ Remove deprecated all_dirs and all_entries methods
	+ Remove obsolete EBox::Order package
	+ Remove no longer needed redis directory tree sets
	+ Fixed isEqualTo() method on EBox::Types::Time
	+ EBox::Types::Abstract now provides default implementations of fields(),
	  _storeInGConf() and _restoreFromHash() using the new _attrs() method
	+ Remove indexes on DataTables to reduce complexity, no longer needed
	+ Simplified ProgressIndicator implementation using shared memory
	+ New EBox::Util::SHMLock package
	+ Implemented transactions for redis operations
	+ Replace old MVC cache system with a new low-level redis one
	+ Delete no longer necessary regen-redis-db tool
	+ Added new checkAll property to DataTable description to allow
	  multiple check/uncheck of boolean columns
2.3.10
	+ Added Desktop::ServiceProvider to allow modules to implement
	  requests from Zentyal desktop
	+ Added VirtualHost to manage desktop requests to Zentyal server
	+ Fix EventDaemon in the transition to MySQL
	+ Send EventDaemon errors to new rotated log file /var/log/zentyal/events.err
	+ Send an event to Zentyal Cloud when the updates are up-to-date
	+ Send an info event when modules come back to running
	+ Include additional info for current event watchers
	+ Fixed RAID report for some cases of spare devices and bitmaps
	+ Fixed log purge, SQL call must be a statement not a query
	+ Fixed regex syntax in user log queries
	+ Added missing "use Filesys::Df" to SysInfo
	+ Disabled consolidation by default until is fixed or reimplemented
	+ Fixed regresion in full log page for events
	+ Added clone action to data tables
	+ Fixed regression in modal popup when showing element table
	+ Added new type EBox::Types::KrbRealm
	+ Fix broken packages when dist-upgrading from old versions: stop ebox
	  owned processes before changing home directory
	+ Log the start and finish of start/stop modules actions
	+ Added usesPort() method to apache module
2.3.9
	+ Enable SSLInsecureRenegotiation to avoid master -> slave SOAP handsake
	  problems
	+ Added validateRowRemoval method to EBox::Model::DataTable
	+ Use rm -rf instead of remove_tree to avoid chdir permission problems
	+ Avoid problems restarting apache when .pid file does not exist
	+ Do not use graceful on apache to allow proper change of listen port
	+ Simplified apache restart mechanism and avoid some problems
2.3.8
	+ Create tables using MyISAM engine by default
	+ Delete obsolete 'admin' table
2.3.7
	+ Fixed printableName for apache module and remove entry in status widget
	+ Merged tableBodyWithoutActions.mas into tableBody.mas
	+ Removed tableBodyWithoutEdit.mas because it is no longer used
	+ Better form validation message when there are no ids for
	  foreign rows in select control with add new popup
	+ Fixed branding of RSS channel items
	+ Fixed destination path when copying zentyal.cnf to /etc/mysql/conf.d
	+ Packaging fixes for precise
2.3.6
	+ Switch from CGIs to models in System -> General
	+ New value() and setValue() methods in DataForm::setValue() for cleaner
	  code avoiding use of AUTOLOAD
	+ Added new EBox::Types::Time, EBox::Types::Date and EBox::Types::TimeZone
	+ Added new attribute 'enabled' to the Action and MultiStateAction types
	  to allow disabling an action. Accepts a scalar or a CODE ref
	+ The 'defaultValue' parameter of the types now accept a CODE ref that
	  returns the default value.
2.3.5
	+ Added force parameter in validateTypedRow
	+ Fixed 'hidden' on types when using method references
	+ Removed some console problematic characters from Util::Random::generate
	+ Added methods to manage apache CA certificates
	+ Use IO::Socket::SSL for SOAPClient connections
	+ Removed apache rewrite from old slaves implementation
	+ Do not show RSS image if custom_prefix defined
2.3.4
	+ Avoid 'negative radius' error in DiskUsage chart
	+ Fixed call to partitionFileSystems in EBox::SysInfo::logReportInfo
	+ Log audit does not ignore fields which their values could be interpreted
	  as boolean false
	+ Avoid ebox.cgi failure when showing certain strings in the error template
	+ Do not calculate md5 digests if override_user_modification is enabled
	+ Clean /var/lib/zentyal/tmp on boot
	+ Stop apache gracefully and delete unused code in Apache.pm
	+ Cache contents of module.yaml files in Global
2.3.3
	+ The editable attribute of the types now accept a reference to a function
	  to dinamically enable or disable the field.
	+ In progress bar CGIs AJAX call checks the availability of the
	  next page before loading it
	+ Replaced community logo
	+ Adapted messages in the UI for new editions
	+ Changed cookie name to remove forbidden characters to avoid
	  incompatibilities with some applications
	+ Added methods to enable/disable restart triggers
2.3.2
	+ Fixed redis unix socket permissions problem with usercorner
	+ Get row ids without safe characters checking
	+ Added EBox::Util::Random as random string generator
	+ Set log level to debug when cannot compute md5 for a nonexistent file
	+ Filtering in tables is now case insensitive
	+ ProgressIndicator no longer leaves zombie processes in the system
	+ Implemented mysqldump for logs database
	+ Remove zentyal-events cron script which should not be longer necessary
	+ Bugfix: set executable permissions to cron scripts and example hooks
	+ Added a global method to retrieve installed server edition
	+ Log also duration and compMessage to events.log
2.3.1
	+ Updated Standards-Version to 3.9.2
	+ Fixed JS client side table sorting issue due to Prototype
	  library upgrade
	+ Disable InnoDB by default to reduce memory consumption of MySQL
	+ Now events are logged in a new file (events.log) in a more
	  human-readable format
	+ Added legend to DataTables with custom actions
	+ Changed JS to allow the restore of the action cell when a delete
	  action fails
	+ Set milestone to 3.0 when creating bug reports in the trac
	+ Avoid temporal modelInstance errors when adding or removing
	  modules with LogWatchers or LogDispatcher
	+ Unallow administration port change when the port is in use
2.3
	+ Do not launch a passwordless redis instance during first install
	+ New 'types' field in LogObserver and storers/acquirers to store special
	  types like IPs or MACs in an space-efficient way
	+ Use MySQL for the logs database instead of PostgreSQL
	+ Bugfix: logs database is now properly recreated after purge & install
	+ Avoid use of AUTOLOAD to execute redis commands, improves performance
	+ Use UNIX socket to connect to redis for better performance and
	  update default redis 2.2 settings
	+ Use "sudo" group instead of "admin" one for the UI access control
	+ Added EBox::Module::Base::version() to get package version
	+ Fixed problem in consalidation report when accumulating results
	  from queries having a "group by table.field"
	+ Added missing US and Etc zones in timezone selector
	+ Replaced autotools with zbuildtools
	+ Refuse to restore configuration backup from version lesser than
	  2.1 unless forced
	+ Do not retrieve format.js in every graph to improve performance
	+ The purge-module scripts are always managed as root user
	+ New grep-redis tool to search for patterns in redis keys or
	  values
	+ Use partitionFileSystems method from EBox::FileSystem
2.2.4
	+ New internal 'call' command in Zentyal shell to 'auto-use' the module
	+ Zentyal shell now can execute commandline arguments
	+ Bugfix: EBox::Types::IPAddr::isEqualTo allows to change netmask now
	+ Removed some undefined concatenation and compare warnings in error.log
	+ Ignore check operation in RAID event watcher
	+ Skip IP addresses ending in .0 in EBox::Types::IPRange::addresses()
	+ Do not store in redis trailing dots in Host and DomainName types
	+ Added internal command to instance models and other improvements in shell
	+ Now the whole /etc/zentyal directory is backed up and a copy of the
	  previous contents is stored at /var/backups before restoring
	+ Removing a module with a LogWatcher no longer breaks the LogWatcher
	  Configuration page anymore
	+ Fixed error in change-hostname script it does not longer match substrings
	+ Bugfix: Show breadcrumbs even from models which live in a
	  composite
	+ HTTPLink now returns empty string if no HTTPUrlView is defined
	  in DataTable class
	+ Added mising use sentence in EBox::Event::Watcher::Base
2.2.3
	+ Bugfix: Avoid url rewrite to ebox.cgi when requesting to /slave
	+ Fixed logrotate configuration
	+ More resilient way to handle with missing indexes in _find
	+ Added more informative text when mispelling methods whose prefix
	  is an AUTOLOAD action
	+ A more resilient solution to load events components in EventDaemon
	+ Added one and two years to the purge logs periods
	+ Fixed downloads from EBox::Type::File
2.2.2
	+ Revert cookie name change to avoid session loss in upgrades
	+ Do not try to change owner before user ebox is created
2.2.1
	+ Removed obsolete references to /zentyal URL
	+ Create configuration backup directories on install to avoid warnings
	  accessing the samba share when there are no backups
	+ Log result of save changes, either successful or with warnings
	+ Changed cookie name to remove forbidden characters to avoid
	  incompatibilities with some applications
	+ Removed duplicated and incorrect auding logging for password change
	+ Fixed some non-translatable strings
	+ Create automatic bug reports under 2.2.X milestone instead of 2.2
	+ Fixed bug changing background color on selected software packages
2.1.34
	+ Volatile types called password are now also masked in audit log
	+ Adjust padding for module descriptions in basic software view
	+ Removed beta icon
2.1.33
	+ Fixed modal add problems when using unique option on the type
	+ Fixed error management in the first screen of modal add
	+ Unify software selection and progress colors in CSS
	+ Set proper message type in Configure Events model
	+ Fixed error checking permanentMessage types in templates/msg.mas
2.1.32
	+ Added progress bar colors to theme definition
	+ Remove no longer correct UTF8 decode in ProgressIndicator
	+ Fixed UTF8 double-encoding on unexpected error CGI
	+ Reviewed some subscription strings
	+ Always fork before apache restart to avoid port change problems
	+ Stop modules in the correct order (inverse dependencies order)
	+ Better logging of failed modules on restore
2.1.31
	+ Do not start managed daemons on boot if the module is disabled
	+ Better message on redis error
	+ Watch for dependencies before automatic enable of modules on first install
2.1.30
	+ Removed obsolete /ebox URL from RSS link
	+ Changed methods related with extra backup data in modules logs
	  to play along with changes in ebackup module
	+ Set a user for remote access for audit reasons
	+ Detect session loss on AJAX requests
2.1.29
	+ Startup does not fail if SIGPIPE received
2.1.28
	+ Added code to mitigate false positives on module existence
	+ Avoid error in logs full summary due to incorrect syntax in template
	+ Allow unsafe chars in EBox::Types::File to avoid problems in some browsers
	+ Reviewed some subscription strings
	+ Warning about language-packs installed works again after Global changes
	+ Show n components update when only zentyal packages are left to
	  upgrade in the system widget
	+ Do not show debconf warning when installing packages
	+ EBox::Types::IPAddr (and IPNetwork) now works with defaultValue
	+ Allow to hide menu items, separators and dashboard widgets via conf keys
2.1.27
	+ Do not create tables during Disaster Recovery installation
	+ Added new EBox::Util::Debconf::value to get debconf values
	+ DataTable controller does no longer try to get a deleted row
	  for gather elements values for audit log
	+ Check if Updates watcher can be enabled if the subscription
	  level is yet unknown
2.1.26
	+ Detection of broken packages works again after proper deletion
	  of dpkg_running file
	+ Keep first install redis server running until trigger
	+ Unified module restart for package trigger and init.d
	+ Use restart-trigger script in postinst for faster daemons restarting
	+ System -> Halt/Reboot works again after regression in 2.1.25
	+ Added framework to show warning messages after save changes
	+ Change caption of remote services link to Zentyal Cloud
	+ Do not show Cloud link if hide_cloud_link config key is defined
	+ Added widget_ignore_updates key to hide updates in the dashboard
	+ Differentiate ads from notes
	+ Allow custom message type on permanentMessage
	+ Only allow custom themes signed by Zentyal
	+ Removed /zentyal prefix from URLs
	+ Caps lock detection on login page now works again
	+ Added HiddenIfNotAble property to event watchers to be hidden if
	  it is unabled to monitor the event
	+ Dashboard values can be now error and good as well
	+ Include a new software updates widget
	+ Include a new alert for basic subscriptions informing about
	  software updates
	+ Add update-notifier-common to dependencies
	+ EBox::DataTable::enabledRows returns rows in proper order
	+ Use custom ads when available
	+ Disable bug report when hide_bug_report defined on theme
2.1.25
	+ Do not show disabled module warnings in usercorner
	+ Mask passwords and unify boolean values in audit log
	+ Do not override type attribute for EBox::Types::Text subtypes
	+ Corrected installation finished message after first install
	+ Added new disableAutocomplete attribute on DataTables
	+ Optional values can be unset
	+ Minor improvements on nmap scan
2.1.24
	+ Do not try to generate config for unconfigured services
	+ Remove unnecessary redis call getting _serviceConfigured value
	+ Safer sizes for audit log fields
	+ Fix non-translatable "show help" string
	+ Allow links to first install wizard showing a desired page
	+ Fixed bug in disk usage when we have both values greater and
	  lower than 1024 MB
	+ Always return a number in EBox::AuditLogging::isEnabled to avoid
	  issues when returning the module status
	+ Added noDataMsg attribute on DataTable to show a message when
	  there are no rows
2.1.23
	+ Removed some warnings during consolidation process
	+ Depend on libterm-readline-gnu-perl for history support in shells
	+ Fixed error trying to change the admin port with NTP enabled
	+ Fixed breadcrumb destination for full log query page
	+ Use printableActionName in DataTable setter
2.1.22
	+ Fixed parentRow method in EBox::Types::Row
	+ Added new optionalLabel flag to EBox::Types::Abstract to avoid
	  show the label on non-optional values that need to be set as
	  optional when using show/hide viewCustomizers
	+ Added initHTMLStateOrder to View::Customizer to avoid incorrect
	  initial states
	+ Improved exceptions info in CGIs to help bug reporting
	+ Do not show customActions when editing row on DataTables
2.1.21
	+ Fixed bug printing traces at Global.pm
	+ Check new dump_exceptions confkey instead of the debug one in CGIs
	+ Explicit conversion to int those values stored in our database
	  for correct dumping in reporting
	+ Quote values in update overwrite while consolidating for reporting
2.1.20
	+ Fixed regression in edition in place of booleans
	+ Better default balance of the dashboard based on the size of the widgets
	+ Added defaultSelectedType argument to PortRange
2.1.19
	+ Disable KeepAlive as it seems to give performance problems with Firefox
	  and set MaxClients value back to 1 in apache.conf
	+ Throw exceptions when calling methods not aplicable to RO instances
	+ Fixed problems when mixing read/write and read-only instances
	+ Date/Time and Timezone moved from NTP to core under System -> General
	+ Do not instance hidden widgets to improve dashboard performance
	+ New command shell with Zentyal environment at /usr/share/zentyal/shell
	+ Show warning when a language-pack is not installed
	+ Removed unnecessary dump/load operations to .bak yaml files
	+ AuditLogging and Logs constructor now receive the 'ro' parameter
	+ Do not show Audit Logging in Module Status widget
2.1.18
	+ New unificated zentyal-core.logrotate for all the internal logs
	+ Added forceEnabled option for logHelpers
	+ Moved carousel.js to wizard template
	+ Add ordering option to wizard pages
	+ Fixed cmp and isEqualTo methods for EBox::Types::IPAddr
	+ Fixed wrong Mb unit labels in Disk Usage and use GB when > 1024 MB
	+ Now global-action script can be called without progress indicator
	+ Fixed EBox::Types::File JavaScript setter code
	+ Added support for "Add new..." modal boxes in foreign selectors
	+ Each module can have now its customized purge-module script
	  that will be executed after the package is removed
	+ Added Administration Audit Logging to log sessions, configuration
	  changes, and show pending actions in save changes confirmation
	+ User name is stored in session
	+ Remove deprecated extendedRestore from the old Full Backup
2.1.17
	+ Fixed RAID event crash
	+ Added warning on models and composites when the module is disabled
	+ Fixed login page style with some languages
	+ Login page template can now be reused accepting title as parameter
	+ EBox::Types::File does not write on redis when it fails to
	  move the fail to its final destination
	+ Added quote column option for periodic log consolidation and
	  report consolidation
	+ Added exclude module option to backup restore
2.1.16
	+ Do not show incompatible navigator warning on Google Chrome
	+ Fixed syncRows override detection on DataTable find
	+ clean-conf script now deletes also state data
	+ Avoid 'undefined' message in selectors
2.1.15
	+ Move Disk Usage and RAID to the new Maintenance menu
	+ Always call syncRows on find (avoid data inconsistencies)
	+ Filename when downloading a conf backup now contains hostname
	+ Fixed bug in RAID template
	+ Set proper menu order in System menu (fixes NTP position)
	+ Fixed regresion in page size selector on DataTables
	+ Fixed legend style in Import/Export Configuration
2.1.14
	+ Fixed regresion with double quotes in HTML templates
	+ Fixed problems with libredis-perl version dependency
	+ Adding new apparmor profile management
2.1.13
	+ Better control of errors when saving changes
	+ Elements of Union type can be hidden
	+ Model elements can be hidden only in the viewer or the setter
	+ HTML attributtes are double-quoted
	+ Models can have sections of items
	+ Password view modified to show the confirmation field
	+ New multiselect type
	+ Redis backend now throws different kind of exceptions
2.1.12
	+ Revert no longer necessary parents workaround
	+ Hide action on viewCustomizer works now on DataTables
2.1.11
	+ Fixed bug which setted bad directory to models in tab view
	+ Union type: Use selected subtype on trailingText property if the
	  major type does not have the property
	+ Raise MaxClients to 2 to prevent apache slowness
2.1.10
	+ Security [ZSN-2-1]: Avoid XSS in process list widget
2.1.9
	+ Do not try to initialize redis client before EBox::init()
	+ Safer way to delete rows, deleting its id reference first
	+ Delete no longer needed workaround for gconf with "removed" attribute
	+ Fixed regression in port range setter
2.1.8
	+ Fixed regression in menu search
	+ Fixed missing messages of multi state actions
	+ Help toggler is shown if needed when dynamic content is received
	+ Fixed issue when disabling several actions at once in a data table view
	+ All the custom actions are disabled when one is clicked
	+ Submit wizard pages asynchronously and show loading indicator
	+ Added carousel.js for slide effects
2.1.7
	+ Fixed issues with wrong html attributes quotation
	+ Bugfix: volatile types can now calculate their value using other
	  the value from other elements in the row no matter their position
2.1.6
	+ Attach software.log to bug report if there are broken packages
	+ Added keyGenerator option to report queries
	+ Tuned apache conf to provide a better user experience
	+ Actions click handlers can contain custom javascript
	+ Restore configuration with force dependencies option continues
	  when modules referenced in the backup are not present
	+ Added new MultiStateAction type
2.1.5
	+ Avoid problems getting parent if the manager is uninitialized
	+ Rename some icon files with wrong extension
	+ Remove wrong optional attribute for read-only fields in Events
	+ Renamed all /EBox/ CGI URLs to /SysInfo/ for menu folder coherency
	+ Added support for custom actions in DataTables
	+ Replaced Halt/Reboot CGI with a model
	+ Message classes can be set from models
	+ Fixed error in Jabber dispatcher
	+ Show module name properly in log when restart from the dashboard fails
	+ Avoid warning when looking for inexistent PID in pidFileRunning
2.1.4
	+ Changed Component's parent/child relationships implementation
	+ Fixed WikiFormat on automatic bug report tickets
	+ Do not show available community version in Dashboard with QA
 	  updates
2.1.3
	+ Fall back to readonly data in config backup if there are unsaved changes
	+ Allow to automatically send a report in the unexpected error page
	+ Logs and Events are now submenus of the new Maintenance menu
	+ Configuration Report option is now present on the Import/Export section
	+ Require save changes operation after changing the language
	+ Added support for URL aliases via schemas/urls/*.urls files
	+ Allow to sort submenu items via 'order' attribute
	+ Automatically save changes after syncRows is called and mark the module
	  mark the module as unchanged unless it was previously changed
	+ Removed unnecessary ConfigureEvents composite
	+ Removed unnecessary code from syncRows in logs and events
	+ Restore configuration is safer when restoring /etc/zentyal files
	+ Fixed unescaped characters when showing an exception
	+ Fixed nested error page on AJAX requests
	+ Adapted dumpBackupExtraData to new expected return value
	+ Report remoteservices, when required, a change in administration
	  port
	+ Added continueOnModuleFail mode to configuration restore
	+ Fixed Firefox 4 issue when downloading backups
	+ Show scroll when needed in stacktraces (error page)
	+ More informative error messages when trying to restart locked modules
	  from the dashboard
	+ Creation of plpgsql language moved from EBox::Logs::initialSetup
	  to create-db script
	+ Redis backend now throws different kind of exceptions
	+ Avoid unnecesary warnings about PIDs
	+ Update Jabber dispatcher to use Net::XMPP with some refactoring
	+ Save changes messages are correctly shown with international charsets
	+ Support for bitmap option in RAID report
	+ Retry multiInsert line by line if there are encoding errors
	+ Adapted to new location of partitionsFileSystems in EBox::FileSystem
	+ Event messages are cleaned of null characters and truncated
	  before inserting in the database when is necessary
	+ Improve message for "Free storage space" event and send an info
	  message when a given partition is not full anymore
	+ Event messages now can contain newline characters
	+ Objects of select type are compared also by context
	+ Remove cache from optionsFromForeignModel since it produces
	  problems and it is useless
	+ Set title with server name if the server is subscribed
	+ Fix title HTML tag in views for Models and Composites
	+ Added lastEventsReport to be queried by remoteservices module
	+ Added EBox::Types::HTML type
	+ Added missing manage-logs script to the package
	+ Fixed problems with show/hide help switch and dynamic content
	+ Menus with subitems are now kept unfolded until a section on a
	  different menu is accessed
	+ Sliced restore mode fails correctly when schema file is missing,
	  added option to force restore without schema file
	+ Purge conf now purges the state keys as well
	+ Added EBox::Types::IPRange
2.1.2
	+ Now a menu folder can be closed clicking on it while is open
	+ Bugfix: cron scripts are renamed and no longer ignored by run-parts
	+ Added new EBox::Util::Nmap class implementing a nmap wrapper
2.1.1
	+ Fixed incoherency problems with 'on' and '1' in boolean indexes
	+ Move cron scripts from debian packaging to src/scripts/cron
	+ Trigger restart of logs and events when upgrading zentyal-core
	  without any other modules
	+ Don't restart apache twice when upgrading together with more modules
	+ Fixed params validation issues in addRow
2.1
	+ Replace YAML::Tiny with libyaml written in C through YAML::XS wrapper
	+ Minor bugfix: filter invalid '_' param added by Webkit-based browser
	  on EBox::CGI::Base::params() instead of _validateParams(), avoids
	  warning in zentyal.log when enabling modules
	+ All CGI urls renamed from /ebox to /zentyal
	+ New first() and deleteFirst() methods in EBox::Global to check
	  existence and delete the /var/lib/zentyal/.first file
	+ PO files are now included in the language-pack-zentyal-* packages
	+ Migrations are now always located under /usr/share/$package/migration
	  this change only affects to the events and logs migrations
	+ Delete no longer used domain and translationDomain methods/attributes
	+ Unified src/libexec and tools in the new src/scripts directory
	+ Remove the ebox- prefix on all the names of the /usr/share scripts
	+ New EBox::Util::SQL package with helpers to create and drop tables
	  from initial-setup and purge-module for each module
	+ Always drop tables when purging a package
	+ Delete 'ebox' user when purging zentyal-core
	+ Moved all SQL schemas from tools/sqllogs to schemas/sql
	+ SQL time-period tables are now located under schemas/sql/period
	+ Old ebox-clean-gconf renamed to /usr/share/zentyal/clean-conf and
	  ebox-unconfigure-module is now /usr/share/zentyal/unconfigure-module
	+ Added default implementation for enableActions, executing
	  /usr/share/zentyal-$modulename/enable-module if exists
	+ Optimization: Do not check if a row is unique if any field is unique
	+ Never call syncRows on read-only instances
	+ Big performance improvements using hashes and sets in redis
	  database to avoid calls to the keys command
	+ Delete useless calls to exists in EBox::Config::Redis
	+ New regen-redis-db tool to recreate the directory structure
	+ Renamed /etc/cron.hourly/90manageEBoxLogs to 90zentyal-manage-logs
	  and moved the actual code to /usr/share/zentyal/manage-logs
	+ Move /usr/share/ebox/zentyal-redisvi to /usr/share/zentyal/redisvi
	+ New /usr/share/zentyal/initial-setup script for modules postinst
	+ New /usr/share/zentyal/purge-module script for modules postrm
	+ Removed obsolete logs and events migrations
	+ Create plpgsql is now done on EBox::Logs::initialSetup
	+ Replace old ebox-migrate script with EBox::Module::Base::migrate
	+ Rotate duplicity-debug.log log if exists
	+ Bug fix: Port selected during installation is correctly saved
	+ Zentyal web UI is restarted if their dependencies are upgraded
	+ Bug fix: Logs don't include unrelated information now
	+ Add total in disk_usage report
	+ Bugfix: Events report by source now works again
	+ Do not include info messages in the events report
	+ Services event is triggered only after five failed checkings
	+ Do not add redundant includedir lines to /etc/sudoers
	+ Fixed encoding for strings read from redis server
	+ Support for redis-server 2.0 configuration
	+ Move core templates to /usr/share/zentyal/stubs/core
	+ Old /etc/ebox directory replaced with the new /etc/zentyal with
	  renamed core.conf, logs.conf and events.conf files
	+ Fixed broken link to alerts list
2.0.15
	+ Do not check the existence of cloud-prof package during the
	  restore since it is possible not to be installed while disaster
	  recovery process is done
	+ Renamed /etc/init.d/ebox to /etc/init.d/zentyal
	+ Use new zentyal-* package names
	+ Don't check .yaml existence for core modules
2.0.14
	+ Added compMessage in some events to distinguish among events if
	  required
	+ Make source in events non i18n
	+ After restore, set all the restored modules as changed
	+ Added module pre-checks for configuration backup
2.0.13
	+ Fixed dashboard graphs refresh
	+ Fixed module existence check when dpkg is running
	+ Fix typo in sudoers creation to make remote support work again
2.0.12
	+ Include status of packages in the downloadable bug report
	+ Bugfix: Avoid possible problems deleting redis.first file if not exist
2.0.11
	+ New methods entry_exists and st_entry_exists in config backend
2.0.10
	+ Now redis backend returns undef on get for undefined values
	+ Allow custom mason templates under /etc/ebox/stubs
	+ Better checks before restoring a configuration backup with
	  a set of modules different than the installed one
	+ Wait for 10 seconds to the child process when destroying the
	  progress indicator to avoid zombie processes
	+ Caught SIGPIPE when trying to contact Redis server and the
	  socket was already closed
	+ Do not stop redis server when restarting apache but only when
	  the service is asked to stop
	+ Improvements in import/export configuration (know before as
	  configuration backup)
	+ Improvements in ProgressIndicator
	+ Better behaviour of read-only rows with up/down arrows
	+ Added support for printableActionName in DataTable's
	+ Added information about automatic configuration backup
	+ Removed warning on non existent file digest
	+ Safer way to check if core modules exist during installation
2.0.9
	+ Treat wrong installed packages as not-existent modules
	+ Added a warning in dashboard informing about broken packages
	+ File sharing and mailfilter log event watchers works again since
	  it is managed several log tables per module
2.0.8
	+ Replaced zentyal-conf script with the more powerful zentyal-redisvi
	+ Set always the same default order for dashboard widgets
	+ Added help message to the configure widgets dialog
	+ Check for undefined values in logs consolidation
	+ Now dashboard notifies fails when restarting a service
	+ Fixed bug with some special characters in dashboard
	+ Fixed bug with some special characters in disk usage graph
2.0.7
	+ Pre-installation includes sudoers.d into sudoers file if it's not yet
	  installed
	+ Install apache-prefork instead of worker by default
	+ Rename service certificate to Zentyal Administration Web Server
2.0.6
	+ Use mod dependencies as default restore dependencies
	+ Fixed dependencies in events module
	+ Increased recursive dependency threshold to avoid
	  backup restoration problems
2.0.5
	+ Removed deprecated "Full backup" option from configuration backup
	+ Bugfix: SCP method works again after addition of SlicedBackup
	+ Added option in 90eboxpglogger.conf to disable logs consolidation
2.0.4
	+ Removed useless gconf backup during upgrade
	+ Fixed postinstall script problems during upgrade
2.0.3
	+ Added support for the sliced backup of the DB
	+ Hostname change is now visible in the form before saving changes
	+ Fixed config backend problems with _fileList call
	+ Added new bootDepends method to customize daemons boot order
	+ Added permanent message property to Composite
	+ Bugfix: Minor aesthetic fix in horizontal menu
	+ Bugfix: Disk usage is now reported in expected bytes
	+ Bugfix: Event dispatcher is not disabled when it is impossible
	  for it to dispatch the message
2.0.2
	+ Better message for the service status event
	+ Fixed modules configuration purge script
	+ Block enable module button after first click
	+ Avoid division by zero in progress indicator when total ticks is
	  zero
	+ Removed warning during postinst
	+ Added new subscription messages in logs, events and backup
2.0.1
	+ Bugfix: Login from Zentyal Cloud is passwordless again
	+ Some defensive code for the synchronization in Events models
	+ Bugfix: add EBox::Config::Redis::get to fetch scalar or list
	  values. Make GConfModule use it to avoid issues with directories
	  that have both sort of values.
1.5.14
	+ Fixed redis bug with dir keys prefix
	+ Improved login page style
	+ New login method using PAM instead of password file
	+ Allow to change admin passwords under System->General
	+ Avoid auto submit wizard forms
	+ Wizard skip buttons always available
	+ Rebranded post-installation questions
	+ Added zentyal-conf script to get/set redis config keys
1.5.13
	+ Added transition effect on first install slides
	+ Zentyal rebrand
	+ Added web page favicon
	+ Fixed already seen wizards apparition
	+ Fixed ro module creation with redis backend
	+ Use mason for links widgets
	+ Use new domain to official strings for subscriptions
1.5.12
	+ Added option to change hostname under System->General
	+ Show option "return to dashboard" when save changes fails.
1.5.11
	+ Added more tries on redis reconnection
	+ Fixed user corner access problems with redis server
	+ writeFile* methods reorganized
	+ Added cron as dependency as cron.hourly was never executed with anacron
	+ Improvements in consolidation of data for reports
1.5.10
	+ Fixed gconf to redis conversion for boolean values
1.5.9
	+ Improved migrations speed using the same perl interpreter
	+ Redis as configuration backend (instead of gconf)
	+ Improved error messages in ebox-software
	+ Set event source to 256 chars in database to adjust longer event
	  sources
	+ Progress bar AJAX updates are sent using JSON
	+ Fixed progress bar width problems
	+ Fixed top menu on wizards
	+ Improved error message when disconnecting a not connected database
	+ Abort installation if 'ebox' user already exists
	+ Bugfix: IP address is now properly registered if login fails
1.5.8
	+ Added template tableorderer.css.mas
	+ Added buttonless top menu option
	+ Bugfix: Save all modules on first installation
	+ Bugfix: General ebox database is now created if needed when
	  re/starting services
	+ Bugfix: Data to report are now uniform in number of elements per
	  value. This prevents errors when a value is present in a month and
	  not in another
	+ Bugfix: Don't show already visited wizard pages again
1.5.7
	+ Bugfix: Avoid error when RAID is not present
	+ Bugfix: Add ebox-consolidate-reportinfo call in daily cron script
	+ Bugfix: Called multiInsert and unbufferedInsert when necessary
	  after the loggerd reimplementation
	+ Bugfix: EBox::ThirdParty::Apache2::AuthCookie and
	  EBox::ThirdParty::Apache2::AuthCookie::Util package defined just
	  once
	+ Added util SystemKernel
	+ Improved progress indicator
	+ Changes in sudo generation to allow sudo for remote support user
	+ Initial setup wizards support
1.5.6
	+ Reimplementation of loggerd using inotify instead of File::Tail
1.5.5
	+ Asynchronous load of dashboard widgets for a smoother interface
1.5.4
	+ Changed dbus-check script to accept config file as a parameter
1.5.3
	+ Function _isDaemonRunning works now with snort in lucid
	+ Javascript refreshing instead of meta tag in log pages
	+ Updated links in dashboard widget
	+ Add package versions to downloadable ebox.log
	+ Fixed postgresql data dir path for disk usage with pg 8.4
	+ GUI improvements in search box
1.5.2
	+ Security [ESN-1-1]: Validate referer to avoid CSRF attacks
	+ Added reporting structure to events module
	+ Added new CGI to download the last lines of ebox.log
1.5.1
	+ Bugfix: Catch exception when upstart daemon does not exist and
	  return a stopped status
	+ Added method in logs module to dump database in behalf of
	ebackup module
	+ Bugfix: Do not check in row uniqueness for optional fields that
	are not passed as parameters
	+ Improve the output of ebox module status, to be consistent with the one
	  shown in the interface
	+ Add options to the report generation to allow queries to be more
	  flexible
	+ Events: Add possibility to enable watchers by default
	+ Bugfix: Adding a new field to a model now uses default
	  value instead of an empty value
	+ Added script and web interface for configuration report, added
	  more log files to the configuration report
1.5
	+ Use built-in authentication
	+ Use new upstart directory "init" instead of "event.d"
	+ Use new libjson-perl API
	+ Increase PerlInterpMaxRequests to 200
	+ Increase MaxRequestsPerChild (mpm-worker) to 200
	+ Fix issue with enconding in Ajax error responses
	+ Loggerd: if we don't have any file to watch we just sleep otherwise the process
	  will finish and upstart will try to start it over again and again.
	+ Make /etc/init.d/ebox depend on $network virtual facility
	+ Show uptime and users on General Information widget.
1.4.2
	+ Start services in the appropriate order (by dependencies) to fix a problem
	  when running /etc/init.d/ebox start in slaves (mail and other modules
	  were started before usersandgroups and thus failed)
1.4.1
	+ Remove network workarounds from /etc/init.d/ebox as we don't bring
	  interfaces down anymore
1.4
	+ Bug fix: i18n. setDomain in composites and models.
1.3.19
	+ Make the module dashboard widget update as the rest of the widgets
	+ Fix problem regarding translation of module names: fixes untranslated
	  module names in the dashboard, module status and everywhere else where
	  a module name is written
1.3.18
	+ Add version comparing function and use it instead of 'gt' in the
	  general widget
1.3.17
	+ Minor bug fix: check if value is defined in EBox::Type::Union
1.3.16
	+ Move enable field to first row in ConfigureDispatcherDataTable
	+ Add a warning to let users know that a module with unsaved changes
	  is disabled
	+ Remove events migration directory:
		- 0001_add_conf_configureeventtable.pl
		- 0002_add_conf_diskfree_watcher.pl
	+ Bug fix: We don't use names to stringify date to avoid issues
	  with DB insertions and localisation in event logging
	+ Bug fix: do not warn about disabled services which return false from
	  showModuleStatus()
	+ Add blank line under "Module Status"
	+ Installed and latest available versions of the core are now displayed
	  in the General Information widget
1.3.15
	+ Bug fix: Call EBox::Global::sortModulesByDependencies when
	  saving all modules and remove infinite loop in that method.
	  EBox::Global::modifiedModules now requires an argument to sort
	  its result dependending on enableDepends or depends attribute.
	+ Bug fix: keep menu folders open during page reloads
	+ Bug fix: enable the log events dispatcher by default now works
	+ Bug fix: fixed _lock function in EBox::Module::Base
	+ Bug fix: composites honor menuFolder()
	+ Add support for in-place edition for boolean types. (Closes
	  #1664)
	+ Add method to add new database table columnts to EBox::Migration::Helpers
	+ Bug fix: enable "Save Changes" button after an in-place edition
1.3.14
	+ Bug fix: fix critical bug in migration helper that caused some log
	  log tables to disappear
	+ Create events table
	+ Bug fix: log watcher works again
	+ Bug fix: delete cache if log index is not found as it could be
	  disabled
1.3.13
	+ Bug fix: critical error in EventDaemon that prevented properly start
	+ Cron script for manage logs does not run if another is already
	  running, hope that this will avoid problems with large logs
	+ Increased maximum size of message field in events
	+ Added script to purge logs
	+ Bug fix: multi-domain logs can be enabled again
1.3.12
	+ Added type for EBox::Dashboard::Value to stand out warning
	  messages in dashboard
	+ Added EBox::MigrationHelpers to include migration helpers, for now,
	  include a db table renaming one
	+ Bug fix: Fix mismatch in event table field names
	+ Bug fix: Add migration to create language plpgsql in database
	+ Bug fix: Add missing script for report log consolidation
	+ Bug fix: Don't show modules in logs if they are not configured. This
	  prevents some crashes when modules need information only available when
	  configured, such as mail which holds the vdomains in LDAP
	+ Added method EBox::Global::lastModificationTime to know when
	  eBox configuration was modified for last time
	+ Add support for breadcrumbs on the UI
	+ Bug fix: in Loggerd files are only parsed one time regardless of
	  how many LogHelper reference them
	+ Added precondition for Loggerd: it does not run if there isnt
	anything to watch
1.3.11
	+ Support customFilter in models for big tables
	+ Added EBox::Events::sendEvent method to send events using Perl
	  code (used by ebackup module)
	+ Bug fix: EBox::Type::Service::cmp now works when only the
	  protocols are different
	+ Check $self is defined in PgDBEngine::DESTROY
	+ Do not watch files in ebox-loggerd related to disabled modules and
	  other improvements in the daemon
	+ Silent some exceptions that are used for flow control
	+ Improve the message from Service Event Watcher
1.3.10
	+ Show warning when accesing the UI with unsupported browsers
	+ Add disableApparmorProfile to EBox::Module::Service
	+ Bug fix: add missing use
	+ Bug fix: Make EventDaemon more robust against malformed sent
	  events by only accepting EBox::Event objects
1.3.8
	+ Bug fix: fixed order in EBox::Global::modified modules. Now
	  Global and Backup use the same method to order the module list
	  by dependencies
1.3.7
	+ Bug fix: generate public.css and login.css in dynamic-www directory
	  which is /var/lib/zentyal/dynamicwww/css/ and not in /usr/share/ebox/www/css
	  as these files are generate every time eBox's apache is
	  restarted
	+ Bug fix: modules are restored now in the correct dependency
	  order
	+ ebox-make-backup accepts --destinaton flag to set backup's file name
	+ Add support for permanent messages to EBox::View::Customizer
1.3.6
	+ Bug fix: override _ids in EBox::Events::Watcher::Log to not return ids
	which do not exist
	+ Bug fix: fixed InverseMatchSelect type which is used by Firewall module
	+ New widget for the dashboard showing useful support information
	+ Bugfix: wrong permissions on CSS files caused problem with usercorner
	+ CSS are now templates for easier rebranding
	+ Added default.theme with eBox colors
1.3.5
	+ Bugfix: Allow unsafe characters in password type
	+ Add FollowSymLinks in eBox apache configuration. This is useful
	  if we use js libraries provided by packages
1.3.4
	+ Updated company name in the footer
	+ Bugfix: humanEventMessage works with multiple tableInfos now
	+ Add ebox-dbus-check to test if we can actually connect to dbus
1.3.4
	+ bugfix: empty cache before calling updatedRowNotify
	+ enable Log dispatcher by default and not allow users to disable
	it
	+ consolidation process continues in disabled but configured modules
	+ bugfix: Save Changes button doesn't turn red when accessing events for
	first time
1.3.2
	+ bugfix: workaround issue with dhcp configured interfaces at boot time
1.3.1
	+ bugfix: wrong regex in service status check
1.3.0
	+ bugfix: make full backup work again
1.1.30
	+ Change footer to new company holder
	+  RAID does not generate 'change in completion events, some text
	problems fixed with RAID events
	+ Report graphics had a datapoints limit dependent on the active
	time unit
	+ Apache certificate can be replaced by CA module
	+ Fixed regression in detailed report: total row now aggregates
	properly
	+ More characters allowed when changing password from web GUI
	+ Fixed regression with already used values in select types
	+ Do not a button to restart eBox's apache
	+ Fixed auth problem when dumping and restoring postgre database
1.1.20
	+ Added custom view support
	+ Bugfix: report models now can use the limit parameter in
	  reportRows() method
	+ use a regexp to fetch the PID in a pidfile, some files such as
	postfix's add tabs and spaces before the actual number
	+ Changed "pidfile" to "pidfiles" in _daemons() to allow checking more than
one (now it is a array ref instead of scalar)
	+ Modified Service.pm to support another output format for /etc/init.d daemon
status that returns [OK] instead of "running".
	+ unuformized case in menu entries and some more visual fixes
1.1.10
	+ Fix issue when there's a file managed by one module that has been modified
	  when saving changes
	+ Bugfix: events models are working again even if an event aware
	module is uninstalled and it is in a backup to restore
	+ Select.pm returns first value in options as default
       + Added 'parentModule' to model class to avoid recursive problems
	+ Added Float type
	+ Apache module allows to add configuration includes from other modules
	+ Display remote services button if subscribed
	+ Event daemon may received events through a named pipe
	+ Bugfix. SysInfo revokes its config correctly
	+ Added storer property to types in order to store the data in
	somewhere different from GConf
	+ Added protected property 'volatile' to the models to indicate
	that they store nothing in GConf but in somewhere different
	+ System Menu item element 'RAID' is always visible even when RAID
	is not installed
	+ Files in deleted rows are deleted when the changes are saved
	+ Fixed some bug whens backing and restore files
	+ Components can be subModels of the HasMany type
	+ Added EBox::Types::Text::WriteOnce type
	+ Do not use rows(), use row to force iteration over the rows and increase
	performance and reduce memory use.
	+ Do not suggest_sync after read operations in gconf
	+ Increase MaxRequestsPerChild to 200 in eBox's apache
	+ Make apache spawn only one child process
	+ Log module is backed up and restored normally because the old
	problem is not longer here
	+ Backup is more gentle with no backup files in backup directory,
	now it does not delete them
	+ HasMany  can retrieve again the model and row after the weak
	refence is garbage-collected. (Added to solve a bug in the doenload
	bundle dialog)
	+ EBox::Types::DomainName no longer accepts IP addresses as domain
	names
	+ Bugfix: modules that fail at configuration stage no longer appear as enabled
	+ Add parameter to EBox::Types::Select to disable options cache

0.12.103
	+ Bugfix: fix SQL statement to fetch last rows to consolidate
0.12.102
	+ Bugfix: consolidate logs using the last date and not starting from scratch
0.12.101
	+ Bugfix: DomainName type make comparisons case insensitive
	according to RFC 1035
0.12.100
	+ Bugfix: Never skip user's modifications if it set to true
	override user's changes
	+ EBox::Module::writeConfFile and EBox::Service scape file's path
	+ Bugfix. Configure logrotate to actually rotate ebox logs
	+ Fixed bug in ForcePurge logs model
	+ Fixed bug in DataTable: ModelManaged was called with tableName
	instead of context Name
	+ Fixing an `img` tag closed now properly and adding alternative
	text to match W3C validation in head title
	+ Backup pages now includes the size of the archive
	+ Fixed bug in ForcePurge logs model
	+ Now the modules can have more than one tableInfo for logging information
	+ Improve model debugging
	+ Improve restart debugging
	+ Backups and bug reports can be made from the command line
	+ Bugfix: `isEqualTo` is working now for `Boolean` types
	+ Bugfix: check if we must disable file modification checks in
	Manager::skipModification

0.12.99
	+ Add support for reporting
	+ Refresh logs automatically
	+ Reverse log order
	+ Remove temp file after it is downloaded with FromTempDir controller
0.12.3
	+ Bug fix: use the new API in purge method. Now purging logs is working
	again.
0.12.2
	+ Increase random string length used to generate the cookie to
	2048 bits
	+ Logs are show in inverse chronological order
0.12.1
	+ Bug fix: use unsafeParam for progress indicator or some i18 strings
	will fail when saving changes
0.12
	+ Bugfix: Don't assume timecol is 'timestamp' but defined by
	module developer. This allows to purge some logs tables again
	+ Add page titles to models
	+ Set default values when not given in `add` method in models
	+ Add method to manage page size in model
	+ Add hidden field to help with Ajax request and automated testing with
	  ANSTE
	+ Bugfix: cast sql types to filter fields in logs
	+ Bugfix: Restricted resources are back again to make RSS
	access policy work again
	+ Workaround bogus mason warnings
	+ Make postinst script less verbose
	+ Disable keepalive in eBox apache
	+ Do not run a startup script in eBox apache
	+ Set default purge time for logs stored in eBox db to 1 week
	+ Disable LogAdmin actions in `ebox-global-action` until LogAdmin
	feature is completely done
0.11.103
	+ Modify EBox::Types::HasMany to create directory based on its row
	+ Add _setRelationship method to set up relationships between models
	  and submodels
	+ Use the new EBox::Model::Row api
	+ Add help method to EBox::Types::Abstract
	+ Decrease size for percentage value in disk free watcher
	+ Increase channel link field size in RSS dispatcher
0.11.102
	+ Bugfix: cmp in EBox::Types::HostIP now sorts correctly
	+ updatedRowNotify in EBox::Model::DataTable receives old row as
	well as the recently updated row
	+ Added `override_user_modification` configuration parameter to
	avoid user modification checkings and override them without asking
	+ Added EBox::Model::Row to ease the management of data returned
	by models
	+ Added support to pre-save and post-save executable files. They
	must be placed at /etc/ebox/pre-save or /etc/ebox/post-save
	+ Added `findRow` method to ease find and set
0.11.101
	+ Bugfix: Fix memory leak in models while cloning types. Now
	cloning is controlled by clone method in types
	+ Bugfix: Union type now checks for its uniqueness
	+ DESTROY is not an autoloaded method anymore
	+ HasOne fields now may set printable value from the foreign field
	to set its value
	+ findId now searches as well using printableValue
	+ Bugfix. Minor bug found when key is an IP address in autoloaded
	methods
	+ Ordered tables may insert values at the beginning or the end of
	the table by "insertPosition" attribute
	+ Change notConfigured template to fix English and add link to the
	  module status section
	+ Add loading gif to module status actions
	+ Remove debug from ServiceInterface.pm
	+ Add support for custom separators to be used as index separators on
	  exposedMethods
	+ Bugfix. Stop eBox correctly when it's removed
	+ Improve apache-restart to make it more reliable.
0.11.100
	+ Bugfix. Fix issue with event filters and empty hashes
	+ Bugfix. Cache stuff in log and soap watcher to avoid memory leaks
	+ Bugfix. Fix bug that prevented the user from being warned when a row to
	  be deleted is being used by other model
	+ Bugfix. Add missing use of EBox::Global in State event watcher
	+ Added progress screen, now pogress screen keeps track of the changed
	  state of the modules and change the top page element properly
	+ Do not exec() to restart apache outside mod_perl
	+ Improve apache restart script
	+ Improve progress screen
0.11.99
	+ DataTable contains the property 'enableProperty' to set a column
	called 'enabled' to enable/disable rows from the user point of
	view. The 'enabled' column is put the first
	+ Added state to the RAID report instead of simpler active boolean
        + Fix bug when installing new event components and event GConf
	subtree has not changed
	+ Add RSS dispatcher to show eBox events under a RSS feed
	+ Rotate log files when they reach 10MB for 7 rotations
	+ Configurable minimum free space left for being notified by means
	of percentage
	+ Add File type including uploading and downloading
	+ Event daemon now checks if it is possible to send an event
	before actually sending it
	+ Added Action forms to perform an action without modifying
	persistent data
	+ Log queries are faster if there is no results
	+ Show no data stored when there are no logs for a domain
	+ Log watcher is added in order to notify when an event has
	happened. You can configure which log watcher you may enable and
	what you want to be notify by a determined filter and/or event.
	+ RAID watcher is added to check the RAID events that may happen
	when the RAID subsystem is configured in the eBox machine
	+ Change colour dataset in pie chart used for disk usage reporting
	+ Progress indicator now contains a returned value and error
	message as well
	+ Lock session file for HTTP session to avoid bugs
	related to multiple requests (AJAX) in a short time
	+ Upgrade runit dependency until 1.8.0 to avoid runit related
	issues
0.11
	+ Use apache2
	+ Add ebox-unblock-exec to unset signal mask before running  a executable
	+ Fix issue with multiple models and models with params.
	  This triggered a bug in DHCP when there was just one static
	  interface
	+ Fix _checkRowIsUnique and _checkFieldIsUnique
	+ Fix paging
	+ Trim long strings in log table, show tooltip with the whole string
	  and show links for URLs starting with "http://"
0.10.99
	+ Add disk usage information
	+ Show progress in backup process
	+ Add option to purge logs
	+ Create a link from /var/lib/zentyal/log to /var/log/ebox
	+ Fix bug with backup descriptions containing spaces
	+ Add removeAll method on data models
	+ Add HostIP, DomainName and Port types
	+ Add readonly forms to display static information
	+ Add Danish translation thanks to Allan Jacobsen
0.10
	+ New release
0.9.100
	+ Add checking for SOAP session opened
	+ Add EventDaemon
	+ Add Watcher and Dispatch framework to support an event
	  architecture on eBox
	+ Add volatile EBox::Types in order not to store their values
	  on GConf
	+ Add generic form
	+ Improvements on generic table
	+ Added Swedish translation

0.9.99
	+ Added Portuguese from Portugal translation
	+ Added Russian translation
	+ Bugfix: bad changed state in modules after restore

0.9.3
	+ New release

0.9.2
	+ Add browser warning when uploading files
	+ Enable/disable logging modules
0.9.1
	+ Fix backup issue with changed state
	+ Generic table supports custom ordering
0.9
	+ Added Polish translation
        + Bug in recognition of old CD-R writting devices fixed
	+ Added Aragonese translation
	+ Added Dutch translation
	+ Added German translation
	+ Added Portuguese translation

0.8.99
	+ Add data table model for generic Ajax tables
	+ Add types to be used by models
	+ Add MigrationBase and ebox-migrate to upgrade data models
	+ Some English fixes
0.8.1
	+ New release
0.8
	+ Fix backup issue related to bug reports
	+ Improved backup GUI
0.7.99
        + changed sudo stub to be more permissive
	+ added startup file to apache web server
	+ enhanced backup module
	+ added basic CD/DVD support to backup module
	+ added test stubs to simplify testing
	+ added test class in the spirit of Test::Class
	+ Html.pm now uses mason templates
0.7.1
	+ use Apache::Reload to reload modules when changed
	+ GUI consistency (#12)
	+ Fixed a bug for passwords longer than 16 chars
	+ ebox-sudoers-friendly added to not overwrite /etc/sudoers each time
0.7
	+ First public release
0.6
	+ Move to client
	+ Remove obsolete TODO list
	+ Remove firewall module from  base system
	+ Remove objects module from base system
	+ Remove network module from base system
	+ Add modInstances and modInstancesOfType
	+ Raname Base to ClientBase
	+ Remove calls to deprecated methods
	+ API documented using naturaldocs
	+ Update INSTALL
	+ Use a new method to get configkeys, now configkey reads every
	  [0.9
	+ Added Polish translation][0-9]+.conf file from the EBox::Config::etc() dir and
	  tries to get the value from the files in order.
	+ Display date in the correct languae in Summary
	+ Update debian scripts
	+ Several bugfixes
0.5.2
	+ Fix some packaging issues
0.5.1
	+ New menu system
	+ New firewall filtering rules
	+ 802.1q support

0.5
	+ New bug-free menus (actually Internet Explorer is the buggy piece
	  of... software that caused the reimplementation)
	+ Lots of small bugfixes
	+ Firewall: apply rules with no destination address to packets
	  routed through external interfaces only
	+ New debianize script
	+ Firewall: do not require port and protocol parameters as they
	  are now optional.
	+ Include SSL stuff in the dist tarball
	+ Let modules block changes in the network interfaces
	  configuration if they have references to the network config in
	  their config.
	+ Debian network configuration import script
	+ Fix the init.d script: it catches exceptions thrown by modules so that
	  it can try to start/stop all of them if an exception is thrown.
	+ Firewall: fix default policy bug in INPUT chains.
	+ Restore textdomain in exceptions
	+ New services section in the summary
	+ Added Error item to Summary. Catch exceptions from modules in
	  summary and generate error item
	+ Fix several errors with redirections and error handling in CGIs
	+ Several data validation functions were fixed, and a few others added
	+ Prevent the global module from keeping a reference to itself. And make
	  the read-only/read-write behavior of the factory consistent.
	+ Stop using ifconfig-wrapper and implement our own NetWrapper module
	  with wrappers for ifconfig and ip.
	+ Start/stop apache, network and firewall modules in first place.
	+ Ignore some network interface names such as irda, sit0, etc.
	+ The summary page uses read-only module instances.
	+ New DataInUse exception, old one renamed to DataExists.
	+ Network: do not overwrite resolv.conf if there are nameservers
	  given via dhcp.
	+ Do not set a default global policy for the ssh service.
	+ Check for forbiden characters when the parameter value is
	  requested by the CGI, this allows CGI's to handle the error,
	  and make some decissions before it happens.
	+ Create an "edit object" template and remove the object edition stuff
	  from the main objects page.
	+ Fix the apache restarting code.
	+ Network: Remove the route reordering feature, the kernel handles that
	  automatically.
	+ Fix tons of bugs in the network restarting code.
	+ Network: removed the 3rd nameserver configuration.
	+ Network: Get gateway info in the dhcp hook.
	+ Network: Removed default configuration from the gconf schema.
	+ New function for config-file generation
	+ New functions for pid file handling

0.4
	+ debian package
	+ added module to export/import configuration
	+ changes in firewall's API
	+ Added content filter based on dansguardian
	+ Added French translation
	+ Added Catalan translation
	+ Sudoers file is generated automatically based on module's needs
	+ Apache config file is generated by ebox  now
	+ Use SSL
	+ Added ebox.conf file
	+ Added module template generator

0.3
	+ Supports i18n
	+ API name consistency
	+ Use Mason for templates
	+ added tips to GUI
	+ added dhcp hooks
	+ administration port configuration
	+ Fixed bugs to IE compliant
	+ Revoke changes after logout
	+ Several bugfixes

0.2
	+ All modules are now based on gconf.
	+ Removed dependencies on xml-simple, xerces and xpath
	+ New MAC address field in Object members.
	+ Several bugfixes.

0.1
	+ Initial release<|MERGE_RESOLUTION|>--- conflicted
+++ resolved
@@ -1,8 +1,6 @@
 HEAD
-<<<<<<< HEAD
-	+ Updated nginx to server static files directly always so apache shouldn't 
+	+ Updated nginx to server static files directly always so apache shouldn't
 	  ever get this kind of requests
-=======
 	+ Support for redirection when loading URL in existent dialog
 	+ Fix dashboard UI freeze when widgets were being updated
 	+ More tolerant referer validation so we can access to submodels
@@ -22,7 +20,6 @@
 	+ Avoid errors triggered on web administration port validation
 	+ ManageAdmins model now also add/removes lpadmin group
 3.2.7
->>>>>>> 73a35774
 	+ Remove lock file in EBox::Util::Lock::unlock()
 	+ Decode to utf8 the MySQL database results
 	+ Create log database using utf8 charset
