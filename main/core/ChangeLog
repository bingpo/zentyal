--- conflicted
+++ resolved
@@ -1,14 +1,12 @@
 HEAD
-<<<<<<< HEAD
+	+ Use UNIX socket to connect to redis for better performance and
+	  update default redis 2.2 settings
 	+ Use MySQL for the logs database instead of PostgreSQL
 	+ Use "sudo" group instead of "admin" one for the UI access control
 	+ Added EBox::Module::Base::version() to get package version
 	+ Fixed problem in consalidation report when accumulating results
 	  from queries having a "group by table.field"
 	+ Added missing US and Etc zones in timezone selector
-=======
-	+ Use UNIX socket to connect to redis for better performance
->>>>>>> 047e3b19
 	+ Replaced autotools with zbuildtools
 	+ Refuse to restore configuration backup from version lesser than
 	  2.1 unless forced
