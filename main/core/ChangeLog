3.4
	+ Added EBox::WebAdmin::Middleware::SubAppAuth to validate
	  WebAdmin sub-app requests
	+ Ported restricted resources to use nginx
	+ Removed EBox::Base::upload method because that's 100% handled by Plack
	  now.
	+ Increased the buffer size for uwsgi applications to allow big submits
	  like the one from automatic error report
	+ Added a UnhandledError middleware to catch any die or exception not
	  handled by Zentyal
	+ Added a Devel::StackTrace helper view that shows pretty backtraces
	+ Enable crash reports by default
	+ Added template for download link
	+ Created EBox::Util::Certificate, refactored create-certificate
	  script
	+ Changes in haproxy port validation and allow haproxy internal services
	+ Restore AdminPort model for WebAdmin to improve usability
	+ Added EBox::Module::Config::replicationExcludeKeys()
	+ Added EBox::WebAdmin::PortObserver to be used by ha and
	  remoteservices modules by the moment
	+ Added EBox::GlobalImpl::addModuleToPostSave to save modules
	  after normal save changes process
	+ Added a way for HAProxy to retrieve the CA certificate entry that should
	  be used
	+ Added a left-right composite layout
	+ Search and pagination forms can be omitted using showFilterForm
	  and showPaginationForm properties
	+ Show nice error when global-action fails using die + scalar
	+ EBox::Util::Random now accepts a set of chars to have a random string
	+ Notify HA when a module which must have a single instance in the
	  cluster is enabled/disabled.
	+ Added enabled action to /etc/init.d/zentyal to display whether a
	  module is enabled or disabled
	+ Pass model, type and id to enabled subroutine in
	  EBox::Types::MultiStateAction to be ortoghonal to handler property
	+ Fixed JS error on showing errors in customActionClicked
	+ Added middleware to have auth based on a env variable
	+ Updated nginx to server static files directly always so apache shouldn't
	  ever get this kind of requests
	+ Use uWSGI instead of Apache mod_perl for running CGIs
	+ Updated automatic bug report URL to new bug report endpoint.
	+ Give support to custom actions without image. Those actions will
	  not appear in the legend.
	+ Added to findValueMultipleFields and findValue the nosync parameter
	+ Added support for haproxy 1.5
	+ Moved nginx to listen on localhost
	+ Integration with HA module in save changes process
	+ Added icon for new zentyal-ha module
	+ Migrate rs_verify_servers in remoteservices.conf to
	  rest_verify_servers core.conf
	+ Include basic support to free-format Template models to be
	  included in Composites
	+ Move run-pending-ops script from remoteservices to core
	+ Rename EBox::RemoteServices::RESTResult to EBox::RESTClient::Result
	+ Move EBox::RemoteServices::RESTClient to EBox::RESTClient as it
	  is used in ha and remoteservices module.
	+ Adapt init.d and upstart running checks to Ubuntu 13.10
	+ Use service instead of deprecated invoke-rc.d for init.d scripts
	+ Adapted apache configuration to 2.4
	+ Adapted EBox::Config::Redis to the new libredis-perl API
	+ Adapted redis.conf to redis 2.6
<<<<<<< HEAD
	+ Avoid division by zero while using page navigation
	+ Automatic report text formatting adapted to Redmine
=======
>>>>>>> 680a92b6
	+ Fix tab selection in tabbed composite from URL path anchor,
	  for instance, /Maintenance/Events#ConfigureDispatchers
	+ Avoid errors triggered on web administration port validation
	+ ManageAdmins model now also add/removes lpadmin group
	+ Show nice error when global-action fails using die + scalar
	+ Fixed JS error on showing errors in customActionClicked
	+ Fixed rethrown of exception in restartService() and
	  EBox::CGI::Base::upload methods
	+ Remove lock file in EBox::Util::Lock::unlock()
	+ Fixed mason component root for custom stubs
	+ Fixed regression in clone action
	+ Decode to utf8 the MySQL database results
	+ Create log database using utf8 charset
	+ Better way to set MySQL password for all the root accounts
	+ Use same JSON reply file for changeRowForm and dataInUse
	+ Fixed regression in AJAX changes with raised error when a
	  data in use exception was found
	+ Fixed css error that hide information in the logs tables
	+ Use sharedscripts in zentyal-core logrotate to avoid triggering
	  in every log file
	+ Take into account view customizer on audit logging
	+ Show complex types (more than one field) in audit log
	  while editing by storing the dump of the value
	+ Fix EBox::Types::Composite::cmp to store changes when only last type
	  is modified
	+ Fixed general widget packages to avoid error on 'packages to
	  upgrade' section
	+ Fixed regression when table size is set to 'view all'
	+ Set version to 3.4
3.3.1
	+ Fixed redirects in table/form JSON replies
	+ Set automated ticket report milestone to 3.3.X
3.3
	+ Refactored module not enabled warning
	+ Add version to header logo
	+ HTML body can now have different styles based on the menu section
	+ Hide close button on saving changes and backup progess
	  dialogs. Don't allow to close it with esc key on those cases.
	+ Fix error when pageSize parameter is not supplied to the model controller
	+ Workaround against modules changed when saving all changes
	+ Recover from widget function exceptions
	+ Use the same Mason interpreter for most HTML templates
	+ Use more granular AJAX for table actions
	+ Use stand-alone AJAX call to refresh save changes button
	+ Added missing use to EBox::CGI::Base
	+ Allow to submit apport crash reports if debug=yes
	+ Switch from Error to TryCatch for exception handling
	+ Added new communityEdition() helper method in EBox::Global
	+ Add version to header logo
	+ Always reload page after saving changes
	+ Use AJAX call to refresh save change buttons
	+ Copy all the redis keys from 'conf' to 'ro' when saving changes of
	  any module to prevent incoherences
	+ Delete unused stopAllModules() and restartAllModules() in EBox::Global
	+ Workaround against modules changed when saving all changes
	+ Display remote services messages if they exist on Dashboard
	+ Recover from widget function exceptions
	+ Fixed mdstat output processing to remove "(auto-read-only)"
	+ Fixed audit logging of delete actions
	+ Fixed errors with row ID in ManageAdmins table
	+ Added missing EBox::Exceptions uses
	+ Fixed bug in selectSetter which hitted selects on DataForm with
	  'unique' option enabled
	+ EBox::WebServer::removeNginxInclude does not longer throws
	  a exception if the path to remove is not included
	+ Copy all the redis keys from 'conf' to 'ro' when saving changes of
	  any module to prevent incoherences
	+ Delete unused stopAllModules() and restartAllModules() in EBox::Global
	+ Use printableName in Configure Module popup
	+ Replace fork of Apache2::AuthCookie with libapache2-authcookie-perl
	+ Added EBox::Types::IPRange::addressesFromBeginToEnd class method
	+ Set proper trial link in advertisements
	+ Show register link in local backup when not registered
	+ Strip the 'C:\fakepath\' that chrome adds to the file input
	+ Make dump_exceptions key work also for mason exceptions
	+ Pass HTTP_PROXY system environment variable to CGIs as they are
	  used in Zentyal modules
	+ Waiting for Zentyal ready page check is more robust now
	+ Fixed error in the recursive method for getting module dependencies
	+ Fixed JS typo which disabled export backup dialog
	+ Added dbus dependency to avoid problems on some minimal installations
	+ When restoring pre-3.2 backups take in account that apache
	  module was renamed to webadmin
	+ Make sure that we always commit/discard audit of changes when we
	  save/revoke all modules
	+ Add new row attribute "disabled"
	+ Fixed JS glitch which broke the dashboard periodical updates
	+ Better check of referer which skips cloud domain if it does not exists
	+ Avoid warning when stopping a module without FirewallHelper
	+ Include contents of /etc/resolv.conf in bug report
	+ Avoid Apache error screen in login when entering through Zentyal
	  Remote using password
	+ Fix warning comparing undefined string in DomainName type
	+ Rewrite row isEqualTo method using hashElements instead of elements
	+ Only allow to move dashboard widget by its handle
	+ Do not fail if zentyal-mysql.passwd ends with a newline character
	+ Removed old migration code from 3.0 to 3.2
	+ Added Number.prototype.toTimeDiffString in format.js
	+ Added .btn-black CSS class
	+ Set version to 3.3
	+ Added enableInnoDbIfNeeded() to MyDBEngine
	+ Fix loading on custom action buttons
	+ Add icon for openchange module
	+ Add missing use statement in EBox::Types::MultiStateAction
	+ Add icon for openchange module
	+ Service type setter works again
3.2
	+ Set 3.2 versions and non-beta logo
3.1.13
	+ Added missing EBox::Gettext uses, fixes crash in view logs refresh
	+ Minor CSS style fixes
	+ Added missing use statement in EBox::Types::MultiStateAction
3.1.12
	+ Do not crash if /etc/timezone does not exist
	+ Clean /var/lib/zentyal/tmp at the first moments of boot instead of
	  when running zentyal start, this fixes problems with leftover locks
	  that affect dhclient hooks
	+ Fixed wrong case in some class names for the save changes button
	+ Fixed autoscroll in dashboard widgets
	+ Added placeholder for drag & drop of table rows
	+ No autoscroll is done when overflow happens. This makes sortable
	  work in chromium
	+ Set audit after logs when enabling in first install
	+ Avoid getting unsaved changes by using readonly instance in manage-logs
3.1.11
	+ Initial setup for webadmin is now executed in postinst
	+ Fixed webadmin port migration
3.1.10
	+ Use DATETIME type in date column for consolidation tables
	+ Summarised reports shows graphs again
	+ Events summarised report has breadcrumbs now
	+ Base EBox::Logs::Composite::SummarizedReport to let summarised
	  reports have common breadcrumbs
	+ Added migration from 3.0 (apache -> webadmin)
3.1.9
	+ Fixed in-place boolean edit with non-basic types different to Union
	+ Removed some warnings in error.log
	+ Fixed confirmation dialogs warning style
	+ Fixed configure widgets width and drop behavior
	+ Fixed regression in dashboard register link after jQuery migration
	+ Always set as changed without checking RO value, this fixes some
	  situations in which the save changes button was not enabled
	+ Fixed regression in audit log IP addresses after nginx integration
	+ Added datetime time formatter to JS graphs which show dates in X
	  axis and date and time in the tracker
	+ Fixed bug sending parameters in Zentyal.Tabs prototype
	+ Fixed side-effect in Model::Manager::_modelHasMultipleInstances() that
	  tried to load composite as model by mistake, the bug was at least
	  present sometimes when trying to generate the configuration report
	+ Throw internal exception in valueByName if elementByName is undef
	+ Added captiveportal icons to CSS
	+ Restore configuration backup from file now works again after JS
	  framework change
	+ Configuration backup download, restore and delete from the list
	  works again after the UI changes
	+ Fixed regression in tabbed composites with the jQuery changes
	+ Set proper title in dialogs when loading in an existent one
	+ Fixed regression on dashboard which allowed to move already
	  present dashboard widgets
3.1.8
	+ Always log Perl errors that are not Zentyal exceptions
	+ Move package icons from software to core as required for the menu
	+ Use dpkg --clear-avail to avoid incoherent updates information
	+ Show printableModelName in DataTables when precondition fails
	+ Fixed number of decimals in Disk Usage when unit is MB
	+ Fixed UTF-8 encoding problems in TreeView
	+ Copyright footer is now at the bottom of the menu
	+ Fixed regression on logs search caused by autoFilter changes
	+ Fix bytes formatter in graphs
	+ Simplified CSS and improved styles and icons
	+ Improved dashboard drag&drop behavior in Chrome
	+ Allow to define permanentMessage directly on models
	+ Show placeholder in dashboard widgets drag&drop
	+ Fixed crash reloading dashboard after configure widgets
	+ Only apply redirect port fix on administration port
	+ Fixed regression in user interface with DataInUse exceptions
	+ Fixed wrong behavior of software updates in dashboard widget
	+ Always show proper language name for english locales
	+ Fixed wrong redirects when using a non-default admin port
	+ Fixed regression in webadmin reload after changing the language
	+ Remove unnecessary and problematic desktop services code
	+ Added icons for disabled users.
3.1.7
	+ Avoid eval operation when using standard HtmlBlocks class
	+ Changed some code to not trigger some unnecesary warnings
	+ Fixed regression on active menu entry highlight
	+ No-committed changes does not appear in configuration changes
	  log table
	+ Added autoFilter property to method tableInfo
	+ Modules can now be marked for restart after save changes via
	  post_save_modules redis key of the global module
	+ Make all dashboards div of the same height to ease drag and drop
	+ Don't allow invalid email in create report CGI
	+ DBEngineFactory is now a singleton
	+ EBox::Util::Random mentions /dev/urandom in its error messages
	  to ease troubleshooting
	+ Assure that type's references to its row are not lost in the
	  edit form template methods
3.1.6
	+ Restyled UI
	+ Added form.js
	+ Added better 502 error page for nginx with redirect when apache is ready
	+ Always call udpateRowNotify in row update, even when the new
	  values are the same than old ones
	+ Fixed bad call to EBox::CGI::Run::urlToClass in EBox::CGi::Base
	+ Added icons for top-level menu entries and module status page
	+ Fixed bad arguments in CGI::Controller::Composite call to SUPER::new()
	+ More flexible EBox::CGI::run for inheritance
	+ Fixed encoding of parameters in confirmation dialogs
	+ Check backup integrity by listing the tar file, throw
	  InvalidData exception if the tar is corrupted
	+ Do not use hidden form fields for generating confirmation dialog JS
	+ Fixed log bugs: use correct RO mode in loggerd, fixed behaviour
	  when all log helpers are disabled, enable logs correctly when
	  added by first time to configure logs table
	+ Fixed bad interpolation in JS code in booleanInPlaceViewer.mas
	+ WizardPage CGIs can now return JSON replies as response
	+ unconfigure-module script disables also the module
	+ Restart firewall module when a firewall observer module is
	  stopped/started using zentyal init.d script
	+ Added temporary stopped state to a Service module to know if a
	  module is stopped but enabled
	+ Redirect to / from /ebox using remote access to avoid blank page
	+ Removed no longer necessary jQuery noConflict()
	+ Added combobox.js
	+ Added EBox::Model::Base as base for DataTable and the new TreeView
	+ Adapted EBox::CGI::Run for the new TreeView models
	+ Fixed DataTable row removal from the UI with 100% volatile models with
	  'ids' method overriden.
3.1.5
	+ Increased webadmin default timeout.
	+ Disable drag & drop on tables with only one row
3.1.4
	+ Don't allow to move read-only rows
	+ Better prefix for user configuration redis keys
	+ Hide disabled carousel buttons, fix modal template
	+ Fixed modal dialog template
	+ Mark save changes button as changed when moving rows
	+ Remove unused parameter in Zentyal.DataTable.changeRow
3.1.3
	+ Enhanced UI styles: dialogs, progress bars, carousel, colors and images
	+ Rows of tables can now be moved using drag & drop
	+ Added logout dialog with option of discarding changes
	+ Remember page size options per users, added 'View all' page size option
	+ Added storage of options per user
	+ Enable and/or conifgure module dependencies automatically in
	  Module Status page
	+ Adapted CGIs to new modal dialogs
	+ Ported graphs from flotr.js to flot.js
	+ Ported JS code to jQuery and jQuery-ui
	+ Removed Modalbox.js, table_orderer.js and carousel.js
	+ Left menu keyword search is now case insensitive
3.1.2
	+ Make manage administrators table resilent against invalid users
	+ Remove deprecated backup domains related from logs module
	+ Added EBox::Types::URI type
	+ Added saveReload method to use reload instead of restart to
	  reduce service downtime. Use with care and programatically
	+ Added findValueMultipleFields() to DataTable and refactor _find()
	  to allow search by multiple fields
	+ Fixed disk usage report for logs component
3.1.1
	+ Do not dump unnecessary .bak files to /var/lib/zentyal/conf
	+ Restart all the core daemons instead of only apache after logrotate
	+ Fixed graph template so it could be feed with data using decimal
	  comma, it will convert it to a JS array without problems
	+ Fixed regression parsing ModalController urls
	+ Fixed regression non-model CGIs with aliases
	+ Added a way to retrieve all Models inside a Composite and its children.
	+ Increased the size limit for file uploads.
	+ Implemented a way to include configuration files for Nginx so the SOAP
	  services are able to use Nginx for SSL.
3.1
	+ Improved the message shown when there are no changes pending to save on
	  logout.
	+ Use the X-Forwarded-Proto header for redirects construction.
	+ Added nginx as the public HTTP server of Zentyal.
	+ Renamed 'Apache' module to 'WebAdmin' module. If you need to restart the
	  web administration you must use 'service zentyal webadmin restart'.
	+ Set trac milestone for reported bugs to 3.1.X
	+ CGIs are now EBox::Module::CGI::* instead of EBox::CGI::Module::*
	+ Daemons are now disabled when configuring a module, so Zentyal can
	  manage them directly instead of being autostarted by the system
	+ EBox::Model::DataForm::formSubmitted called even where there is no
	  previous row
	+ Added Pre-Depends on mysql-server to avoid problems with upgrades
	+ Depend on mysql-server metapackage instead of mysql-server-5.5
	+ Depend on zentyal-common 3.1
3.0.20
	+ Check against inexistent path in EBox::Util::SHM::subkeys
	+ Silent diff in EBox::Types::File::isEqualTo
	+ Print correctly UTF8 characters from configuration backup description
	+ When host name is changed, update /etc/hostname
	+ Proper link to remote in configuration backup page
3.0.19
	+ Removed full restore option for restore-backup tool and
	  EBox:Backup relevant methods
	+ Optimise loading Test::Deep::NoTest to avoid test environment creation
	+ Use EBox::Module::Base::writeConfFileNoCheck to write apache
	  configuration file
	+ Log events after dispatching them in the EventDaemon and catch exception
	  to avoid crashes when mysql is already stopped
	+ Emit events on zentyal start and stop
	+ Refactor some events-related code
	+ Changed MB_widedialog CSS class to use all width available in
	  the screen
	+ Fixed a broken link to SysInfo/Composite/General when activating the
	  WebServer module.
3.0.18
	+ Pass model instance when invoking EBox::Types::Select populate function
	+ Improve dynamic editable property detection for framework types
	+ Override _validateReferer method in Desktop services CGI
	+ Don't abort configuration backup when we get a error retrieving the
	  partition table information
	+ In EBox:Model::Row, refactored elementExists and
	  elementByName to make them to have similiar code structure
	+ Improvement in test help classes and added test fakes for
	  EBox::Model::Manager and EBox::Util::SHMLock
	+ Prevented unuseful warning in
	  EBox::Model::DataTable::setDirectory when the old directory is undef
	+ Fixed unit tests under EBox/Model/t, backup configuration tests and
	  some others
	+ Remove unused method EBox::Auth::alreadyLogged()
	+ Apache::setRestrictedResource updates properly if already exists
	+ Global and Module::Config allow to set redis instance to ease testing
	+ Now EBox::GlobalImpl::lastModificationTime also checks
	  modification time of configuration files
	+ Rows in events models are now synced before running EventDaemon
	+ Better way of checking if event daemon is needed
3.0.17
	+ Allow numeric zero as search filter
	+ When filtering rows don't match agains link urls or hidden values
	+ Avoid CA file check when removing it from Apache module
	+ Silent removeCA and removeInclude exceptions when removing
	  non-existant element
	+ Fixed rollback operation in redis config backend
	+ Desktop services CGI now only returns JSON responses
	+ Log error when dynamic loading a class fails in
	  ConfigureDispatchers model
	+ Update total ticks dynamically in progress indicator if ticks overflow
3.0.16
	+ Fixed regression in boolean in-place edit with Union types
	+ Added some missing timezones to EBox::Types::TimeZone
	+ Add a new method to DBEngine 'checkForColumn' to retrieve columns
	  definition from a given table
	+ Reload models info in model manager if new modules are installed
3.0.15
	+ Make sure that halt/reboot button can be clicked only once
	+ Cleaner way of disabling dependant modules when the parent is disabled,
	  avoiding unnecessary calls to enableService each time the module status
	  page is loaded.
	+ Show confirmation dialog when trying to change host or domain
	  if zentyal-samba is installed and provisioned
	+ Modified data table controller so edit boolean in place reuses
	  the code of regular edits, avoiding getting incorrect read-only
	  values from cache
3.0.14
	+ Allow search filters with a leading '*'
	+ Better error reporting when choosing a bad search filter
	+ External exceptions from _print method are caught correctly in CGIs
	+ EBox::CGI::run now supports correct handling of APR::Error
	+ Fixed dashboard check updates ajax requests in Chrome
	+ Fixed errors with zero digits components in time type
3.0.13
	+ Better warning if size file is missing in a backup when
	  restoring it
	+ Fixed table cache behaviour on cache miss in logs module
	+ Fix wrong button label when deleting rows in 'datainuse' template
	+ Removed unused method EBox::Model::DataTable::_tailoredOrder
	+ Added force default mode and permission to writeConfFileNoCheck(),
	  writeFile() and derivatives
	+ Fixed bug in EBox:::Logs::CGI::Index with internationalized
	  parameter names
	+ DataTables with sortedBy are now orderer alphabetically with
	  proper case treatment
	+ Display messages in model even when there are not elements and
	  table body is not shown
3.0.12
	+ Improve change-hostname script, delete all references to current name
	+ Faster dashboard loading with asynchronous check of software updates
	+ Workaround for when the progress id parameter has been lost
	+ Fixed problems calling upstart coomands from cron jobs with wrong PATH
	+ Decode CGI unsafeParams as utf8
	+ Avoid double encoding when printing JSON response in EBox::CGI::Base
	+ Remove warning in EBox::Menu::Folder when currentfolder is not defined
	+ Removed unnecesary and misleading method new from EBox::Auth package
3.0.11
	+ Avoid flickering loading pages when switching between menu entries
	+ Incorrect regular expression in logs search page are correctly handled
	+ Fix input badly hidden in the logs screen
	+ reloadTable from DataTable now remove cached fields as well
3.0.10
	+ Fixed unsafe characters error when getting title of progress
	  indicator in progress dialog
	+ Added use utf8 to dashboard template to fix look of closable messages
3.0.9
	+ Adapted file downloads to the new utf8 fixes
	+ Write backup files in raw mode to avoid utf8 problems
	+ Print always utf8 in STDOUT on all CGIs
	+ Decode CGI params of values entered at the interface as utf8
	+ Proper encode/decode of utf8 with also pretty JSON
	+ Fixed utf8 decoding in date shown at dashboard
	+ Removed old workarounds for utf8 problems
	+ Added new recoveryEnabled() helper method to Module::Base
	+ Added recoveryDomainName() method to SyncProvider interface
	+ Restore backup can now install missing modules in Disaster Recovery
	+ Show specific slides when installing a commercial edition
	+ Redirect to proper CGI after login in disaster recovery mode
	+ Removed old debconf workaround for first stage installation
	+ Log redis start message as debug instead of info to avoid flood
	+ Use unsafeParam in EBox::CGI::Base::paramsAsHash
	+ EBox::Module::Service does not raise exception and logs
	  nothing when using init.d status
	+ Fixed glitch in backup CGI which sometimes showed
	  the modal dialog with a incorrect template
3.0.8
	+ Use path for default name in SyncFolders::Folder
	+ Do not restrict characters in data table searchs
	+ Fixed automatic bug report regression
	+ Fixed refresh of the table and temporal control states
	  in customActionClicked callback
	+ Modified modalbox-zentyal.js to accept wideDialog parameter
	+ Fixed template method in MultiStateAction to return the default
	  template when it is not any supplied to the object
	+ Fixed sendInPlaceBooleanValue method from table-helper.js; it
	  aborted because bad parameters of Ajax.Updater
	+ Fixed bug that made that the lock was shared between owners
	+ Some fixes in the function to add the rule for desktops services
	  to the firewall
	+ Delete obsolete EBox::CGI::MenuCSS package
3.0.7
	+ Add new EBox::Module::Service::Observer to notify modules about
	  changes in the service status
	+ Administration accounts management reflects the changes in
	  system accounts in ids() or row() method call
	+ Some fixes in the RAID event watcher
	+ foreignModelInstance returns undef if foreignModel is
	  undef. This happens when a module has been uninstalled and it is
	  referenced in other installed module (events)
	+ loggerd shows loaded LogHelpers when in debug mode
	+ Added additional info to events from RAID watcher
	+ Use sudo to remove temporal files/diectories in backup, avoiding
	  permissions errors
	+ Added exception for cloud-prof module to events dependencies
3.0.6
	+ Skip keys deleted in cache in Redis::_keys()
	+ Fixed events modules dependencies to depend on any module which
	  provides watchers or dispatchers
	+ Always call enableActions before enableService when configuring modules
	+ Added needsSaveAfterConfig state to service modules
	+ Better exceptions logging in EBox::CGI::Run
	+ Fixed 'element not exists' error when enabling a log watcher
	+ Scroll up when showing modal dialog
	+ Added fqdnChanged methods to SysInfo::Observer
	+ Fixed SSL configuration conflicts betwen SOAPClient and RESTClient
3.0.5
	+ Template ajax/simpleModalDialog.mas can now accept text
	+ Used poweroff instead of halt to assure that system is powered
	  off after halt
	+ Fixed log audit database insert error when halting or rebooting
	+ Added time-based closable notification messages
	+ Adapted to new EBox::setLocaleEnvironment method
	+ EBox::Type::File now allows ebox user to own files in directories
	  which are not writable by him
	+ Removed cron daily invocation of deprecated report scripts
3.0.4
	+ Added EBox::SyncFolders interface
	+ Fixed invokation of tar for backup of model files
	+ New observer for sysinfo module to notify modules implementing the
	  SysInfo::Observer interface when the host name or host domain is
	  changed by the user, before and after the change takes effect
	+ Stop and start apache after language change to force environment reload
	+ Reload page after language change
	+ EBox::Module::Service::isRunning() skips daemons whose precondition fail
	+ Fixed undefined reference in DataTable controller for log audit
	+ Added and used serviceId field for service certificates
	+ Fixed SQL quoting of column names in unbuffered inserts and consolidation
3.0.3
	+ Fixed bug which prevented highlight of selected item in menu
	+ Fixed base class of event dispatcher to be compatible with the
	  changes dispatcher configuration table
	+ Fixed event daemon to use dumped variables
	+ Fixed need of double-click when closing menu items in some cases
	+ Fixed logs consolidation to avoid high CPU usage
	+ In view log table: correctly align previous and first page buttons
	+ Improve host name and domain validation.
	+ Forbidden the use of a qualified hostname in change hostname form
	+ Update samba hostname-dependent fields when hostname is changed
	+ Confirmation dialog when the local domain is changed and with a
	  warning if local domain which ends in .local
3.0.2
	+ The synchronization of redis cache refuses with log message to set
	  undefined values
	+ Fixed wrong sql statement which cause unwanted logs purge
	+ DataForm does not check for uniqueness of its fields, as it only
	  contains a single row
	+ In ConfigureLogs, restored printable names for log domains
	+ Fixed dashboard update error on modules widget, counter-graph
	  widget and widget without sections
	+ Better way to fix non-root warnings during boot without interfering
	  on manual restart commands in the shell
3.0.1
	+ Properly set default language as the first element of the Select to
	  avoid its loss on the first apache restart
	+ Set milestone to 3.0.X when creating tickets in trac.zentyal.org
	+ Removed forced setting of LANG variables in mod_perl which made progress
	  indicator fail when using any language different to English
	+ Removed some frequent undef warnings
	+ Added executeOnBrothers method to EBox::Model::Component
	+ Fixed repetition of 'add' and 'number change' events in RAID watcher
	+ Fixed incorrect display of edit button in tables without editField action
	+ Cache MySQL password to avoid reading it all the time
	+ Fixed request came from non-root user warnings during boot
	+ Send info event in Runit watcher only if the service was down
	  MAX_DOWN_PERIODS
3.0
	+ Removed beta logo
	+ Set 'firstInstall' flag on modules when installing during initial install
	+ Set 'restoringBackup' flag on modules when restoring backup
	+ Call enableService after initialSetup while restoring backup
	+ Registration link in widget now have appropiate content when either
	  remoteservices or software are not installed
	+ Fixed style for disabled buttons
	+ Composite and DataTable viewers recover from errors in pageTitle method
	+ Fixed intermitent failure in progress when there are no slides
	+ Rollback redis transaction on otherwise instead finally block
	+ Members of the 'admin' group can now login again on Zentyal
	+ Multi-admin management for commercial editions
	+ First and last move row buttons are now disabled instead of hidden
	+ In save changes dialog set focus always in the 'save' button
	+ Fixed i18n problem in some cases where environment variables
	  were different than the selected locale on Zentyal UI, now
	  LANG and LC_MESSAGES are explicitly passed to mod_perl
	+ Reviewed registration strings
	+ Added template attribute to MultiStateAction to provide any kind
	  of HTML to display an action
	+ Changed icon, name and link for Zentyal Remote
	+ Fixed some compatibility issues with Internet Explorer 9
	+ Show warning with Internet Explorer 8 or older
	+ Improved dashboard buttons colors
2.3.24
	+ Do not cache undef values in EBox::Config::Redis::get()
	+ Code fix on subscription retrieval for Updates event
	+ Update validate referer to new Remote Services module API
	+ In-place booleans now properly mark the module as changed
	+ Do not try to read slides if software module is not installed
	+ Fixed wrong call in Events::isEnabledDispatcher()
	+ Updated 'created by' footer
2.3.23
	+ Change the default domain name from 'zentyal.lan' to
	  'zentyal-domain.lan'
	+ Changes in first enable to avoid letting modules unsaved
	+ Type File now accepts spaces in the file name
	+ Added setTimezone method to MyDBEngine
	+ Enable consolidation after reviewing and pruning
	+ Code typo fix in Events::isEnabledWatcher
	+ Remove all report code from core
	+ Move SysInfo report related to remoteservices module
	+ Fixed regression which removed scroll bars from popups
	+ New carousel transition for the installation slides
	+ Added option to not show final notes in progress bar
	+ EBox::Model::Component::modelGetter does not die when trying to
	  get a model for an uninstalled module
	+ Added previous/next buttons to manually switch installation slides
	+ New installation slides format
	+ Added compatibility with MS Internet Explorer >= 8
2.3.22
	+ Changed first installation workflow and wizard infraestructure
	+ Improved firewall icons
	+ Set hover style for configure rules button in firewall
	+ Do not disable InnoDB in mysql if there are other databases
	+ Progress indicator no longer calls showAds if it is undefined
	+ Send cache headers on static files to improve browsing speed
	+ Added foreignNoSyncRows and foreignFilter options to EBox::Types::Select
	+ Improved settings icon
	+ Fixed modalboxes style
	+ Improve host domain validation. Single label domains are not allowed.
2.3.21
	+ Fixes on notifyActions
	+ Check for isDaemonRunning now compatible with asterisk status
	+ Fixed warning call in EBox::Types::HasMany
2.3.20
	+ New look & feel for the web interface
	+ Adjust slides transition timeout during installation
	+ Audit changes table in save changes popup has scroll and better style
	+ Model messages are printed below model title
	+ noDataMsg now allows to add elements if it makes sense
	+ Fixed ajax/form.mas to avoid phantom change button
	+ EBox::Model::Manager::_setupModelDepends uses full paths so the
	  dependecies can discriminate between models with the same name
	+ Default row addition in DataForm does not fires validateTypedRow
	+ Code typo fix in change administration port model
	+ Set only Remote as option to export/import configuration to a
	  remote site
	+ Return undef in HasMany type when a model is not longer
	  available due to being uninstalled
	+ Added onclick atribute to the link.mas template
	+ Fix exception raising when no event component is found
	+ table_ordered.js : more robust trClick event method
	+ Changed dashboard JS which sometimes halted widget updates
	+ Added popup dialogs for import/export configuration
	+ Changes in styles and sizes of the save/revoke dialog
	+ Removed redudant code in ConfigureWatchers::syncRows which made module
	  to have an incorrect modified state
	+ Dont show in bug report removed packages with configuration
	  held as broken packages
	+ DataTable::size() now calls to syncRows()
	+ EBox::Module::Config::set_list quivalent now has the same
	  behaviour than EBox::Module::Config::set
2.3.19
	+ Manually set up models for events to take into account the
	  dynamic models from the log watcher filtering models
	+ Fixed warnings when deleting a row which is referenced in other model
	+ Disable HTML form autocompletion in admin password change model
	+ Fixed incorrect non-editable warnings in change date and time model
	+ Fixed parsing value bug in EBox::Types::Date and EBox::Types::Time
	+ Reworked mdstat parsing, added failure_spare status
	+ Configuration backup implicitly preserves ownership of files
	+ Changes in styles and sizes of the save/revoke dialog
	+ New data form row is copied from default row, avoiding letting hidden
	  fields without its default value and causing missing fields errors
	+ Always fill abstract type with its default value, this avoids
	  errors with hidden fields with default value
	+ Different page to show errors when there are broken software packages
	+ InverseMatchSelect and InverseMatchUnion use 'not' instead of '!' to
	  denote inverse match. This string is configurable with a type argument
	+ Fixed types EBox::Type::InverseMatchSelect and InverseMatchUnion
	+ Fixed bug in DataTable::setTypedRow() which produced an incorrect 'id'
	  row element in DataTable::updateRowNotify()
	+ In tableBody.mas template: decomposed table topToolbar section in methods
	+ Fixed bug in discard changes dialog
	+ Confirmation dialogs now use styled modalboxes
	+ Do not reload page after save changes dialog if operation is successful
	+ Maintenance menu is now kept open when visiting the logs index page
2.3.18
	+ Manual clone of row in DataTable::setTypedRow to avoid segfault
	+ Avoid undef warnings in EBox::Model::DataTable::_find when the
	  element value is undef
	+ Fixed kill of ebox processes during postrm
	+ Set MySQL root password in create-db script and added mysql script
	  to /usr/share/zentyal for easy access to the zentyal database
	+ Increased timeout redirecting to wizards on installation to 5 seconds
	  to avoid problems on some slow or loaded machines
	+ Save changes dialog do not appear if there are no changes
	+ Delete no longer needed duplicated code
	+ Do not go to save changes after a regular package installation
	  they are saved only in the first install
	+ Progress bar in installation refactored
2.3.17
	+ Do not use modal box for save changes during installation
	+ Hidden fields in DataTables are no longer considered compulsory
	+ Select type has now its own viewer that allows use of filter function
	+ User is now enabled together with the rest of modules on first install
2.3.16
	+ Fix 'oldRow' parameter in UpdatedRowNotify
	+ Use Clone::Fast instead of Clone
	+ Modal dialog for the save and discard changes operations
	+ Use a different lock file for the usercorner redis
	+ Improved look of tables when checkAll controls are present
	+ Better icons for clone action
	+ Added confirmation dialog feature to models; added confirmation
	  dialog to change hostname model
	+ Dynamic default values are now properly updated when adding a row
	+ Kill processes owned by the ebox user before trying to delete it
	+ Do not use sudo to call status command at EBox::Service::running
	+ Fixed regression setting default CSS class in notes
2.3.15
	+ Added missing call to updateRowNotify in DataForms
	+ Fixed silent error in EBox::Types::File templates for non-readable
	  by ebox files
	+ Use pkill instead of killall in postinst
	+ Use unset instead of delete_dir when removing rows
	+ Do not set order list for DataForms
	+ Only try to clean tmp dir on global system start
2.3.14
	+ Error message for failure in package cache creation
	+ Fixed regression when showing a data table in a modal view
	+ Do not do a redis transaction for network module init actions
	+ Fixed EBox::Module::Config::st_unset()
	+ Allowed error class in msg template
2.3.13
	+ Fixed problems in EventDaemon with JSON and blessed references
	+ More crashes avoided when watchers or dispatchers doesn't exist
	+ Proper RAID watcher reimplementation using the new state API
	+ EBox::Config::Redis singleton has now a instance() method instead of new()
	+ Deleted wrong use in ForcePurge model
2.3.12
	+ Fixed problem with watchers and dispatchers after a module deletion
	+ Fixed EBox::Model::DataTable::_checkFieldIsUnique, it failed when the
	  printableValue of the element was different to its value
	+ Fixed separation between Add table link and table body
	+ Adaptation of EventDaemon to model and field changes
	+ Disabled logs consolidation on purge until it is reworked, fixed
	  missing use in purge logs model
	+ Fixed Componet::parentRow, it not longer tries to get a row with
	  undefined id
	+ Fix typo in ConfigureLogs model
	+ Mark files for removing before deleting the row from backend in
	  removeRow
	+ The Includes directives are set just for the main virtual host
	+ Fixed EventDaemon crash
2.3.11
	+ Mark files for removing before deleting the row from backend in removeRow
	+ Dashboard widgets now always read the information from RO
	+ Enable actions are now executed before enableService()
	+ Fixed regression which prevented update of the administration service
	  port when it was changed in the interface
	+ New EBox::Model::Composite::componentNames() for dynamic composites
	+ Remove _exposedMethods() feature to reduce use of AUTOLOAD
	+ Removed any message set in the model in syncRows method
	+ Added global() method to modules and components to get a coherent
	  read-write or read-only instance depending on the context
	+ Removed Model::Report and Composite::Report namespaces to simplify model
	  management and specification
	+ New redis key naming, with $mod/conf/*, $mod/state and $mod/ro/* replacing
	  /ebox/modules/$mod/*, /ebox/state/$mod/* and /ebox-ro/modules/$mod/*
	+ Removed unnecessary parentComposite methods in EBox::Model::Component
	+ Only mark modules as changed when data has really changed
	+ EBox::Global::modChange() throws exception if instance is readonly
	+ New get_state() and set_state() methods, st_* methods are kept for
	  backwards compatibility, but they are deprecated
	+ Simplified events module internals with Watcher and Dispatcher providers
	+ Model Manager is now able to properly manage read-only instances
	+ Composites can now use parentModule() like Models
	+ Renamed old EBox::GConfModule to EBox::Module::Config
	+ Unified model and composite management in the new EBox::Model::Manager
	+ Model and composites are loaded on demand to reduce memory consumption
	+ Model and composite information is now stored in .yaml schemas
	+ ModelProvider and CompositeProvider are no longer necessary
	+ Simplified DataForm using more code from DataTable
	+ Adapted RAID and restrictedResources() to the new JSON objects in redis
	+ Remove unused override modifications code
	+ Added /usr/share/zentyal/redis-cli wrapper for low-level debugging
	+ Use simpler "key: value" format for dumps instead of YAML
	+ Row id prefixes are now better chosen to avoid confusion
	+ Use JSON instead of list and hash redis types (some operations,
	  specially on lists, are up to 50% faster and caching is much simpler)
	+ Store rows as hashes instead of separated keys
	+ Remove deprecated all_dirs and all_entries methods
	+ Remove obsolete EBox::Order package
	+ Remove no longer needed redis directory tree sets
	+ Fixed isEqualTo() method on EBox::Types::Time
	+ EBox::Types::Abstract now provides default implementations of fields(),
	  _storeInGConf() and _restoreFromHash() using the new _attrs() method
	+ Remove indexes on DataTables to reduce complexity, no longer needed
	+ Simplified ProgressIndicator implementation using shared memory
	+ New EBox::Util::SHMLock package
	+ Implemented transactions for redis operations
	+ Replace old MVC cache system with a new low-level redis one
	+ Delete no longer necessary regen-redis-db tool
	+ Added new checkAll property to DataTable description to allow
	  multiple check/uncheck of boolean columns
2.3.10
	+ Added Desktop::ServiceProvider to allow modules to implement
	  requests from Zentyal desktop
	+ Added VirtualHost to manage desktop requests to Zentyal server
	+ Fix EventDaemon in the transition to MySQL
	+ Send EventDaemon errors to new rotated log file /var/log/zentyal/events.err
	+ Send an event to Zentyal Cloud when the updates are up-to-date
	+ Send an info event when modules come back to running
	+ Include additional info for current event watchers
	+ Fixed RAID report for some cases of spare devices and bitmaps
	+ Fixed log purge, SQL call must be a statement not a query
	+ Fixed regex syntax in user log queries
	+ Added missing "use Filesys::Df" to SysInfo
	+ Disabled consolidation by default until is fixed or reimplemented
	+ Fixed regresion in full log page for events
	+ Added clone action to data tables
	+ Fixed regression in modal popup when showing element table
	+ Added new type EBox::Types::KrbRealm
	+ Fix broken packages when dist-upgrading from old versions: stop ebox
	  owned processes before changing home directory
	+ Log the start and finish of start/stop modules actions
	+ Added usesPort() method to apache module
2.3.9
	+ Enable SSLInsecureRenegotiation to avoid master -> slave SOAP handsake
	  problems
	+ Added validateRowRemoval method to EBox::Model::DataTable
	+ Use rm -rf instead of remove_tree to avoid chdir permission problems
	+ Avoid problems restarting apache when .pid file does not exist
	+ Do not use graceful on apache to allow proper change of listen port
	+ Simplified apache restart mechanism and avoid some problems
2.3.8
	+ Create tables using MyISAM engine by default
	+ Delete obsolete 'admin' table
2.3.7
	+ Fixed printableName for apache module and remove entry in status widget
	+ Merged tableBodyWithoutActions.mas into tableBody.mas
	+ Removed tableBodyWithoutEdit.mas because it is no longer used
	+ Better form validation message when there are no ids for
	  foreign rows in select control with add new popup
	+ Fixed branding of RSS channel items
	+ Fixed destination path when copying zentyal.cnf to /etc/mysql/conf.d
	+ Packaging fixes for precise
2.3.6
	+ Switch from CGIs to models in System -> General
	+ New value() and setValue() methods in DataForm::setValue() for cleaner
	  code avoiding use of AUTOLOAD
	+ Added new EBox::Types::Time, EBox::Types::Date and EBox::Types::TimeZone
	+ Added new attribute 'enabled' to the Action and MultiStateAction types
	  to allow disabling an action. Accepts a scalar or a CODE ref
	+ The 'defaultValue' parameter of the types now accept a CODE ref that
	  returns the default value.
2.3.5
	+ Added force parameter in validateTypedRow
	+ Fixed 'hidden' on types when using method references
	+ Removed some console problematic characters from Util::Random::generate
	+ Added methods to manage apache CA certificates
	+ Use IO::Socket::SSL for SOAPClient connections
	+ Removed apache rewrite from old slaves implementation
	+ Do not show RSS image if custom_prefix defined
2.3.4
	+ Avoid 'negative radius' error in DiskUsage chart
	+ Fixed call to partitionFileSystems in EBox::SysInfo::logReportInfo
	+ Log audit does not ignore fields which their values could be interpreted
	  as boolean false
	+ Avoid ebox.cgi failure when showing certain strings in the error template
	+ Do not calculate md5 digests if override_user_modification is enabled
	+ Clean /var/lib/zentyal/tmp on boot
	+ Stop apache gracefully and delete unused code in Apache.pm
	+ Cache contents of module.yaml files in Global
2.3.3
	+ The editable attribute of the types now accept a reference to a function
	  to dinamically enable or disable the field.
	+ In progress bar CGIs AJAX call checks the availability of the
	  next page before loading it
	+ Replaced community logo
	+ Adapted messages in the UI for new editions
	+ Changed cookie name to remove forbidden characters to avoid
	  incompatibilities with some applications
	+ Added methods to enable/disable restart triggers
2.3.2
	+ Fixed redis unix socket permissions problem with usercorner
	+ Get row ids without safe characters checking
	+ Added EBox::Util::Random as random string generator
	+ Set log level to debug when cannot compute md5 for a nonexistent file
	+ Filtering in tables is now case insensitive
	+ ProgressIndicator no longer leaves zombie processes in the system
	+ Implemented mysqldump for logs database
	+ Remove zentyal-events cron script which should not be longer necessary
	+ Bugfix: set executable permissions to cron scripts and example hooks
	+ Added a global method to retrieve installed server edition
	+ Log also duration and compMessage to events.log
2.3.1
	+ Updated Standards-Version to 3.9.2
	+ Fixed JS client side table sorting issue due to Prototype
	  library upgrade
	+ Disable InnoDB by default to reduce memory consumption of MySQL
	+ Now events are logged in a new file (events.log) in a more
	  human-readable format
	+ Added legend to DataTables with custom actions
	+ Changed JS to allow the restore of the action cell when a delete
	  action fails
	+ Set milestone to 3.0 when creating bug reports in the trac
	+ Avoid temporal modelInstance errors when adding or removing
	  modules with LogWatchers or LogDispatcher
	+ Unallow administration port change when the port is in use
2.3
	+ Do not launch a passwordless redis instance during first install
	+ New 'types' field in LogObserver and storers/acquirers to store special
	  types like IPs or MACs in an space-efficient way
	+ Use MySQL for the logs database instead of PostgreSQL
	+ Bugfix: logs database is now properly recreated after purge & install
	+ Avoid use of AUTOLOAD to execute redis commands, improves performance
	+ Use UNIX socket to connect to redis for better performance and
	  update default redis 2.2 settings
	+ Use "sudo" group instead of "admin" one for the UI access control
	+ Added EBox::Module::Base::version() to get package version
	+ Fixed problem in consalidation report when accumulating results
	  from queries having a "group by table.field"
	+ Added missing US and Etc zones in timezone selector
	+ Replaced autotools with zbuildtools
	+ Refuse to restore configuration backup from version lesser than
	  2.1 unless forced
	+ Do not retrieve format.js in every graph to improve performance
	+ The purge-module scripts are always managed as root user
	+ New grep-redis tool to search for patterns in redis keys or
	  values
	+ Use partitionFileSystems method from EBox::FileSystem
2.2.4
	+ New internal 'call' command in Zentyal shell to 'auto-use' the module
	+ Zentyal shell now can execute commandline arguments
	+ Bugfix: EBox::Types::IPAddr::isEqualTo allows to change netmask now
	+ Removed some undefined concatenation and compare warnings in error.log
	+ Ignore check operation in RAID event watcher
	+ Skip IP addresses ending in .0 in EBox::Types::IPRange::addresses()
	+ Do not store in redis trailing dots in Host and DomainName types
	+ Added internal command to instance models and other improvements in shell
	+ Now the whole /etc/zentyal directory is backed up and a copy of the
	  previous contents is stored at /var/backups before restoring
	+ Removing a module with a LogWatcher no longer breaks the LogWatcher
	  Configuration page anymore
	+ Fixed error in change-hostname script it does not longer match substrings
	+ Bugfix: Show breadcrumbs even from models which live in a
	  composite
	+ HTTPLink now returns empty string if no HTTPUrlView is defined
	  in DataTable class
	+ Added mising use sentence in EBox::Event::Watcher::Base
2.2.3
	+ Bugfix: Avoid url rewrite to ebox.cgi when requesting to /slave
	+ Fixed logrotate configuration
	+ More resilient way to handle with missing indexes in _find
	+ Added more informative text when mispelling methods whose prefix
	  is an AUTOLOAD action
	+ A more resilient solution to load events components in EventDaemon
	+ Added one and two years to the purge logs periods
	+ Fixed downloads from EBox::Type::File
2.2.2
	+ Revert cookie name change to avoid session loss in upgrades
	+ Do not try to change owner before user ebox is created
2.2.1
	+ Removed obsolete references to /zentyal URL
	+ Create configuration backup directories on install to avoid warnings
	  accessing the samba share when there are no backups
	+ Log result of save changes, either successful or with warnings
	+ Changed cookie name to remove forbidden characters to avoid
	  incompatibilities with some applications
	+ Removed duplicated and incorrect auding logging for password change
	+ Fixed some non-translatable strings
	+ Create automatic bug reports under 2.2.X milestone instead of 2.2
	+ Fixed bug changing background color on selected software packages
2.1.34
	+ Volatile types called password are now also masked in audit log
	+ Adjust padding for module descriptions in basic software view
	+ Removed beta icon
2.1.33
	+ Fixed modal add problems when using unique option on the type
	+ Fixed error management in the first screen of modal add
	+ Unify software selection and progress colors in CSS
	+ Set proper message type in Configure Events model
	+ Fixed error checking permanentMessage types in templates/msg.mas
2.1.32
	+ Added progress bar colors to theme definition
	+ Remove no longer correct UTF8 decode in ProgressIndicator
	+ Fixed UTF8 double-encoding on unexpected error CGI
	+ Reviewed some subscription strings
	+ Always fork before apache restart to avoid port change problems
	+ Stop modules in the correct order (inverse dependencies order)
	+ Better logging of failed modules on restore
2.1.31
	+ Do not start managed daemons on boot if the module is disabled
	+ Better message on redis error
	+ Watch for dependencies before automatic enable of modules on first install
2.1.30
	+ Removed obsolete /ebox URL from RSS link
	+ Changed methods related with extra backup data in modules logs
	  to play along with changes in ebackup module
	+ Set a user for remote access for audit reasons
	+ Detect session loss on AJAX requests
2.1.29
	+ Startup does not fail if SIGPIPE received
2.1.28
	+ Added code to mitigate false positives on module existence
	+ Avoid error in logs full summary due to incorrect syntax in template
	+ Allow unsafe chars in EBox::Types::File to avoid problems in some browsers
	+ Reviewed some subscription strings
	+ Warning about language-packs installed works again after Global changes
	+ Show n components update when only zentyal packages are left to
	  upgrade in the system widget
	+ Do not show debconf warning when installing packages
	+ EBox::Types::IPAddr (and IPNetwork) now works with defaultValue
	+ Allow to hide menu items, separators and dashboard widgets via conf keys
2.1.27
	+ Do not create tables during Disaster Recovery installation
	+ Added new EBox::Util::Debconf::value to get debconf values
	+ DataTable controller does no longer try to get a deleted row
	  for gather elements values for audit log
	+ Check if Updates watcher can be enabled if the subscription
	  level is yet unknown
2.1.26
	+ Detection of broken packages works again after proper deletion
	  of dpkg_running file
	+ Keep first install redis server running until trigger
	+ Unified module restart for package trigger and init.d
	+ Use restart-trigger script in postinst for faster daemons restarting
	+ System -> Halt/Reboot works again after regression in 2.1.25
	+ Added framework to show warning messages after save changes
	+ Change caption of remote services link to Zentyal Cloud
	+ Do not show Cloud link if hide_cloud_link config key is defined
	+ Added widget_ignore_updates key to hide updates in the dashboard
	+ Differentiate ads from notes
	+ Allow custom message type on permanentMessage
	+ Only allow custom themes signed by Zentyal
	+ Removed /zentyal prefix from URLs
	+ Caps lock detection on login page now works again
	+ Added HiddenIfNotAble property to event watchers to be hidden if
	  it is unabled to monitor the event
	+ Dashboard values can be now error and good as well
	+ Include a new software updates widget
	+ Include a new alert for basic subscriptions informing about
	  software updates
	+ Add update-notifier-common to dependencies
	+ EBox::DataTable::enabledRows returns rows in proper order
	+ Use custom ads when available
	+ Disable bug report when hide_bug_report defined on theme
2.1.25
	+ Do not show disabled module warnings in usercorner
	+ Mask passwords and unify boolean values in audit log
	+ Do not override type attribute for EBox::Types::Text subtypes
	+ Corrected installation finished message after first install
	+ Added new disableAutocomplete attribute on DataTables
	+ Optional values can be unset
	+ Minor improvements on nmap scan
2.1.24
	+ Do not try to generate config for unconfigured services
	+ Remove unnecessary redis call getting _serviceConfigured value
	+ Safer sizes for audit log fields
	+ Fix non-translatable "show help" string
	+ Allow links to first install wizard showing a desired page
	+ Fixed bug in disk usage when we have both values greater and
	  lower than 1024 MB
	+ Always return a number in EBox::AuditLogging::isEnabled to avoid
	  issues when returning the module status
	+ Added noDataMsg attribute on DataTable to show a message when
	  there are no rows
2.1.23
	+ Removed some warnings during consolidation process
	+ Depend on libterm-readline-gnu-perl for history support in shells
	+ Fixed error trying to change the admin port with NTP enabled
	+ Fixed breadcrumb destination for full log query page
	+ Use printableActionName in DataTable setter
2.1.22
	+ Fixed parentRow method in EBox::Types::Row
	+ Added new optionalLabel flag to EBox::Types::Abstract to avoid
	  show the label on non-optional values that need to be set as
	  optional when using show/hide viewCustomizers
	+ Added initHTMLStateOrder to View::Customizer to avoid incorrect
	  initial states
	+ Improved exceptions info in CGIs to help bug reporting
	+ Do not show customActions when editing row on DataTables
2.1.21
	+ Fixed bug printing traces at Global.pm
	+ Check new dump_exceptions confkey instead of the debug one in CGIs
	+ Explicit conversion to int those values stored in our database
	  for correct dumping in reporting
	+ Quote values in update overwrite while consolidating for reporting
2.1.20
	+ Fixed regression in edition in place of booleans
	+ Better default balance of the dashboard based on the size of the widgets
	+ Added defaultSelectedType argument to PortRange
2.1.19
	+ Disable KeepAlive as it seems to give performance problems with Firefox
	  and set MaxClients value back to 1 in apache.conf
	+ Throw exceptions when calling methods not aplicable to RO instances
	+ Fixed problems when mixing read/write and read-only instances
	+ Date/Time and Timezone moved from NTP to core under System -> General
	+ Do not instance hidden widgets to improve dashboard performance
	+ New command shell with Zentyal environment at /usr/share/zentyal/shell
	+ Show warning when a language-pack is not installed
	+ Removed unnecessary dump/load operations to .bak yaml files
	+ AuditLogging and Logs constructor now receive the 'ro' parameter
	+ Do not show Audit Logging in Module Status widget
2.1.18
	+ New unificated zentyal-core.logrotate for all the internal logs
	+ Added forceEnabled option for logHelpers
	+ Moved carousel.js to wizard template
	+ Add ordering option to wizard pages
	+ Fixed cmp and isEqualTo methods for EBox::Types::IPAddr
	+ Fixed wrong Mb unit labels in Disk Usage and use GB when > 1024 MB
	+ Now global-action script can be called without progress indicator
	+ Fixed EBox::Types::File JavaScript setter code
	+ Added support for "Add new..." modal boxes in foreign selectors
	+ Each module can have now its customized purge-module script
	  that will be executed after the package is removed
	+ Added Administration Audit Logging to log sessions, configuration
	  changes, and show pending actions in save changes confirmation
	+ User name is stored in session
	+ Remove deprecated extendedRestore from the old Full Backup
2.1.17
	+ Fixed RAID event crash
	+ Added warning on models and composites when the module is disabled
	+ Fixed login page style with some languages
	+ Login page template can now be reused accepting title as parameter
	+ EBox::Types::File does not write on redis when it fails to
	  move the fail to its final destination
	+ Added quote column option for periodic log consolidation and
	  report consolidation
	+ Added exclude module option to backup restore
2.1.16
	+ Do not show incompatible navigator warning on Google Chrome
	+ Fixed syncRows override detection on DataTable find
	+ clean-conf script now deletes also state data
	+ Avoid 'undefined' message in selectors
2.1.15
	+ Move Disk Usage and RAID to the new Maintenance menu
	+ Always call syncRows on find (avoid data inconsistencies)
	+ Filename when downloading a conf backup now contains hostname
	+ Fixed bug in RAID template
	+ Set proper menu order in System menu (fixes NTP position)
	+ Fixed regresion in page size selector on DataTables
	+ Fixed legend style in Import/Export Configuration
2.1.14
	+ Fixed regresion with double quotes in HTML templates
	+ Fixed problems with libredis-perl version dependency
	+ Adding new apparmor profile management
2.1.13
	+ Better control of errors when saving changes
	+ Elements of Union type can be hidden
	+ Model elements can be hidden only in the viewer or the setter
	+ HTML attributtes are double-quoted
	+ Models can have sections of items
	+ Password view modified to show the confirmation field
	+ New multiselect type
	+ Redis backend now throws different kind of exceptions
2.1.12
	+ Revert no longer necessary parents workaround
	+ Hide action on viewCustomizer works now on DataTables
2.1.11
	+ Fixed bug which setted bad directory to models in tab view
	+ Union type: Use selected subtype on trailingText property if the
	  major type does not have the property
	+ Raise MaxClients to 2 to prevent apache slowness
2.1.10
	+ Security [ZSN-2-1]: Avoid XSS in process list widget
2.1.9
	+ Do not try to initialize redis client before EBox::init()
	+ Safer way to delete rows, deleting its id reference first
	+ Delete no longer needed workaround for gconf with "removed" attribute
	+ Fixed regression in port range setter
2.1.8
	+ Fixed regression in menu search
	+ Fixed missing messages of multi state actions
	+ Help toggler is shown if needed when dynamic content is received
	+ Fixed issue when disabling several actions at once in a data table view
	+ All the custom actions are disabled when one is clicked
	+ Submit wizard pages asynchronously and show loading indicator
	+ Added carousel.js for slide effects
2.1.7
	+ Fixed issues with wrong html attributes quotation
	+ Bugfix: volatile types can now calculate their value using other
	  the value from other elements in the row no matter their position
2.1.6
	+ Attach software.log to bug report if there are broken packages
	+ Added keyGenerator option to report queries
	+ Tuned apache conf to provide a better user experience
	+ Actions click handlers can contain custom javascript
	+ Restore configuration with force dependencies option continues
	  when modules referenced in the backup are not present
	+ Added new MultiStateAction type
2.1.5
	+ Avoid problems getting parent if the manager is uninitialized
	+ Rename some icon files with wrong extension
	+ Remove wrong optional attribute for read-only fields in Events
	+ Renamed all /EBox/ CGI URLs to /SysInfo/ for menu folder coherency
	+ Added support for custom actions in DataTables
	+ Replaced Halt/Reboot CGI with a model
	+ Message classes can be set from models
	+ Fixed error in Jabber dispatcher
	+ Show module name properly in log when restart from the dashboard fails
	+ Avoid warning when looking for inexistent PID in pidFileRunning
2.1.4
	+ Changed Component's parent/child relationships implementation
	+ Fixed WikiFormat on automatic bug report tickets
	+ Do not show available community version in Dashboard with QA
 	  updates
2.1.3
	+ Fall back to readonly data in config backup if there are unsaved changes
	+ Allow to automatically send a report in the unexpected error page
	+ Logs and Events are now submenus of the new Maintenance menu
	+ Configuration Report option is now present on the Import/Export section
	+ Require save changes operation after changing the language
	+ Added support for URL aliases via schemas/urls/*.urls files
	+ Allow to sort submenu items via 'order' attribute
	+ Automatically save changes after syncRows is called and mark the module
	  mark the module as unchanged unless it was previously changed
	+ Removed unnecessary ConfigureEvents composite
	+ Removed unnecessary code from syncRows in logs and events
	+ Restore configuration is safer when restoring /etc/zentyal files
	+ Fixed unescaped characters when showing an exception
	+ Fixed nested error page on AJAX requests
	+ Adapted dumpBackupExtraData to new expected return value
	+ Report remoteservices, when required, a change in administration
	  port
	+ Added continueOnModuleFail mode to configuration restore
	+ Fixed Firefox 4 issue when downloading backups
	+ Show scroll when needed in stacktraces (error page)
	+ More informative error messages when trying to restart locked modules
	  from the dashboard
	+ Creation of plpgsql language moved from EBox::Logs::initialSetup
	  to create-db script
	+ Redis backend now throws different kind of exceptions
	+ Avoid unnecesary warnings about PIDs
	+ Update Jabber dispatcher to use Net::XMPP with some refactoring
	+ Save changes messages are correctly shown with international charsets
	+ Support for bitmap option in RAID report
	+ Retry multiInsert line by line if there are encoding errors
	+ Adapted to new location of partitionsFileSystems in EBox::FileSystem
	+ Event messages are cleaned of null characters and truncated
	  before inserting in the database when is necessary
	+ Improve message for "Free storage space" event and send an info
	  message when a given partition is not full anymore
	+ Event messages now can contain newline characters
	+ Objects of select type are compared also by context
	+ Remove cache from optionsFromForeignModel since it produces
	  problems and it is useless
	+ Set title with server name if the server is subscribed
	+ Fix title HTML tag in views for Models and Composites
	+ Added lastEventsReport to be queried by remoteservices module
	+ Added EBox::Types::HTML type
	+ Added missing manage-logs script to the package
	+ Fixed problems with show/hide help switch and dynamic content
	+ Menus with subitems are now kept unfolded until a section on a
	  different menu is accessed
	+ Sliced restore mode fails correctly when schema file is missing,
	  added option to force restore without schema file
	+ Purge conf now purges the state keys as well
	+ Added EBox::Types::IPRange
2.1.2
	+ Now a menu folder can be closed clicking on it while is open
	+ Bugfix: cron scripts are renamed and no longer ignored by run-parts
	+ Added new EBox::Util::Nmap class implementing a nmap wrapper
2.1.1
	+ Fixed incoherency problems with 'on' and '1' in boolean indexes
	+ Move cron scripts from debian packaging to src/scripts/cron
	+ Trigger restart of logs and events when upgrading zentyal-core
	  without any other modules
	+ Don't restart apache twice when upgrading together with more modules
	+ Fixed params validation issues in addRow
2.1
	+ Replace YAML::Tiny with libyaml written in C through YAML::XS wrapper
	+ Minor bugfix: filter invalid '_' param added by Webkit-based browser
	  on EBox::CGI::Base::params() instead of _validateParams(), avoids
	  warning in zentyal.log when enabling modules
	+ All CGI urls renamed from /ebox to /zentyal
	+ New first() and deleteFirst() methods in EBox::Global to check
	  existence and delete the /var/lib/zentyal/.first file
	+ PO files are now included in the language-pack-zentyal-* packages
	+ Migrations are now always located under /usr/share/$package/migration
	  this change only affects to the events and logs migrations
	+ Delete no longer used domain and translationDomain methods/attributes
	+ Unified src/libexec and tools in the new src/scripts directory
	+ Remove the ebox- prefix on all the names of the /usr/share scripts
	+ New EBox::Util::SQL package with helpers to create and drop tables
	  from initial-setup and purge-module for each module
	+ Always drop tables when purging a package
	+ Delete 'ebox' user when purging zentyal-core
	+ Moved all SQL schemas from tools/sqllogs to schemas/sql
	+ SQL time-period tables are now located under schemas/sql/period
	+ Old ebox-clean-gconf renamed to /usr/share/zentyal/clean-conf and
	  ebox-unconfigure-module is now /usr/share/zentyal/unconfigure-module
	+ Added default implementation for enableActions, executing
	  /usr/share/zentyal-$modulename/enable-module if exists
	+ Optimization: Do not check if a row is unique if any field is unique
	+ Never call syncRows on read-only instances
	+ Big performance improvements using hashes and sets in redis
	  database to avoid calls to the keys command
	+ Delete useless calls to exists in EBox::Config::Redis
	+ New regen-redis-db tool to recreate the directory structure
	+ Renamed /etc/cron.hourly/90manageEBoxLogs to 90zentyal-manage-logs
	  and moved the actual code to /usr/share/zentyal/manage-logs
	+ Move /usr/share/ebox/zentyal-redisvi to /usr/share/zentyal/redisvi
	+ New /usr/share/zentyal/initial-setup script for modules postinst
	+ New /usr/share/zentyal/purge-module script for modules postrm
	+ Removed obsolete logs and events migrations
	+ Create plpgsql is now done on EBox::Logs::initialSetup
	+ Replace old ebox-migrate script with EBox::Module::Base::migrate
	+ Rotate duplicity-debug.log log if exists
	+ Bug fix: Port selected during installation is correctly saved
	+ Zentyal web UI is restarted if their dependencies are upgraded
	+ Bug fix: Logs don't include unrelated information now
	+ Add total in disk_usage report
	+ Bugfix: Events report by source now works again
	+ Do not include info messages in the events report
	+ Services event is triggered only after five failed checkings
	+ Do not add redundant includedir lines to /etc/sudoers
	+ Fixed encoding for strings read from redis server
	+ Support for redis-server 2.0 configuration
	+ Move core templates to /usr/share/zentyal/stubs/core
	+ Old /etc/ebox directory replaced with the new /etc/zentyal with
	  renamed core.conf, logs.conf and events.conf files
	+ Fixed broken link to alerts list
2.0.15
	+ Do not check the existence of cloud-prof package during the
	  restore since it is possible not to be installed while disaster
	  recovery process is done
	+ Renamed /etc/init.d/ebox to /etc/init.d/zentyal
	+ Use new zentyal-* package names
	+ Don't check .yaml existence for core modules
2.0.14
	+ Added compMessage in some events to distinguish among events if
	  required
	+ Make source in events non i18n
	+ After restore, set all the restored modules as changed
	+ Added module pre-checks for configuration backup
2.0.13
	+ Fixed dashboard graphs refresh
	+ Fixed module existence check when dpkg is running
	+ Fix typo in sudoers creation to make remote support work again
2.0.12
	+ Include status of packages in the downloadable bug report
	+ Bugfix: Avoid possible problems deleting redis.first file if not exist
2.0.11
	+ New methods entry_exists and st_entry_exists in config backend
2.0.10
	+ Now redis backend returns undef on get for undefined values
	+ Allow custom mason templates under /etc/ebox/stubs
	+ Better checks before restoring a configuration backup with
	  a set of modules different than the installed one
	+ Wait for 10 seconds to the child process when destroying the
	  progress indicator to avoid zombie processes
	+ Caught SIGPIPE when trying to contact Redis server and the
	  socket was already closed
	+ Do not stop redis server when restarting apache but only when
	  the service is asked to stop
	+ Improvements in import/export configuration (know before as
	  configuration backup)
	+ Improvements in ProgressIndicator
	+ Better behaviour of read-only rows with up/down arrows
	+ Added support for printableActionName in DataTable's
	+ Added information about automatic configuration backup
	+ Removed warning on non existent file digest
	+ Safer way to check if core modules exist during installation
2.0.9
	+ Treat wrong installed packages as not-existent modules
	+ Added a warning in dashboard informing about broken packages
	+ File sharing and mailfilter log event watchers works again since
	  it is managed several log tables per module
2.0.8
	+ Replaced zentyal-conf script with the more powerful zentyal-redisvi
	+ Set always the same default order for dashboard widgets
	+ Added help message to the configure widgets dialog
	+ Check for undefined values in logs consolidation
	+ Now dashboard notifies fails when restarting a service
	+ Fixed bug with some special characters in dashboard
	+ Fixed bug with some special characters in disk usage graph
2.0.7
	+ Pre-installation includes sudoers.d into sudoers file if it's not yet
	  installed
	+ Install apache-prefork instead of worker by default
	+ Rename service certificate to Zentyal Administration Web Server
2.0.6
	+ Use mod dependencies as default restore dependencies
	+ Fixed dependencies in events module
	+ Increased recursive dependency threshold to avoid
	  backup restoration problems
2.0.5
	+ Removed deprecated "Full backup" option from configuration backup
	+ Bugfix: SCP method works again after addition of SlicedBackup
	+ Added option in 90eboxpglogger.conf to disable logs consolidation
2.0.4
	+ Removed useless gconf backup during upgrade
	+ Fixed postinstall script problems during upgrade
2.0.3
	+ Added support for the sliced backup of the DB
	+ Hostname change is now visible in the form before saving changes
	+ Fixed config backend problems with _fileList call
	+ Added new bootDepends method to customize daemons boot order
	+ Added permanent message property to Composite
	+ Bugfix: Minor aesthetic fix in horizontal menu
	+ Bugfix: Disk usage is now reported in expected bytes
	+ Bugfix: Event dispatcher is not disabled when it is impossible
	  for it to dispatch the message
2.0.2
	+ Better message for the service status event
	+ Fixed modules configuration purge script
	+ Block enable module button after first click
	+ Avoid division by zero in progress indicator when total ticks is
	  zero
	+ Removed warning during postinst
	+ Added new subscription messages in logs, events and backup
2.0.1
	+ Bugfix: Login from Zentyal Cloud is passwordless again
	+ Some defensive code for the synchronization in Events models
	+ Bugfix: add EBox::Config::Redis::get to fetch scalar or list
	  values. Make GConfModule use it to avoid issues with directories
	  that have both sort of values.
1.5.14
	+ Fixed redis bug with dir keys prefix
	+ Improved login page style
	+ New login method using PAM instead of password file
	+ Allow to change admin passwords under System->General
	+ Avoid auto submit wizard forms
	+ Wizard skip buttons always available
	+ Rebranded post-installation questions
	+ Added zentyal-conf script to get/set redis config keys
1.5.13
	+ Added transition effect on first install slides
	+ Zentyal rebrand
	+ Added web page favicon
	+ Fixed already seen wizards apparition
	+ Fixed ro module creation with redis backend
	+ Use mason for links widgets
	+ Use new domain to official strings for subscriptions
1.5.12
	+ Added option to change hostname under System->General
	+ Show option "return to dashboard" when save changes fails.
1.5.11
	+ Added more tries on redis reconnection
	+ Fixed user corner access problems with redis server
	+ writeFile* methods reorganized
	+ Added cron as dependency as cron.hourly was never executed with anacron
	+ Improvements in consolidation of data for reports
1.5.10
	+ Fixed gconf to redis conversion for boolean values
1.5.9
	+ Improved migrations speed using the same perl interpreter
	+ Redis as configuration backend (instead of gconf)
	+ Improved error messages in ebox-software
	+ Set event source to 256 chars in database to adjust longer event
	  sources
	+ Progress bar AJAX updates are sent using JSON
	+ Fixed progress bar width problems
	+ Fixed top menu on wizards
	+ Improved error message when disconnecting a not connected database
	+ Abort installation if 'ebox' user already exists
	+ Bugfix: IP address is now properly registered if login fails
1.5.8
	+ Added template tableorderer.css.mas
	+ Added buttonless top menu option
	+ Bugfix: Save all modules on first installation
	+ Bugfix: General ebox database is now created if needed when
	  re/starting services
	+ Bugfix: Data to report are now uniform in number of elements per
	  value. This prevents errors when a value is present in a month and
	  not in another
	+ Bugfix: Don't show already visited wizard pages again
1.5.7
	+ Bugfix: Avoid error when RAID is not present
	+ Bugfix: Add ebox-consolidate-reportinfo call in daily cron script
	+ Bugfix: Called multiInsert and unbufferedInsert when necessary
	  after the loggerd reimplementation
	+ Bugfix: EBox::ThirdParty::Apache2::AuthCookie and
	  EBox::ThirdParty::Apache2::AuthCookie::Util package defined just
	  once
	+ Added util SystemKernel
	+ Improved progress indicator
	+ Changes in sudo generation to allow sudo for remote support user
	+ Initial setup wizards support
1.5.6
	+ Reimplementation of loggerd using inotify instead of File::Tail
1.5.5
	+ Asynchronous load of dashboard widgets for a smoother interface
1.5.4
	+ Changed dbus-check script to accept config file as a parameter
1.5.3
	+ Function _isDaemonRunning works now with snort in lucid
	+ Javascript refreshing instead of meta tag in log pages
	+ Updated links in dashboard widget
	+ Add package versions to downloadable ebox.log
	+ Fixed postgresql data dir path for disk usage with pg 8.4
	+ GUI improvements in search box
1.5.2
	+ Security [ESN-1-1]: Validate referer to avoid CSRF attacks
	+ Added reporting structure to events module
	+ Added new CGI to download the last lines of ebox.log
1.5.1
	+ Bugfix: Catch exception when upstart daemon does not exist and
	  return a stopped status
	+ Added method in logs module to dump database in behalf of
	ebackup module
	+ Bugfix: Do not check in row uniqueness for optional fields that
	are not passed as parameters
	+ Improve the output of ebox module status, to be consistent with the one
	  shown in the interface
	+ Add options to the report generation to allow queries to be more
	  flexible
	+ Events: Add possibility to enable watchers by default
	+ Bugfix: Adding a new field to a model now uses default
	  value instead of an empty value
	+ Added script and web interface for configuration report, added
	  more log files to the configuration report
1.5
	+ Use built-in authentication
	+ Use new upstart directory "init" instead of "event.d"
	+ Use new libjson-perl API
	+ Increase PerlInterpMaxRequests to 200
	+ Increase MaxRequestsPerChild (mpm-worker) to 200
	+ Fix issue with enconding in Ajax error responses
	+ Loggerd: if we don't have any file to watch we just sleep otherwise the process
	  will finish and upstart will try to start it over again and again.
	+ Make /etc/init.d/ebox depend on $network virtual facility
	+ Show uptime and users on General Information widget.
1.4.2
	+ Start services in the appropriate order (by dependencies) to fix a problem
	  when running /etc/init.d/ebox start in slaves (mail and other modules
	  were started before usersandgroups and thus failed)
1.4.1
	+ Remove network workarounds from /etc/init.d/ebox as we don't bring
	  interfaces down anymore
1.4
	+ Bug fix: i18n. setDomain in composites and models.
1.3.19
	+ Make the module dashboard widget update as the rest of the widgets
	+ Fix problem regarding translation of module names: fixes untranslated
	  module names in the dashboard, module status and everywhere else where
	  a module name is written
1.3.18
	+ Add version comparing function and use it instead of 'gt' in the
	  general widget
1.3.17
	+ Minor bug fix: check if value is defined in EBox::Type::Union
1.3.16
	+ Move enable field to first row in ConfigureDispatcherDataTable
	+ Add a warning to let users know that a module with unsaved changes
	  is disabled
	+ Remove events migration directory:
		- 0001_add_conf_configureeventtable.pl
		- 0002_add_conf_diskfree_watcher.pl
	+ Bug fix: We don't use names to stringify date to avoid issues
	  with DB insertions and localisation in event logging
	+ Bug fix: do not warn about disabled services which return false from
	  showModuleStatus()
	+ Add blank line under "Module Status"
	+ Installed and latest available versions of the core are now displayed
	  in the General Information widget
1.3.15
	+ Bug fix: Call EBox::Global::sortModulesByDependencies when
	  saving all modules and remove infinite loop in that method.
	  EBox::Global::modifiedModules now requires an argument to sort
	  its result dependending on enableDepends or depends attribute.
	+ Bug fix: keep menu folders open during page reloads
	+ Bug fix: enable the log events dispatcher by default now works
	+ Bug fix: fixed _lock function in EBox::Module::Base
	+ Bug fix: composites honor menuFolder()
	+ Add support for in-place edition for boolean types. (Closes
	  #1664)
	+ Add method to add new database table columnts to EBox::Migration::Helpers
	+ Bug fix: enable "Save Changes" button after an in-place edition
1.3.14
	+ Bug fix: fix critical bug in migration helper that caused some log
	  log tables to disappear
	+ Create events table
	+ Bug fix: log watcher works again
	+ Bug fix: delete cache if log index is not found as it could be
	  disabled
1.3.13
	+ Bug fix: critical error in EventDaemon that prevented properly start
	+ Cron script for manage logs does not run if another is already
	  running, hope that this will avoid problems with large logs
	+ Increased maximum size of message field in events
	+ Added script to purge logs
	+ Bug fix: multi-domain logs can be enabled again
1.3.12
	+ Added type for EBox::Dashboard::Value to stand out warning
	  messages in dashboard
	+ Added EBox::MigrationHelpers to include migration helpers, for now,
	  include a db table renaming one
	+ Bug fix: Fix mismatch in event table field names
	+ Bug fix: Add migration to create language plpgsql in database
	+ Bug fix: Add missing script for report log consolidation
	+ Bug fix: Don't show modules in logs if they are not configured. This
	  prevents some crashes when modules need information only available when
	  configured, such as mail which holds the vdomains in LDAP
	+ Added method EBox::Global::lastModificationTime to know when
	  eBox configuration was modified for last time
	+ Add support for breadcrumbs on the UI
	+ Bug fix: in Loggerd files are only parsed one time regardless of
	  how many LogHelper reference them
	+ Added precondition for Loggerd: it does not run if there isnt
	anything to watch
1.3.11
	+ Support customFilter in models for big tables
	+ Added EBox::Events::sendEvent method to send events using Perl
	  code (used by ebackup module)
	+ Bug fix: EBox::Type::Service::cmp now works when only the
	  protocols are different
	+ Check $self is defined in PgDBEngine::DESTROY
	+ Do not watch files in ebox-loggerd related to disabled modules and
	  other improvements in the daemon
	+ Silent some exceptions that are used for flow control
	+ Improve the message from Service Event Watcher
1.3.10
	+ Show warning when accesing the UI with unsupported browsers
	+ Add disableApparmorProfile to EBox::Module::Service
	+ Bug fix: add missing use
	+ Bug fix: Make EventDaemon more robust against malformed sent
	  events by only accepting EBox::Event objects
1.3.8
	+ Bug fix: fixed order in EBox::Global::modified modules. Now
	  Global and Backup use the same method to order the module list
	  by dependencies
1.3.7
	+ Bug fix: generate public.css and login.css in dynamic-www directory
	  which is /var/lib/zentyal/dynamicwww/css/ and not in /usr/share/ebox/www/css
	  as these files are generate every time eBox's apache is
	  restarted
	+ Bug fix: modules are restored now in the correct dependency
	  order
	+ ebox-make-backup accepts --destinaton flag to set backup's file name
	+ Add support for permanent messages to EBox::View::Customizer
1.3.6
	+ Bug fix: override _ids in EBox::Events::Watcher::Log to not return ids
	which do not exist
	+ Bug fix: fixed InverseMatchSelect type which is used by Firewall module
	+ New widget for the dashboard showing useful support information
	+ Bugfix: wrong permissions on CSS files caused problem with usercorner
	+ CSS are now templates for easier rebranding
	+ Added default.theme with eBox colors
1.3.5
	+ Bugfix: Allow unsafe characters in password type
	+ Add FollowSymLinks in eBox apache configuration. This is useful
	  if we use js libraries provided by packages
1.3.4
	+ Updated company name in the footer
	+ Bugfix: humanEventMessage works with multiple tableInfos now
	+ Add ebox-dbus-check to test if we can actually connect to dbus
1.3.4
	+ bugfix: empty cache before calling updatedRowNotify
	+ enable Log dispatcher by default and not allow users to disable
	it
	+ consolidation process continues in disabled but configured modules
	+ bugfix: Save Changes button doesn't turn red when accessing events for
	first time
1.3.2
	+ bugfix: workaround issue with dhcp configured interfaces at boot time
1.3.1
	+ bugfix: wrong regex in service status check
1.3.0
	+ bugfix: make full backup work again
1.1.30
	+ Change footer to new company holder
	+  RAID does not generate 'change in completion events, some text
	problems fixed with RAID events
	+ Report graphics had a datapoints limit dependent on the active
	time unit
	+ Apache certificate can be replaced by CA module
	+ Fixed regression in detailed report: total row now aggregates
	properly
	+ More characters allowed when changing password from web GUI
	+ Fixed regression with already used values in select types
	+ Do not a button to restart eBox's apache
	+ Fixed auth problem when dumping and restoring postgre database
1.1.20
	+ Added custom view support
	+ Bugfix: report models now can use the limit parameter in
	  reportRows() method
	+ use a regexp to fetch the PID in a pidfile, some files such as
	postfix's add tabs and spaces before the actual number
	+ Changed "pidfile" to "pidfiles" in _daemons() to allow checking more than
one (now it is a array ref instead of scalar)
	+ Modified Service.pm to support another output format for /etc/init.d daemon
status that returns [OK] instead of "running".
	+ unuformized case in menu entries and some more visual fixes
1.1.10
	+ Fix issue when there's a file managed by one module that has been modified
	  when saving changes
	+ Bugfix: events models are working again even if an event aware
	module is uninstalled and it is in a backup to restore
	+ Select.pm returns first value in options as default
       + Added 'parentModule' to model class to avoid recursive problems
	+ Added Float type
	+ Apache module allows to add configuration includes from other modules
	+ Display remote services button if subscribed
	+ Event daemon may received events through a named pipe
	+ Bugfix. SysInfo revokes its config correctly
	+ Added storer property to types in order to store the data in
	somewhere different from GConf
	+ Added protected property 'volatile' to the models to indicate
	that they store nothing in GConf but in somewhere different
	+ System Menu item element 'RAID' is always visible even when RAID
	is not installed
	+ Files in deleted rows are deleted when the changes are saved
	+ Fixed some bug whens backing and restore files
	+ Components can be subModels of the HasMany type
	+ Added EBox::Types::Text::WriteOnce type
	+ Do not use rows(), use row to force iteration over the rows and increase
	performance and reduce memory use.
	+ Do not suggest_sync after read operations in gconf
	+ Increase MaxRequestsPerChild to 200 in eBox's apache
	+ Make apache spawn only one child process
	+ Log module is backed up and restored normally because the old
	problem is not longer here
	+ Backup is more gentle with no backup files in backup directory,
	now it does not delete them
	+ HasMany  can retrieve again the model and row after the weak
	refence is garbage-collected. (Added to solve a bug in the doenload
	bundle dialog)
	+ EBox::Types::DomainName no longer accepts IP addresses as domain
	names
	+ Bugfix: modules that fail at configuration stage no longer appear as enabled
	+ Add parameter to EBox::Types::Select to disable options cache

0.12.103
	+ Bugfix: fix SQL statement to fetch last rows to consolidate
0.12.102
	+ Bugfix: consolidate logs using the last date and not starting from scratch
0.12.101
	+ Bugfix: DomainName type make comparisons case insensitive
	according to RFC 1035
0.12.100
	+ Bugfix: Never skip user's modifications if it set to true
	override user's changes
	+ EBox::Module::writeConfFile and EBox::Service scape file's path
	+ Bugfix. Configure logrotate to actually rotate ebox logs
	+ Fixed bug in ForcePurge logs model
	+ Fixed bug in DataTable: ModelManaged was called with tableName
	instead of context Name
	+ Fixing an `img` tag closed now properly and adding alternative
	text to match W3C validation in head title
	+ Backup pages now includes the size of the archive
	+ Fixed bug in ForcePurge logs model
	+ Now the modules can have more than one tableInfo for logging information
	+ Improve model debugging
	+ Improve restart debugging
	+ Backups and bug reports can be made from the command line
	+ Bugfix: `isEqualTo` is working now for `Boolean` types
	+ Bugfix: check if we must disable file modification checks in
	Manager::skipModification

0.12.99
	+ Add support for reporting
	+ Refresh logs automatically
	+ Reverse log order
	+ Remove temp file after it is downloaded with FromTempDir controller
0.12.3
	+ Bug fix: use the new API in purge method. Now purging logs is working
	again.
0.12.2
	+ Increase random string length used to generate the cookie to
	2048 bits
	+ Logs are show in inverse chronological order
0.12.1
	+ Bug fix: use unsafeParam for progress indicator or some i18 strings
	will fail when saving changes
0.12
	+ Bugfix: Don't assume timecol is 'timestamp' but defined by
	module developer. This allows to purge some logs tables again
	+ Add page titles to models
	+ Set default values when not given in `add` method in models
	+ Add method to manage page size in model
	+ Add hidden field to help with Ajax request and automated testing with
	  ANSTE
	+ Bugfix: cast sql types to filter fields in logs
	+ Bugfix: Restricted resources are back again to make RSS
	access policy work again
	+ Workaround bogus mason warnings
	+ Make postinst script less verbose
	+ Disable keepalive in eBox apache
	+ Do not run a startup script in eBox apache
	+ Set default purge time for logs stored in eBox db to 1 week
	+ Disable LogAdmin actions in `ebox-global-action` until LogAdmin
	feature is completely done
0.11.103
	+ Modify EBox::Types::HasMany to create directory based on its row
	+ Add _setRelationship method to set up relationships between models
	  and submodels
	+ Use the new EBox::Model::Row api
	+ Add help method to EBox::Types::Abstract
	+ Decrease size for percentage value in disk free watcher
	+ Increase channel link field size in RSS dispatcher
0.11.102
	+ Bugfix: cmp in EBox::Types::HostIP now sorts correctly
	+ updatedRowNotify in EBox::Model::DataTable receives old row as
	well as the recently updated row
	+ Added `override_user_modification` configuration parameter to
	avoid user modification checkings and override them without asking
	+ Added EBox::Model::Row to ease the management of data returned
	by models
	+ Added support to pre-save and post-save executable files. They
	must be placed at /etc/ebox/pre-save or /etc/ebox/post-save
	+ Added `findRow` method to ease find and set
0.11.101
	+ Bugfix: Fix memory leak in models while cloning types. Now
	cloning is controlled by clone method in types
	+ Bugfix: Union type now checks for its uniqueness
	+ DESTROY is not an autoloaded method anymore
	+ HasOne fields now may set printable value from the foreign field
	to set its value
	+ findId now searches as well using printableValue
	+ Bugfix. Minor bug found when key is an IP address in autoloaded
	methods
	+ Ordered tables may insert values at the beginning or the end of
	the table by "insertPosition" attribute
	+ Change notConfigured template to fix English and add link to the
	  module status section
	+ Add loading gif to module status actions
	+ Remove debug from ServiceInterface.pm
	+ Add support for custom separators to be used as index separators on
	  exposedMethods
	+ Bugfix. Stop eBox correctly when it's removed
	+ Improve apache-restart to make it more reliable.
0.11.100
	+ Bugfix. Fix issue with event filters and empty hashes
	+ Bugfix. Cache stuff in log and soap watcher to avoid memory leaks
	+ Bugfix. Fix bug that prevented the user from being warned when a row to
	  be deleted is being used by other model
	+ Bugfix. Add missing use of EBox::Global in State event watcher
	+ Added progress screen, now pogress screen keeps track of the changed
	  state of the modules and change the top page element properly
	+ Do not exec() to restart apache outside mod_perl
	+ Improve apache restart script
	+ Improve progress screen
0.11.99
	+ DataTable contains the property 'enableProperty' to set a column
	called 'enabled' to enable/disable rows from the user point of
	view. The 'enabled' column is put the first
	+ Added state to the RAID report instead of simpler active boolean
        + Fix bug when installing new event components and event GConf
	subtree has not changed
	+ Add RSS dispatcher to show eBox events under a RSS feed
	+ Rotate log files when they reach 10MB for 7 rotations
	+ Configurable minimum free space left for being notified by means
	of percentage
	+ Add File type including uploading and downloading
	+ Event daemon now checks if it is possible to send an event
	before actually sending it
	+ Added Action forms to perform an action without modifying
	persistent data
	+ Log queries are faster if there is no results
	+ Show no data stored when there are no logs for a domain
	+ Log watcher is added in order to notify when an event has
	happened. You can configure which log watcher you may enable and
	what you want to be notify by a determined filter and/or event.
	+ RAID watcher is added to check the RAID events that may happen
	when the RAID subsystem is configured in the eBox machine
	+ Change colour dataset in pie chart used for disk usage reporting
	+ Progress indicator now contains a returned value and error
	message as well
	+ Lock session file for HTTP session to avoid bugs
	related to multiple requests (AJAX) in a short time
	+ Upgrade runit dependency until 1.8.0 to avoid runit related
	issues
0.11
	+ Use apache2
	+ Add ebox-unblock-exec to unset signal mask before running  a executable
	+ Fix issue with multiple models and models with params.
	  This triggered a bug in DHCP when there was just one static
	  interface
	+ Fix _checkRowIsUnique and _checkFieldIsUnique
	+ Fix paging
	+ Trim long strings in log table, show tooltip with the whole string
	  and show links for URLs starting with "http://"
0.10.99
	+ Add disk usage information
	+ Show progress in backup process
	+ Add option to purge logs
	+ Create a link from /var/lib/zentyal/log to /var/log/ebox
	+ Fix bug with backup descriptions containing spaces
	+ Add removeAll method on data models
	+ Add HostIP, DomainName and Port types
	+ Add readonly forms to display static information
	+ Add Danish translation thanks to Allan Jacobsen
0.10
	+ New release
0.9.100
	+ Add checking for SOAP session opened
	+ Add EventDaemon
	+ Add Watcher and Dispatch framework to support an event
	  architecture on eBox
	+ Add volatile EBox::Types in order not to store their values
	  on GConf
	+ Add generic form
	+ Improvements on generic table
	+ Added Swedish translation

0.9.99
	+ Added Portuguese from Portugal translation
	+ Added Russian translation
	+ Bugfix: bad changed state in modules after restore

0.9.3
	+ New release

0.9.2
	+ Add browser warning when uploading files
	+ Enable/disable logging modules
0.9.1
	+ Fix backup issue with changed state
	+ Generic table supports custom ordering
0.9
	+ Added Polish translation
        + Bug in recognition of old CD-R writting devices fixed
	+ Added Aragonese translation
	+ Added Dutch translation
	+ Added German translation
	+ Added Portuguese translation

0.8.99
	+ Add data table model for generic Ajax tables
	+ Add types to be used by models
	+ Add MigrationBase and ebox-migrate to upgrade data models
	+ Some English fixes
0.8.1
	+ New release
0.8
	+ Fix backup issue related to bug reports
	+ Improved backup GUI
0.7.99
        + changed sudo stub to be more permissive
	+ added startup file to apache web server
	+ enhanced backup module
	+ added basic CD/DVD support to backup module
	+ added test stubs to simplify testing
	+ added test class in the spirit of Test::Class
	+ Html.pm now uses mason templates
0.7.1
	+ use Apache::Reload to reload modules when changed
	+ GUI consistency (#12)
	+ Fixed a bug for passwords longer than 16 chars
	+ ebox-sudoers-friendly added to not overwrite /etc/sudoers each time
0.7
	+ First public release
0.6
	+ Move to client
	+ Remove obsolete TODO list
	+ Remove firewall module from  base system
	+ Remove objects module from base system
	+ Remove network module from base system
	+ Add modInstances and modInstancesOfType
	+ Raname Base to ClientBase
	+ Remove calls to deprecated methods
	+ API documented using naturaldocs
	+ Update INSTALL
	+ Use a new method to get configkeys, now configkey reads every
	  [0.9
	+ Added Polish translation][0-9]+.conf file from the EBox::Config::etc() dir and
	  tries to get the value from the files in order.
	+ Display date in the correct languae in Summary
	+ Update debian scripts
	+ Several bugfixes
0.5.2
	+ Fix some packaging issues
0.5.1
	+ New menu system
	+ New firewall filtering rules
	+ 802.1q support

0.5
	+ New bug-free menus (actually Internet Explorer is the buggy piece
	  of... software that caused the reimplementation)
	+ Lots of small bugfixes
	+ Firewall: apply rules with no destination address to packets
	  routed through external interfaces only
	+ New debianize script
	+ Firewall: do not require port and protocol parameters as they
	  are now optional.
	+ Include SSL stuff in the dist tarball
	+ Let modules block changes in the network interfaces
	  configuration if they have references to the network config in
	  their config.
	+ Debian network configuration import script
	+ Fix the init.d script: it catches exceptions thrown by modules so that
	  it can try to start/stop all of them if an exception is thrown.
	+ Firewall: fix default policy bug in INPUT chains.
	+ Restore textdomain in exceptions
	+ New services section in the summary
	+ Added Error item to Summary. Catch exceptions from modules in
	  summary and generate error item
	+ Fix several errors with redirections and error handling in CGIs
	+ Several data validation functions were fixed, and a few others added
	+ Prevent the global module from keeping a reference to itself. And make
	  the read-only/read-write behavior of the factory consistent.
	+ Stop using ifconfig-wrapper and implement our own NetWrapper module
	  with wrappers for ifconfig and ip.
	+ Start/stop apache, network and firewall modules in first place.
	+ Ignore some network interface names such as irda, sit0, etc.
	+ The summary page uses read-only module instances.
	+ New DataInUse exception, old one renamed to DataExists.
	+ Network: do not overwrite resolv.conf if there are nameservers
	  given via dhcp.
	+ Do not set a default global policy for the ssh service.
	+ Check for forbiden characters when the parameter value is
	  requested by the CGI, this allows CGI's to handle the error,
	  and make some decissions before it happens.
	+ Create an "edit object" template and remove the object edition stuff
	  from the main objects page.
	+ Fix the apache restarting code.
	+ Network: Remove the route reordering feature, the kernel handles that
	  automatically.
	+ Fix tons of bugs in the network restarting code.
	+ Network: removed the 3rd nameserver configuration.
	+ Network: Get gateway info in the dhcp hook.
	+ Network: Removed default configuration from the gconf schema.
	+ New function for config-file generation
	+ New functions for pid file handling

0.4
	+ debian package
	+ added module to export/import configuration
	+ changes in firewall's API
	+ Added content filter based on dansguardian
	+ Added French translation
	+ Added Catalan translation
	+ Sudoers file is generated automatically based on module's needs
	+ Apache config file is generated by ebox  now
	+ Use SSL
	+ Added ebox.conf file
	+ Added module template generator

0.3
	+ Supports i18n
	+ API name consistency
	+ Use Mason for templates
	+ added tips to GUI
	+ added dhcp hooks
	+ administration port configuration
	+ Fixed bugs to IE compliant
	+ Revoke changes after logout
	+ Several bugfixes

0.2
	+ All modules are now based on gconf.
	+ Removed dependencies on xml-simple, xerces and xpath
	+ New MAC address field in Object members.
	+ Several bugfixes.

0.1
	+ Initial release<|MERGE_RESOLUTION|>--- conflicted
+++ resolved
@@ -59,11 +59,7 @@
 	+ Adapted apache configuration to 2.4
 	+ Adapted EBox::Config::Redis to the new libredis-perl API
 	+ Adapted redis.conf to redis 2.6
-<<<<<<< HEAD
-	+ Avoid division by zero while using page navigation
 	+ Automatic report text formatting adapted to Redmine
-=======
->>>>>>> 680a92b6
 	+ Fix tab selection in tabbed composite from URL path anchor,
 	  for instance, /Maintenance/Events#ConfigureDispatchers
 	+ Avoid errors triggered on web administration port validation
