HEAD
<<<<<<< HEAD
	+ Fixed bug in DataTable::setTypedRow() which produced an incorrect 'id'
	  row element in DataTable::updateRowNotify()
	+ In tableBody.mas template: decomposed table topToolbar section in methods
=======
	+ Changes in styles and sizes of the save/revoke dialog
>>>>>>> e4d05044
	+ Fixed bug in discard changes dialog
	+ Confirmation dialogs now use styled modalboxes
	+ Do not reload page after save changes dialog if operation is successful
	+ Maintenance menu is now kept open when visiting the logs index page
2.3.18
	+ Manual clone of row in DataTable::setTypedRow to avoid segfault
	+ Avoid undef warnings in EBox::Model::DataTable::_find when the
	  element value is undef
	+ Fixed kill of ebox processes during postrm
	+ Set MySQL root password in create-db script and added mysql script
	  to /usr/share/zentyal for easy access to the zentyal database
	+ Increased timeout redirecting to wizards on installation to 5 seconds
	  to avoid problems on some slow or loaded machines
	+ Save changes dialog do not appear if there are no changes
	+ Delete no longer needed duplicated code
	+ Do not go to save changes after a regular package installation
	  they are saved only in the first install
	+ Progress bar in installation refactored
2.3.17
	+ Do not use modal box for save changes during installation
	+ Hidden fields in DataTables are no longer considered compulsory
	+ Select type has now its own viewer that allows use of filter function
	+ User is now enabled together with the rest of modules on first install
2.3.16
	+ Fix 'oldRow' parameter in UpdatedRowNotify
	+ Use Clone::Fast instead of Clone
	+ Modal dialog for the save and discard changes operations
	+ Use a different lock file for the usercorner redis
	+ Improved look of tables when checkAll controls are present
	+ Better icons for clone action
	+ Added confirmation dialog feature to models; added confirmation
	  dialog to change hostname model
	+ Dynamic default values are now properly updated when adding a row
	+ Kill processes owned by the ebox user before trying to delete it
	+ Do not use sudo to call status command at EBox::Service::running
	+ Fixed regression setting default CSS class in notes
2.3.15
	+ Added missing call to updateRowNotify in DataForms
	+ Fixed silent error in EBox::Types::File templates for non-readable
	  by ebox files
	+ Use pkill instead of killall in postinst
	+ Use unset instead of delete_dir when removing rows
	+ Do not set order list for DataForms
	+ Only try to clean tmp dir on global system start
2.3.14
	+ Error message for failure in package cache creation
	+ Fixed regression when showing a data table in a modal view
	+ Do not do a redis transaction for network module init actions
	+ Fixed EBox::Module::Config::st_unset()
	+ Allowed error class in msg template
2.3.13
	+ Fixed problems in EventDaemon with JSON and blessed references
	+ More crashes avoided when watchers or dispatchers doesn't exist
	+ Proper RAID watcher reimplementation using the new state API
	+ EBox::Config::Redis singleton has now a instance() method instead of new()
	+ Deleted wrong use in ForcePurge model
2.3.12
	+ Fixed problem with watchers and dispatchers after a module deletion
	+ Fixed EBox::Model::DataTable::_checkFieldIsUnique, it failed when the
	  printableValue of the element was different to its value
	+ Fixed separation between Add table link and table body
	+ Adaptation of EventDaemon to model and field changes
	+ Disabled logs consolidation on purge until it is reworked, fixed
	  missing use in purge logs model
	+ Fixed Componet::parentRow, it not longer tries to get a row with
	  undefined id
	+ Fix typo in ConfigureLogs model
	+ Mark files for removing before deleting the row from backend in
	  removeRow
	+ The Includes directives are set just for the main virtual host
	+ Fixed EventDaemon crash
2.3.11
	+ Mark files for removing before deleting the row from backend in removeRow
	+ Dashboard widgets now always read the information from RO
	+ Enable actions are now executed before enableService()
	+ Fixed regression which prevented update of the administration service
	  port when it was changed in the interface
	+ New EBox::Model::Composite::componentNames() for dynamic composites
	+ Remove _exposedMethods() feature to reduce use of AUTOLOAD
	+ Removed any message set in the model in syncRows method
	+ Added global() method to modules and components to get a coherent
	  read-write or read-only instance depending on the context
	+ Removed Model::Report and Composite::Report namespaces to simplify model
	  management and specification
	+ New redis key naming, with $mod/conf/*, $mod/state and $mod/ro/* replacing
	  /ebox/modules/$mod/*, /ebox/state/$mod/* and /ebox-ro/modules/$mod/*
	+ Removed unnecessary parentComposite methods in EBox::Model::Component
	+ Only mark modules as changed when data has really changed
	+ EBox::Global::modChange() throws exception if instance is readonly
	+ New get_state() and set_state() methods, st_* methods are kept for
	  backwards compatibility, but they are deprecated
	+ Simplified events module internals with Watcher and Dispatcher providers
	+ Model Manager is now able to properly manage read-only instances
	+ Composites can now use parentModule() like Models
	+ Renamed old EBox::GConfModule to EBox::Module::Config
	+ Unified model and composite management in the new EBox::Model::Manager
	+ Model and composites are loaded on demand to reduce memory consumption
	+ Model and composite information is now stored in .yaml schemas
	+ ModelProvider and CompositeProvider are no longer necessary
	+ Simplified DataForm using more code from DataTable
	+ Adapted RAID and restrictedResources() to the new JSON objects in redis
	+ Remove unused override modifications code
	+ Added /usr/share/zentyal/redis-cli wrapper for low-level debugging
	+ Use simpler "key: value" format for dumps instead of YAML
	+ Row id prefixes are now better chosen to avoid confusion
	+ Use JSON instead of list and hash redis types (some operations,
	  specially on lists, are up to 50% faster and caching is much simpler)
	+ Store rows as hashes instead of separated keys
	+ Remove deprecated all_dirs and all_entries methods
	+ Remove obsolete EBox::Order package
	+ Remove no longer needed redis directory tree sets
	+ Fixed isEqualTo() method on EBox::Types::Time
	+ EBox::Types::Abstract now provides default implementations of fields(),
	  _storeInGConf() and _restoreFromHash() using the new _attrs() method
	+ Remove indexes on DataTables to reduce complexity, no longer needed
	+ Simplified ProgressIndicator implementation using shared memory
	+ New EBox::Util::SHMLock package
	+ Implemented transactions for redis operations
	+ Replace old MVC cache system with a new low-level redis one
	+ Delete no longer necessary regen-redis-db tool
	+ Added new checkAll property to DataTable description to allow
	  multiple check/uncheck of boolean columns
2.3.10
	+ Added Desktop::ServiceProvider to allow modules to implement
	  requests from Zentyal desktop
	+ Added VirtualHost to manage desktop requests to Zentyal server
	+ Fix EventDaemon in the transition to MySQL
	+ Send EventDaemon errors to new rotated log file /var/log/zentyal/events.err
	+ Send an event to Zentyal Cloud when the updates are up-to-date
	+ Send an info event when modules come back to running
	+ Include additional info for current event watchers
	+ Fixed RAID report for some cases of spare devices and bitmaps
	+ Fixed log purge, SQL call must be a statement not a query
	+ Fixed regex syntax in user log queries
	+ Added missing "use Filesys::Df" to SysInfo
	+ Disabled consolidation by default until is fixed or reimplemented
	+ Fixed regresion in full log page for events
	+ Added clone action to data tables
	+ Fixed regression in modal popup when showing element table
	+ Added new type EBox::Types::KrbRealm
	+ Fix broken packages when dist-upgrading from old versions: stop ebox
	  owned processes before changing home directory
	+ Log the start and finish of start/stop modules actions
	+ Added usesPort() method to apache module
2.3.9
	+ Enable SSLInsecureRenegotiation to avoid master -> slave SOAP handsake
	  problems
	+ Added validateRowRemoval method to EBox::Model::DataTable
	+ Use rm -rf instead of remove_tree to avoid chdir permission problems
	+ Avoid problems restarting apache when .pid file does not exist
	+ Do not use graceful on apache to allow proper change of listen port
	+ Simplified apache restart mechanism and avoid some problems
2.3.8
	+ Create tables using MyISAM engine by default
	+ Delete obsolete 'admin' table
2.3.7
	+ Fixed printableName for apache module and remove entry in status widget
	+ Merged tableBodyWithoutActions.mas into tableBody.mas
	+ Removed tableBodyWithoutEdit.mas because it is no longer used
	+ Better form validation message when there are no ids for
	  foreign rows in select control with add new popup
	+ Fixed branding of RSS channel items
	+ Fixed destination path when copying zentyal.cnf to /etc/mysql/conf.d
	+ Packaging fixes for precise
2.3.6
	+ Switch from CGIs to models in System -> General
	+ New value() and setValue() methods in DataForm::setValue() for cleaner
	  code avoiding use of AUTOLOAD
	+ Added new EBox::Types::Time, EBox::Types::Date and EBox::Types::TimeZone
	+ Added new attribute 'enabled' to the Action and MultiStateAction types
	  to allow disabling an action. Accepts a scalar or a CODE ref
	+ The 'defaultValue' parameter of the types now accept a CODE ref that
	  returns the default value.
2.3.5
	+ Added force parameter in validateTypedRow
	+ Fixed 'hidden' on types when using method references
	+ Removed some console problematic characters from Util::Random::generate
	+ Added methods to manage apache CA certificates
	+ Use IO::Socket::SSL for SOAPClient connections
	+ Removed apache rewrite from old slaves implementation
	+ Do not show RSS image if custom_prefix defined
2.3.4
	+ Avoid 'negative radius' error in DiskUsage chart
	+ Fixed call to partitionFileSystems in EBox::SysInfo::logReportInfo
	+ Log audit does not ignore fields which their values could be interpreted
	  as boolean false
	+ Avoid ebox.cgi failure when showing certain strings in the error template
	+ Do not calculate md5 digests if override_user_modification is enabled
	+ Clean /var/lib/zentyal/tmp on boot
	+ Stop apache gracefully and delete unused code in Apache.pm
	+ Cache contents of module.yaml files in Global
2.3.3
	+ The editable attribute of the types now accept a reference to a function
	  to dinamically enable or disable the field.
	+ In progress bar CGIs AJAX call checks the availability of the
	  next page before loading it
	+ Replaced community logo
	+ Adapted messages in the UI for new editions
	+ Changed cookie name to remove forbidden characters to avoid
	  incompatibilities with some applications
	+ Added methods to enable/disable restart triggers
2.3.2
	+ Fixed redis unix socket permissions problem with usercorner
	+ Get row ids without safe characters checking
	+ Added EBox::Util::Random as random string generator
	+ Set log level to debug when cannot compute md5 for a nonexistent file
	+ Filtering in tables is now case insensitive
	+ ProgressIndicator no longer leaves zombie processes in the system
	+ Implemented mysqldump for logs database
	+ Remove zentyal-events cron script which should not be longer necessary
	+ Bugfix: set executable permissions to cron scripts and example hooks
	+ Added a global method to retrieve installed server edition
	+ Log also duration and compMessage to events.log
2.3.1
	+ Updated Standards-Version to 3.9.2
	+ Fixed JS client side table sorting issue due to Prototype
	  library upgrade
	+ Disable InnoDB by default to reduce memory consumption of MySQL
	+ Now events are logged in a new file (events.log) in a more
	  human-readable format
	+ Added legend to DataTables with custom actions
	+ Changed JS to allow the restore of the action cell when a delete
	  action fails
	+ Set milestone to 3.0 when creating bug reports in the trac
	+ Avoid temporal modelInstance errors when adding or removing
	  modules with LogWatchers or LogDispatcher
	+ Unallow administration port change when the port is in use
2.3
	+ Do not launch a passwordless redis instance during first install
	+ New 'types' field in LogObserver and storers/acquirers to store special
	  types like IPs or MACs in an space-efficient way
	+ Use MySQL for the logs database instead of PostgreSQL
	+ Bugfix: logs database is now properly recreated after purge & install
	+ Avoid use of AUTOLOAD to execute redis commands, improves performance
	+ Use UNIX socket to connect to redis for better performance and
	  update default redis 2.2 settings
	+ Use "sudo" group instead of "admin" one for the UI access control
	+ Added EBox::Module::Base::version() to get package version
	+ Fixed problem in consalidation report when accumulating results
	  from queries having a "group by table.field"
	+ Added missing US and Etc zones in timezone selector
	+ Replaced autotools with zbuildtools
	+ Refuse to restore configuration backup from version lesser than
	  2.1 unless forced
	+ Do not retrieve format.js in every graph to improve performance
	+ The purge-module scripts are always managed as root user
	+ New grep-redis tool to search for patterns in redis keys or
	  values
	+ Use partitionFileSystems method from EBox::FileSystem
2.2.4
	+ New internal 'call' command in Zentyal shell to 'auto-use' the module
	+ Zentyal shell now can execute commandline arguments
	+ Bugfix: EBox::Types::IPAddr::isEqualTo allows to change netmask now
	+ Removed some undefined concatenation and compare warnings in error.log
	+ Ignore check operation in RAID event watcher
	+ Skip IP addresses ending in .0 in EBox::Types::IPRange::addresses()
	+ Do not store in redis trailing dots in Host and DomainName types
	+ Added internal command to instance models and other improvements in shell
	+ Now the whole /etc/zentyal directory is backed up and a copy of the
	  previous contents is stored at /var/backups before restoring
	+ Removing a module with a LogWatcher no longer breaks the LogWatcher
	  Configuration page anymore
	+ Fixed error in change-hostname script it does not longer match substrings
	+ Bugfix: Show breadcrumbs even from models which live in a
	  composite
	+ HTTPLink now returns empty string if no HTTPUrlView is defined
	  in DataTable class
	+ Added mising use sentence in EBox::Event::Watcher::Base
2.2.3
	+ Bugfix: Avoid url rewrite to ebox.cgi when requesting to /slave
	+ Fixed logrotate configuration
	+ More resilient way to handle with missing indexes in _find
	+ Added more informative text when mispelling methods whose prefix
	  is an AUTOLOAD action
	+ A more resilient solution to load events components in EventDaemon
	+ Added one and two years to the purge logs periods
	+ Fixed downloads from EBox::Type::File
2.2.2
	+ Revert cookie name change to avoid session loss in upgrades
	+ Do not try to change owner before user ebox is created
2.2.1
	+ Removed obsolete references to /zentyal URL
	+ Create configuration backup directories on install to avoid warnings
	  accessing the samba share when there are no backups
	+ Log result of save changes, either successful or with warnings
	+ Changed cookie name to remove forbidden characters to avoid
	  incompatibilities with some applications
	+ Removed duplicated and incorrect auding logging for password change
	+ Fixed some non-translatable strings
	+ Create automatic bug reports under 2.2.X milestone instead of 2.2
	+ Fixed bug changing background color on selected software packages
2.1.34
	+ Volatile types called password are now also masked in audit log
	+ Adjust padding for module descriptions in basic software view
	+ Removed beta icon
2.1.33
	+ Fixed modal add problems when using unique option on the type
	+ Fixed error management in the first screen of modal add
	+ Unify software selection and progress colors in CSS
	+ Set proper message type in Configure Events model
	+ Fixed error checking permanentMessage types in templates/msg.mas
2.1.32
	+ Added progress bar colors to theme definition
	+ Remove no longer correct UTF8 decode in ProgressIndicator
	+ Fixed UTF8 double-encoding on unexpected error CGI
	+ Reviewed some subscription strings
	+ Always fork before apache restart to avoid port change problems
	+ Stop modules in the correct order (inverse dependencies order)
	+ Better logging of failed modules on restore
2.1.31
	+ Do not start managed daemons on boot if the module is disabled
	+ Better message on redis error
	+ Watch for dependencies before automatic enable of modules on first install
2.1.30
	+ Removed obsolete /ebox URL from RSS link
	+ Changed methods related with extra backup data in modules logs
	  to play along with changes in ebackup module
	+ Set a user for remote access for audit reasons
	+ Detect session loss on AJAX requests
2.1.29
	+ Startup does not fail if SIGPIPE received
2.1.28
	+ Added code to mitigate false positives on module existence
	+ Avoid error in logs full summary due to incorrect syntax in template
	+ Allow unsafe chars in EBox::Types::File to avoid problems in some browsers
	+ Reviewed some subscription strings
	+ Warning about language-packs installed works again after Global changes
	+ Show n components update when only zentyal packages are left to
	  upgrade in the system widget
	+ Do not show debconf warning when installing packages
	+ EBox::Types::IPAddr (and IPNetwork) now works with defaultValue
	+ Allow to hide menu items, separators and dashboard widgets via conf keys
2.1.27
	+ Do not create tables during Disaster Recovery installation
	+ Added new EBox::Util::Debconf::value to get debconf values
	+ DataTable controller does no longer try to get a deleted row
	  for gather elements values for audit log
	+ Check if Updates watcher can be enabled if the subscription
	  level is yet unknown
2.1.26
	+ Detection of broken packages works again after proper deletion
	  of dpkg_running file
	+ Keep first install redis server running until trigger
	+ Unified module restart for package trigger and init.d
	+ Use restart-trigger script in postinst for faster daemons restarting
	+ System -> Halt/Reboot works again after regression in 2.1.25
	+ Added framework to show warning messages after save changes
	+ Change caption of remote services link to Zentyal Cloud
	+ Do not show Cloud link if hide_cloud_link config key is defined
	+ Added widget_ignore_updates key to hide updates in the dashboard
	+ Differentiate ads from notes
	+ Allow custom message type on permanentMessage
	+ Only allow custom themes signed by Zentyal
	+ Removed /zentyal prefix from URLs
	+ Caps lock detection on login page now works again
	+ Added HiddenIfNotAble property to event watchers to be hidden if
	  it is unabled to monitor the event
	+ Dashboard values can be now error and good as well
	+ Include a new software updates widget
	+ Include a new alert for basic subscriptions informing about
	  software updates
	+ Add update-notifier-common to dependencies
	+ EBox::DataTable::enabledRows returns rows in proper order
	+ Use custom ads when available
	+ Disable bug report when hide_bug_report defined on theme
2.1.25
	+ Do not show disabled module warnings in usercorner
	+ Mask passwords and unify boolean values in audit log
	+ Do not override type attribute for EBox::Types::Text subtypes
	+ Corrected installation finished message after first install
	+ Added new disableAutocomplete attribute on DataTables
	+ Optional values can be unset
	+ Minor improvements on nmap scan
2.1.24
	+ Do not try to generate config for unconfigured services
	+ Remove unnecessary redis call getting _serviceConfigured value
	+ Safer sizes for audit log fields
	+ Fix non-translatable "show help" string
	+ Allow links to first install wizard showing a desired page
	+ Fixed bug in disk usage when we have both values greater and
	  lower than 1024 MB
	+ Always return a number in EBox::AuditLogging::isEnabled to avoid
	  issues when returning the module status
	+ Added noDataMsg attribute on DataTable to show a message when
	  there are no rows
2.1.23
	+ Removed some warnings during consolidation process
	+ Depend on libterm-readline-gnu-perl for history support in shells
	+ Fixed error trying to change the admin port with NTP enabled
	+ Fixed breadcrumb destination for full log query page
	+ Use printableActionName in DataTable setter
2.1.22
	+ Fixed parentRow method in EBox::Types::Row
	+ Added new optionalLabel flag to EBox::Types::Abstract to avoid
	  show the label on non-optional values that need to be set as
	  optional when using show/hide viewCustomizers
	+ Added initHTMLStateOrder to View::Customizer to avoid incorrect
	  initial states
	+ Improved exceptions info in CGIs to help bug reporting
	+ Do not show customActions when editing row on DataTables
2.1.21
	+ Fixed bug printing traces at Global.pm
	+ Check new dump_exceptions confkey instead of the debug one in CGIs
	+ Explicit conversion to int those values stored in our database
	  for correct dumping in reporting
	+ Quote values in update overwrite while consolidating for reporting
2.1.20
	+ Fixed regression in edition in place of booleans
	+ Better default balance of the dashboard based on the size of the widgets
	+ Added defaultSelectedType argument to PortRange
2.1.19
	+ Disable KeepAlive as it seems to give performance problems with Firefox
	  and set MaxClients value back to 1 in apache.conf
	+ Throw exceptions when calling methods not aplicable to RO instances
	+ Fixed problems when mixing read/write and read-only instances
	+ Date/Time and Timezone moved from NTP to core under System -> General
	+ Do not instance hidden widgets to improve dashboard performance
	+ New command shell with Zentyal environment at /usr/share/zentyal/shell
	+ Show warning when a language-pack is not installed
	+ Removed unnecessary dump/load operations to .bak yaml files
	+ AuditLogging and Logs constructor now receive the 'ro' parameter
	+ Do not show Audit Logging in Module Status widget
2.1.18
	+ New unificated zentyal-core.logrotate for all the internal logs
	+ Added forceEnabled option for logHelpers
	+ Moved carousel.js to wizard template
	+ Add ordering option to wizard pages
	+ Fixed cmp and isEqualTo methods for EBox::Types::IPAddr
	+ Fixed wrong Mb unit labels in Disk Usage and use GB when > 1024 MB
	+ Now global-action script can be called without progress indicator
	+ Fixed EBox::Types::File JavaScript setter code
	+ Added support for "Add new..." modal boxes in foreign selectors
	+ Each module can have now its customized purge-module script
	  that will be executed after the package is removed
	+ Added Administration Audit Logging to log sessions, configuration
	  changes, and show pending actions in save changes confirmation
	+ User name is stored in session
	+ Remove deprecated extendedRestore from the old Full Backup
2.1.17
	+ Fixed RAID event crash
	+ Added warning on models and composites when the module is disabled
	+ Fixed login page style with some languages
	+ Login page template can now be reused accepting title as parameter
	+ EBox::Types::File does not write on redis when it fails to
	  move the fail to its final destination
	+ Added quote column option for periodic log consolidation and
	  report consolidation
	+ Added exclude module option to backup restore
2.1.16
	+ Do not show incompatible navigator warning on Google Chrome
	+ Fixed syncRows override detection on DataTable find
	+ clean-conf script now deletes also state data
	+ Avoid 'undefined' message in selectors
2.1.15
	+ Move Disk Usage and RAID to the new Maintenance menu
	+ Always call syncRows on find (avoid data inconsistencies)
	+ Filename when downloading a conf backup now contains hostname
	+ Fixed bug in RAID template
	+ Set proper menu order in System menu (fixes NTP position)
	+ Fixed regresion in page size selector on DataTables
	+ Fixed legend style in Import/Export Configuration
2.1.14
	+ Fixed regresion with double quotes in HTML templates
	+ Fixed problems with libredis-perl version dependency
	+ Adding new apparmor profile management
2.1.13
	+ Better control of errors when saving changes
	+ Elements of Union type can be hidden
	+ Model elements can be hidden only in the viewer or the setter
	+ HTML attributtes are double-quoted
	+ Models can have sections of items
	+ Password view modified to show the confirmation field
	+ New multiselect type
	+ Redis backend now throws different kind of exceptions
2.1.12
	+ Revert no longer necessary parents workaround
	+ Hide action on viewCustomizer works now on DataTables
2.1.11
	+ Fixed bug which setted bad directory to models in tab view
	+ Union type: Use selected subtype on trailingText property if the
	  major type does not have the property
	+ Raise MaxClients to 2 to prevent apache slowness
2.1.10
	+ Security [ZSN-2-1]: Avoid XSS in process list widget
2.1.9
	+ Do not try to initialize redis client before EBox::init()
	+ Safer way to delete rows, deleting its id reference first
	+ Delete no longer needed workaround for gconf with "removed" attribute
	+ Fixed regression in port range setter
2.1.8
	+ Fixed regression in menu search
	+ Fixed missing messages of multi state actions
	+ Help toggler is shown if needed when dynamic content is received
	+ Fixed issue when disabling several actions at once in a data table view
	+ All the custom actions are disabled when one is clicked
	+ Submit wizard pages asynchronously and show loading indicator
	+ Added carousel.js for slide effects
2.1.7
	+ Fixed issues with wrong html attributes quotation
	+ Bugfix: volatile types can now calculate their value using other
	  the value from other elements in the row no matter their position
2.1.6
	+ Attach software.log to bug report if there are broken packages
	+ Added keyGenerator option to report queries
	+ Tuned apache conf to provide a better user experience
	+ Actions click handlers can contain custom javascript
	+ Restore configuration with force dependencies option continues
	  when modules referenced in the backup are not present
	+ Added new MultiStateAction type
2.1.5
	+ Avoid problems getting parent if the manager is uninitialized
	+ Rename some icon files with wrong extension
	+ Remove wrong optional attribute for read-only fields in Events
	+ Renamed all /EBox/ CGI URLs to /SysInfo/ for menu folder coherency
	+ Added support for custom actions in DataTables
	+ Replaced Halt/Reboot CGI with a model
	+ Message classes can be set from models
	+ Fixed error in Jabber dispatcher
	+ Show module name properly in log when restart from the dashboard fails
	+ Avoid warning when looking for inexistent PID in pidFileRunning
2.1.4
	+ Changed Component's parent/child relationships implementation
	+ Fixed WikiFormat on automatic bug report tickets
	+ Do not show available community version in Dashboard with QA
 	  updates
2.1.3
	+ Fall back to readonly data in config backup if there are unsaved changes
	+ Allow to automatically send a report in the unexpected error page
	+ Logs and Events are now submenus of the new Maintenance menu
	+ Configuration Report option is now present on the Import/Export section
	+ Require save changes operation after changing the language
	+ Added support for URL aliases via schemas/urls/*.urls files
	+ Allow to sort submenu items via 'order' attribute
	+ Automatically save changes after syncRows is called and mark the module
	  mark the module as unchanged unless it was previously changed
	+ Removed unnecessary ConfigureEvents composite
	+ Removed unnecessary code from syncRows in logs and events
	+ Restore configuration is safer when restoring /etc/zentyal files
	+ Fixed unescaped characters when showing an exception
	+ Fixed nested error page on AJAX requests
	+ Adapted dumpBackupExtraData to new expected return value
	+ Report remoteservices, when required, a change in administration
	  port
	+ Added continueOnModuleFail mode to configuration restore
	+ Fixed Firefox 4 issue when downloading backups
	+ Show scroll when needed in stacktraces (error page)
	+ More informative error messages when trying to restart locked modules
	  from the dashboard
	+ Creation of plpgsql language moved from EBox::Logs::initialSetup
	  to create-db script
	+ Redis backend now throws different kind of exceptions
	+ Avoid unnecesary warnings about PIDs
	+ Update Jabber dispatcher to use Net::XMPP with some refactoring
	+ Save changes messages are correctly shown with international charsets
	+ Support for bitmap option in RAID report
	+ Retry multiInsert line by line if there are encoding errors
	+ Adapted to new location of partitionsFileSystems in EBox::FileSystem
	+ Event messages are cleaned of null characters and truncated
	  before inserting in the database when is necessary
	+ Improve message for "Free storage space" event and send an info
	  message when a given partition is not full anymore
	+ Event messages now can contain newline characters
	+ Objects of select type are compared also by context
	+ Remove cache from optionsFromForeignModel since it produces
	  problems and it is useless
	+ Set title with server name if the server is subscribed
	+ Fix title HTML tag in views for Models and Composites
	+ Added lastEventsReport to be queried by remoteservices module
	+ Added EBox::Types::HTML type
	+ Added missing manage-logs script to the package
	+ Fixed problems with show/hide help switch and dynamic content
	+ Menus with subitems are now kept unfolded until a section on a
	  different menu is accessed
	+ Sliced restore mode fails correctly when schema file is missing,
	  added option to force restore without schema file
	+ Purge conf now purges the state keys as well
	+ Added EBox::Types::IPRange
2.1.2
	+ Now a menu folder can be closed clicking on it while is open
	+ Bugfix: cron scripts are renamed and no longer ignored by run-parts
	+ Added new EBox::Util::Nmap class implementing a nmap wrapper
2.1.1
	+ Fixed incoherency problems with 'on' and '1' in boolean indexes
	+ Move cron scripts from debian packaging to src/scripts/cron
	+ Trigger restart of logs and events when upgrading zentyal-core
	  without any other modules
	+ Don't restart apache twice when upgrading together with more modules
	+ Fixed params validation issues in addRow
2.1
	+ Replace YAML::Tiny with libyaml written in C through YAML::XS wrapper
	+ Minor bugfix: filter invalid '_' param added by Webkit-based browser
	  on EBox::CGI::Base::params() instead of _validateParams(), avoids
	  warning in zentyal.log when enabling modules
	+ All CGI urls renamed from /ebox to /zentyal
	+ New first() and deleteFirst() methods in EBox::Global to check
	  existence and delete the /var/lib/zentyal/.first file
	+ PO files are now included in the language-pack-zentyal-* packages
	+ Migrations are now always located under /usr/share/$package/migration
	  this change only affects to the events and logs migrations
	+ Delete no longer used domain and translationDomain methods/attributes
	+ Unified src/libexec and tools in the new src/scripts directory
	+ Remove the ebox- prefix on all the names of the /usr/share scripts
	+ New EBox::Util::SQL package with helpers to create and drop tables
	  from initial-setup and purge-module for each module
	+ Always drop tables when purging a package
	+ Delete 'ebox' user when purging zentyal-core
	+ Moved all SQL schemas from tools/sqllogs to schemas/sql
	+ SQL time-period tables are now located under schemas/sql/period
	+ Old ebox-clean-gconf renamed to /usr/share/zentyal/clean-conf and
	  ebox-unconfigure-module is now /usr/share/zentyal/unconfigure-module
	+ Added default implementation for enableActions, executing
	  /usr/share/zentyal-$modulename/enable-module if exists
	+ Optimization: Do not check if a row is unique if any field is unique
	+ Never call syncRows on read-only instances
	+ Big performance improvements using hashes and sets in redis
	  database to avoid calls to the keys command
	+ Delete useless calls to exists in EBox::Config::Redis
	+ New regen-redis-db tool to recreate the directory structure
	+ Renamed /etc/cron.hourly/90manageEBoxLogs to 90zentyal-manage-logs
	  and moved the actual code to /usr/share/zentyal/manage-logs
	+ Move /usr/share/ebox/zentyal-redisvi to /usr/share/zentyal/redisvi
	+ New /usr/share/zentyal/initial-setup script for modules postinst
	+ New /usr/share/zentyal/purge-module script for modules postrm
	+ Removed obsolete logs and events migrations
	+ Create plpgsql is now done on EBox::Logs::initialSetup
	+ Replace old ebox-migrate script with EBox::Module::Base::migrate
	+ Rotate duplicity-debug.log log if exists
	+ Bug fix: Port selected during installation is correctly saved
	+ Zentyal web UI is restarted if their dependencies are upgraded
	+ Bug fix: Logs don't include unrelated information now
	+ Add total in disk_usage report
	+ Bugfix: Events report by source now works again
	+ Do not include info messages in the events report
	+ Services event is triggered only after five failed checkings
	+ Do not add redundant includedir lines to /etc/sudoers
	+ Fixed encoding for strings read from redis server
	+ Support for redis-server 2.0 configuration
	+ Move core templates to /usr/share/zentyal/stubs/core
	+ Old /etc/ebox directory replaced with the new /etc/zentyal with
	  renamed core.conf, logs.conf and events.conf files
	+ Fixed broken link to alerts list
2.0.15
	+ Do not check the existence of cloud-prof package during the
	  restore since it is possible not to be installed while disaster
	  recovery process is done
	+ Renamed /etc/init.d/ebox to /etc/init.d/zentyal
	+ Use new zentyal-* package names
	+ Don't check .yaml existence for core modules
2.0.14
	+ Added compMessage in some events to distinguish among events if
	  required
	+ Make source in events non i18n
	+ After restore, set all the restored modules as changed
	+ Added module pre-checks for configuration backup
2.0.13
	+ Fixed dashboard graphs refresh
	+ Fixed module existence check when dpkg is running
	+ Fix typo in sudoers creation to make remote support work again
2.0.12
	+ Include status of packages in the downloadable bug report
	+ Bugfix: Avoid possible problems deleting redis.first file if not exist
2.0.11
	+ New methods entry_exists and st_entry_exists in config backend
2.0.10
	+ Now redis backend returns undef on get for undefined values
	+ Allow custom mason templates under /etc/ebox/stubs
	+ Better checks before restoring a configuration backup with
	  a set of modules different than the installed one
	+ Wait for 10 seconds to the child process when destroying the
	  progress indicator to avoid zombie processes
	+ Caught SIGPIPE when trying to contact Redis server and the
	  socket was already closed
	+ Do not stop redis server when restarting apache but only when
	  the service is asked to stop
	+ Improvements in import/export configuration (know before as
	  configuration backup)
	+ Improvements in ProgressIndicator
	+ Better behaviour of read-only rows with up/down arrows
	+ Added support for printableActionName in DataTable's
	+ Added information about automatic configuration backup
	+ Removed warning on non existent file digest
	+ Safer way to check if core modules exist during installation
2.0.9
	+ Treat wrong installed packages as not-existent modules
	+ Added a warning in dashboard informing about broken packages
	+ File sharing and mailfilter log event watchers works again since
	  it is managed several log tables per module
2.0.8
	+ Replaced zentyal-conf script with the more powerful zentyal-redisvi
	+ Set always the same default order for dashboard widgets
	+ Added help message to the configure widgets dialog
	+ Check for undefined values in logs consolidation
	+ Now dashboard notifies fails when restarting a service
	+ Fixed bug with some special characters in dashboard
	+ Fixed bug with some special characters in disk usage graph
2.0.7
	+ Pre-installation includes sudoers.d into sudoers file if it's not yet
	  installed
	+ Install apache-prefork instead of worker by default
	+ Rename service certificate to Zentyal Administration Web Server
2.0.6
	+ Use mod dependencies as default restore dependencies
	+ Fixed dependencies in events module
	+ Increased recursive dependency threshold to avoid
	  backup restoration problems
2.0.5
	+ Removed deprecated "Full backup" option from configuration backup
	+ Bugfix: SCP method works again after addition of SlicedBackup
	+ Added option in 90eboxpglogger.conf to disable logs consolidation
2.0.4
	+ Removed useless gconf backup during upgrade
	+ Fixed postinstall script problems during upgrade
2.0.3
	+ Added support for the sliced backup of the DB
	+ Hostname change is now visible in the form before saving changes
	+ Fixed config backend problems with _fileList call
	+ Added new bootDepends method to customize daemons boot order
	+ Added permanent message property to Composite
	+ Bugfix: Minor aesthetic fix in horizontal menu
	+ Bugfix: Disk usage is now reported in expected bytes
	+ Bugfix: Event dispatcher is not disabled when it is impossible
	  for it to dispatch the message
2.0.2
	+ Better message for the service status event
	+ Fixed modules configuration purge script
	+ Block enable module button after first click
	+ Avoid division by zero in progress indicator when total ticks is
	  zero
	+ Removed warning during postinst
	+ Added new subscription messages in logs, events and backup
2.0.1
	+ Bugfix: Login from Zentyal Cloud is passwordless again
	+ Some defensive code for the synchronization in Events models
	+ Bugfix: add EBox::Config::Redis::get to fetch scalar or list
	  values. Make GConfModule use it to avoid issues with directories
	  that have both sort of values.
1.5.14
	+ Fixed redis bug with dir keys prefix
	+ Improved login page style
	+ New login method using PAM instead of password file
	+ Allow to change admin passwords under System->General
	+ Avoid auto submit wizard forms
	+ Wizard skip buttons always available
	+ Rebranded post-installation questions
	+ Added zentyal-conf script to get/set redis config keys
1.5.13
	+ Added transition effect on first install slides
	+ Zentyal rebrand
	+ Added web page favicon
	+ Fixed already seen wizards apparition
	+ Fixed ro module creation with redis backend
	+ Use mason for links widgets
	+ Use new domain to official strings for subscriptions
1.5.12
	+ Added option to change hostname under System->General
	+ Show option "return to dashboard" when save changes fails.
1.5.11
	+ Added more tries on redis reconnection
	+ Fixed user corner access problems with redis server
	+ writeFile* methods reorganized
	+ Added cron as dependency as cron.hourly was never executed with anacron
	+ Improvements in consolidation of data for reports
1.5.10
	+ Fixed gconf to redis conversion for boolean values
1.5.9
	+ Improved migrations speed using the same perl interpreter
	+ Redis as configuration backend (instead of gconf)
	+ Improved error messages in ebox-software
	+ Set event source to 256 chars in database to adjust longer event
	  sources
	+ Progress bar AJAX updates are sent using JSON
	+ Fixed progress bar width problems
	+ Fixed top menu on wizards
	+ Improved error message when disconnecting a not connected database
	+ Abort installation if 'ebox' user already exists
	+ Bugfix: IP address is now properly registered if login fails
1.5.8
	+ Added template tableorderer.css.mas
	+ Added buttonless top menu option
	+ Bugfix: Save all modules on first installation
	+ Bugfix: General ebox database is now created if needed when
	  re/starting services
	+ Bugfix: Data to report are now uniform in number of elements per
	  value. This prevents errors when a value is present in a month and
	  not in another
	+ Bugfix: Don't show already visited wizard pages again
1.5.7
	+ Bugfix: Avoid error when RAID is not present
	+ Bugfix: Add ebox-consolidate-reportinfo call in daily cron script
	+ Bugfix: Called multiInsert and unbufferedInsert when necessary
	  after the loggerd reimplementation
	+ Bugfix: EBox::ThirdParty::Apache2::AuthCookie and
	  EBox::ThirdParty::Apache2::AuthCookie::Util package defined just
	  once
	+ Added util SystemKernel
	+ Improved progress indicator
	+ Changes in sudo generation to allow sudo for remote support user
	+ Initial setup wizards support
1.5.6
	+ Reimplementation of loggerd using inotify instead of File::Tail
1.5.5
	+ Asynchronous load of dashboard widgets for a smoother interface
1.5.4
	+ Changed dbus-check script to accept config file as a parameter
1.5.3
	+ Function _isDaemonRunning works now with snort in lucid
	+ Javascript refreshing instead of meta tag in log pages
	+ Updated links in dashboard widget
	+ Add package versions to downloadable ebox.log
	+ Fixed postgresql data dir path for disk usage with pg 8.4
	+ GUI improvements in search box
1.5.2
	+ Security [ESN-1-1]: Validate referer to avoid CSRF attacks
	+ Added reporting structure to events module
	+ Added new CGI to download the last lines of ebox.log
1.5.1
	+ Bugfix: Catch exception when upstart daemon does not exist and
	  return a stopped status
	+ Added method in logs module to dump database in behalf of
	ebackup module
	+ Bugfix: Do not check in row uniqueness for optional fields that
	are not passed as parameters
	+ Improve the output of ebox module status, to be consistent with the one
	  shown in the interface
	+ Add options to the report generation to allow queries to be more
	  flexible
	+ Events: Add possibility to enable watchers by default
	+ Bugfix: Adding a new field to a model now uses default
	  value instead of an empty value
	+ Added script and web interface for configuration report, added
	  more log files to the configuration report
1.5
	+ Use built-in authentication
	+ Use new upstart directory "init" instead of "event.d"
	+ Use new libjson-perl API
	+ Increase PerlInterpMaxRequests to 200
	+ Increase MaxRequestsPerChild (mpm-worker) to 200
	+ Fix issue with enconding in Ajax error responses
	+ Loggerd: if we don't have any file to watch we just sleep otherwise the process
	  will finish and upstart will try to start it over again and again.
	+ Make /etc/init.d/ebox depend on $network virtual facility
	+ Show uptime and users on General Information widget.
1.4.2
	+ Start services in the appropriate order (by dependencies) to fix a problem
	  when running /etc/init.d/ebox start in slaves (mail and other modules
	  were started before usersandgroups and thus failed)
1.4.1
	+ Remove network workarounds from /etc/init.d/ebox as we don't bring
	  interfaces down anymore
1.4
	+ Bug fix: i18n. setDomain in composites and models.
1.3.19
	+ Make the module dashboard widget update as the rest of the widgets
	+ Fix problem regarding translation of module names: fixes untranslated
	  module names in the dashboard, module status and everywhere else where
	  a module name is written
1.3.18
	+ Add version comparing function and use it instead of 'gt' in the
	  general widget
1.3.17
	+ Minor bug fix: check if value is defined in EBox::Type::Union
1.3.16
	+ Move enable field to first row in ConfigureDispatcherDataTable
	+ Add a warning to let users know that a module with unsaved changes
	  is disabled
	+ Remove events migration directory:
		- 0001_add_conf_configureeventtable.pl
		- 0002_add_conf_diskfree_watcher.pl
	+ Bug fix: We don't use names to stringify date to avoid issues
	  with DB insertions and localisation in event logging
	+ Bug fix: do not warn about disabled services which return false from
	  showModuleStatus()
	+ Add blank line under "Module Status"
	+ Installed and latest available versions of the core are now displayed
	  in the General Information widget
1.3.15
	+ Bug fix: Call EBox::Global::sortModulesByDependencies when
	  saving all modules and remove infinite loop in that method.
	  EBox::Global::modifiedModules now requires an argument to sort
	  its result dependending on enableDepends or depends attribute.
	+ Bug fix: keep menu folders open during page reloads
	+ Bug fix: enable the log events dispatcher by default now works
	+ Bug fix: fixed _lock function in EBox::Module::Base
	+ Bug fix: composites honor menuFolder()
	+ Add support for in-place edition for boolean types. (Closes
	  #1664)
	+ Add method to add new database table columnts to EBox::Migration::Helpers
	+ Bug fix: enable "Save Changes" button after an in-place edition
1.3.14
	+ Bug fix: fix critical bug in migration helper that caused some log
	  log tables to disappear
	+ Create events table
	+ Bug fix: log watcher works again
	+ Bug fix: delete cache if log index is not found as it could be
	  disabled
1.3.13
	+ Bug fix: critical error in EventDaemon that prevented properly start
	+ Cron script for manage logs does not run if another is already
	  running, hope that this will avoid problems with large logs
	+ Increased maximum size of message field in events
	+ Added script to purge logs
	+ Bug fix: multi-domain logs can be enabled again
1.3.12
	+ Added type for EBox::Dashboard::Value to stand out warning
	  messages in dashboard
	+ Added EBox::MigrationHelpers to include migration helpers, for now,
	  include a db table renaming one
	+ Bug fix: Fix mismatch in event table field names
	+ Bug fix: Add migration to create language plpgsql in database
	+ Bug fix: Add missing script for report log consolidation
	+ Bug fix: Don't show modules in logs if they are not configured. This
	  prevents some crashes when modules need information only available when
	  configured, such as mail which holds the vdomains in LDAP
	+ Added method EBox::Global::lastModificationTime to know when
	  eBox configuration was modified for last time
	+ Add support for breadcrumbs on the UI
	+ Bug fix: in Loggerd files are only parsed one time regardless of
	  how many LogHelper reference them
	+ Added precondition for Loggerd: it does not run if there isnt
	anything to watch
1.3.11
	+ Support customFilter in models for big tables
	+ Added EBox::Events::sendEvent method to send events using Perl
	  code (used by ebackup module)
	+ Bug fix: EBox::Type::Service::cmp now works when only the
	  protocols are different
	+ Check $self is defined in PgDBEngine::DESTROY
	+ Do not watch files in ebox-loggerd related to disabled modules and
	  other improvements in the daemon
	+ Silent some exceptions that are used for flow control
	+ Improve the message from Service Event Watcher
1.3.10
	+ Show warning when accesing the UI with unsupported browsers
	+ Add disableApparmorProfile to EBox::Module::Service
	+ Bug fix: add missing use
	+ Bug fix: Make EventDaemon more robust against malformed sent
	  events by only accepting EBox::Event objects
1.3.8
	+ Bug fix: fixed order in EBox::Global::modified modules. Now
	  Global and Backup use the same method to order the module list
	  by dependencies
1.3.7
	+ Bug fix: generate public.css and login.css in dynamic-www directory
	  which is /var/lib/zentyal/dynamicwww/css/ and not in /usr/share/ebox/www/css
	  as these files are generate every time eBox's apache is
	  restarted
	+ Bug fix: modules are restored now in the correct dependency
	  order
	+ ebox-make-backup accepts --destinaton flag to set backup's file name
	+ Add support for permanent messages to EBox::View::Customizer
1.3.6
	+ Bug fix: override _ids in EBox::Events::Watcher::Log to not return ids
	which do not exist
	+ Bug fix: fixed InverseMatchSelect type which is used by Firewall module
	+ New widget for the dashboard showing useful support information
	+ Bugfix: wrong permissions on CSS files caused problem with usercorner
	+ CSS are now templates for easier rebranding
	+ Added default.theme with eBox colors
1.3.5
	+ Bugfix: Allow unsafe characters in password type
	+ Add FollowSymLinks in eBox apache configuration. This is useful
	  if we use js libraries provided by packages
1.3.4
	+ Updated company name in the footer
	+ Bugfix: humanEventMessage works with multiple tableInfos now
	+ Add ebox-dbus-check to test if we can actually connect to dbus
1.3.4
	+ bugfix: empty cache before calling updatedRowNotify
	+ enable Log dispatcher by default and not allow users to disable
	it
	+ consolidation process continues in disabled but configured modules
	+ bugfix: Save Changes button doesn't turn red when accessing events for
	first time
1.3.2
	+ bugfix: workaround issue with dhcp configured interfaces at boot time
1.3.1
	+ bugfix: wrong regex in service status check
1.3.0
	+ bugfix: make full backup work again
1.1.30
	+ Change footer to new company holder
	+  RAID does not generate 'change in completion events, some text
	problems fixed with RAID events
	+ Report graphics had a datapoints limit dependent on the active
	time unit
	+ Apache certificate can be replaced by CA module
	+ Fixed regression in detailed report: total row now aggregates
	properly
	+ More characters allowed when changing password from web GUI
	+ Fixed regression with already used values in select types
	+ Do not a button to restart eBox's apache
	+ Fixed auth problem when dumping and restoring postgre database
1.1.20
	+ Added custom view support
	+ Bugfix: report models now can use the limit parameter in
	  reportRows() method
	+ use a regexp to fetch the PID in a pidfile, some files such as
	postfix's add tabs and spaces before the actual number
	+ Changed "pidfile" to "pidfiles" in _daemons() to allow checking more than
one (now it is a array ref instead of scalar)
	+ Modified Service.pm to support another output format for /etc/init.d daemon
status that returns [OK] instead of "running".
	+ unuformized case in menu entries and some more visual fixes
1.1.10
	+ Fix issue when there's a file managed by one module that has been modified
	  when saving changes
	+ Bugfix: events models are working again even if an event aware
	module is uninstalled and it is in a backup to restore
	+ Select.pm returns first value in options as default
       + Added 'parentModule' to model class to avoid recursive problems
	+ Added Float type
	+ Apache module allows to add configuration includes from other modules
	+ Display remote services button if subscribed
	+ Event daemon may received events through a named pipe
	+ Bugfix. SysInfo revokes its config correctly
	+ Added storer property to types in order to store the data in
	somewhere different from GConf
	+ Added protected property 'volatile' to the models to indicate
	that they store nothing in GConf but in somewhere different
	+ System Menu item element 'RAID' is always visible even when RAID
	is not installed
	+ Files in deleted rows are deleted when the changes are saved
	+ Fixed some bug whens backing and restore files
	+ Components can be subModels of the HasMany type
	+ Added EBox::Types::Text::WriteOnce type
	+ Do not use rows(), use row to force iteration over the rows and increase
	performance and reduce memory use.
	+ Do not suggest_sync after read operations in gconf
	+ Increase MaxRequestsPerChild to 200 in eBox's apache
	+ Make apache spawn only one child process
	+ Log module is backed up and restored normally because the old
	problem is not longer here
	+ Backup is more gentle with no backup files in backup directory,
	now it does not delete them
	+ HasMany  can retrieve again the model and row after the weak
	refence is garbage-collected. (Added to solve a bug in the doenload
	bundle dialog)
	+ EBox::Types::DomainName no longer accepts IP addresses as domain
	names
	+ Bugfix: modules that fail at configuration stage no longer appear as enabled
	+ Add parameter to EBox::Types::Select to disable options cache

0.12.103
	+ Bugfix: fix SQL statement to fetch last rows to consolidate
0.12.102
	+ Bugfix: consolidate logs using the last date and not starting from scratch
0.12.101
	+ Bugfix: DomainName type make comparisons case insensitive
	according to RFC 1035
0.12.100
	+ Bugfix: Never skip user's modifications if it set to true
	override user's changes
	+ EBox::Module::writeConfFile and EBox::Service scape file's path
	+ Bugfix. Configure logrotate to actually rotate ebox logs
	+ Fixed bug in ForcePurge logs model
	+ Fixed bug in DataTable: ModelManaged was called with tableName
	instead of context Name
	+ Fixing an `img` tag closed now properly and adding alternative
	text to match W3C validation in head title
	+ Backup pages now includes the size of the archive
	+ Fixed bug in ForcePurge logs model
	+ Now the modules can have more than one tableInfo for logging information
	+ Improve model debugging
	+ Improve restart debugging
	+ Backups and bug reports can be made from the command line
	+ Bugfix: `isEqualTo` is working now for `Boolean` types
	+ Bugfix: check if we must disable file modification checks in
	Manager::skipModification

0.12.99
	+ Add support for reporting
	+ Refresh logs automatically
	+ Reverse log order
	+ Remove temp file after it is downloaded with FromTempDir controller
0.12.3
	+ Bug fix: use the new API in purge method. Now purging logs is working
	again.
0.12.2
	+ Increase random string length used to generate the cookie to
	2048 bits
	+ Logs are show in inverse chronological order
0.12.1
	+ Bug fix: use unsafeParam for progress indicator or some i18 strings
	will fail when saving changes
0.12
	+ Bugfix: Don't assume timecol is 'timestamp' but defined by
	module developer. This allows to purge some logs tables again
	+ Add page titles to models
	+ Set default values when not given in `add` method in models
	+ Add method to manage page size in model
	+ Add hidden field to help with Ajax request and automated testing with
	  ANSTE
	+ Bugfix: cast sql types to filter fields in logs
	+ Bugfix: Restricted resources are back again to make RSS
	access policy work again
	+ Workaround bogus mason warnings
	+ Make postinst script less verbose
	+ Disable keepalive in eBox apache
	+ Do not run a startup script in eBox apache
	+ Set default purge time for logs stored in eBox db to 1 week
	+ Disable LogAdmin actions in `ebox-global-action` until LogAdmin
	feature is completely done
0.11.103
	+ Modify EBox::Types::HasMany to create directory based on its row
	+ Add _setRelationship method to set up relationships between models
	  and submodels
	+ Use the new EBox::Model::Row api
	+ Add help method to EBox::Types::Abstract
	+ Decrease size for percentage value in disk free watcher
	+ Increase channel link field size in RSS dispatcher
0.11.102
	+ Bugfix: cmp in EBox::Types::HostIP now sorts correctly
	+ updatedRowNotify in EBox::Model::DataTable receives old row as
	well as the recently updated row
	+ Added `override_user_modification` configuration parameter to
	avoid user modification checkings and override them without asking
	+ Added EBox::Model::Row to ease the management of data returned
	by models
	+ Added support to pre-save and post-save executable files. They
	must be placed at /etc/ebox/pre-save or /etc/ebox/post-save
	+ Added `findRow` method to ease find and set
0.11.101
	+ Bugfix: Fix memory leak in models while cloning types. Now
	cloning is controlled by clone method in types
	+ Bugfix: Union type now checks for its uniqueness
	+ DESTROY is not an autoloaded method anymore
	+ HasOne fields now may set printable value from the foreign field
	to set its value
	+ findId now searches as well using printableValue
	+ Bugfix. Minor bug found when key is an IP address in autoloaded
	methods
	+ Ordered tables may insert values at the beginning or the end of
	the table by "insertPosition" attribute
	+ Change notConfigured template to fix English and add link to the
	  module status section
	+ Add loading gif to module status actions
	+ Remove debug from ServiceInterface.pm
	+ Add support for custom separators to be used as index separators on
	  exposedMethods
	+ Bugfix. Stop eBox correctly when it's removed
	+ Improve apache-restart to make it more reliable.
0.11.100
	+ Bugfix. Fix issue with event filters and empty hashes
	+ Bugfix. Cache stuff in log and soap watcher to avoid memory leaks
	+ Bugfix. Fix bug that prevented the user from being warned when a row to
	  be deleted is being used by other model
	+ Bugfix. Add missing use of EBox::Global in State event watcher
	+ Added progress screen, now pogress screen keeps track of the changed
	  state of the modules and change the top page element properly
	+ Do not exec() to restart apache outside mod_perl
	+ Improve apache restart script
	+ Improve progress screen
0.11.99
	+ DataTable contains the property 'enableProperty' to set a column
	called 'enabled' to enable/disable rows from the user point of
	view. The 'enabled' column is put the first
	+ Added state to the RAID report instead of simpler active boolean
        + Fix bug when installing new event components and event GConf
	subtree has not changed
	+ Add RSS dispatcher to show eBox events under a RSS feed
	+ Rotate log files when they reach 10MB for 7 rotations
	+ Configurable minimum free space left for being notified by means
	of percentage
	+ Add File type including uploading and downloading
	+ Event daemon now checks if it is possible to send an event
	before actually sending it
	+ Added Action forms to perform an action without modifying
	persistent data
	+ Log queries are faster if there is no results
	+ Show no data stored when there are no logs for a domain
	+ Log watcher is added in order to notify when an event has
	happened. You can configure which log watcher you may enable and
	what you want to be notify by a determined filter and/or event.
	+ RAID watcher is added to check the RAID events that may happen
	when the RAID subsystem is configured in the eBox machine
	+ Change colour dataset in pie chart used for disk usage reporting
	+ Progress indicator now contains a returned value and error
	message as well
	+ Lock session file for HTTP session to avoid bugs
	related to multiple requests (AJAX) in a short time
	+ Upgrade runit dependency until 1.8.0 to avoid runit related
	issues
0.11
	+ Use apache2
	+ Add ebox-unblock-exec to unset signal mask before running  a executable
	+ Fix issue with multiple models and models with params.
	  This triggered a bug in DHCP when there was just one static
	  interface
	+ Fix _checkRowIsUnique and _checkFieldIsUnique
	+ Fix paging
	+ Trim long strings in log table, show tooltip with the whole string
	  and show links for URLs starting with "http://"
0.10.99
	+ Add disk usage information
	+ Show progress in backup process
	+ Add option to purge logs
	+ Create a link from /var/lib/zentyal/log to /var/log/ebox
	+ Fix bug with backup descriptions containing spaces
	+ Add removeAll method on data models
	+ Add HostIP, DomainName and Port types
	+ Add readonly forms to display static information
	+ Add Danish translation thanks to Allan Jacobsen
0.10
	+ New release
0.9.100
	+ Add checking for SOAP session opened
	+ Add EventDaemon
	+ Add Watcher and Dispatch framework to support an event
	  architecture on eBox
	+ Add volatile EBox::Types in order not to store their values
	  on GConf
	+ Add generic form
	+ Improvements on generic table
	+ Added Swedish translation

0.9.99
	+ Added Portuguese from Portugal translation
	+ Added Russian translation
	+ Bugfix: bad changed state in modules after restore

0.9.3
	+ New release

0.9.2
	+ Add browser warning when uploading files
	+ Enable/disable logging modules
0.9.1
	+ Fix backup issue with changed state
	+ Generic table supports custom ordering
0.9
	+ Added Polish translation
        + Bug in recognition of old CD-R writting devices fixed
	+ Added Aragonese translation
	+ Added Dutch translation
	+ Added German translation
	+ Added Portuguese translation

0.8.99
	+ Add data table model for generic Ajax tables
	+ Add types to be used by models
	+ Add MigrationBase and ebox-migrate to upgrade data models
	+ Some English fixes
0.8.1
	+ New release
0.8
	+ Fix backup issue related to bug reports
	+ Improved backup GUI
0.7.99
        + changed sudo stub to be more permissive
	+ added startup file to apache web server
	+ enhanced backup module
	+ added basic CD/DVD support to backup module
	+ added test stubs to simplify testing
	+ added test class in the spirit of Test::Class
	+ Html.pm now uses mason templates
0.7.1
	+ use Apache::Reload to reload modules when changed
	+ GUI consistency (#12)
	+ Fixed a bug for passwords longer than 16 chars
	+ ebox-sudoers-friendly added to not overwrite /etc/sudoers each time
0.7
	+ First public release
0.6
	+ Move to client
	+ Remove obsolete TODO list
	+ Remove firewall module from  base system
	+ Remove objects module from base system
	+ Remove network module from base system
	+ Add modInstances and modInstancesOfType
	+ Raname Base to ClientBase
	+ Remove calls to deprecated methods
	+ API documented using naturaldocs
	+ Update INSTALL
	+ Use a new method to get configkeys, now configkey reads every
	  [0.9
	+ Added Polish translation][0-9]+.conf file from the EBox::Config::etc() dir and
	  tries to get the value from the files in order.
	+ Display date in the correct languae in Summary
	+ Update debian scripts
	+ Several bugfixes
0.5.2
	+ Fix some packaging issues
0.5.1
	+ New menu system
	+ New firewall filtering rules
	+ 802.1q support

0.5
	+ New bug-free menus (actually Internet Explorer is the buggy piece
	  of... software that caused the reimplementation)
	+ Lots of small bugfixes
	+ Firewall: apply rules with no destination address to packets
	  routed through external interfaces only
	+ New debianize script
	+ Firewall: do not require port and protocol parameters as they
	  are now optional.
	+ Include SSL stuff in the dist tarball
	+ Let modules block changes in the network interfaces
	  configuration if they have references to the network config in
	  their config.
	+ Debian network configuration import script
	+ Fix the init.d script: it catches exceptions thrown by modules so that
	  it can try to start/stop all of them if an exception is thrown.
	+ Firewall: fix default policy bug in INPUT chains.
	+ Restore textdomain in exceptions
	+ New services section in the summary
	+ Added Error item to Summary. Catch exceptions from modules in
	  summary and generate error item
	+ Fix several errors with redirections and error handling in CGIs
	+ Several data validation functions were fixed, and a few others added
	+ Prevent the global module from keeping a reference to itself. And make
	  the read-only/read-write behavior of the factory consistent.
	+ Stop using ifconfig-wrapper and implement our own NetWrapper module
	  with wrappers for ifconfig and ip.
	+ Start/stop apache, network and firewall modules in first place.
	+ Ignore some network interface names such as irda, sit0, etc.
	+ The summary page uses read-only module instances.
	+ New DataInUse exception, old one renamed to DataExists.
	+ Network: do not overwrite resolv.conf if there are nameservers
	  given via dhcp.
	+ Do not set a default global policy for the ssh service.
	+ Check for forbiden characters when the parameter value is
	  requested by the CGI, this allows CGI's to handle the error,
	  and make some decissions before it happens.
	+ Create an "edit object" template and remove the object edition stuff
	  from the main objects page.
	+ Fix the apache restarting code.
	+ Network: Remove the route reordering feature, the kernel handles that
	  automatically.
	+ Fix tons of bugs in the network restarting code.
	+ Network: removed the 3rd nameserver configuration.
	+ Network: Get gateway info in the dhcp hook.
	+ Network: Removed default configuration from the gconf schema.
	+ New function for config-file generation
	+ New functions for pid file handling

0.4
	+ debian package
	+ added module to export/import configuration
	+ changes in firewall's API
	+ Added content filter based on dansguardian
	+ Added French translation
	+ Added Catalan translation
	+ Sudoers file is generated automatically based on module's needs
	+ Apache config file is generated by ebox  now
	+ Use SSL
	+ Added ebox.conf file
	+ Added module template generator

0.3
	+ Supports i18n
	+ API name consistency
	+ Use Mason for templates
	+ added tips to GUI
	+ added dhcp hooks
	+ administration port configuration
	+ Fixed bugs to IE compliant
	+ Revoke changes after logout
	+ Several bugfixes

0.2
	+ All modules are now based on gconf.
	+ Removed dependencies on xml-simple, xerces and xpath
	+ New MAC address field in Object members.
	+ Several bugfixes.

0.1
	+ Initial release<|MERGE_RESOLUTION|>--- conflicted
+++ resolved
@@ -1,11 +1,8 @@
 HEAD
-<<<<<<< HEAD
 	+ Fixed bug in DataTable::setTypedRow() which produced an incorrect 'id'
 	  row element in DataTable::updateRowNotify()
 	+ In tableBody.mas template: decomposed table topToolbar section in methods
-=======
 	+ Changes in styles and sizes of the save/revoke dialog
->>>>>>> e4d05044
 	+ Fixed bug in discard changes dialog
 	+ Confirmation dialogs now use styled modalboxes
 	+ Do not reload page after save changes dialog if operation is successful
