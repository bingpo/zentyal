<<<<<<< HEAD
HEAD
	+ Added migration from 3.0 (apache -> webadmin)
=======
3.1.9
>>>>>>> d3a28a44
	+ Fixed in-place boolean edit with non-basic types different to Union
	+ Removed some warnings in error.log
	+ Fixed confirmation dialogs warning style
	+ Fixed configure widgets width and drop behavior
	+ Fixed regression in dashboard register link after jQuery migration
	+ Always set as changed without checking RO value, this fixes some
	  situations in which the save changes button was not enabled
	+ Fixed regression in audit log IP addresses after nginx integration
	+ Added datetime time formatter to JS graphs which show dates in X
	  axis and date and time in the tracker
	+ Fixed bug sending parameters in Zentyal.Tabs prototype
	+ Fixed side-effect in Model::Manager::_modelHasMultipleInstances() that
	  tried to load composite as model by mistake, the bug was at least
	  present sometimes when trying to generate the configuration report
	+ Throw internal exception in valueByName if elementByName is undef
	+ Added captiveportal icons to CSS
	+ Restore configuration backup from file now works again after JS
	  framework change
	+ Configuration backup download, restore and delete from the list
	  works again after the UI changes
	+ Fixed regression in tabbed composites with the jQuery changes
	+ Set proper title in dialogs when loading in an existent one
	+ Fixed regression on dashboard which allowed to move already
	  present dashboard widgets
3.1.8
	+ Always log Perl errors that are not Zentyal exceptions
	+ Move package icons from software to core as required for the menu
	+ Use dpkg --clear-avail to avoid incoherent updates information
	+ Show printableModelName in DataTables when precondition fails
	+ Fixed number of decimals in Disk Usage when unit is MB
	+ Fixed UTF-8 encoding problems in TreeView
	+ Copyright footer is now at the bottom of the menu
	+ Fixed regression on logs search caused by autoFilter changes
	+ Fix bytes formatter in graphs
	+ Simplified CSS and improved styles and icons
	+ Improved dashboard drag&drop behavior in Chrome
	+ Allow to define permanentMessage directly on models
	+ Show placeholder in dashboard widgets drag&drop
	+ Fixed crash reloading dashboard after configure widgets
	+ Only apply redirect port fix on administration port
	+ Fixed regression in user interface with DataInUse exceptions
	+ Fixed wrong behavior of software updates in dashboard widget
	+ Always show proper language name for english locales
	+ Fixed wrong redirects when using a non-default admin port
	+ Fixed regression in webadmin reload after changing the language
	+ Remove unnecessary and problematic desktop services code
	+ Added icons for disabled users.
3.1.7
	+ Avoid eval operation when using standard HtmlBlocks class
	+ Changed some code to not trigger some unnecesary warnings
	+ Fixed regression on active menu entry highlight
	+ No-committed changes does not appear in configuration changes
	  log table
	+ Added autoFilter property to method tableInfo
	+ Modules can now be marked for restart after save changes via
	  post_save_modules redis key of the global module
	+ Make all dashboards div of the same height to ease drag and drop
	+ Don't allow invalid email in create report CGI
	+ DBEngineFactory is now a singleton
	+ EBox::Util::Random mentions /dev/urandom in its error messages
	  to ease troubleshooting
	+ Assure that type's references to its row are not lost in the
	  edit form template methods
3.1.6
	+ Restyled UI
	+ Added form.js
	+ Added better 502 error page for nginx with redirect when apache is ready
	+ Always call udpateRowNotify in row update, even when the new
	  values are the same than old ones
	+ Fixed bad call to EBox::CGI::Run::urlToClass in EBox::CGi::Base
	+ Added icons for top-level menu entries and module status page
	+ Fixed bad arguments in CGI::Controller::Composite call to SUPER::new()
	+ More flexible EBox::CGI::run for inheritance
	+ Fixed encoding of parameters in confirmation dialogs
	+ Check backup integrity by listing the tar file, throw
	  InvalidData exception if the tar is corrupted
	+ Do not use hidden form fields for generating confirmation dialog JS
	+ Fixed log bugs: use correct RO mode in loggerd, fixed behaviour
	  when all log helpers are disabled, enable logs correctly when
	  added by first time to configure logs table
	+ Fixed bad interpolation in JS code in booleanInPlaceViewer.mas
	+ WizardPage CGIs can now return JSON replies as response
	+ unconfigure-module script disables also the module
	+ Restart firewall module when a firewall observer module is
	  stopped/started using zentyal init.d script
	+ Added temporary stopped state to a Service module to know if a
	  module is stopped but enabled
	+ Redirect to / from /ebox using remote access to avoid blank page
	+ Removed no longer necessary jQuery noConflict()
	+ Added combobox.js
	+ Added EBox::Model::Base as base for DataTable and the new TreeView
	+ Adapted EBox::CGI::Run for the new TreeView models
	+ Fixed DataTable row removal from the UI with 100% volatile models with
	  'ids' method overriden.
3.1.5
	+ Increased webadmin default timeout.
	+ Disable drag & drop on tables with only one row
3.1.4
	+ Don't allow to move read-only rows
	+ Better prefix for user configuration redis keys
	+ Hide disabled carousel buttons, fix modal template
	+ Fixed modal dialog template
	+ Mark save changes button as changed when moving rows
	+ Remove unused parameter in Zentyal.DataTable.changeRow
3.1.3
	+ Enhanced UI styles: dialogs, progress bars, carousel, colors and images
	+ Rows of tables can now be moved using drag & drop
	+ Added logout dialog with option of discarding changes
	+ Remember page size options per users, added 'View all' page size option
	+ Added storage of options per user
	+ Enable and/or conifgure module dependencies automatically in
	  Module Status page
	+ Adapted CGIs to new modal dialogs
	+ Ported graphs from flotr.js to flot.js
	+ Ported JS code to jQuery and jQuery-ui
	+ Removed Modalbox.js, table_orderer.js and carousel.js
	+ Left menu keyword search is now case insensitive
3.1.2
	+ Make manage administrators table resilent against invalid users
	+ Remove deprecated backup domains related from logs module
	+ Added EBox::Types::URI type
	+ Added saveReload method to use reload instead of restart to
	  reduce service downtime. Use with care and programatically
	+ Added findValueMultipleFields() to DataTable and refactor _find()
	  to allow search by multiple fields
	+ Fixed disk usage report for logs component
3.1.1
	+ Do not dump unnecessary .bak files to /var/lib/zentyal/conf
	+ Restart all the core daemons instead of only apache after logrotate
	+ Fixed graph template so it could be feed with data using decimal
	  comma, it will convert it to a JS array without problems
	+ Fixed regression parsing ModalController urls
	+ Fixed regression non-model CGIs with aliases
	+ Added a way to retrieve all Models inside a Composite and its children.
	+ Increased the size limit for file uploads.
	+ Implemented a way to include configuration files for Nginx so the SOAP
	  services are able to use Nginx for SSL.
3.1
	+ Improved the message shown when there are no changes pending to save on
	  logout.
	+ Use the X-Forwarded-Proto header for redirects construction.
	+ Added nginx as the public HTTP server of Zentyal.
	+ Renamed 'Apache' module to 'WebAdmin' module. If you need to restart the
	  web administration you must use 'service zentyal webadmin restart'.
	+ Set trac milestone for reported bugs to 3.1.X
	+ CGIs are now EBox::Module::CGI::* instead of EBox::CGI::Module::*
	+ Daemons are now disabled when configuring a module, so Zentyal can
	  manage them directly instead of being autostarted by the system
	+ EBox::Model::DataForm::formSubmitted called even where there is no
	  previous row
	+ Added Pre-Depends on mysql-server to avoid problems with upgrades
	+ Depend on mysql-server metapackage instead of mysql-server-5.5
	+ Depend on zentyal-common 3.1
3.0.20
	+ Check against inexistent path in EBox::Util::SHM::subkeys
	+ Silent diff in EBox::Types::File::isEqualTo
	+ Print correctly UTF8 characters from configuration backup description
	+ When host name is changed, update /etc/hostname
	+ Proper link to remote in configuration backup page
3.0.19
	+ Removed full restore option for restore-backup tool and
	  EBox:Backup relevant methods
	+ Optimise loading Test::Deep::NoTest to avoid test environment creation
	+ Use EBox::Module::Base::writeConfFileNoCheck to write apache
	  configuration file
	+ Log events after dispatching them in the EventDaemon and catch exception
	  to avoid crashes when mysql is already stopped
	+ Emit events on zentyal start and stop
	+ Refactor some events-related code
	+ Changed MB_widedialog CSS class to use all width available in
	  the screen
	+ Fixed a broken link to SysInfo/Composite/General when activating the
	  WebServer module.
3.0.18
	+ Pass model instance when invoking EBox::Types::Select populate function
	+ Improve dynamic editable property detection for framework types
	+ Override _validateReferer method in Desktop services CGI
	+ Don't abort configuration backup when we get a error retrieving the
	  partition table information
	+ In EBox:Model::Row, refactored elementExists and
	  elementByName to make them to have similiar code structure
	+ Improvement in test help classes and added test fakes for
	  EBox::Model::Manager and EBox::Util::SHMLock
	+ Prevented unuseful warning in
	  EBox::Model::DataTable::setDirectory when the old directory is undef
	+ Fixed unit tests under EBox/Model/t, backup configuration tests and
	  some others
	+ Remove unused method EBox::Auth::alreadyLogged()
	+ Apache::setRestrictedResource updates properly if already exists
	+ Global and Module::Config allow to set redis instance to ease testing
	+ Now EBox::GlobalImpl::lastModificationTime also checks
	  modification time of configuration files
	+ Rows in events models are now synced before running EventDaemon
	+ Better way of checking if event daemon is needed
3.0.17
	+ Allow numeric zero as search filter
	+ When filtering rows don't match agains link urls or hidden values
	+ Avoid CA file check when removing it from Apache module
	+ Silent removeCA and removeInclude exceptions when removing
	  non-existant element
	+ Fixed rollback operation in redis config backend
	+ Desktop services CGI now only returns JSON responses
	+ Log error when dynamic loading a class fails in
	  ConfigureDispatchers model
	+ Update total ticks dynamically in progress indicator if ticks overflow
3.0.16
	+ Fixed regression in boolean in-place edit with Union types
	+ Added some missing timezones to EBox::Types::TimeZone
	+ Add a new method to DBEngine 'checkForColumn' to retrieve columns
	  definition from a given table
	+ Reload models info in model manager if new modules are installed
3.0.15
	+ Make sure that halt/reboot button can be clicked only once
	+ Cleaner way of disabling dependant modules when the parent is disabled,
	  avoiding unnecessary calls to enableService each time the module status
	  page is loaded.
	+ Show confirmation dialog when trying to change host or domain
	  if zentyal-samba is installed and provisioned
	+ Modified data table controller so edit boolean in place reuses
	  the code of regular edits, avoiding getting incorrect read-only
	  values from cache
3.0.14
	+ Allow search filters with a leading '*'
	+ Better error reporting when choosing a bad search filter
	+ External exceptions from _print method are caught correctly in CGIs
	+ EBox::CGI::run now supports correct handling of APR::Error
	+ Fixed dashboard check updates ajax requests in Chrome
	+ Fixed errors with zero digits components in time type
3.0.13
	+ Better warning if size file is missing in a backup when
	  restoring it
	+ Fixed table cache behaviour on cache miss in logs module
	+ Fix wrong button label when deleting rows in 'datainuse' template
	+ Removed unused method EBox::Model::DataTable::_tailoredOrder
	+ Added force default mode and permission to writeConfFileNoCheck(),
	  writeFile() and derivatives
	+ Fixed bug in EBox:::Logs::CGI::Index with internationalized
	  parameter names
	+ DataTables with sortedBy are now orderer alphabetically with
	  proper case treatment
	+ Display messages in model even when there are not elements and
	  table body is not shown
3.0.12
	+ Improve change-hostname script, delete all references to current name
	+ Faster dashboard loading with asynchronous check of software updates
	+ Workaround for when the progress id parameter has been lost
	+ Fixed problems calling upstart coomands from cron jobs with wrong PATH
	+ Decode CGI unsafeParams as utf8
	+ Avoid double encoding when printing JSON response in EBox::CGI::Base
	+ Remove warning in EBox::Menu::Folder when currentfolder is not defined
	+ Removed unnecesary and misleading method new from EBox::Auth package
3.0.11
	+ Avoid flickering loading pages when switching between menu entries
	+ Incorrect regular expression in logs search page are correctly handled
	+ Fix input badly hidden in the logs screen
	+ reloadTable from DataTable now remove cached fields as well
3.0.10
	+ Fixed unsafe characters error when getting title of progress
	  indicator in progress dialog
	+ Added use utf8 to dashboard template to fix look of closable messages
3.0.9
	+ Adapted file downloads to the new utf8 fixes
	+ Write backup files in raw mode to avoid utf8 problems
	+ Print always utf8 in STDOUT on all CGIs
	+ Decode CGI params of values entered at the interface as utf8
	+ Proper encode/decode of utf8 with also pretty JSON
	+ Fixed utf8 decoding in date shown at dashboard
	+ Removed old workarounds for utf8 problems
	+ Added new recoveryEnabled() helper method to Module::Base
	+ Added recoveryDomainName() method to SyncProvider interface
	+ Restore backup can now install missing modules in Disaster Recovery
	+ Show specific slides when installing a commercial edition
	+ Redirect to proper CGI after login in disaster recovery mode
	+ Removed old debconf workaround for first stage installation
	+ Log redis start message as debug instead of info to avoid flood
	+ Use unsafeParam in EBox::CGI::Base::paramsAsHash
	+ EBox::Module::Service does not raise exception and logs
	  nothing when using init.d status
	+ Fixed glitch in backup CGI which sometimes showed
	  the modal dialog with a incorrect template
3.0.8
	+ Use path for default name in SyncFolders::Folder
	+ Do not restrict characters in data table searchs
	+ Fixed automatic bug report regression
	+ Fixed refresh of the table and temporal control states
	  in customActionClicked callback
	+ Modified modalbox-zentyal.js to accept wideDialog parameter
	+ Fixed template method in MultiStateAction to return the default
	  template when it is not any supplied to the object
	+ Fixed sendInPlaceBooleanValue method from table-helper.js; it
	  aborted because bad parameters of Ajax.Updater
	+ Fixed bug that made that the lock was shared between owners
	+ Some fixes in the function to add the rule for desktops services
	  to the firewall
	+ Delete obsolete EBox::CGI::MenuCSS package
3.0.7
	+ Add new EBox::Module::Service::Observer to notify modules about
	  changes in the service status
	+ Administration accounts management reflects the changes in
	  system accounts in ids() or row() method call
	+ Some fixes in the RAID event watcher
	+ foreignModelInstance returns undef if foreignModel is
	  undef. This happens when a module has been uninstalled and it is
	  referenced in other installed module (events)
	+ loggerd shows loaded LogHelpers when in debug mode
	+ Added additional info to events from RAID watcher
	+ Use sudo to remove temporal files/diectories in backup, avoiding
	  permissions errors
	+ Added exception for cloud-prof module to events dependencies
3.0.6
	+ Skip keys deleted in cache in Redis::_keys()
	+ Fixed events modules dependencies to depend on any module which
	  provides watchers or dispatchers
	+ Always call enableActions before enableService when configuring modules
	+ Added needsSaveAfterConfig state to service modules
	+ Better exceptions logging in EBox::CGI::Run
	+ Fixed 'element not exists' error when enabling a log watcher
	+ Scroll up when showing modal dialog
	+ Added fqdnChanged methods to SysInfo::Observer
	+ Fixed SSL configuration conflicts betwen SOAPClient and RESTClient
3.0.5
	+ Template ajax/simpleModalDialog.mas can now accept text
	+ Used poweroff instead of halt to assure that system is powered
	  off after halt
	+ Fixed log audit database insert error when halting or rebooting
	+ Added time-based closable notification messages
	+ Adapted to new EBox::setLocaleEnvironment method
	+ EBox::Type::File now allows ebox user to own files in directories
	  which are not writable by him
	+ Removed cron daily invocation of deprecated report scripts
3.0.4
	+ Added EBox::SyncFolders interface
	+ Fixed invokation of tar for backup of model files
	+ New observer for sysinfo module to notify modules implementing the
	  SysInfo::Observer interface when the host name or host domain is
	  changed by the user, before and after the change takes effect
	+ Stop and start apache after language change to force environment reload
	+ Reload page after language change
	+ EBox::Module::Service::isRunning() skips daemons whose precondition fail
	+ Fixed undefined reference in DataTable controller for log audit
	+ Added and used serviceId field for service certificates
	+ Fixed SQL quoting of column names in unbuffered inserts and consolidation
3.0.3
	+ Fixed bug which prevented highlight of selected item in menu
	+ Fixed base class of event dispatcher to be compatible with the
	  changes dispatcher configuration table
	+ Fixed event daemon to use dumped variables
	+ Fixed need of double-click when closing menu items in some cases
	+ Fixed logs consolidation to avoid high CPU usage
	+ In view log table: correctly align previous and first page buttons
	+ Improve host name and domain validation.
	+ Forbidden the use of a qualified hostname in change hostname form
	+ Update samba hostname-dependent fields when hostname is changed
	+ Confirmation dialog when the local domain is changed and with a
	  warning if local domain which ends in .local
3.0.2
	+ The synchronization of redis cache refuses with log message to set
	  undefined values
	+ Fixed wrong sql statement which cause unwanted logs purge
	+ DataForm does not check for uniqueness of its fields, as it only
	  contains a single row
	+ In ConfigureLogs, restored printable names for log domains
	+ Fixed dashboard update error on modules widget, counter-graph
	  widget and widget without sections
	+ Better way to fix non-root warnings during boot without interfering
	  on manual restart commands in the shell
3.0.1
	+ Properly set default language as the first element of the Select to
	  avoid its loss on the first apache restart
	+ Set milestone to 3.0.X when creating tickets in trac.zentyal.org
	+ Removed forced setting of LANG variables in mod_perl which made progress
	  indicator fail when using any language different to English
	+ Removed some frequent undef warnings
	+ Added executeOnBrothers method to EBox::Model::Component
	+ Fixed repetition of 'add' and 'number change' events in RAID watcher
	+ Fixed incorrect display of edit button in tables without editField action
	+ Cache MySQL password to avoid reading it all the time
	+ Fixed request came from non-root user warnings during boot
	+ Send info event in Runit watcher only if the service was down
	  MAX_DOWN_PERIODS
3.0
	+ Removed beta logo
	+ Set 'firstInstall' flag on modules when installing during initial install
	+ Set 'restoringBackup' flag on modules when restoring backup
	+ Call enableService after initialSetup while restoring backup
	+ Registration link in widget now have appropiate content when either
	  remoteservices or software are not installed
	+ Fixed style for disabled buttons
	+ Composite and DataTable viewers recover from errors in pageTitle method
	+ Fixed intermitent failure in progress when there are no slides
	+ Rollback redis transaction on otherwise instead finally block
	+ Members of the 'admin' group can now login again on Zentyal
	+ Multi-admin management for commercial editions
	+ First and last move row buttons are now disabled instead of hidden
	+ In save changes dialog set focus always in the 'save' button
	+ Fixed i18n problem in some cases where environment variables
	  were different than the selected locale on Zentyal UI, now
	  LANG and LC_MESSAGES are explicitly passed to mod_perl
	+ Reviewed registration strings
	+ Added template attribute to MultiStateAction to provide any kind
	  of HTML to display an action
	+ Changed icon, name and link for Zentyal Remote
	+ Fixed some compatibility issues with Internet Explorer 9
	+ Show warning with Internet Explorer 8 or older
	+ Improved dashboard buttons colors
2.3.24
	+ Do not cache undef values in EBox::Config::Redis::get()
	+ Code fix on subscription retrieval for Updates event
	+ Update validate referer to new Remote Services module API
	+ In-place booleans now properly mark the module as changed
	+ Do not try to read slides if software module is not installed
	+ Fixed wrong call in Events::isEnabledDispatcher()
	+ Updated 'created by' footer
2.3.23
	+ Change the default domain name from 'zentyal.lan' to
	  'zentyal-domain.lan'
	+ Changes in first enable to avoid letting modules unsaved
	+ Type File now accepts spaces in the file name
	+ Added setTimezone method to MyDBEngine
	+ Enable consolidation after reviewing and pruning
	+ Code typo fix in Events::isEnabledWatcher
	+ Remove all report code from core
	+ Move SysInfo report related to remoteservices module
	+ Fixed regression which removed scroll bars from popups
	+ New carousel transition for the installation slides
	+ Added option to not show final notes in progress bar
	+ EBox::Model::Component::modelGetter does not die when trying to
	  get a model for an uninstalled module
	+ Added previous/next buttons to manually switch installation slides
	+ New installation slides format
	+ Added compatibility with MS Internet Explorer >= 8
2.3.22
	+ Changed first installation workflow and wizard infraestructure
	+ Improved firewall icons
	+ Set hover style for configure rules button in firewall
	+ Do not disable InnoDB in mysql if there are other databases
	+ Progress indicator no longer calls showAds if it is undefined
	+ Send cache headers on static files to improve browsing speed
	+ Added foreignNoSyncRows and foreignFilter options to EBox::Types::Select
	+ Improved settings icon
	+ Fixed modalboxes style
	+ Improve host domain validation. Single label domains are not allowed.
2.3.21
	+ Fixes on notifyActions
	+ Check for isDaemonRunning now compatible with asterisk status
	+ Fixed warning call in EBox::Types::HasMany
2.3.20
	+ New look & feel for the web interface
	+ Adjust slides transition timeout during installation
	+ Audit changes table in save changes popup has scroll and better style
	+ Model messages are printed below model title
	+ noDataMsg now allows to add elements if it makes sense
	+ Fixed ajax/form.mas to avoid phantom change button
	+ EBox::Model::Manager::_setupModelDepends uses full paths so the
	  dependecies can discriminate between models with the same name
	+ Default row addition in DataForm does not fires validateTypedRow
	+ Code typo fix in change administration port model
	+ Set only Remote as option to export/import configuration to a
	  remote site
	+ Return undef in HasMany type when a model is not longer
	  available due to being uninstalled
	+ Added onclick atribute to the link.mas template
	+ Fix exception raising when no event component is found
	+ table_ordered.js : more robust trClick event method
	+ Changed dashboard JS which sometimes halted widget updates
	+ Added popup dialogs for import/export configuration
	+ Changes in styles and sizes of the save/revoke dialog
	+ Removed redudant code in ConfigureWatchers::syncRows which made module
	  to have an incorrect modified state
	+ Dont show in bug report removed packages with configuration
	  held as broken packages
	+ DataTable::size() now calls to syncRows()
	+ EBox::Module::Config::set_list quivalent now has the same
	  behaviour than EBox::Module::Config::set
2.3.19
	+ Manually set up models for events to take into account the
	  dynamic models from the log watcher filtering models
	+ Fixed warnings when deleting a row which is referenced in other model
	+ Disable HTML form autocompletion in admin password change model
	+ Fixed incorrect non-editable warnings in change date and time model
	+ Fixed parsing value bug in EBox::Types::Date and EBox::Types::Time
	+ Reworked mdstat parsing, added failure_spare status
	+ Configuration backup implicitly preserves ownership of files
	+ Changes in styles and sizes of the save/revoke dialog
	+ New data form row is copied from default row, avoiding letting hidden
	  fields without its default value and causing missing fields errors
	+ Always fill abstract type with its default value, this avoids
	  errors with hidden fields with default value
	+ Different page to show errors when there are broken software packages
	+ InverseMatchSelect and InverseMatchUnion use 'not' instead of '!' to
	  denote inverse match. This string is configurable with a type argument
	+ Fixed types EBox::Type::InverseMatchSelect and InverseMatchUnion
	+ Fixed bug in DataTable::setTypedRow() which produced an incorrect 'id'
	  row element in DataTable::updateRowNotify()
	+ In tableBody.mas template: decomposed table topToolbar section in methods
	+ Fixed bug in discard changes dialog
	+ Confirmation dialogs now use styled modalboxes
	+ Do not reload page after save changes dialog if operation is successful
	+ Maintenance menu is now kept open when visiting the logs index page
2.3.18
	+ Manual clone of row in DataTable::setTypedRow to avoid segfault
	+ Avoid undef warnings in EBox::Model::DataTable::_find when the
	  element value is undef
	+ Fixed kill of ebox processes during postrm
	+ Set MySQL root password in create-db script and added mysql script
	  to /usr/share/zentyal for easy access to the zentyal database
	+ Increased timeout redirecting to wizards on installation to 5 seconds
	  to avoid problems on some slow or loaded machines
	+ Save changes dialog do not appear if there are no changes
	+ Delete no longer needed duplicated code
	+ Do not go to save changes after a regular package installation
	  they are saved only in the first install
	+ Progress bar in installation refactored
2.3.17
	+ Do not use modal box for save changes during installation
	+ Hidden fields in DataTables are no longer considered compulsory
	+ Select type has now its own viewer that allows use of filter function
	+ User is now enabled together with the rest of modules on first install
2.3.16
	+ Fix 'oldRow' parameter in UpdatedRowNotify
	+ Use Clone::Fast instead of Clone
	+ Modal dialog for the save and discard changes operations
	+ Use a different lock file for the usercorner redis
	+ Improved look of tables when checkAll controls are present
	+ Better icons for clone action
	+ Added confirmation dialog feature to models; added confirmation
	  dialog to change hostname model
	+ Dynamic default values are now properly updated when adding a row
	+ Kill processes owned by the ebox user before trying to delete it
	+ Do not use sudo to call status command at EBox::Service::running
	+ Fixed regression setting default CSS class in notes
2.3.15
	+ Added missing call to updateRowNotify in DataForms
	+ Fixed silent error in EBox::Types::File templates for non-readable
	  by ebox files
	+ Use pkill instead of killall in postinst
	+ Use unset instead of delete_dir when removing rows
	+ Do not set order list for DataForms
	+ Only try to clean tmp dir on global system start
2.3.14
	+ Error message for failure in package cache creation
	+ Fixed regression when showing a data table in a modal view
	+ Do not do a redis transaction for network module init actions
	+ Fixed EBox::Module::Config::st_unset()
	+ Allowed error class in msg template
2.3.13
	+ Fixed problems in EventDaemon with JSON and blessed references
	+ More crashes avoided when watchers or dispatchers doesn't exist
	+ Proper RAID watcher reimplementation using the new state API
	+ EBox::Config::Redis singleton has now a instance() method instead of new()
	+ Deleted wrong use in ForcePurge model
2.3.12
	+ Fixed problem with watchers and dispatchers after a module deletion
	+ Fixed EBox::Model::DataTable::_checkFieldIsUnique, it failed when the
	  printableValue of the element was different to its value
	+ Fixed separation between Add table link and table body
	+ Adaptation of EventDaemon to model and field changes
	+ Disabled logs consolidation on purge until it is reworked, fixed
	  missing use in purge logs model
	+ Fixed Componet::parentRow, it not longer tries to get a row with
	  undefined id
	+ Fix typo in ConfigureLogs model
	+ Mark files for removing before deleting the row from backend in
	  removeRow
	+ The Includes directives are set just for the main virtual host
	+ Fixed EventDaemon crash
2.3.11
	+ Mark files for removing before deleting the row from backend in removeRow
	+ Dashboard widgets now always read the information from RO
	+ Enable actions are now executed before enableService()
	+ Fixed regression which prevented update of the administration service
	  port when it was changed in the interface
	+ New EBox::Model::Composite::componentNames() for dynamic composites
	+ Remove _exposedMethods() feature to reduce use of AUTOLOAD
	+ Removed any message set in the model in syncRows method
	+ Added global() method to modules and components to get a coherent
	  read-write or read-only instance depending on the context
	+ Removed Model::Report and Composite::Report namespaces to simplify model
	  management and specification
	+ New redis key naming, with $mod/conf/*, $mod/state and $mod/ro/* replacing
	  /ebox/modules/$mod/*, /ebox/state/$mod/* and /ebox-ro/modules/$mod/*
	+ Removed unnecessary parentComposite methods in EBox::Model::Component
	+ Only mark modules as changed when data has really changed
	+ EBox::Global::modChange() throws exception if instance is readonly
	+ New get_state() and set_state() methods, st_* methods are kept for
	  backwards compatibility, but they are deprecated
	+ Simplified events module internals with Watcher and Dispatcher providers
	+ Model Manager is now able to properly manage read-only instances
	+ Composites can now use parentModule() like Models
	+ Renamed old EBox::GConfModule to EBox::Module::Config
	+ Unified model and composite management in the new EBox::Model::Manager
	+ Model and composites are loaded on demand to reduce memory consumption
	+ Model and composite information is now stored in .yaml schemas
	+ ModelProvider and CompositeProvider are no longer necessary
	+ Simplified DataForm using more code from DataTable
	+ Adapted RAID and restrictedResources() to the new JSON objects in redis
	+ Remove unused override modifications code
	+ Added /usr/share/zentyal/redis-cli wrapper for low-level debugging
	+ Use simpler "key: value" format for dumps instead of YAML
	+ Row id prefixes are now better chosen to avoid confusion
	+ Use JSON instead of list and hash redis types (some operations,
	  specially on lists, are up to 50% faster and caching is much simpler)
	+ Store rows as hashes instead of separated keys
	+ Remove deprecated all_dirs and all_entries methods
	+ Remove obsolete EBox::Order package
	+ Remove no longer needed redis directory tree sets
	+ Fixed isEqualTo() method on EBox::Types::Time
	+ EBox::Types::Abstract now provides default implementations of fields(),
	  _storeInGConf() and _restoreFromHash() using the new _attrs() method
	+ Remove indexes on DataTables to reduce complexity, no longer needed
	+ Simplified ProgressIndicator implementation using shared memory
	+ New EBox::Util::SHMLock package
	+ Implemented transactions for redis operations
	+ Replace old MVC cache system with a new low-level redis one
	+ Delete no longer necessary regen-redis-db tool
	+ Added new checkAll property to DataTable description to allow
	  multiple check/uncheck of boolean columns
2.3.10
	+ Added Desktop::ServiceProvider to allow modules to implement
	  requests from Zentyal desktop
	+ Added VirtualHost to manage desktop requests to Zentyal server
	+ Fix EventDaemon in the transition to MySQL
	+ Send EventDaemon errors to new rotated log file /var/log/zentyal/events.err
	+ Send an event to Zentyal Cloud when the updates are up-to-date
	+ Send an info event when modules come back to running
	+ Include additional info for current event watchers
	+ Fixed RAID report for some cases of spare devices and bitmaps
	+ Fixed log purge, SQL call must be a statement not a query
	+ Fixed regex syntax in user log queries
	+ Added missing "use Filesys::Df" to SysInfo
	+ Disabled consolidation by default until is fixed or reimplemented
	+ Fixed regresion in full log page for events
	+ Added clone action to data tables
	+ Fixed regression in modal popup when showing element table
	+ Added new type EBox::Types::KrbRealm
	+ Fix broken packages when dist-upgrading from old versions: stop ebox
	  owned processes before changing home directory
	+ Log the start and finish of start/stop modules actions
	+ Added usesPort() method to apache module
2.3.9
	+ Enable SSLInsecureRenegotiation to avoid master -> slave SOAP handsake
	  problems
	+ Added validateRowRemoval method to EBox::Model::DataTable
	+ Use rm -rf instead of remove_tree to avoid chdir permission problems
	+ Avoid problems restarting apache when .pid file does not exist
	+ Do not use graceful on apache to allow proper change of listen port
	+ Simplified apache restart mechanism and avoid some problems
2.3.8
	+ Create tables using MyISAM engine by default
	+ Delete obsolete 'admin' table
2.3.7
	+ Fixed printableName for apache module and remove entry in status widget
	+ Merged tableBodyWithoutActions.mas into tableBody.mas
	+ Removed tableBodyWithoutEdit.mas because it is no longer used
	+ Better form validation message when there are no ids for
	  foreign rows in select control with add new popup
	+ Fixed branding of RSS channel items
	+ Fixed destination path when copying zentyal.cnf to /etc/mysql/conf.d
	+ Packaging fixes for precise
2.3.6
	+ Switch from CGIs to models in System -> General
	+ New value() and setValue() methods in DataForm::setValue() for cleaner
	  code avoiding use of AUTOLOAD
	+ Added new EBox::Types::Time, EBox::Types::Date and EBox::Types::TimeZone
	+ Added new attribute 'enabled' to the Action and MultiStateAction types
	  to allow disabling an action. Accepts a scalar or a CODE ref
	+ The 'defaultValue' parameter of the types now accept a CODE ref that
	  returns the default value.
2.3.5
	+ Added force parameter in validateTypedRow
	+ Fixed 'hidden' on types when using method references
	+ Removed some console problematic characters from Util::Random::generate
	+ Added methods to manage apache CA certificates
	+ Use IO::Socket::SSL for SOAPClient connections
	+ Removed apache rewrite from old slaves implementation
	+ Do not show RSS image if custom_prefix defined
2.3.4
	+ Avoid 'negative radius' error in DiskUsage chart
	+ Fixed call to partitionFileSystems in EBox::SysInfo::logReportInfo
	+ Log audit does not ignore fields which their values could be interpreted
	  as boolean false
	+ Avoid ebox.cgi failure when showing certain strings in the error template
	+ Do not calculate md5 digests if override_user_modification is enabled
	+ Clean /var/lib/zentyal/tmp on boot
	+ Stop apache gracefully and delete unused code in Apache.pm
	+ Cache contents of module.yaml files in Global
2.3.3
	+ The editable attribute of the types now accept a reference to a function
	  to dinamically enable or disable the field.
	+ In progress bar CGIs AJAX call checks the availability of the
	  next page before loading it
	+ Replaced community logo
	+ Adapted messages in the UI for new editions
	+ Changed cookie name to remove forbidden characters to avoid
	  incompatibilities with some applications
	+ Added methods to enable/disable restart triggers
2.3.2
	+ Fixed redis unix socket permissions problem with usercorner
	+ Get row ids without safe characters checking
	+ Added EBox::Util::Random as random string generator
	+ Set log level to debug when cannot compute md5 for a nonexistent file
	+ Filtering in tables is now case insensitive
	+ ProgressIndicator no longer leaves zombie processes in the system
	+ Implemented mysqldump for logs database
	+ Remove zentyal-events cron script which should not be longer necessary
	+ Bugfix: set executable permissions to cron scripts and example hooks
	+ Added a global method to retrieve installed server edition
	+ Log also duration and compMessage to events.log
2.3.1
	+ Updated Standards-Version to 3.9.2
	+ Fixed JS client side table sorting issue due to Prototype
	  library upgrade
	+ Disable InnoDB by default to reduce memory consumption of MySQL
	+ Now events are logged in a new file (events.log) in a more
	  human-readable format
	+ Added legend to DataTables with custom actions
	+ Changed JS to allow the restore of the action cell when a delete
	  action fails
	+ Set milestone to 3.0 when creating bug reports in the trac
	+ Avoid temporal modelInstance errors when adding or removing
	  modules with LogWatchers or LogDispatcher
	+ Unallow administration port change when the port is in use
2.3
	+ Do not launch a passwordless redis instance during first install
	+ New 'types' field in LogObserver and storers/acquirers to store special
	  types like IPs or MACs in an space-efficient way
	+ Use MySQL for the logs database instead of PostgreSQL
	+ Bugfix: logs database is now properly recreated after purge & install
	+ Avoid use of AUTOLOAD to execute redis commands, improves performance
	+ Use UNIX socket to connect to redis for better performance and
	  update default redis 2.2 settings
	+ Use "sudo" group instead of "admin" one for the UI access control
	+ Added EBox::Module::Base::version() to get package version
	+ Fixed problem in consalidation report when accumulating results
	  from queries having a "group by table.field"
	+ Added missing US and Etc zones in timezone selector
	+ Replaced autotools with zbuildtools
	+ Refuse to restore configuration backup from version lesser than
	  2.1 unless forced
	+ Do not retrieve format.js in every graph to improve performance
	+ The purge-module scripts are always managed as root user
	+ New grep-redis tool to search for patterns in redis keys or
	  values
	+ Use partitionFileSystems method from EBox::FileSystem
2.2.4
	+ New internal 'call' command in Zentyal shell to 'auto-use' the module
	+ Zentyal shell now can execute commandline arguments
	+ Bugfix: EBox::Types::IPAddr::isEqualTo allows to change netmask now
	+ Removed some undefined concatenation and compare warnings in error.log
	+ Ignore check operation in RAID event watcher
	+ Skip IP addresses ending in .0 in EBox::Types::IPRange::addresses()
	+ Do not store in redis trailing dots in Host and DomainName types
	+ Added internal command to instance models and other improvements in shell
	+ Now the whole /etc/zentyal directory is backed up and a copy of the
	  previous contents is stored at /var/backups before restoring
	+ Removing a module with a LogWatcher no longer breaks the LogWatcher
	  Configuration page anymore
	+ Fixed error in change-hostname script it does not longer match substrings
	+ Bugfix: Show breadcrumbs even from models which live in a
	  composite
	+ HTTPLink now returns empty string if no HTTPUrlView is defined
	  in DataTable class
	+ Added mising use sentence in EBox::Event::Watcher::Base
2.2.3
	+ Bugfix: Avoid url rewrite to ebox.cgi when requesting to /slave
	+ Fixed logrotate configuration
	+ More resilient way to handle with missing indexes in _find
	+ Added more informative text when mispelling methods whose prefix
	  is an AUTOLOAD action
	+ A more resilient solution to load events components in EventDaemon
	+ Added one and two years to the purge logs periods
	+ Fixed downloads from EBox::Type::File
2.2.2
	+ Revert cookie name change to avoid session loss in upgrades
	+ Do not try to change owner before user ebox is created
2.2.1
	+ Removed obsolete references to /zentyal URL
	+ Create configuration backup directories on install to avoid warnings
	  accessing the samba share when there are no backups
	+ Log result of save changes, either successful or with warnings
	+ Changed cookie name to remove forbidden characters to avoid
	  incompatibilities with some applications
	+ Removed duplicated and incorrect auding logging for password change
	+ Fixed some non-translatable strings
	+ Create automatic bug reports under 2.2.X milestone instead of 2.2
	+ Fixed bug changing background color on selected software packages
2.1.34
	+ Volatile types called password are now also masked in audit log
	+ Adjust padding for module descriptions in basic software view
	+ Removed beta icon
2.1.33
	+ Fixed modal add problems when using unique option on the type
	+ Fixed error management in the first screen of modal add
	+ Unify software selection and progress colors in CSS
	+ Set proper message type in Configure Events model
	+ Fixed error checking permanentMessage types in templates/msg.mas
2.1.32
	+ Added progress bar colors to theme definition
	+ Remove no longer correct UTF8 decode in ProgressIndicator
	+ Fixed UTF8 double-encoding on unexpected error CGI
	+ Reviewed some subscription strings
	+ Always fork before apache restart to avoid port change problems
	+ Stop modules in the correct order (inverse dependencies order)
	+ Better logging of failed modules on restore
2.1.31
	+ Do not start managed daemons on boot if the module is disabled
	+ Better message on redis error
	+ Watch for dependencies before automatic enable of modules on first install
2.1.30
	+ Removed obsolete /ebox URL from RSS link
	+ Changed methods related with extra backup data in modules logs
	  to play along with changes in ebackup module
	+ Set a user for remote access for audit reasons
	+ Detect session loss on AJAX requests
2.1.29
	+ Startup does not fail if SIGPIPE received
2.1.28
	+ Added code to mitigate false positives on module existence
	+ Avoid error in logs full summary due to incorrect syntax in template
	+ Allow unsafe chars in EBox::Types::File to avoid problems in some browsers
	+ Reviewed some subscription strings
	+ Warning about language-packs installed works again after Global changes
	+ Show n components update when only zentyal packages are left to
	  upgrade in the system widget
	+ Do not show debconf warning when installing packages
	+ EBox::Types::IPAddr (and IPNetwork) now works with defaultValue
	+ Allow to hide menu items, separators and dashboard widgets via conf keys
2.1.27
	+ Do not create tables during Disaster Recovery installation
	+ Added new EBox::Util::Debconf::value to get debconf values
	+ DataTable controller does no longer try to get a deleted row
	  for gather elements values for audit log
	+ Check if Updates watcher can be enabled if the subscription
	  level is yet unknown
2.1.26
	+ Detection of broken packages works again after proper deletion
	  of dpkg_running file
	+ Keep first install redis server running until trigger
	+ Unified module restart for package trigger and init.d
	+ Use restart-trigger script in postinst for faster daemons restarting
	+ System -> Halt/Reboot works again after regression in 2.1.25
	+ Added framework to show warning messages after save changes
	+ Change caption of remote services link to Zentyal Cloud
	+ Do not show Cloud link if hide_cloud_link config key is defined
	+ Added widget_ignore_updates key to hide updates in the dashboard
	+ Differentiate ads from notes
	+ Allow custom message type on permanentMessage
	+ Only allow custom themes signed by Zentyal
	+ Removed /zentyal prefix from URLs
	+ Caps lock detection on login page now works again
	+ Added HiddenIfNotAble property to event watchers to be hidden if
	  it is unabled to monitor the event
	+ Dashboard values can be now error and good as well
	+ Include a new software updates widget
	+ Include a new alert for basic subscriptions informing about
	  software updates
	+ Add update-notifier-common to dependencies
	+ EBox::DataTable::enabledRows returns rows in proper order
	+ Use custom ads when available
	+ Disable bug report when hide_bug_report defined on theme
2.1.25
	+ Do not show disabled module warnings in usercorner
	+ Mask passwords and unify boolean values in audit log
	+ Do not override type attribute for EBox::Types::Text subtypes
	+ Corrected installation finished message after first install
	+ Added new disableAutocomplete attribute on DataTables
	+ Optional values can be unset
	+ Minor improvements on nmap scan
2.1.24
	+ Do not try to generate config for unconfigured services
	+ Remove unnecessary redis call getting _serviceConfigured value
	+ Safer sizes for audit log fields
	+ Fix non-translatable "show help" string
	+ Allow links to first install wizard showing a desired page
	+ Fixed bug in disk usage when we have both values greater and
	  lower than 1024 MB
	+ Always return a number in EBox::AuditLogging::isEnabled to avoid
	  issues when returning the module status
	+ Added noDataMsg attribute on DataTable to show a message when
	  there are no rows
2.1.23
	+ Removed some warnings during consolidation process
	+ Depend on libterm-readline-gnu-perl for history support in shells
	+ Fixed error trying to change the admin port with NTP enabled
	+ Fixed breadcrumb destination for full log query page
	+ Use printableActionName in DataTable setter
2.1.22
	+ Fixed parentRow method in EBox::Types::Row
	+ Added new optionalLabel flag to EBox::Types::Abstract to avoid
	  show the label on non-optional values that need to be set as
	  optional when using show/hide viewCustomizers
	+ Added initHTMLStateOrder to View::Customizer to avoid incorrect
	  initial states
	+ Improved exceptions info in CGIs to help bug reporting
	+ Do not show customActions when editing row on DataTables
2.1.21
	+ Fixed bug printing traces at Global.pm
	+ Check new dump_exceptions confkey instead of the debug one in CGIs
	+ Explicit conversion to int those values stored in our database
	  for correct dumping in reporting
	+ Quote values in update overwrite while consolidating for reporting
2.1.20
	+ Fixed regression in edition in place of booleans
	+ Better default balance of the dashboard based on the size of the widgets
	+ Added defaultSelectedType argument to PortRange
2.1.19
	+ Disable KeepAlive as it seems to give performance problems with Firefox
	  and set MaxClients value back to 1 in apache.conf
	+ Throw exceptions when calling methods not aplicable to RO instances
	+ Fixed problems when mixing read/write and read-only instances
	+ Date/Time and Timezone moved from NTP to core under System -> General
	+ Do not instance hidden widgets to improve dashboard performance
	+ New command shell with Zentyal environment at /usr/share/zentyal/shell
	+ Show warning when a language-pack is not installed
	+ Removed unnecessary dump/load operations to .bak yaml files
	+ AuditLogging and Logs constructor now receive the 'ro' parameter
	+ Do not show Audit Logging in Module Status widget
2.1.18
	+ New unificated zentyal-core.logrotate for all the internal logs
	+ Added forceEnabled option for logHelpers
	+ Moved carousel.js to wizard template
	+ Add ordering option to wizard pages
	+ Fixed cmp and isEqualTo methods for EBox::Types::IPAddr
	+ Fixed wrong Mb unit labels in Disk Usage and use GB when > 1024 MB
	+ Now global-action script can be called without progress indicator
	+ Fixed EBox::Types::File JavaScript setter code
	+ Added support for "Add new..." modal boxes in foreign selectors
	+ Each module can have now its customized purge-module script
	  that will be executed after the package is removed
	+ Added Administration Audit Logging to log sessions, configuration
	  changes, and show pending actions in save changes confirmation
	+ User name is stored in session
	+ Remove deprecated extendedRestore from the old Full Backup
2.1.17
	+ Fixed RAID event crash
	+ Added warning on models and composites when the module is disabled
	+ Fixed login page style with some languages
	+ Login page template can now be reused accepting title as parameter
	+ EBox::Types::File does not write on redis when it fails to
	  move the fail to its final destination
	+ Added quote column option for periodic log consolidation and
	  report consolidation
	+ Added exclude module option to backup restore
2.1.16
	+ Do not show incompatible navigator warning on Google Chrome
	+ Fixed syncRows override detection on DataTable find
	+ clean-conf script now deletes also state data
	+ Avoid 'undefined' message in selectors
2.1.15
	+ Move Disk Usage and RAID to the new Maintenance menu
	+ Always call syncRows on find (avoid data inconsistencies)
	+ Filename when downloading a conf backup now contains hostname
	+ Fixed bug in RAID template
	+ Set proper menu order in System menu (fixes NTP position)
	+ Fixed regresion in page size selector on DataTables
	+ Fixed legend style in Import/Export Configuration
2.1.14
	+ Fixed regresion with double quotes in HTML templates
	+ Fixed problems with libredis-perl version dependency
	+ Adding new apparmor profile management
2.1.13
	+ Better control of errors when saving changes
	+ Elements of Union type can be hidden
	+ Model elements can be hidden only in the viewer or the setter
	+ HTML attributtes are double-quoted
	+ Models can have sections of items
	+ Password view modified to show the confirmation field
	+ New multiselect type
	+ Redis backend now throws different kind of exceptions
2.1.12
	+ Revert no longer necessary parents workaround
	+ Hide action on viewCustomizer works now on DataTables
2.1.11
	+ Fixed bug which setted bad directory to models in tab view
	+ Union type: Use selected subtype on trailingText property if the
	  major type does not have the property
	+ Raise MaxClients to 2 to prevent apache slowness
2.1.10
	+ Security [ZSN-2-1]: Avoid XSS in process list widget
2.1.9
	+ Do not try to initialize redis client before EBox::init()
	+ Safer way to delete rows, deleting its id reference first
	+ Delete no longer needed workaround for gconf with "removed" attribute
	+ Fixed regression in port range setter
2.1.8
	+ Fixed regression in menu search
	+ Fixed missing messages of multi state actions
	+ Help toggler is shown if needed when dynamic content is received
	+ Fixed issue when disabling several actions at once in a data table view
	+ All the custom actions are disabled when one is clicked
	+ Submit wizard pages asynchronously and show loading indicator
	+ Added carousel.js for slide effects
2.1.7
	+ Fixed issues with wrong html attributes quotation
	+ Bugfix: volatile types can now calculate their value using other
	  the value from other elements in the row no matter their position
2.1.6
	+ Attach software.log to bug report if there are broken packages
	+ Added keyGenerator option to report queries
	+ Tuned apache conf to provide a better user experience
	+ Actions click handlers can contain custom javascript
	+ Restore configuration with force dependencies option continues
	  when modules referenced in the backup are not present
	+ Added new MultiStateAction type
2.1.5
	+ Avoid problems getting parent if the manager is uninitialized
	+ Rename some icon files with wrong extension
	+ Remove wrong optional attribute for read-only fields in Events
	+ Renamed all /EBox/ CGI URLs to /SysInfo/ for menu folder coherency
	+ Added support for custom actions in DataTables
	+ Replaced Halt/Reboot CGI with a model
	+ Message classes can be set from models
	+ Fixed error in Jabber dispatcher
	+ Show module name properly in log when restart from the dashboard fails
	+ Avoid warning when looking for inexistent PID in pidFileRunning
2.1.4
	+ Changed Component's parent/child relationships implementation
	+ Fixed WikiFormat on automatic bug report tickets
	+ Do not show available community version in Dashboard with QA
 	  updates
2.1.3
	+ Fall back to readonly data in config backup if there are unsaved changes
	+ Allow to automatically send a report in the unexpected error page
	+ Logs and Events are now submenus of the new Maintenance menu
	+ Configuration Report option is now present on the Import/Export section
	+ Require save changes operation after changing the language
	+ Added support for URL aliases via schemas/urls/*.urls files
	+ Allow to sort submenu items via 'order' attribute
	+ Automatically save changes after syncRows is called and mark the module
	  mark the module as unchanged unless it was previously changed
	+ Removed unnecessary ConfigureEvents composite
	+ Removed unnecessary code from syncRows in logs and events
	+ Restore configuration is safer when restoring /etc/zentyal files
	+ Fixed unescaped characters when showing an exception
	+ Fixed nested error page on AJAX requests
	+ Adapted dumpBackupExtraData to new expected return value
	+ Report remoteservices, when required, a change in administration
	  port
	+ Added continueOnModuleFail mode to configuration restore
	+ Fixed Firefox 4 issue when downloading backups
	+ Show scroll when needed in stacktraces (error page)
	+ More informative error messages when trying to restart locked modules
	  from the dashboard
	+ Creation of plpgsql language moved from EBox::Logs::initialSetup
	  to create-db script
	+ Redis backend now throws different kind of exceptions
	+ Avoid unnecesary warnings about PIDs
	+ Update Jabber dispatcher to use Net::XMPP with some refactoring
	+ Save changes messages are correctly shown with international charsets
	+ Support for bitmap option in RAID report
	+ Retry multiInsert line by line if there are encoding errors
	+ Adapted to new location of partitionsFileSystems in EBox::FileSystem
	+ Event messages are cleaned of null characters and truncated
	  before inserting in the database when is necessary
	+ Improve message for "Free storage space" event and send an info
	  message when a given partition is not full anymore
	+ Event messages now can contain newline characters
	+ Objects of select type are compared also by context
	+ Remove cache from optionsFromForeignModel since it produces
	  problems and it is useless
	+ Set title with server name if the server is subscribed
	+ Fix title HTML tag in views for Models and Composites
	+ Added lastEventsReport to be queried by remoteservices module
	+ Added EBox::Types::HTML type
	+ Added missing manage-logs script to the package
	+ Fixed problems with show/hide help switch and dynamic content
	+ Menus with subitems are now kept unfolded until a section on a
	  different menu is accessed
	+ Sliced restore mode fails correctly when schema file is missing,
	  added option to force restore without schema file
	+ Purge conf now purges the state keys as well
	+ Added EBox::Types::IPRange
2.1.2
	+ Now a menu folder can be closed clicking on it while is open
	+ Bugfix: cron scripts are renamed and no longer ignored by run-parts
	+ Added new EBox::Util::Nmap class implementing a nmap wrapper
2.1.1
	+ Fixed incoherency problems with 'on' and '1' in boolean indexes
	+ Move cron scripts from debian packaging to src/scripts/cron
	+ Trigger restart of logs and events when upgrading zentyal-core
	  without any other modules
	+ Don't restart apache twice when upgrading together with more modules
	+ Fixed params validation issues in addRow
2.1
	+ Replace YAML::Tiny with libyaml written in C through YAML::XS wrapper
	+ Minor bugfix: filter invalid '_' param added by Webkit-based browser
	  on EBox::CGI::Base::params() instead of _validateParams(), avoids
	  warning in zentyal.log when enabling modules
	+ All CGI urls renamed from /ebox to /zentyal
	+ New first() and deleteFirst() methods in EBox::Global to check
	  existence and delete the /var/lib/zentyal/.first file
	+ PO files are now included in the language-pack-zentyal-* packages
	+ Migrations are now always located under /usr/share/$package/migration
	  this change only affects to the events and logs migrations
	+ Delete no longer used domain and translationDomain methods/attributes
	+ Unified src/libexec and tools in the new src/scripts directory
	+ Remove the ebox- prefix on all the names of the /usr/share scripts
	+ New EBox::Util::SQL package with helpers to create and drop tables
	  from initial-setup and purge-module for each module
	+ Always drop tables when purging a package
	+ Delete 'ebox' user when purging zentyal-core
	+ Moved all SQL schemas from tools/sqllogs to schemas/sql
	+ SQL time-period tables are now located under schemas/sql/period
	+ Old ebox-clean-gconf renamed to /usr/share/zentyal/clean-conf and
	  ebox-unconfigure-module is now /usr/share/zentyal/unconfigure-module
	+ Added default implementation for enableActions, executing
	  /usr/share/zentyal-$modulename/enable-module if exists
	+ Optimization: Do not check if a row is unique if any field is unique
	+ Never call syncRows on read-only instances
	+ Big performance improvements using hashes and sets in redis
	  database to avoid calls to the keys command
	+ Delete useless calls to exists in EBox::Config::Redis
	+ New regen-redis-db tool to recreate the directory structure
	+ Renamed /etc/cron.hourly/90manageEBoxLogs to 90zentyal-manage-logs
	  and moved the actual code to /usr/share/zentyal/manage-logs
	+ Move /usr/share/ebox/zentyal-redisvi to /usr/share/zentyal/redisvi
	+ New /usr/share/zentyal/initial-setup script for modules postinst
	+ New /usr/share/zentyal/purge-module script for modules postrm
	+ Removed obsolete logs and events migrations
	+ Create plpgsql is now done on EBox::Logs::initialSetup
	+ Replace old ebox-migrate script with EBox::Module::Base::migrate
	+ Rotate duplicity-debug.log log if exists
	+ Bug fix: Port selected during installation is correctly saved
	+ Zentyal web UI is restarted if their dependencies are upgraded
	+ Bug fix: Logs don't include unrelated information now
	+ Add total in disk_usage report
	+ Bugfix: Events report by source now works again
	+ Do not include info messages in the events report
	+ Services event is triggered only after five failed checkings
	+ Do not add redundant includedir lines to /etc/sudoers
	+ Fixed encoding for strings read from redis server
	+ Support for redis-server 2.0 configuration
	+ Move core templates to /usr/share/zentyal/stubs/core
	+ Old /etc/ebox directory replaced with the new /etc/zentyal with
	  renamed core.conf, logs.conf and events.conf files
	+ Fixed broken link to alerts list
2.0.15
	+ Do not check the existence of cloud-prof package during the
	  restore since it is possible not to be installed while disaster
	  recovery process is done
	+ Renamed /etc/init.d/ebox to /etc/init.d/zentyal
	+ Use new zentyal-* package names
	+ Don't check .yaml existence for core modules
2.0.14
	+ Added compMessage in some events to distinguish among events if
	  required
	+ Make source in events non i18n
	+ After restore, set all the restored modules as changed
	+ Added module pre-checks for configuration backup
2.0.13
	+ Fixed dashboard graphs refresh
	+ Fixed module existence check when dpkg is running
	+ Fix typo in sudoers creation to make remote support work again
2.0.12
	+ Include status of packages in the downloadable bug report
	+ Bugfix: Avoid possible problems deleting redis.first file if not exist
2.0.11
	+ New methods entry_exists and st_entry_exists in config backend
2.0.10
	+ Now redis backend returns undef on get for undefined values
	+ Allow custom mason templates under /etc/ebox/stubs
	+ Better checks before restoring a configuration backup with
	  a set of modules different than the installed one
	+ Wait for 10 seconds to the child process when destroying the
	  progress indicator to avoid zombie processes
	+ Caught SIGPIPE when trying to contact Redis server and the
	  socket was already closed
	+ Do not stop redis server when restarting apache but only when
	  the service is asked to stop
	+ Improvements in import/export configuration (know before as
	  configuration backup)
	+ Improvements in ProgressIndicator
	+ Better behaviour of read-only rows with up/down arrows
	+ Added support for printableActionName in DataTable's
	+ Added information about automatic configuration backup
	+ Removed warning on non existent file digest
	+ Safer way to check if core modules exist during installation
2.0.9
	+ Treat wrong installed packages as not-existent modules
	+ Added a warning in dashboard informing about broken packages
	+ File sharing and mailfilter log event watchers works again since
	  it is managed several log tables per module
2.0.8
	+ Replaced zentyal-conf script with the more powerful zentyal-redisvi
	+ Set always the same default order for dashboard widgets
	+ Added help message to the configure widgets dialog
	+ Check for undefined values in logs consolidation
	+ Now dashboard notifies fails when restarting a service
	+ Fixed bug with some special characters in dashboard
	+ Fixed bug with some special characters in disk usage graph
2.0.7
	+ Pre-installation includes sudoers.d into sudoers file if it's not yet
	  installed
	+ Install apache-prefork instead of worker by default
	+ Rename service certificate to Zentyal Administration Web Server
2.0.6
	+ Use mod dependencies as default restore dependencies
	+ Fixed dependencies in events module
	+ Increased recursive dependency threshold to avoid
	  backup restoration problems
2.0.5
	+ Removed deprecated "Full backup" option from configuration backup
	+ Bugfix: SCP method works again after addition of SlicedBackup
	+ Added option in 90eboxpglogger.conf to disable logs consolidation
2.0.4
	+ Removed useless gconf backup during upgrade
	+ Fixed postinstall script problems during upgrade
2.0.3
	+ Added support for the sliced backup of the DB
	+ Hostname change is now visible in the form before saving changes
	+ Fixed config backend problems with _fileList call
	+ Added new bootDepends method to customize daemons boot order
	+ Added permanent message property to Composite
	+ Bugfix: Minor aesthetic fix in horizontal menu
	+ Bugfix: Disk usage is now reported in expected bytes
	+ Bugfix: Event dispatcher is not disabled when it is impossible
	  for it to dispatch the message
2.0.2
	+ Better message for the service status event
	+ Fixed modules configuration purge script
	+ Block enable module button after first click
	+ Avoid division by zero in progress indicator when total ticks is
	  zero
	+ Removed warning during postinst
	+ Added new subscription messages in logs, events and backup
2.0.1
	+ Bugfix: Login from Zentyal Cloud is passwordless again
	+ Some defensive code for the synchronization in Events models
	+ Bugfix: add EBox::Config::Redis::get to fetch scalar or list
	  values. Make GConfModule use it to avoid issues with directories
	  that have both sort of values.
1.5.14
	+ Fixed redis bug with dir keys prefix
	+ Improved login page style
	+ New login method using PAM instead of password file
	+ Allow to change admin passwords under System->General
	+ Avoid auto submit wizard forms
	+ Wizard skip buttons always available
	+ Rebranded post-installation questions
	+ Added zentyal-conf script to get/set redis config keys
1.5.13
	+ Added transition effect on first install slides
	+ Zentyal rebrand
	+ Added web page favicon
	+ Fixed already seen wizards apparition
	+ Fixed ro module creation with redis backend
	+ Use mason for links widgets
	+ Use new domain to official strings for subscriptions
1.5.12
	+ Added option to change hostname under System->General
	+ Show option "return to dashboard" when save changes fails.
1.5.11
	+ Added more tries on redis reconnection
	+ Fixed user corner access problems with redis server
	+ writeFile* methods reorganized
	+ Added cron as dependency as cron.hourly was never executed with anacron
	+ Improvements in consolidation of data for reports
1.5.10
	+ Fixed gconf to redis conversion for boolean values
1.5.9
	+ Improved migrations speed using the same perl interpreter
	+ Redis as configuration backend (instead of gconf)
	+ Improved error messages in ebox-software
	+ Set event source to 256 chars in database to adjust longer event
	  sources
	+ Progress bar AJAX updates are sent using JSON
	+ Fixed progress bar width problems
	+ Fixed top menu on wizards
	+ Improved error message when disconnecting a not connected database
	+ Abort installation if 'ebox' user already exists
	+ Bugfix: IP address is now properly registered if login fails
1.5.8
	+ Added template tableorderer.css.mas
	+ Added buttonless top menu option
	+ Bugfix: Save all modules on first installation
	+ Bugfix: General ebox database is now created if needed when
	  re/starting services
	+ Bugfix: Data to report are now uniform in number of elements per
	  value. This prevents errors when a value is present in a month and
	  not in another
	+ Bugfix: Don't show already visited wizard pages again
1.5.7
	+ Bugfix: Avoid error when RAID is not present
	+ Bugfix: Add ebox-consolidate-reportinfo call in daily cron script
	+ Bugfix: Called multiInsert and unbufferedInsert when necessary
	  after the loggerd reimplementation
	+ Bugfix: EBox::ThirdParty::Apache2::AuthCookie and
	  EBox::ThirdParty::Apache2::AuthCookie::Util package defined just
	  once
	+ Added util SystemKernel
	+ Improved progress indicator
	+ Changes in sudo generation to allow sudo for remote support user
	+ Initial setup wizards support
1.5.6
	+ Reimplementation of loggerd using inotify instead of File::Tail
1.5.5
	+ Asynchronous load of dashboard widgets for a smoother interface
1.5.4
	+ Changed dbus-check script to accept config file as a parameter
1.5.3
	+ Function _isDaemonRunning works now with snort in lucid
	+ Javascript refreshing instead of meta tag in log pages
	+ Updated links in dashboard widget
	+ Add package versions to downloadable ebox.log
	+ Fixed postgresql data dir path for disk usage with pg 8.4
	+ GUI improvements in search box
1.5.2
	+ Security [ESN-1-1]: Validate referer to avoid CSRF attacks
	+ Added reporting structure to events module
	+ Added new CGI to download the last lines of ebox.log
1.5.1
	+ Bugfix: Catch exception when upstart daemon does not exist and
	  return a stopped status
	+ Added method in logs module to dump database in behalf of
	ebackup module
	+ Bugfix: Do not check in row uniqueness for optional fields that
	are not passed as parameters
	+ Improve the output of ebox module status, to be consistent with the one
	  shown in the interface
	+ Add options to the report generation to allow queries to be more
	  flexible
	+ Events: Add possibility to enable watchers by default
	+ Bugfix: Adding a new field to a model now uses default
	  value instead of an empty value
	+ Added script and web interface for configuration report, added
	  more log files to the configuration report
1.5
	+ Use built-in authentication
	+ Use new upstart directory "init" instead of "event.d"
	+ Use new libjson-perl API
	+ Increase PerlInterpMaxRequests to 200
	+ Increase MaxRequestsPerChild (mpm-worker) to 200
	+ Fix issue with enconding in Ajax error responses
	+ Loggerd: if we don't have any file to watch we just sleep otherwise the process
	  will finish and upstart will try to start it over again and again.
	+ Make /etc/init.d/ebox depend on $network virtual facility
	+ Show uptime and users on General Information widget.
1.4.2
	+ Start services in the appropriate order (by dependencies) to fix a problem
	  when running /etc/init.d/ebox start in slaves (mail and other modules
	  were started before usersandgroups and thus failed)
1.4.1
	+ Remove network workarounds from /etc/init.d/ebox as we don't bring
	  interfaces down anymore
1.4
	+ Bug fix: i18n. setDomain in composites and models.
1.3.19
	+ Make the module dashboard widget update as the rest of the widgets
	+ Fix problem regarding translation of module names: fixes untranslated
	  module names in the dashboard, module status and everywhere else where
	  a module name is written
1.3.18
	+ Add version comparing function and use it instead of 'gt' in the
	  general widget
1.3.17
	+ Minor bug fix: check if value is defined in EBox::Type::Union
1.3.16
	+ Move enable field to first row in ConfigureDispatcherDataTable
	+ Add a warning to let users know that a module with unsaved changes
	  is disabled
	+ Remove events migration directory:
		- 0001_add_conf_configureeventtable.pl
		- 0002_add_conf_diskfree_watcher.pl
	+ Bug fix: We don't use names to stringify date to avoid issues
	  with DB insertions and localisation in event logging
	+ Bug fix: do not warn about disabled services which return false from
	  showModuleStatus()
	+ Add blank line under "Module Status"
	+ Installed and latest available versions of the core are now displayed
	  in the General Information widget
1.3.15
	+ Bug fix: Call EBox::Global::sortModulesByDependencies when
	  saving all modules and remove infinite loop in that method.
	  EBox::Global::modifiedModules now requires an argument to sort
	  its result dependending on enableDepends or depends attribute.
	+ Bug fix: keep menu folders open during page reloads
	+ Bug fix: enable the log events dispatcher by default now works
	+ Bug fix: fixed _lock function in EBox::Module::Base
	+ Bug fix: composites honor menuFolder()
	+ Add support for in-place edition for boolean types. (Closes
	  #1664)
	+ Add method to add new database table columnts to EBox::Migration::Helpers
	+ Bug fix: enable "Save Changes" button after an in-place edition
1.3.14
	+ Bug fix: fix critical bug in migration helper that caused some log
	  log tables to disappear
	+ Create events table
	+ Bug fix: log watcher works again
	+ Bug fix: delete cache if log index is not found as it could be
	  disabled
1.3.13
	+ Bug fix: critical error in EventDaemon that prevented properly start
	+ Cron script for manage logs does not run if another is already
	  running, hope that this will avoid problems with large logs
	+ Increased maximum size of message field in events
	+ Added script to purge logs
	+ Bug fix: multi-domain logs can be enabled again
1.3.12
	+ Added type for EBox::Dashboard::Value to stand out warning
	  messages in dashboard
	+ Added EBox::MigrationHelpers to include migration helpers, for now,
	  include a db table renaming one
	+ Bug fix: Fix mismatch in event table field names
	+ Bug fix: Add migration to create language plpgsql in database
	+ Bug fix: Add missing script for report log consolidation
	+ Bug fix: Don't show modules in logs if they are not configured. This
	  prevents some crashes when modules need information only available when
	  configured, such as mail which holds the vdomains in LDAP
	+ Added method EBox::Global::lastModificationTime to know when
	  eBox configuration was modified for last time
	+ Add support for breadcrumbs on the UI
	+ Bug fix: in Loggerd files are only parsed one time regardless of
	  how many LogHelper reference them
	+ Added precondition for Loggerd: it does not run if there isnt
	anything to watch
1.3.11
	+ Support customFilter in models for big tables
	+ Added EBox::Events::sendEvent method to send events using Perl
	  code (used by ebackup module)
	+ Bug fix: EBox::Type::Service::cmp now works when only the
	  protocols are different
	+ Check $self is defined in PgDBEngine::DESTROY
	+ Do not watch files in ebox-loggerd related to disabled modules and
	  other improvements in the daemon
	+ Silent some exceptions that are used for flow control
	+ Improve the message from Service Event Watcher
1.3.10
	+ Show warning when accesing the UI with unsupported browsers
	+ Add disableApparmorProfile to EBox::Module::Service
	+ Bug fix: add missing use
	+ Bug fix: Make EventDaemon more robust against malformed sent
	  events by only accepting EBox::Event objects
1.3.8
	+ Bug fix: fixed order in EBox::Global::modified modules. Now
	  Global and Backup use the same method to order the module list
	  by dependencies
1.3.7
	+ Bug fix: generate public.css and login.css in dynamic-www directory
	  which is /var/lib/zentyal/dynamicwww/css/ and not in /usr/share/ebox/www/css
	  as these files are generate every time eBox's apache is
	  restarted
	+ Bug fix: modules are restored now in the correct dependency
	  order
	+ ebox-make-backup accepts --destinaton flag to set backup's file name
	+ Add support for permanent messages to EBox::View::Customizer
1.3.6
	+ Bug fix: override _ids in EBox::Events::Watcher::Log to not return ids
	which do not exist
	+ Bug fix: fixed InverseMatchSelect type which is used by Firewall module
	+ New widget for the dashboard showing useful support information
	+ Bugfix: wrong permissions on CSS files caused problem with usercorner
	+ CSS are now templates for easier rebranding
	+ Added default.theme with eBox colors
1.3.5
	+ Bugfix: Allow unsafe characters in password type
	+ Add FollowSymLinks in eBox apache configuration. This is useful
	  if we use js libraries provided by packages
1.3.4
	+ Updated company name in the footer
	+ Bugfix: humanEventMessage works with multiple tableInfos now
	+ Add ebox-dbus-check to test if we can actually connect to dbus
1.3.4
	+ bugfix: empty cache before calling updatedRowNotify
	+ enable Log dispatcher by default and not allow users to disable
	it
	+ consolidation process continues in disabled but configured modules
	+ bugfix: Save Changes button doesn't turn red when accessing events for
	first time
1.3.2
	+ bugfix: workaround issue with dhcp configured interfaces at boot time
1.3.1
	+ bugfix: wrong regex in service status check
1.3.0
	+ bugfix: make full backup work again
1.1.30
	+ Change footer to new company holder
	+  RAID does not generate 'change in completion events, some text
	problems fixed with RAID events
	+ Report graphics had a datapoints limit dependent on the active
	time unit
	+ Apache certificate can be replaced by CA module
	+ Fixed regression in detailed report: total row now aggregates
	properly
	+ More characters allowed when changing password from web GUI
	+ Fixed regression with already used values in select types
	+ Do not a button to restart eBox's apache
	+ Fixed auth problem when dumping and restoring postgre database
1.1.20
	+ Added custom view support
	+ Bugfix: report models now can use the limit parameter in
	  reportRows() method
	+ use a regexp to fetch the PID in a pidfile, some files such as
	postfix's add tabs and spaces before the actual number
	+ Changed "pidfile" to "pidfiles" in _daemons() to allow checking more than
one (now it is a array ref instead of scalar)
	+ Modified Service.pm to support another output format for /etc/init.d daemon
status that returns [OK] instead of "running".
	+ unuformized case in menu entries and some more visual fixes
1.1.10
	+ Fix issue when there's a file managed by one module that has been modified
	  when saving changes
	+ Bugfix: events models are working again even if an event aware
	module is uninstalled and it is in a backup to restore
	+ Select.pm returns first value in options as default
       + Added 'parentModule' to model class to avoid recursive problems
	+ Added Float type
	+ Apache module allows to add configuration includes from other modules
	+ Display remote services button if subscribed
	+ Event daemon may received events through a named pipe
	+ Bugfix. SysInfo revokes its config correctly
	+ Added storer property to types in order to store the data in
	somewhere different from GConf
	+ Added protected property 'volatile' to the models to indicate
	that they store nothing in GConf but in somewhere different
	+ System Menu item element 'RAID' is always visible even when RAID
	is not installed
	+ Files in deleted rows are deleted when the changes are saved
	+ Fixed some bug whens backing and restore files
	+ Components can be subModels of the HasMany type
	+ Added EBox::Types::Text::WriteOnce type
	+ Do not use rows(), use row to force iteration over the rows and increase
	performance and reduce memory use.
	+ Do not suggest_sync after read operations in gconf
	+ Increase MaxRequestsPerChild to 200 in eBox's apache
	+ Make apache spawn only one child process
	+ Log module is backed up and restored normally because the old
	problem is not longer here
	+ Backup is more gentle with no backup files in backup directory,
	now it does not delete them
	+ HasMany  can retrieve again the model and row after the weak
	refence is garbage-collected. (Added to solve a bug in the doenload
	bundle dialog)
	+ EBox::Types::DomainName no longer accepts IP addresses as domain
	names
	+ Bugfix: modules that fail at configuration stage no longer appear as enabled
	+ Add parameter to EBox::Types::Select to disable options cache

0.12.103
	+ Bugfix: fix SQL statement to fetch last rows to consolidate
0.12.102
	+ Bugfix: consolidate logs using the last date and not starting from scratch
0.12.101
	+ Bugfix: DomainName type make comparisons case insensitive
	according to RFC 1035
0.12.100
	+ Bugfix: Never skip user's modifications if it set to true
	override user's changes
	+ EBox::Module::writeConfFile and EBox::Service scape file's path
	+ Bugfix. Configure logrotate to actually rotate ebox logs
	+ Fixed bug in ForcePurge logs model
	+ Fixed bug in DataTable: ModelManaged was called with tableName
	instead of context Name
	+ Fixing an `img` tag closed now properly and adding alternative
	text to match W3C validation in head title
	+ Backup pages now includes the size of the archive
	+ Fixed bug in ForcePurge logs model
	+ Now the modules can have more than one tableInfo for logging information
	+ Improve model debugging
	+ Improve restart debugging
	+ Backups and bug reports can be made from the command line
	+ Bugfix: `isEqualTo` is working now for `Boolean` types
	+ Bugfix: check if we must disable file modification checks in
	Manager::skipModification

0.12.99
	+ Add support for reporting
	+ Refresh logs automatically
	+ Reverse log order
	+ Remove temp file after it is downloaded with FromTempDir controller
0.12.3
	+ Bug fix: use the new API in purge method. Now purging logs is working
	again.
0.12.2
	+ Increase random string length used to generate the cookie to
	2048 bits
	+ Logs are show in inverse chronological order
0.12.1
	+ Bug fix: use unsafeParam for progress indicator or some i18 strings
	will fail when saving changes
0.12
	+ Bugfix: Don't assume timecol is 'timestamp' but defined by
	module developer. This allows to purge some logs tables again
	+ Add page titles to models
	+ Set default values when not given in `add` method in models
	+ Add method to manage page size in model
	+ Add hidden field to help with Ajax request and automated testing with
	  ANSTE
	+ Bugfix: cast sql types to filter fields in logs
	+ Bugfix: Restricted resources are back again to make RSS
	access policy work again
	+ Workaround bogus mason warnings
	+ Make postinst script less verbose
	+ Disable keepalive in eBox apache
	+ Do not run a startup script in eBox apache
	+ Set default purge time for logs stored in eBox db to 1 week
	+ Disable LogAdmin actions in `ebox-global-action` until LogAdmin
	feature is completely done
0.11.103
	+ Modify EBox::Types::HasMany to create directory based on its row
	+ Add _setRelationship method to set up relationships between models
	  and submodels
	+ Use the new EBox::Model::Row api
	+ Add help method to EBox::Types::Abstract
	+ Decrease size for percentage value in disk free watcher
	+ Increase channel link field size in RSS dispatcher
0.11.102
	+ Bugfix: cmp in EBox::Types::HostIP now sorts correctly
	+ updatedRowNotify in EBox::Model::DataTable receives old row as
	well as the recently updated row
	+ Added `override_user_modification` configuration parameter to
	avoid user modification checkings and override them without asking
	+ Added EBox::Model::Row to ease the management of data returned
	by models
	+ Added support to pre-save and post-save executable files. They
	must be placed at /etc/ebox/pre-save or /etc/ebox/post-save
	+ Added `findRow` method to ease find and set
0.11.101
	+ Bugfix: Fix memory leak in models while cloning types. Now
	cloning is controlled by clone method in types
	+ Bugfix: Union type now checks for its uniqueness
	+ DESTROY is not an autoloaded method anymore
	+ HasOne fields now may set printable value from the foreign field
	to set its value
	+ findId now searches as well using printableValue
	+ Bugfix. Minor bug found when key is an IP address in autoloaded
	methods
	+ Ordered tables may insert values at the beginning or the end of
	the table by "insertPosition" attribute
	+ Change notConfigured template to fix English and add link to the
	  module status section
	+ Add loading gif to module status actions
	+ Remove debug from ServiceInterface.pm
	+ Add support for custom separators to be used as index separators on
	  exposedMethods
	+ Bugfix. Stop eBox correctly when it's removed
	+ Improve apache-restart to make it more reliable.
0.11.100
	+ Bugfix. Fix issue with event filters and empty hashes
	+ Bugfix. Cache stuff in log and soap watcher to avoid memory leaks
	+ Bugfix. Fix bug that prevented the user from being warned when a row to
	  be deleted is being used by other model
	+ Bugfix. Add missing use of EBox::Global in State event watcher
	+ Added progress screen, now pogress screen keeps track of the changed
	  state of the modules and change the top page element properly
	+ Do not exec() to restart apache outside mod_perl
	+ Improve apache restart script
	+ Improve progress screen
0.11.99
	+ DataTable contains the property 'enableProperty' to set a column
	called 'enabled' to enable/disable rows from the user point of
	view. The 'enabled' column is put the first
	+ Added state to the RAID report instead of simpler active boolean
        + Fix bug when installing new event components and event GConf
	subtree has not changed
	+ Add RSS dispatcher to show eBox events under a RSS feed
	+ Rotate log files when they reach 10MB for 7 rotations
	+ Configurable minimum free space left for being notified by means
	of percentage
	+ Add File type including uploading and downloading
	+ Event daemon now checks if it is possible to send an event
	before actually sending it
	+ Added Action forms to perform an action without modifying
	persistent data
	+ Log queries are faster if there is no results
	+ Show no data stored when there are no logs for a domain
	+ Log watcher is added in order to notify when an event has
	happened. You can configure which log watcher you may enable and
	what you want to be notify by a determined filter and/or event.
	+ RAID watcher is added to check the RAID events that may happen
	when the RAID subsystem is configured in the eBox machine
	+ Change colour dataset in pie chart used for disk usage reporting
	+ Progress indicator now contains a returned value and error
	message as well
	+ Lock session file for HTTP session to avoid bugs
	related to multiple requests (AJAX) in a short time
	+ Upgrade runit dependency until 1.8.0 to avoid runit related
	issues
0.11
	+ Use apache2
	+ Add ebox-unblock-exec to unset signal mask before running  a executable
	+ Fix issue with multiple models and models with params.
	  This triggered a bug in DHCP when there was just one static
	  interface
	+ Fix _checkRowIsUnique and _checkFieldIsUnique
	+ Fix paging
	+ Trim long strings in log table, show tooltip with the whole string
	  and show links for URLs starting with "http://"
0.10.99
	+ Add disk usage information
	+ Show progress in backup process
	+ Add option to purge logs
	+ Create a link from /var/lib/zentyal/log to /var/log/ebox
	+ Fix bug with backup descriptions containing spaces
	+ Add removeAll method on data models
	+ Add HostIP, DomainName and Port types
	+ Add readonly forms to display static information
	+ Add Danish translation thanks to Allan Jacobsen
0.10
	+ New release
0.9.100
	+ Add checking for SOAP session opened
	+ Add EventDaemon
	+ Add Watcher and Dispatch framework to support an event
	  architecture on eBox
	+ Add volatile EBox::Types in order not to store their values
	  on GConf
	+ Add generic form
	+ Improvements on generic table
	+ Added Swedish translation

0.9.99
	+ Added Portuguese from Portugal translation
	+ Added Russian translation
	+ Bugfix: bad changed state in modules after restore

0.9.3
	+ New release

0.9.2
	+ Add browser warning when uploading files
	+ Enable/disable logging modules
0.9.1
	+ Fix backup issue with changed state
	+ Generic table supports custom ordering
0.9
	+ Added Polish translation
        + Bug in recognition of old CD-R writting devices fixed
	+ Added Aragonese translation
	+ Added Dutch translation
	+ Added German translation
	+ Added Portuguese translation

0.8.99
	+ Add data table model for generic Ajax tables
	+ Add types to be used by models
	+ Add MigrationBase and ebox-migrate to upgrade data models
	+ Some English fixes
0.8.1
	+ New release
0.8
	+ Fix backup issue related to bug reports
	+ Improved backup GUI
0.7.99
        + changed sudo stub to be more permissive
	+ added startup file to apache web server
	+ enhanced backup module
	+ added basic CD/DVD support to backup module
	+ added test stubs to simplify testing
	+ added test class in the spirit of Test::Class
	+ Html.pm now uses mason templates
0.7.1
	+ use Apache::Reload to reload modules when changed
	+ GUI consistency (#12)
	+ Fixed a bug for passwords longer than 16 chars
	+ ebox-sudoers-friendly added to not overwrite /etc/sudoers each time
0.7
	+ First public release
0.6
	+ Move to client
	+ Remove obsolete TODO list
	+ Remove firewall module from  base system
	+ Remove objects module from base system
	+ Remove network module from base system
	+ Add modInstances and modInstancesOfType
	+ Raname Base to ClientBase
	+ Remove calls to deprecated methods
	+ API documented using naturaldocs
	+ Update INSTALL
	+ Use a new method to get configkeys, now configkey reads every
	  [0.9
	+ Added Polish translation][0-9]+.conf file from the EBox::Config::etc() dir and
	  tries to get the value from the files in order.
	+ Display date in the correct languae in Summary
	+ Update debian scripts
	+ Several bugfixes
0.5.2
	+ Fix some packaging issues
0.5.1
	+ New menu system
	+ New firewall filtering rules
	+ 802.1q support

0.5
	+ New bug-free menus (actually Internet Explorer is the buggy piece
	  of... software that caused the reimplementation)
	+ Lots of small bugfixes
	+ Firewall: apply rules with no destination address to packets
	  routed through external interfaces only
	+ New debianize script
	+ Firewall: do not require port and protocol parameters as they
	  are now optional.
	+ Include SSL stuff in the dist tarball
	+ Let modules block changes in the network interfaces
	  configuration if they have references to the network config in
	  their config.
	+ Debian network configuration import script
	+ Fix the init.d script: it catches exceptions thrown by modules so that
	  it can try to start/stop all of them if an exception is thrown.
	+ Firewall: fix default policy bug in INPUT chains.
	+ Restore textdomain in exceptions
	+ New services section in the summary
	+ Added Error item to Summary. Catch exceptions from modules in
	  summary and generate error item
	+ Fix several errors with redirections and error handling in CGIs
	+ Several data validation functions were fixed, and a few others added
	+ Prevent the global module from keeping a reference to itself. And make
	  the read-only/read-write behavior of the factory consistent.
	+ Stop using ifconfig-wrapper and implement our own NetWrapper module
	  with wrappers for ifconfig and ip.
	+ Start/stop apache, network and firewall modules in first place.
	+ Ignore some network interface names such as irda, sit0, etc.
	+ The summary page uses read-only module instances.
	+ New DataInUse exception, old one renamed to DataExists.
	+ Network: do not overwrite resolv.conf if there are nameservers
	  given via dhcp.
	+ Do not set a default global policy for the ssh service.
	+ Check for forbiden characters when the parameter value is
	  requested by the CGI, this allows CGI's to handle the error,
	  and make some decissions before it happens.
	+ Create an "edit object" template and remove the object edition stuff
	  from the main objects page.
	+ Fix the apache restarting code.
	+ Network: Remove the route reordering feature, the kernel handles that
	  automatically.
	+ Fix tons of bugs in the network restarting code.
	+ Network: removed the 3rd nameserver configuration.
	+ Network: Get gateway info in the dhcp hook.
	+ Network: Removed default configuration from the gconf schema.
	+ New function for config-file generation
	+ New functions for pid file handling

0.4
	+ debian package
	+ added module to export/import configuration
	+ changes in firewall's API
	+ Added content filter based on dansguardian
	+ Added French translation
	+ Added Catalan translation
	+ Sudoers file is generated automatically based on module's needs
	+ Apache config file is generated by ebox  now
	+ Use SSL
	+ Added ebox.conf file
	+ Added module template generator

0.3
	+ Supports i18n
	+ API name consistency
	+ Use Mason for templates
	+ added tips to GUI
	+ added dhcp hooks
	+ administration port configuration
	+ Fixed bugs to IE compliant
	+ Revoke changes after logout
	+ Several bugfixes

0.2
	+ All modules are now based on gconf.
	+ Removed dependencies on xml-simple, xerces and xpath
	+ New MAC address field in Object members.
	+ Several bugfixes.

0.1
	+ Initial release<|MERGE_RESOLUTION|>--- conflicted
+++ resolved
@@ -1,9 +1,6 @@
-<<<<<<< HEAD
 HEAD
 	+ Added migration from 3.0 (apache -> webadmin)
-=======
 3.1.9
->>>>>>> d3a28a44
 	+ Fixed in-place boolean edit with non-basic types different to Union
 	+ Removed some warnings in error.log
 	+ Fixed confirmation dialogs warning style
