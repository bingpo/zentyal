Source: zentyal-core
Section: web
Priority: optional
Maintainer: Zentyal Packaging Maintainers <pkg-team@zentyal.com>
Uploaders: José A. Calvo <jacalvo@zentyal.com>
Build-Depends: zbuildtools, po-debconf
Standards-Version: 3.9.2
Homepage: http://www.zentyal.org/
Vcs-Browser: http://git.zentyal.org/zentyal.git/tree/HEAD:/main/core
Vcs-Git: git://git.zentyal.org/zentyal.git

Package: zentyal-core
Architecture: all
Pre-Depends: mysql-server
<<<<<<< HEAD
Depends: zentyal-common (>= 3.5~1), zentyal-common (<< 4.0),
=======
Depends: zentyal-common (>= 3.4.3), zentyal-common (<< 3.5),
>>>>>>> bf17cc3d
         adduser, apport, anacron, cron, curl, dbus, debconf, gpgv,
         haproxy (>= 1.5~dev13), libapt-pkg-perl, libauthen-simple-pam-perl,
         libcgi-emulate-psgi-perl, libclass-singleton-perl, libclone-fast-perl,
         libdatetime-timezone-perl,
         libdbd-mysql-perl, libfile-copy-recursive-perl, libfile-mmagic-perl,
         libfilesys-df-perl, libhttp-date-perl, libjson-perl,
         libjson-rpc-perl, libjson-xs-perl, liblexical-persistence-perl,
         liblinux-inotify2-perl, libnmap-parser-perl,
         libplack-middleware-reverseproxy-perl,
         libplack-middleware-session-perl, libproc-processtable-perl,
         libredis-perl, libstring-shellquote-perl, libsys-cpuload-perl,
         libsys-cpu-perl, libterm-readline-gnu-perl, libtest-deep-perl,
         libtime-piece-perl, liburi-encode-perl,
         libyaml-libyaml-perl, mysql-server, nginx, nmap,
         openssl, redis-server, update-notifier-common, uwsgi-plugin-psgi,
         ${misc:Depends}
Description: Zentyal - Core
 Zentyal is a Linux small business server that can act as
 a Gateway, Unified Threat Manager, Office Server, Infrastructure
 Manager, Unified Communications Server or a combination of them. One
 single, easy-to-use platform to manage all your network services.<|MERGE_RESOLUTION|>--- conflicted
+++ resolved
@@ -12,11 +12,7 @@
 Package: zentyal-core
 Architecture: all
 Pre-Depends: mysql-server
-<<<<<<< HEAD
 Depends: zentyal-common (>= 3.5~1), zentyal-common (<< 4.0),
-=======
-Depends: zentyal-common (>= 3.4.3), zentyal-common (<< 3.5),
->>>>>>> bf17cc3d
          adduser, apport, anacron, cron, curl, dbus, debconf, gpgv,
          haproxy (>= 1.5~dev13), libapt-pkg-perl, libauthen-simple-pam-perl,
          libcgi-emulate-psgi-perl, libclass-singleton-perl, libclone-fast-perl,
