--- conflicted
+++ resolved
@@ -12,9 +12,6 @@
 Package: zentyal-core
 Architecture: all
 Pre-Depends: mysql-server
-<<<<<<< HEAD
-Depends: zentyal-common (>= 3.4~1), zentyal-common (<< 3.5), nginx, uwsgi-plugin-psgi, libcgi-emulate-psgi-perl, openssl, dbus, libapache2-mod-perl2, libapache-singleton-perl, libsys-cpu-perl, libsys-cpuload-perl, libproc-processtable-perl, mysql-server, libdbd-mysql-perl, libclone-fast-perl, libnet-xmpp-perl, libfilesys-df-perl, adduser, debconf, libfile-copy-recursive-perl, libfile-mmagic-perl, libxml-rss-perl, libtime-piece-perl, libjson-perl, libjson-xs-perl, libyaml-libyaml-perl, cron, anacron, libstring-shellquote-perl, liblinux-inotify2-perl, libredis-perl, redis-server, libxml-simple-perl, libapache2-authcookie-perl, libauthen-simple-pam-perl, libapt-pkg-perl, nmap, libnmap-parser-perl, libjson-rpc-perl, liblexical-persistence-perl, libterm-readline-gnu-perl, libtest-deep-perl, liburi-encode-perl, update-notifier-common, gpgv, apport, curl, ${misc:Depends}
-=======
 Depends: adduser,
          apport,
          anacron,
@@ -30,6 +27,7 @@
          libapache-singleton-perl,
          libapt-pkg-perl,
          libauthen-simple-pam-perl,
+         libcgi-emulate-psgi-perl,
          libclone-fast-perl,
          libdbd-mysql-perl,
          libfile-copy-recursive-perl,
@@ -60,10 +58,10 @@
          openssl,
          redis-server,
          update-notifier-common,
+         uwsgi-plugin-psgi,
          zentyal-common (>= 3.4~1),
          zentyal-common (<< 3.5),
          ${misc:Depends}
->>>>>>> c24ce157
 Description: Zentyal - Core
  Zentyal is a Linux small business server that can act as
  a Gateway, Unified Threat Manager, Office Server, Infrastructure
