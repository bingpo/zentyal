<<<<<<< HEAD
zentyal-core (6.1) bionic; urgency=medium

  * New upstream release

 -- Bruno Lorente <blorente@zentyal.com>  Thu, 10 Oct 2019 02:33:32 +0000
=======
zentyal-core (6.0.2) bionic; urgency=medium

  * New upstream release

 -- Bruno Lorente <blorente@zentyal.com>  Thu, 13 Nov 2019 07:00:43 +0100
>>>>>>> 2adf0f5d

zentyal-core (6.0.1) bionic; urgency=medium

  * New upstream release

 -- José A. Calvo <jacalvo@zentyal.com>  Thu, 22 Nov 2018 09:39:21 +0100

zentyal-core (6.0) bionic; urgency=medium

  * New upstream release

 -- José A. Calvo <jacalvo@zentyal.com>  Sun, 02 Sep 2018 11:10:35 +0200

zentyal-core (5.1.1) xenial; urgency=medium

  * New upstream release

 -- José A. Calvo <jacalvo@zentyal.com>  Mon, 02 Apr 2018 16:50:42 +0200

zentyal-core (5.1) xenial; urgency=medium

  * New upstream release

 -- José A. Calvo <jacalvo@zentyal.com>  Wed, 21 Feb 2018 12:10:44 +0100

zentyal-core (5.0.10) xenial; urgency=medium

  * New upstream release

 -- José A. Calvo <jacalvo@zentyal.com>  Fri, 29 Sep 2017 17:58:06 +0200

zentyal-core (5.0.9) xenial; urgency=medium

  * New upstream release

 -- José A. Calvo <jacalvo@zentyal.com>  Sun, 17 Sep 2017 23:28:09 +0200

zentyal-core (5.0.8) xenial; urgency=medium

  * New upstream release

 -- José A. Calvo <jacalvo@zentyal.com>  Mon, 22 May 2017 20:56:20 +0200

zentyal-core (5.0.7) xenial; urgency=medium

  * New upstream release

 -- José A. Calvo <jacalvo@zentyal.com>  Mon, 13 Feb 2017 03:23:16 +0100

zentyal-core (5.0.6) xenial; urgency=medium

  * New upstream release

 -- José A. Calvo <jacalvo@zentyal.com>  Thu, 09 Feb 2017 20:51:38 +0100

zentyal-core (5.0.5) xenial; urgency=medium

  * New upstream release

 -- José A. Calvo <jacalvo@zentyal.com>  Thu, 09 Feb 2017 19:05:55 +0100

zentyal-core (5.0.4) xenial; urgency=medium

  * New upstream release

 -- José A. Calvo <jacalvo@zentyal.com>  Sat, 04 Feb 2017 23:18:35 +0100

zentyal-core (5.0.3) xenial; urgency=medium

  * New upstream release

 -- José A. Calvo <jacalvo@zentyal.com>  Fri, 20 Jan 2017 02:37:07 +0100

zentyal-core (5.0.2) xenial; urgency=medium

  * New upstream release

 -- José A. Calvo <jacalvo@zentyal.com>  Sat, 07 Jan 2017 17:43:54 +0100

zentyal-core (5.0.1) xenial; urgency=medium

  * New upstream release

 -- José A. Calvo <jacalvo@zentyal.com>  Thu, 08 Dec 2016 16:55:26 +0100

zentyal-core (5.0) xenial; urgency=medium

  * New upstream release

 -- José A. Calvo <jacalvo@zentyal.com>  Sat, 21 May 2016 11:52:46 +0200

zentyal-core (4.2.2) trusty; urgency=medium

  * New upstream release

 -- José A. Calvo <jacalvo@zentyal.com>  Wed, 03 Feb 2016 19:01:33 +0100

zentyal-core (4.2.1) trusty; urgency=medium

  * New upstream release

 -- José A. Calvo <jacalvo@zentyal.com>  Mon, 09 Nov 2015 15:10:15 +0100

zentyal-core (4.2) trusty; urgency=medium

  * New upstream release

 -- José A. Calvo <jacalvo@zentyal.com>  Wed, 21 Oct 2015 19:31:31 +0200

zentyal-core (4.1.5) trusty; urgency=medium

  * New upstream release

 -- José A. Calvo <jacalvo@zentyal.com>  Tue, 06 Oct 2015 16:11:45 +0200

zentyal-core (4.1.4) trusty; urgency=medium

  * New upstream release

 -- José A. Calvo <jacalvo@zentyal.com>  Wed, 30 Sep 2015 15:45:11 +0200

zentyal-core (4.1.3) trusty; urgency=medium

  * New upstream release

 -- José A. Calvo <jacalvo@zentyal.com>  Tue, 21 Jul 2015 15:54:49 +0200

zentyal-core (4.1.2) trusty; urgency=medium

  * New upstream release

 -- José A. Calvo <jacalvo@zentyal.com>  Thu, 25 Jun 2015 12:28:12 +0200

zentyal-core (4.1.1) trusty; urgency=medium

  * New upstream release

 -- José A. Calvo <jacalvo@zentyal.com>  Thu, 21 May 2015 16:24:49 +0200

zentyal-core (4.1) trusty; urgency=medium

  * New upstream release

 -- José A. Calvo <jacalvo@zentyal.com>  Fri, 27 Mar 2015 10:18:38 +0100

zentyal-core (4.0.6) trusty; urgency=medium

  * New upstream release

 -- José A. Calvo <jacalvo@zentyal.com>  Mon, 23 Feb 2015 19:19:58 +0100

zentyal-core (4.0.5) trusty; urgency=medium

  * New upstream release

 -- José A. Calvo <jacalvo@zentyal.com>  Thu, 18 Dec 2014 18:02:51 +0100

zentyal-core (4.0.4) trusty; urgency=medium

  * New upstream release

 -- José A. Calvo <jacalvo@zentyal.com>  Tue, 16 Dec 2014 20:30:20 +0100

zentyal-core (4.0.3) trusty; urgency=medium

  * New upstream release

 -- José A. Calvo <jacalvo@zentyal.com>  Tue, 02 Dec 2014 03:05:32 +0100

zentyal-core (4.0.2) trusty; urgency=medium

  * New upstream release

 -- José A. Calvo <jacalvo@zentyal.com>  Tue, 11 Nov 2014 11:40:02 +0100

zentyal-core (4.0.1) trusty; urgency=medium

  * New upstream release

 -- José A. Calvo <jacalvo@zentyal.com>  Wed, 05 Nov 2014 19:44:10 +0100

zentyal-core (4.0) trusty; urgency=medium

  * New upstream release

 -- José A. Calvo <jacalvo@zentyal.com>  Wed, 29 Oct 2014 10:54:02 +0100

zentyal-core (3.5.1) trusty; urgency=medium

  * New upstream release

 -- José A. Calvo <jacalvo@zentyal.com>  Mon, 07 Jul 2014 22:18:56 +0200

zentyal-core (3.5) trusty; urgency=medium

  * New upstream release

 -- José A. Calvo <jacalvo@zentyal.com>  Mon, 30 Jun 2014 17:43:45 +0200

zentyal-core (3.4) saucy; urgency=low

  * New upstream release

 -- José A. Calvo <jacalvo@zentyal.com>  Mon, 17 Mar 2014 13:02:59 +0100

zentyal-core (3.3.1) precise; urgency=low

  * New upstream release

 -- José A. Calvo <jacalvo@zentyal.com>  Tue, 17 Dec 2013 13:25:43 +0100

zentyal-core (3.3) precise; urgency=low

  * New upstream release

 -- José A. Calvo <jacalvo@zentyal.com>  Sun, 15 Dec 2013 01:38:29 +0100

zentyal-core (3.2.4) precise; urgency=low

  * New upstream release

 -- José A. Calvo <jacalvo@zentyal.com>  Sat, 02 Nov 2013 11:35:02 +0100

zentyal-core (3.2.3) precise; urgency=low

  * New upstream release

 -- José A. Calvo <jacalvo@zentyal.com>  Tue, 22 Oct 2013 08:25:12 +0200

zentyal-core (3.2.2) precise; urgency=low

  * New upstream release

 -- José A. Calvo <jacalvo@zentyal.com>  Fri, 18 Oct 2013 21:46:36 +0200

zentyal-core (3.2.1) precise; urgency=low

  * New upstream release

 -- José A. Calvo <jacalvo@zentyal.com>  Sun, 13 Oct 2013 19:46:59 +0200

zentyal-core (3.2) precise; urgency=low

  * New upstream release

 -- José A. Calvo <jacalvo@zentyal.com>  Thu, 19 Sep 2013 03:59:41 +0200

zentyal-core (3.1.13) precise; urgency=low

  * New upstream release

 -- José A. Calvo <jacalvo@zentyal.com>  Wed, 18 Sep 2013 14:43:58 +0200

zentyal-core (3.1.12) precise; urgency=low

  * New upstream release

 -- José A. Calvo <jacalvo@zentyal.com>  Tue, 17 Sep 2013 11:17:09 +0200

zentyal-core (3.1.11) precise; urgency=low

  * New upstream release

 -- José A. Calvo <jacalvo@zentyal.com>  Fri, 13 Sep 2013 10:39:58 +0200

zentyal-core (3.1.10) precise; urgency=low

  * New upstream release

 -- José A. Calvo <jacalvo@zentyal.com>  Thu, 12 Sep 2013 21:03:25 +0200

zentyal-core (3.1.9) precise; urgency=low

  * New upstream release

 -- José A. Calvo <jacalvo@zentyal.com>  Tue, 10 Sep 2013 23:16:14 +0200

zentyal-core (3.1.8) precise; urgency=low

  * New upstream release

 -- José A. Calvo <jacalvo@zentyal.com>  Tue, 03 Sep 2013 18:28:10 +0200

zentyal-core (3.1.7) precise; urgency=low

  * New upstream release

 -- José A. Calvo <jacalvo@zentyal.com>  Tue, 13 Aug 2013 15:47:38 +0200

zentyal-core (3.1.6) precise; urgency=low

  * New upstream release

 -- José A. Calvo <jacalvo@zentyal.com>  Mon, 05 Aug 2013 12:23:26 +0200

zentyal-core (3.1.5) precise; urgency=low

  * New upstream release

 -- José A. Calvo <jacalvo@zentyal.com>  Tue, 18 Jun 2013 19:08:53 +0200

zentyal-core (3.1.4) precise; urgency=low

  * New upstream release

 -- José A. Calvo <jacalvo@zentyal.com>  Tue, 11 Jun 2013 19:33:36 +0200

zentyal-core (3.1.3) precise; urgency=low

  * New upstream release

 -- José A. Calvo <jacalvo@zentyal.com>  Tue, 11 Jun 2013 00:34:55 +0200

zentyal-core (3.1.2) precise; urgency=low

  * New upstream release

 -- José A. Calvo <jacalvo@zentyal.com>  Thu, 06 Jun 2013 13:44:55 +0200

zentyal-core (3.1.1) precise; urgency=low

  * New upstream release

 -- José A. Calvo <jacalvo@zentyal.com>  Wed, 22 May 2013 19:47:29 +0200

zentyal-core (3.1) precise; urgency=low

  * New upstream release

 -- José A. Calvo <jacalvo@zentyal.com>  Wed, 08 May 2013 08:11:23 +0200

zentyal-core (3.0.20) precise; urgency=low

  * New upstream release

 -- José A. Calvo <jacalvo@zentyal.com>  Thu, 02 May 2013 14:48:56 +0200

zentyal-core (3.0.19) precise; urgency=low

  * New upstream release

 -- José A. Calvo <jacalvo@zentyal.com>  Tue, 23 Apr 2013 04:05:51 +0200

zentyal-core (3.0.18) precise; urgency=low

  * New upstream release

 -- José A. Calvo <jacalvo@zentyal.com>  Thu, 11 Apr 2013 18:44:15 +0200

zentyal-core (3.0.17) precise; urgency=low

  * New upstream release

 -- José A. Calvo <jacalvo@zentyal.com>  Wed, 20 Mar 2013 13:24:10 +0100

zentyal-core (3.0.16) precise; urgency=low

  * New upstream release

 -- José A. Calvo <jacalvo@zentyal.com>  Mon, 11 Mar 2013 20:17:48 +0100

zentyal-core (3.0.15) precise; urgency=low

  * New upstream release

 -- José A. Calvo <jacalvo@zentyal.com>  Wed, 06 Mar 2013 19:31:05 +0100

zentyal-core (3.0.14) precise; urgency=low

  * New upstream release

 -- José A. Calvo <jacalvo@zentyal.com>  Fri, 01 Mar 2013 11:29:19 +0100

zentyal-core (3.0.13) precise; urgency=low

  * New upstream release

 -- José A. Calvo <jacalvo@zentyal.com>  Wed, 20 Feb 2013 11:44:06 +0100

zentyal-core (3.0.12) precise; urgency=low

  * New upstream release

 -- José A. Calvo <jacalvo@zentyal.com>  Tue, 12 Feb 2013 19:07:22 +0100

zentyal-core (3.0.11) precise; urgency=low

  * New upstream release

 -- José A. Calvo <jacalvo@zentyal.com>  Tue, 22 Jan 2013 18:07:38 +0100

zentyal-core (3.0.10) precise; urgency=low

  * New upstream release

 -- José A. Calvo <jacalvo@zentyal.com>  Fri, 21 Dec 2012 18:46:12 +0100

zentyal-core (3.0.9) precise; urgency=low

  * New upstream release

 -- José A. Calvo <jacalvo@zentyal.com>  Tue, 18 Dec 2012 22:54:16 +0100

zentyal-core (3.0.8) precise; urgency=low

  * New upstream release

 -- José A. Calvo <jacalvo@zentyal.com>  Mon, 03 Dec 2012 12:00:07 +0100

zentyal-core (3.0.7) precise; urgency=low

  * New upstream release

 -- José A. Calvo <jacalvo@zentyal.com>  Mon, 19 Nov 2012 18:10:52 +0100

zentyal-core (3.0.6) precise; urgency=low

  * New upstream release

 -- José A. Calvo <jacalvo@zentyal.com>  Sat, 10 Nov 2012 10:23:42 +0100

zentyal-core (3.0.5) precise; urgency=low

  * New upstream release

 -- José A. Calvo <jacalvo@zentyal.com>  Tue, 30 Oct 2012 11:21:54 +0100

zentyal-core (3.0.4) precise; urgency=low

  * New upstream release

 -- José A. Calvo <jacalvo@zentyal.com>  Tue, 23 Oct 2012 01:38:41 +0200

zentyal-core (3.0.3) precise; urgency=low

  * New upstream release

 -- José A. Calvo <jacalvo@zentyal.com>  Tue, 02 Oct 2012 19:12:27 +0200

zentyal-core (3.0.2) precise; urgency=low

  * New upstream release

 -- José A. Calvo <jacalvo@zentyal.com>  Tue, 25 Sep 2012 00:41:15 +0200

zentyal-core (3.0.1) precise; urgency=low

  * New upstream release

 -- José A. Calvo <jacalvo@zentyal.com>  Wed, 19 Sep 2012 22:06:26 +0200

zentyal-core (3.0) precise; urgency=low

  * New upstream release

 -- José A. Calvo <jacalvo@zentyal.com>  Thu, 13 Sep 2012 04:44:39 +0200

zentyal-core (2.3.24) precise; urgency=low

  * New upstream release

 -- José A. Calvo <jacalvo@zentyal.com>  Mon, 10 Sep 2012 13:53:55 +0200

zentyal-core (2.3.23) precise; urgency=low

  * New upstream release

 -- José A. Calvo <jacalvo@zentyal.com>  Thu, 06 Sep 2012 21:15:09 +0200

zentyal-core (2.3.22) precise; urgency=low

  * New upstream release

 -- José A. Calvo <jacalvo@zentyal.com>  Tue, 04 Sep 2012 01:00:56 +0200

zentyal-core (2.3.21) precise; urgency=low

  * New upstream release

 -- José A. Calvo <jacalvo@zentyal.com>  Mon, 27 Aug 2012 13:24:19 +0200

zentyal-core (2.3.20) precise; urgency=low

  * New upstream release

 -- José A. Calvo <jacalvo@zentyal.com>  Thu, 23 Aug 2012 19:44:14 +0200

zentyal-core (2.3.19) precise; urgency=low

  * New upstream release

 -- José A. Calvo <jacalvo@zentyal.com>  Mon, 13 Aug 2012 11:40:17 +0200

zentyal-core (2.3.18) precise; urgency=low

  * New upstream release

 -- José A. Calvo <jacalvo@zentyal.com>  Tue, 24 Jul 2012 01:47:21 +0200

zentyal-core (2.3.17) precise; urgency=low

  * New upstream release

 -- José A. Calvo <jacalvo@zentyal.com>  Thu, 19 Jul 2012 06:48:55 +0200

zentyal-core (2.3.16) precise; urgency=low

  * New upstream release

 -- José A. Calvo <jacalvo@zentyal.com>  Wed, 18 Jul 2012 21:28:34 +0200

zentyal-core (2.3.15) precise; urgency=low

  * New upstream release

 -- José A. Calvo <jacalvo@zentyal.com>  Thu, 12 Jul 2012 14:35:00 +0200

zentyal-core (2.3.14) precise; urgency=low

  * New upstream release

 -- José A. Calvo <jacalvo@zentyal.com>  Fri, 06 Jul 2012 11:06:07 +0200

zentyal-core (2.3.13) precise; urgency=low

  * New upstream release

 -- José A. Calvo <jacalvo@zentyal.com>  Fri, 22 Jun 2012 03:27:54 +0200

zentyal-core (2.3.12) precise; urgency=low

  * New upstream release

 -- José A. Calvo <jacalvo@zentyal.com>  Wed, 20 Jun 2012 11:18:21 +0200

zentyal-core (2.3.11) precise; urgency=low

  * New upstream release

 -- José A. Calvo <jacalvo@zentyal.com>  Sun, 17 Jun 2012 13:53:22 +0200

zentyal-core (2.3.10) precise; urgency=low

  * New upstream release

 -- José A. Calvo <jacalvo@zentyal.com>  Mon, 04 Jun 2012 11:12:03 +0200

zentyal-core (2.3.9) precise; urgency=low

  * New upstream release

 -- José A. Calvo <jacalvo@zentyal.com>  Fri, 11 May 2012 09:32:07 -0700

zentyal-core (2.3.8) precise; urgency=low

  * New upstream release

 -- José A. Calvo <jacalvo@zentyal.com>  Mon, 02 Apr 2012 17:51:50 +0200

zentyal-core (2.3.7) precise; urgency=low

  * New upstream release

 -- José A. Calvo <jacalvo@zentyal.com>  Mon, 26 Mar 2012 20:03:00 +0200

zentyal-core (2.3.6) precise; urgency=low

  * New upstream release

 -- José A. Calvo <jacalvo@zentyal.com>  Tue, 20 Mar 2012 02:56:39 +0100

zentyal-core (2.3.5) precise; urgency=low

  * New upstream release

 -- José A. Calvo <jacalvo@zentyal.com>  Tue, 13 Mar 2012 11:56:35 +0100

zentyal-core (2.3.4) precise; urgency=low

  * New upstream release

 -- José A. Calvo <jacalvo@zentyal.com>  Sat, 10 Mar 2012 04:22:35 +0100

zentyal-core (2.3.3) precise; urgency=low

  * New upstream release

 -- José A. Calvo <jacalvo@zentyal.com>  Tue, 06 Mar 2012 11:57:19 +0100

zentyal-core (2.3.2) precise; urgency=low

  * New upstream release

 -- José A. Calvo <jacalvo@zentyal.com>  Sun, 26 Feb 2012 19:40:10 +0100

zentyal-core (2.3.1) precise; urgency=low

  * New upstream release

 -- José A. Calvo <jacalvo@zentyal.com>  Thu, 09 Feb 2012 18:08:49 +0100

zentyal-core (2.3) precise; urgency=low

  * New upstream release

 -- José A. Calvo <jacalvo@zentyal.com>  Mon, 30 Jan 2012 01:42:31 +0100

zentyal-core (2.2.4) lucid; urgency=low

  * New upstream release

 -- José A. Calvo <jacalvo@zentyal.com>  Fri, 25 Nov 2011 15:42:35 +0100

zentyal-core (2.2.3) lucid; urgency=low

  * New upstream release

 -- José A. Calvo <jacalvo@zentyal.com>  Sat, 15 Oct 2011 03:33:02 +0200

zentyal-core (2.2.2) lucid; urgency=low

  * New upstream release

 -- José A. Calvo <jacalvo@zentyal.com>  Sun, 02 Oct 2011 22:01:39 +0200

zentyal-core (2.2.1) lucid; urgency=low

  * New upstream release

 -- José A. Calvo <jacalvo@zentyal.com>  Fri, 30 Sep 2011 13:43:48 +0200

zentyal-core (2.2) lucid; urgency=low

  * New upstream release

 -- José A. Calvo <jacalvo@zentyal.com>  Tue, 13 Sep 2011 14:20:34 +0200

zentyal-core (2.1.34) lucid; urgency=low

  * New upstream release

 -- José A. Calvo <jacalvo@zentyal.com>  Mon, 12 Sep 2011 20:33:26 +0200

zentyal-core (2.1.33) lucid; urgency=low

  * New upstream release

 -- José A. Calvo <jacalvo@zentyal.com>  Sun, 11 Sep 2011 19:00:40 +0200

zentyal-core (2.1.32) lucid; urgency=low

  * New upstream release

 -- José A. Calvo <jacalvo@zentyal.com>  Sat, 10 Sep 2011 19:12:48 +0200

zentyal-core (2.1.31) lucid; urgency=low

  * New upstream release

 -- José A. Calvo <jacalvo@zentyal.com>  Fri, 09 Sep 2011 01:33:37 +0200

zentyal-core (2.1.30) lucid; urgency=low

  * New upstream release

 -- José A. Calvo <jacalvo@zentyal.com>  Wed, 07 Sep 2011 17:41:20 +0200

zentyal-core (2.1.29) lucid; urgency=low

  * New upstream release

 -- José A. Calvo <jacalvo@zentyal.com>  Thu, 01 Sep 2011 03:16:14 +0200

zentyal-core (2.1.28) lucid; urgency=low

  * New upstream release

 -- José A. Calvo <jacalvo@zentyal.com>  Tue, 30 Aug 2011 17:25:16 +0200

zentyal-core (2.1.27) lucid; urgency=low

  * New upstream release

 -- José A. Calvo <jacalvo@zentyal.com>  Thu, 25 Aug 2011 00:55:10 +0200

zentyal-core (2.1.26) lucid; urgency=low

  * New upstream release

 -- José A. Calvo <jacalvo@zentyal.com>  Wed, 24 Aug 2011 03:18:36 +0200

zentyal-core (2.1.25) lucid; urgency=low

  * New upstream release

 -- José A. Calvo <jacalvo@zentyal.com>  Mon, 15 Aug 2011 23:22:06 +0200

zentyal-core (2.1.24) lucid; urgency=low

  * New upstream release

 -- José A. Calvo <jacalvo@zentyal.com>  Fri, 12 Aug 2011 16:17:54 +0200

zentyal-core (2.1.23) lucid; urgency=low

  * New upstream release

 -- José A. Calvo <jacalvo@zentyal.com>  Thu, 28 Jul 2011 13:02:38 +0200

zentyal-core (2.1.22) lucid; urgency=low

  * New upstream release

 -- José A. Calvo <jacalvo@zentyal.com>  Tue, 26 Jul 2011 22:23:32 +0200

zentyal-core (2.1.21) lucid; urgency=low

  * New upstream release

 -- José A. Calvo <jacalvo@zentyal.com>  Mon, 25 Jul 2011 23:40:16 +0200

zentyal-core (2.1.20) lucid; urgency=low

  * New upstream release

 -- José A. Calvo <jacalvo@zentyal.com>  Mon, 25 Jul 2011 11:54:42 +0200

zentyal-core (2.1.19) lucid; urgency=low

  * New upstream release

 -- José A. Calvo <jacalvo@zentyal.com>  Fri, 22 Jul 2011 20:40:40 +0200

zentyal-core (2.1.18) lucid; urgency=low

  * New upstream release

 -- José A. Calvo <jacalvo@zentyal.com>  Tue, 19 Jul 2011 14:00:29 +0200

zentyal-core (2.1.17) lucid; urgency=low

  * New upstream release

 -- José A. Calvo <jacalvo@zentyal.com>  Wed, 06 Jul 2011 20:59:34 +0200

zentyal-core (2.1.16) lucid; urgency=low

  * New upstream release

 -- José A. Calvo <jacalvo@zentyal.com>  Sat, 02 Jul 2011 14:14:22 +0200

zentyal-core (2.1.15) lucid; urgency=low

  * New upstream release

 -- José A. Calvo <jacalvo@zentyal.com>  Thu, 30 Jun 2011 01:19:51 +0200

zentyal-core (2.1.14) lucid; urgency=low

  * New upstream release

 -- José A. Calvo <jacalvo@zentyal.com>  Mon, 27 Jun 2011 21:52:24 +0200

zentyal-core (2.1.13) lucid; urgency=low

  * New upstream release

 -- José A. Calvo <jacalvo@zentyal.com>  Mon, 27 Jun 2011 00:07:34 +0200

zentyal-core (2.1.12) lucid; urgency=low

  * New upstream release

 -- José A. Calvo <jacalvo@zentyal.com>  Sat, 25 Jun 2011 00:35:35 +0200

zentyal-core (2.1.11) lucid; urgency=low

  * New upstream release

 -- José A. Calvo <jacalvo@zentyal.com>  Thu, 23 Jun 2011 17:51:54 +0200

zentyal-core (2.1.10) lucid; urgency=low

  * New upstream release

 -- José A. Calvo <jacalvo@zentyal.com>  Tue, 21 Jun 2011 18:34:34 +0200

zentyal-core (2.1.9) lucid; urgency=low

  * New upstream release

 -- José A. Calvo <jacalvo@zentyal.com>  Mon, 20 Jun 2011 21:43:38 +0200

zentyal-core (2.1.8) lucid; urgency=low

  * New upstream release

 -- José A. Calvo <jacalvo@zentyal.com>  Tue, 14 Jun 2011 14:22:22 +0200

zentyal-core (2.1.7) lucid; urgency=low

  * New upstream release

 -- José A. Calvo <jacalvo@zentyal.com>  Fri, 10 Jun 2011 16:22:53 +0200

zentyal-core (2.1.6) lucid; urgency=low

  * New upstream release

 -- José A. Calvo <jacalvo@zentyal.com>  Thu, 09 Jun 2011 10:36:08 +0200

zentyal-core (2.1.5) lucid; urgency=low

  * New upstream release

 -- José A. Calvo <jacalvo@zentyal.com>  Mon, 06 Jun 2011 15:04:06 +0200

zentyal-core (2.1.4) lucid; urgency=low

  * New upstream release

 -- José A. Calvo <jacalvo@zentyal.com>  Tue, 31 May 2011 16:49:10 +0200

zentyal-core (2.1.3) lucid; urgency=low

  * New upstream release

 -- José A. Calvo <jacalvo@zentyal.com>  Tue, 10 May 2011 23:57:04 +0200

zentyal-core (2.1.2) lucid; urgency=low

  * New upstream release

 -- José A. Calvo <jacalvo@zentyal.com>  Sat, 26 Feb 2011 23:16:54 +0100

zentyal-core (2.1.1) lucid; urgency=low

  * New upstream release

 -- José A. Calvo <jacalvo@zentyal.com>  Thu, 24 Feb 2011 04:56:49 +0100

zentyal-core (2.1) lucid; urgency=low

  * New upstream release

 -- José A. Calvo <jacalvo@zentyal.com>  Tue, 22 Feb 2011 03:11:33 +0100

ebox (2.0.14) lucid; urgency=low

  * New upstream release

 -- José A. Calvo <jacalvo@zentyal.com>  Sun, 09 Jan 2011 19:26:42 +0100

ebox (2.0.13) lucid; urgency=low

  * New upstream release

 -- José A. Calvo <jacalvo@zentyal.com>  Wed, 29 Dec 2010 03:01:16 +0100

ebox (2.0.12) lucid; urgency=low

  * New upstream release

 -- José A. Calvo <jacalvo@zentyal.com>  Tue, 21 Dec 2010 22:25:17 +0100

ebox (2.0.11) lucid; urgency=low

  * New upstream release

 -- José A. Calvo <jacalvo@zentyal.com>  Tue, 21 Dec 2010 00:43:24 +0100

ebox (2.0.10) lucid; urgency=low

  * New upstream release

 -- José A. Calvo <jacalvo@zentyal.com>  Sun, 19 Dec 2010 16:03:26 +0100

ebox (2.0.9) lucid; urgency=low

  * New upstream release

 -- José A. Calvo <jacalvo@zentyal.com>  Tue, 07 Dec 2010 15:11:19 +0100

ebox (2.0.8) lucid; urgency=low

  * New upstream release

 -- José A. Calvo <jacalvo@zentyal.com>  Sun, 05 Dec 2010 13:30:35 +0100

ebox (2.0.7) lucid; urgency=low

  * New upstream release

 -- José A. Calvo <jacalvo@zentyal.com>  Wed, 10 Nov 2010 11:19:06 +0100

ebox (2.0.6) lucid; urgency=low

  * New upstream release

 -- José A. Calvo <jacalvo@zentyal.com>  Sun, 24 Oct 2010 22:14:00 +0200

ebox (2.0.5) lucid; urgency=low

  * New upstream release

 -- José A. Calvo <jacalvo@zentyal.com>  Mon, 18 Oct 2010 17:41:43 +0200

ebox (2.0.4) lucid; urgency=low

  * New upstream release

 -- José A. Calvo <jacalvo@zentyal.com>  Tue, 12 Oct 2010 18:52:31 +0200

ebox (2.0.3) lucid; urgency=low

  * New upstream release

 -- José A. Calvo <jacalvo@zentyal.com>  Wed, 06 Oct 2010 15:24:49 +0200

ebox (2.0.2) lucid; urgency=low

  * New upstream release

 -- José A. Calvo <jacalvo@zentyal.com>  Sat, 18 Sep 2010 15:18:38 +0200

ebox (2.0.1) lucid; urgency=low

  * New upstream release

 -- José A. Calvo <jacalvo@zentyal.com>  Sun, 05 Sep 2010 13:28:45 +0200

ebox (2.0) lucid; urgency=low

  * New upstream release

 -- José A. Calvo <jacalvo@zentyal.com>  Mon, 30 Aug 2010 21:51:57 +0200

ebox (1.5.14-0ubuntu1~ppa1~lucid1) lucid; urgency=low

  * New upstream release

 -- José A. Calvo <jacalvo@ebox-platform.com>  Thu, 26 Aug 2010 16:02:15 +0200

ebox (1.5.13-0ubuntu1~ppa1~lucid1) lucid; urgency=low

  * New upstream release

 -- José A. Calvo <jacalvo@ebox-platform.com>  Mon, 23 Aug 2010 12:15:35 +0200

ebox (1.5.12-0ubuntu1~ppa1~lucid1) lucid; urgency=low

  * New upstream release

 -- José A. Calvo <jacalvo@ebox-platform.com>  Wed, 18 Aug 2010 17:24:56 +0200

ebox (1.5.11-0ubuntu1~ppa1~lucid1) lucid; urgency=low

  * New upstream release

 -- José A. Calvo <jacalvo@ebox-platform.com>  Fri, 13 Aug 2010 11:37:14 +0200

ebox (1.5.10-0ubuntu1~ppa1~lucid1) lucid; urgency=low

  * New upstream release

 -- José A. Calvo <jacalvo@ebox-platform.com>  Thu, 05 Aug 2010 12:16:01 +0200

ebox (1.5.9-0ubuntu1~ppa1~lucid1) lucid; urgency=low

  * New upstream release

 -- José A. Calvo <jacalvo@ebox-platform.com>  Wed, 04 Aug 2010 15:48:15 +0200

ebox (1.5.8-0ubuntu1~ppa1~lucid1) lucid; urgency=low

  * New upstream release

 -- José A. Calvo <jacalvo@ebox-platform.com>  Sun, 25 Jul 2010 20:37:21 +0200

ebox (1.5.7-0ubuntu1~ppa1~lucid1) lucid; urgency=low

  * New upstream release

 -- José A. Calvo <jacalvo@ebox-platform.com>  Mon, 19 Jul 2010 12:13:05 +0200

ebox (1.5.6-0ubuntu1~ppa1~lucid1) lucid; urgency=low

  * New upstream release

 -- José A. Calvo <jacalvo@ebox-platform.com>  Mon, 05 Jul 2010 16:42:59 +0200

ebox (1.5.5-0ubuntu1~ppa1~lucid1) lucid; urgency=low

  * New upstream release

 -- José A. Calvo <jacalvo@ebox-platform.com>  Sat, 26 Jun 2010 21:46:46 +0200

ebox (1.5.4-0ubuntu1~ppa1~lucid1) lucid; urgency=low

  * New upstream release

 -- José A. Calvo <jacalvo@ebox-platform.com>  Sun, 20 Jun 2010 20:37:30 +0200

ebox (1.5.3-0ubuntu1~ppa1~lucid1) lucid; urgency=low

  * New upstream release

 -- José A. Calvo <jacalvo@ebox-platform.com>  Thu, 17 Jun 2010 00:54:15 +0200

ebox (1.5.2-0ubuntu1~ppa1~lucid1) lucid; urgency=low

  * New upstream release

 -- José A. Calvo <jacalvo@ebox-platform.com>  Thu, 10 Jun 2010 16:31:34 +0200

ebox (1.5.1-0ubuntu1~ppa1~lucid1) lucid; urgency=low

  * New upstream release

 -- José A. Calvo <jacalvo@ebox-platform.com>  Thu, 13 May 2010 01:34:16 +0200

ebox (1.5-0ubuntu1) lucid; urgency=low

  [Javier Uruen Val]
  * New usptream release (LP: #521799)
  * Drop debian/patches as upstream already ships them
  * Drop simple-patchsys
  * debian/control
    - Update description
  * Add debian/ebox.cron.daily

 -- Javier Uruen Val <juruen@ebox-platform.com>  Sun, 07 Feb 2010 18:07:46 +0100

ebox (1.3.5-0ubuntu2) karmic; urgency=low

  [Javier Uruen Val]
  * debian/patches (LP: #451495)
    - Add 05_fix_lsb_default_values.patch
    - Add 06_fix_public_css_and_login_css_generation.patch

 -- Javier Uruen Val <javi@warp.es>  Tue, 13 Oct 2009 20:45:46 +0200

ebox (1.3.5-0ubuntu1) karmic; urgency=low

  [Javier Uruen Val]
  * New upstream release [LP: #411466]
  * cdbs/ebox.mk
    - GConf schemas are not used anymore
    - Remove SCHEMASPATH variable
    - Remove schemadir variable
    - Set execution permissions for /etc/ebox/hooks/*
    - Use new upstart directory and file naming convention
  * debian/control
    - Bump standards version
    - Bump libebox depenency
    - Add dependency on libtime-piece-perl, libjson-perl, libyaml-tiny-perl
  * debian/dirs
    - Fix var/log/ebox
    - Add var/lib/ebox/conf/ssl-ca
  * debian/ebox.cron.hourly
    - Send stderr and stdout to /dev/null
  * debian/ebox.postinst
    - Add set -e
    - Fix indentation
    - Do not pkill gconfd as it's not necessary anymore
    - Run ebox trigger
    - Create log consolidation tables
    - Migrate logs
    - Add missing db_stop
  * debian/ebox.prerm
    - Add set -e
  * debian/ebox.postrm
    - Add set -e
  * debian/patches
    - Drop dpatch
        + Drop 01_add_apache_authcookie (shipped by upstream)
        + Drop 02_dbus_gconf (shipped by upstream)
        + Drop 03_js_libraries (shipped by upstream)
    - Use simple-patchsys
        + Add 01_use_shipped_authcookie.patch
        + Add 02_upstart_fixes.patch
        + Add 03_json_api.patch
        + Add 04_remove_network_workaround.patch
  * debian/rules
    - Do not include debian/cdbs/gnome.mk
  * debian/watch
    - Change URL

 -- Javier Uruen Val <javi@warp.es>  Wed, 05 Aug 2009 12:29:43 +0200

ebox (0.12.4-0ubuntu1) jaunty; urgency=low

  * New upstream release. (LP: #318710, LP: #310045).
  * debian/control:
    - Bump standard version.
    - Depend on an apache2-mpm- rather then apache2 (LP: #225793).
    - Build depend on debconf-updatepo.
  * debian/rules:
    - Call debconf-updatepo from clean target.
  * debian/copyright:
    - Include section about apache-authcookie code.
  * debian/ebox.postrm:
    - Remove ebox log files (LP: #129738).
  * debian/ebox.prerm:
    - Stop ebox when the package is removed. (LP: #234912)
  * debian/watch:
    - add watch file.
  * debian/patches/01_add_apache_authcookie.dpatch
    - Patch to backport AuthCookie authentication for jaunty (LP: #255368).
  * debian/patches/02_dbus_gconf.dpatch
    - Patch to make gconf classes work with new gconf using dbus
      (LP: #314606).
  * debian/patches/03_js_libraries.dpatch
    - Patch to use javascript libraries that are already package for
      Jaunty

 -- Mathias Gug <mathiaz@ubuntu.com>  Mon, 26 Jan 2009 18:21:18 -0500

ebox (0.11.99-0ubuntu11) hardy; urgency=low

  * debian/patches/15_disable_bug_report.dpatch
    - Dont disclose bug information in bug reports. It might contain
      sensitive information. (LP: #219343)

 -- Chuck Short <zulcss@ubuntu.com>  Mon, 21 Apr 2008 08:17:21 -0400

ebox (0.11.99-0ubuntu10) hardy; urgency=low

  * debian/patches/14_fix_backup_creation_mask.dpatch

 -- Chuck Short <zulcss@ubuntu.com>  Thu, 10 Apr 2008 11:29:02 -0400

ebox (0.11.99-0ubuntu9) hardy; urgency=low

  * Fix permissions on /var/lib/zentyal/conf/ebox.sid. To prevent cookies from
    being read.

 -- Chuck Short <zulcss@ubuntu.com>  Wed, 09 Apr 2008 10:51:36 -0400

ebox (0.11.99-0ubuntu8) hardy; urgency=low

  * debian/patches/11_progress_indicator_cleanup.dpatch
    - Clean up file descriptiors before running exec in progress indicator.
  * debian/patches/12_ebox_init.dpatch
    - use /lib/lsb/init-functions to log start/stop fucntions.
  * debian/patches/13_backup_configured_modules.dpatch
    - Backup only configured modules.
  * Add preinst script to fetch from eBox's apache port and set it in debconf.

 -- Chuck Short <zulcss@ubuntu.com>  Mon, 07 Apr 2008 10:13:48 -0400

ebox (0.11.99-0ubuntu7) hardy; urgency=low

  * debian/patches/10_service_watcher.dpatch
    - Check to see if a service is up when it shouldn't be.
  * debian/ebox.postinst
    - Cosmetic changes to ebox.postinst
    - Wait for apache to stop completely.

 -- Chuck Short <zulcss@ubuntu.com>  Mon, 31 Mar 2008 08:39:04 -0400

ebox (0.11.99-0ubuntu6) hardy; urgency=low

  * Add default value to ebox/port_used template.
  * Run db_input "|| true" to avoid issues with questions without default
    and noninteractive install.

 -- Chuck Short <zulcss@ubuntu.com>  Thu, 27 Mar 2008 10:04:23 -0400

ebox (0.11.99-0ubuntu5) hardy; urgency=low

  * debian/patches/08_fix_apache_pid_file.dpatch
    - Store apache's pid file under eBox directory to not interfere with
      the main apache instance.
  * debian/patches/09_fix_apache_watcher.dpatch
    - Fix the state watcher by checking if apache port is accesible.
  * Ask user which port eBox apache must use in config using debconf.

 -- Chuck Short <zulcss@ubuntu.com>  Wed, 26 Mar 2008 09:13:44 -0400

ebox (0.11.99-0ubuntu4) hardy; urgency=low

  * debian/patches/04_fix_disable_log_daemon.dpatch
    - Disable log daemon if requested by user
  * debian/patches/05_fix_event_link.dpatch
    - Fix symlink creation.
  * debian/patches/06_reduce_rss_items.dpatch
    - Reduce the number of RSS entries to 500.
  * debian/patches/07_intialise_log_statement.dpatch
    - Fix log queries.
  * debian/ebox.cron.hourly
    - Install in the right place.

 -- Chuck Short <zulcss@ubuntu.com>  Mon, 24 Mar 2008 09:45:27 -0400

ebox (0.11.99-0ubuntu2) hardy; urgency=low

  * debian/control
    - Added dpatch.
  * debian/patches/01_fix_memory_leak_events.dpatch,
    debian/patches/02_fix_backup_parameter.dpatch,
    debian/patches/03_fix_apache_restart.dpatch:
    - Added patch from upstream to fix various issues.

 -- Chuck Short <zulcss@ubuntu.com>  Tue, 11 Mar 2008 08:42:21 -0400

ebox (0.11.99-0ubuntu1) hardy; urgency=low

  * Added libfile-copy-recursive-perl to depends.

 -- Chuck Short <zulcss@ubuntu.com>  Fri, 29 Feb 2008 09:40:52 -0500

ebox (0.11.99-0ubuntu1~ppa1) hardy; urgency=low

  * New upstream version.

 -- Chuck Short <zulcss@ubuntu.com>  Wed, 27 Feb 2008 11:24:27 -0500

ebox (0.11.99-0ubuntu1~ppa2) hardy; urgency=low

  * Move progress.js from libebox to ebox

 -- Javier Uruen Val <javi@warp.es>  Tue, 26 Feb 2008 11:58:13 +0100

ebox (0.11.99-0ubuntu1~ppa1) hardy; urgency=low

  * New upstream release

 -- Javier Uruen Val <javi@warp.es>  Mon, 25 Feb 2008 12:47:13 +0100

ebox (0.11.99) unstable; urgency=low

  * New upstream release

 -- Enrique José Hernández Blasco <quique@warp.es>  Tue,  8 Jan 2008 16:14:38 +0100

ebox (0.11-0ubuntu1~ppa2) hardy; urgency=low

  * Use debconf to set admin password

 -- Javier Uruen Val <javi@warp.es>  Wed, 20 Feb 2008 18:57:29 +0100

ebox (0.11-0ubuntu1~ppa1) hardy; urgency=low

  * New upstream release

 -- Javier Uruen Val <javi@warp.es>  Wed, 28 Nov 2007 15:23:32 +0100

ebox (0.10.99) unstable; urgency=low

  * New upstream release

 -- Javier Uruen Val <javi@warp.es>  Thu, 01 Nov 2007 21:38:13 +0100

ebox (0.10) unstable; urgency=low

  * New upstream release

 -- Javier Uruen Val <javi@warp.es>  Wed, 10 Oct 2007 21:53:48 +0200

ebox (0.9.100) unstable; urgency=low

  * New upstream release

 -- Javier Uruen Val <javi@warp.es>  Mon, 03 Sep 2007 13:19:25 +0200

ebox (0.9.99) unstable; urgency=low

  * New upstream release

 -- Javier Amor Garcia <javier.amor.garcia@warp.es>  Tue, 24 Jul 2007 12:26:07 +0200

ebox (0.9.3) unstable; urgency=low

  * New upstream release

 -- Javier Uruen Val <javi@warp.es>  Sun, 24 Jun 2007 16:38:47 +0200

ebox (0.9.2) unstable; urgency=low

  * New upstream release

 -- Javier Uruen Val <javi@warp.es>  Tue, 12 Jun 2007 18:59:26 +0200

ebox (0.9.1) unstable; urgency=low

  * New upstream release

 -- Enrique José Hernández Blasco <quique@warp.es>  Tue, 26 Jun 2007 17:22:39 +0200

ebox (0.9) unstable; urgency=low

  * New upstream release

 -- Javier Amor Garcia <javier.amor.garcia@warp.es>  Wed, 21 Mar 2007 09:21:13 +0100

ebox (0.8.99) unstable; urgency=low

  * New upstream release

 -- Enrique Jos� Hern�ndez Blasco <quique@warp.es>  Fri, 16 Feb 2007 11:42:55 +0100

ebox (0.7.99) unstable; urgency=low

  * New upstream release

 -- Javier Amor Garcia <javier.amor.garcia@warp.es>  Thu,  9 Nov 2006 10:56:04 +0100

ebox (0.7.1) unstable; urgency=low

  * New upstream release

 -- Daniel Baeyens Sicilia <dani@warp.es>  Wed, 22 Mar 2006 16:04:22 +0100

ebox (0.7.0.99-rc1+0.7.1-rc1) unstable; urgency=low

  * New upstream release

 -- Javier Uruen Val <javi@warp.es>  Tue, 17 Jan 2006 11:45:27 +0100

ebox (0.6-1) unstable; urgency=low

  * New upstream release

 -- Isaac Clerencia <isaac@debian.org>  Thu, 27 Oct 2005 19:08:04 +0200

ebox (0.5.1) unstable; urgency=low

  * New upstream release

 -- Guillermo Ontañón <gontanon@warp.es>  Mon, 14 Mar 2005 14:32:15 +0100

ebox (0.5) unstable; urgency=low

  * New upstream release

 -- Isaac Clerencia <isaac@debian.org>  Thu,  3 Mar 2005 19:55:13 +0100

ebox (0.4-3) unstable; urgency=low

  * SSL certs are now copied by Makefile
  * Added network detection capabilities

 -- Isaac Clerencia <isaac@debian.org>  Mon, 17 Jan 2005 16:41:33 +0100

ebox (0.4-2) unstable; urgency=low

  * Added libapache-mod-ssl in Depends:

 -- Isaac Clerencia <isaac@sindominio.net>  Sat,  4 Dec 2004 16:33:09 +0100

ebox (0.4-1) unstable; urgency=low

  * New upstream release

 -- Isaac Clerencia <isaac@warp.es>  Fri,  3 Dec 2004 05:58:03 +0100<|MERGE_RESOLUTION|>--- conflicted
+++ resolved
@@ -1,16 +1,13 @@
-<<<<<<< HEAD
 zentyal-core (6.1) bionic; urgency=medium
 
   * New upstream release
 
  -- Bruno Lorente <blorente@zentyal.com>  Thu, 10 Oct 2019 02:33:32 +0000
-=======
 zentyal-core (6.0.2) bionic; urgency=medium
 
   * New upstream release
 
  -- Bruno Lorente <blorente@zentyal.com>  Thu, 13 Nov 2019 07:00:43 +0100
->>>>>>> 2adf0f5d
 
 zentyal-core (6.0.1) bionic; urgency=medium
 
