--- conflicted
+++ resolved
@@ -53,166 +53,6 @@
       die "$_ program not found in the path. Make sure it is installed";
     }
   }
+
 }
-
-<<<<<<< HEAD
-sub _generateRSAKey
-{
-  my ($destDir, $length) = @_;
-
-  my $type    = 'key';
-  my ($keyFile, $alreadyExists) = _generateFileInfraestructure($type, $destDir);
-
-  return  ($keyFile, 0)  if   $alreadyExists;
-
-  my @cmds = (
-	      "openssl genrsa $RSA_LENGTH > $keyFile",
-	      "chmod 0400 $keyFile",
-	     );
-
-  foreach (@cmds) {
-    system $_;
-    if ($? != 0) {
-      die "Generation of RSA key failed";
-    }
-  }
-
-  print "New key file generated\n";
-  return ($keyFile, 1);
-}
-
-sub _generateCert
-{
-  my ($destDir, $keyFile, $keyUpdated) = @_;
-
-  my $type = 'crt';
-  my ($certFile, $alreadyExists) = _generateFileInfraestructure($type, $destDir, $keyUpdated, 'cert');
-
-  return $certFile if $alreadyExists;
-
-  my $subject = q{/CN=eBox\ Server/};
-
-  my @cmds = (
-	      "openssl req -new -x509 -batch -subj $subject  -sha1 -days 3650 -key $keyFile > $certFile",
-	      "chmod 0400 $certFile",
-	     );
-
-  foreach (@cmds) {
-    system $_;
-    if ($? != 0) {
-      die "Generation of CERT file failed";
-    }
-  }
-
-  print "New certificate file generated\n";
-  return $certFile;
-}
-
-
-sub _generatePem
-{
-  my ($destDir, $certFile, $keyFile, $keyUpdated) = @_;
-
-  my $type = 'pem';
-  my ($pemFile, $alreadyExists) = _generateFileInfraestructure($type, $destDir, $keyUpdated);
-
-  return $pemFile if $alreadyExists;
-
-  my @cmds = (
-	      "cat $certFile $keyFile > $pemFile",
-	      "chmod 0400 $pemFile",
-	     );
-
-  foreach (@cmds) {
-    system $_;
-    if ($? != 0) {
-      die "Generation of PEM file failed";
-    }
-  }
-
-  print "New PEM file generated\n";
-}
-
-
-sub _generateFileInfraestructure
-{
-  my ($type, $destDir, $alwaysDelete, $extension) = @_;
-  defined $alwaysDelete or $alwaysDelete = 0;
-  $extension            or $extension    = $type;
-
-  my $sslDir  = _sslDir($destDir, $type);
-  my $file     = "$sslDir/ssl.$extension";
-
-  if (_correctFileExists($type, $file, $alwaysDelete)) {
-    print "$file already exists. Skipping generation\n";
-    return ($file, 1);
-  }
-
-  my  @cmds =  (
-		"touch $file",
-		 "chmod 0600 $file",
-		 );
-
-
-  foreach (@cmds) {
-    system $_;
-    if ($? != 0) {
-      die "Generation of $type file failed";
-    }
-  }
-
-  return ($file, 0);
-}
-
-sub _sslDir
-{
-  my ($destDir, $postfix) = @_;
-
-  my $sslDir = "$destDir";
-  if (not -d $sslDir) {
-    print "Creating eBox's $destDir SSL directory\n";
-    mkdir $sslDir, 0750;
-  }
-
-  return $sslDir;
-}
-
-
-
-sub _correctFileExists
-{
-  my ($type, $file, $alwaysDelete) = @_;
-
-  if ( -e $file) {
-    my $compromisedSum = $COMPROMISED_FILES_SUMS{$type};
-    if (not $compromisedSum) {
-      warn "md5sum for type $type not found. For safety we assume it was compromised";
-    }
-    else {
-      my $md5sumOutput = `md5sum $file`;
-      ($? == 0) or die "Error calculating md5 sum of file $file";
-
-      my ($fileSum) = split '\s', $md5sumOutput; # removing file name
-
-      if ($fileSum eq $compromisedSum) {
-	print "File $file was compromissed. Removing it\n";
-      }
-      elsif ($alwaysDelete) {
-	print "File $file is not updated. Removing it\n";
-      }
-      else {
-	# left file untouched...
-	return 1;
-      }
-
-    }
-
-    unlink $file or die "Unable to remove $file";
-  }
-
-  return 0;
-}
-
-=======
->>>>>>> 9b6f1d5c
 1;