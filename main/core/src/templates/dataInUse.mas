<%args>
$warning
$url
$params
$ajax => 0
</%args>
<%init>
use EBox::Gettext;
my $table = delete $params->{'tablename'};
my $action = delete $params->{'action'};
my $directory = delete $params->{'directory'};
my $rowId = delete $params->{'id'};
my $page = delete $params->{'page'};
$page = 0 unless ( $page );
<<<<<<< HEAD
my $cancelJS;
if ($ajax) {
    $cancelJS = "Zentyal.TableHelper.highlightRow('$rowId', false);";
    $cancelJS .=  "Zentyal.TableHelper.cleanMessage('$table'); Zentyal.TableHelper.restoreTop('$table');";
    $cancelJS .= "Zentyal.TableHelper.restoreHidden('actionsCell_" . "$rowId');return false";
} else {
    $cancelJS = "Zentyal.TableHelper.changeView('$url', '$table', '$directory', 'changeList')";
}
=======
unless ($table) {
   $table = delete $params->{'model'};
}
my @fields = map { "'" . $_ . "'" } keys %{$params};
>>>>>>> 75f6aad0
</%init>
<div class='warning'>
<% $warning %>
</div>
% if ( $action eq 'edit' ) {
<<<<<<< HEAD
%    my @fields = map { "'" . $_ . "'" } keys %{$params};
=======
>>>>>>> 75f6aad0
<input class='inputButton' type='submit' name='change'
       value="<% __('Change') %>"
       onclick="Zentyal.TableHelper.changeRow('<% $url %>', '<% $table %>',
       [ <% join(', ', @fields) %> ], '<% $directory %>',
       '<% $rowId %>', <% $page %>, true); return false"
/>
% } elsif ($action eq 'del') {
<input class='inputButton' type='submit' name='change'
       value="<% __('Delete') %>" title="Delete"
<<<<<<< HEAD
        onclick="Zentyal.TableHelper.deleteActionClicked('<% $url %>', '<% $table %>', '<% $rowId %>', '<% $directory %>', '<% $page %>', true); return false"/>
% } else {
%   $m->abort("Unexpected $action in dataInUse.mas template");
=======
	onclick="Zentyal.TableHelper.actionClicked('<% $url %>', '<% $table %>', '<%
        $action %>', '<% $rowId %>', '<% $directory %>', '<% $page %>', { force: 1}); return false"/>
% } elsif ($action eq 'editBoolean') {
<input class='inputButton' type='submit' name='change'
       value="<% __('Change') %>" title="Change"
       onclick="Zentyal.TableHelper.sendInPlaceBooleanValue('<% $url %>','<% $table %>',
                                                            '<% $rowId %>', '<% $directory %>',
                                                            <% $fields[0] %>, this, {force: 1});
                return false"/>
% } else {
<input class='inputButton' type='submit' name='change'
       value="<% __('Change') %>" title="Change"
	onclick="Zentyal.TableHelper.actionClicked('<% $url %>', '<% $table %>', '<%
        $action %>', '<% $rowId %>',  '<% $directory %>', '<% $page %>', { force: 1}
        ); return false"/>
>>>>>>> 75f6aad0
% }

<input  class='inputButton' type='submit' name='cancel'
                value="<% __('Cancel') %>" title="Cancel"
                onclick="<% $cancelJS %>" />
<|MERGE_RESOLUTION|>--- conflicted
+++ resolved
@@ -12,7 +12,10 @@
 my $rowId = delete $params->{'id'};
 my $page = delete $params->{'page'};
 $page = 0 unless ( $page );
-<<<<<<< HEAD
+unless ($table) {
+   $table = delete $params->{'model'};
+}
+my @fields = map { "'" . $_ . "'" } keys %{$params};
 my $cancelJS;
 if ($ajax) {
     $cancelJS = "Zentyal.TableHelper.highlightRow('$rowId', false);";
@@ -21,21 +24,11 @@
 } else {
     $cancelJS = "Zentyal.TableHelper.changeView('$url', '$table', '$directory', 'changeList')";
 }
-=======
-unless ($table) {
-   $table = delete $params->{'model'};
-}
-my @fields = map { "'" . $_ . "'" } keys %{$params};
->>>>>>> 75f6aad0
 </%init>
 <div class='warning'>
 <% $warning %>
 </div>
 % if ( $action eq 'edit' ) {
-<<<<<<< HEAD
-%    my @fields = map { "'" . $_ . "'" } keys %{$params};
-=======
->>>>>>> 75f6aad0
 <input class='inputButton' type='submit' name='change'
        value="<% __('Change') %>"
        onclick="Zentyal.TableHelper.changeRow('<% $url %>', '<% $table %>',
@@ -45,13 +38,7 @@
 % } elsif ($action eq 'del') {
 <input class='inputButton' type='submit' name='change'
        value="<% __('Delete') %>" title="Delete"
-<<<<<<< HEAD
         onclick="Zentyal.TableHelper.deleteActionClicked('<% $url %>', '<% $table %>', '<% $rowId %>', '<% $directory %>', '<% $page %>', true); return false"/>
-% } else {
-%   $m->abort("Unexpected $action in dataInUse.mas template");
-=======
-	onclick="Zentyal.TableHelper.actionClicked('<% $url %>', '<% $table %>', '<%
-        $action %>', '<% $rowId %>', '<% $directory %>', '<% $page %>', { force: 1}); return false"/>
 % } elsif ($action eq 'editBoolean') {
 <input class='inputButton' type='submit' name='change'
        value="<% __('Change') %>" title="Change"
@@ -60,12 +47,7 @@
                                                             <% $fields[0] %>, this, {force: 1});
                 return false"/>
 % } else {
-<input class='inputButton' type='submit' name='change'
-       value="<% __('Change') %>" title="Change"
-	onclick="Zentyal.TableHelper.actionClicked('<% $url %>', '<% $table %>', '<%
-        $action %>', '<% $rowId %>',  '<% $directory %>', '<% $page %>', { force: 1}
-        ); return false"/>
->>>>>>> 75f6aad0
+%   $m->abort("Unexpected $action in dataInUse.mas template");
 % }
 
 <input  class='inputButton' type='submit' name='cancel'
