--- conflicted
+++ resolved
@@ -4432,8 +4432,6 @@
     return $js;
 }
 
-<<<<<<< HEAD
-=======
 sub setSortableTableJS
 {
     my ($self) = @_;
@@ -4447,6 +4445,4 @@
     return $call;
 }
 
-
->>>>>>> ace588fc
 1;