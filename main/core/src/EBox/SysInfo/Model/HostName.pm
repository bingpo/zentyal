--- conflicted
+++ resolved
@@ -155,21 +155,6 @@
     return [$searchdomain, @dns];
 }
 
-<<<<<<< HEAD
-sub updatedRowNotify
-{
-    my ($self, $row, $oldRow, $force) = @_;
-
-    my $newHostName   = $self->row->valueByName('hostname');
-    my $oldHostName   = defined $oldRow ? $oldRow->valueByName('hostname') : $newHostName;
-    my $newDomainName = $self->row->valueByName('hostdomain');
-    my $oldDomainName = defined $oldRow ? $oldRow->valueByName('hostdomain') : $newHostDomain;
-
-    my @observers = @{$global->modInstancesOfType('EBox::SysInfoObserver')};
-    foreach my $obs (@observers) {
-        $obs->hostDomainChanged() if ($newHostDomain ne $oldHostDomain);
-        $obs->hostNameChanged() if ($newHostName ne $newHostDomain);
-=======
 sub validateTypedRow
 {
     my ($self, $action, $changed, $all) = @_;
@@ -218,12 +203,18 @@
 
 sub updatedRowNotify
 {
-    my ($self, $row, $oldRow) = @_;
-    my $global = $self->global();
-    if ($global->modExists('samba')) {
-        # need to change kerberos realm in samba
-        $global->modInstance('samba')->model('GeneralSettings')->updateHostnameFields();
->>>>>>> 16d1eda0
+    my ($self, $row, $oldRow, $force) = @_;
+
+    my $newHostName   = $self->row->valueByName('hostname');
+    my $oldHostName   = defined $oldRow ? $oldRow->valueByName('hostname') : $newHostName;
+    my $newDomainName = $self->row->valueByName('hostdomain');
+    my $oldDomainName = defined $oldRow ? $oldRow->valueByName('hostdomain') : $newHostDomain;
+
+    my @observers = @{$global->modInstancesOfType('EBox::SysInfoObserver')};
+    foreach my $obs (@observers) {
+        $obs->hostDomainChanged() if ($newHostDomain ne $oldHostDomain);
+        $obs->hostNameChanged() if ($newHostName ne $newHostDomain);
+
     }
 }
 
