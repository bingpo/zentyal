--- conflicted
+++ resolved
@@ -116,13 +116,8 @@
                                          silent => 1);
     }
 
-<<<<<<< HEAD
     unless (EBox::Middleware::Auth->checkValidUser($username, $curpwd)) {
-        throw EBox::Exceptions::External(__('Incorrect current password.'));
-=======
-    unless (EBox::Auth->checkValidUser($username, $curpwd)) {
         throw EBox::Exceptions::External(__('Incorrect current password.'), silent => 1);
->>>>>>> 0fbada51
     }
 
     EBox::Middleware::Auth->setPassword($username, $newpwd1);
