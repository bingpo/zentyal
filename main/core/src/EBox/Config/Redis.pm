# Copyright (C) 2010-2013 Zentyal S.L.
#
# This program is free software; you can redistribute it and/or modify
# it under the terms of the GNU General Public License, version 2, as
# published by the Free Software Foundation.
#
# This program is distributed in the hope that it will be useful,
# but WITHOUT ANY WARRANTY; without even the implied warranty of
# MERCHANTABILITY or FITNESS FOR A PARTICULAR PURPOSE.  See the
# GNU General Public License for more details.
#
# You should have received a copy of the GNU General Public License
# along with this program; if not, write to the Free Software
# Foundation, Inc., 59 Temple Place, Suite 330, Boston, MA  02111-1307  USA

use strict;
use warnings;

package EBox::Config::Redis;

use 5.010001;

use Redis;
use EBox::Config;
use EBox::Service;
use EBox::Module::Base;
use EBox::Util::SHMLock;
use EBox::Exceptions::External;
use EBox::Exceptions::Internal;
use File::Slurp;
use File::Basename;
use Perl6::Junction qw(any);
use JSON::XS;
use TryCatch::Lite;

# Constants
use constant REDIS_CONF => 'conf/redis.conf';
use constant REDIS_PASS => 'conf/redis.passwd';
use constant CLIENT_CONF => EBox::Config::etc() . 'core.conf';

my %cache;
my %modified;
my %deleted;
my $cacheVersion = 0;
my $trans = 0;
my $lock = undef;

# Singleton variable
my $_instance = undef;

sub _new
{
    my ($class, %args) = @_;

    my $self = {};
    bless($self, $class);

    if (exists $args{customRedis}) {
        $self->{customRedis} = $args{customRedis};
    }

    $self->_initRedis();
    $self->_respawn();

    $self->{pid} = $$;
    $self->{json_pretty} = JSON::XS->new->pretty->utf8;

    unless ($lock) {
        my $path = undef;
        if ($self->_user() eq 'ebox-usercorner') {
            $path = '/run/shm/zentyal-usercorner';
        }
        $lock = EBox::Util::SHMLock->init('redis', $path);
    }

    return $self;
}

# Method: instance
#
#   Return a singleton instance of class <EBox::Config::Redis>
#
#
# Returns:
#
#   object of class <EBox::Config::Redis>
#
sub instance
{
    my ($class, %args) = @_;

    unless (defined ($_instance)) {
        $_instance = $class->_new(%args);
    }

    return $_instance;
}

# Method: set
#
#   Set a key with a scalar value or a reference
#
sub set
{
    my ($self, $key, $value) = @_;

    $self->begin();

    $cache{$key} = $value;
    $modified{$key} = 1;
    delete $deleted{$key};

    $self->commit();
}

# Method: get
#
#   Set the value of a key, or the given defaultValue if not exists
#
sub get
{
    my ($self, $key, $defaultValue) = @_;

    # Get from redis if not in cache
    unless (exists $cache{$key}) {
        my $value = $self->_redis_call('get', $key);
        if (defined ($value)) {
            # XXX: this can be problematic if we store a string
            # starting with '[' or '{', but decode_json fails to decode
            # regular strings some times, even with allow_nonref
            # An alternative could be to try always the decode
            # ignoring the exception
            my $firstChar = substr ($value, 0, 1);
            if (($firstChar eq '[') or ($firstChar eq '{')) {
                $value = decode_json($value);
            }
        } else {
            if (defined $defaultValue) {
                $value = $defaultValue;
            } else {
                # do not cache undef values
                return undef;
            }
        }
        $cache{$key} = $value;
    }

    return $cache{$key};
}

# Method: delete_dir
#
#   Delete a directory recursively
#
sub delete_dir
{
    my ($self, $dir) = @_;

    $self->begin();

    my @keys = $self->_keys("$dir/*");
    $self->unset(@keys);

    $self->commit();
}

# Method: unset
#
#   Unset a key
#
sub unset
{
    my ($self, @keys) = @_;

    $self->begin();

    foreach my $key (@keys) {
        delete $cache{$key};
        $deleted{$key} = 1;
        delete $modified{$key};
    }

    $self->commit();
}

# Method: backup_dir
#
#   Back up a given dir $key in $dest
#
sub backup_dir
{
    my ($self, $key, $dest) = @_;

    $self->begin();

    $self->delete_dir($dest);
    $self->_backup_dir(
        key => $key,
        destination_type => 'redis',
        destination => $dest
    );

    $self->commit();
}

# Method: export_dir_to_file
#
#   Back up a given dir in "key: value" format
#
# Parameters:
#
#   key         - key for the directory
#   file        - file to write
#
sub export_dir_to_file
{
    my ($self, $key, $file) = @_;

    my @keys;
    $self->_backup_dir(
        key => $key,
        destination_type => 'file',
        destination => \@keys
    );
    my @lines = sort (map { "$_->{key}: $_->{value}\n" } @keys);
    try {
        write_file($file, { binmode => ':raw' }, @lines);
    } catch {
        throw EBox::Exceptions::External("Error dumping $key to $file");
    }
}

sub _keys
{
    my ($self, $pattern) = @_;

    my @keys = grep {
        my $key = $_;
        not $deleted{$key}
    } $self->_redis_call('keys', $pattern);

    foreach my $name (keys %cache) {
        if ($name =~ /^$pattern/) {
            push (@keys, $name);
        }
    }

    return @keys;
}

# Method: import_dir_from_file
#
#   Given a "key: value" file, restore them under destination folder
#
# Parameters:
#
#   filename - filename with the dump
#   dest - destination folder key
#
sub import_dir_from_file
{
    my ($self, $filename, $dest) = @_;

    my @lines;
    try {
<<<<<<< HEAD
        @lines = split ("\n\n", read_file($filename));
    } catch {
=======
        @lines = split ("\n\n+", read_file($filename));
    } otherwise {
>>>>>>> ca17fbad
        throw EBox::Exceptions::External("Error parsing YAML:$filename");
    }

    $self->begin();
    foreach my $line (@lines) {
        if ($line =~ m/^\s*$/) {
            next;
        }
        my ($key, $value) = $line =~ /^\s*([^\s]+?): (.*)\s*$/s;
        if ((not defined $key) or (not defined $value)) {
            EBox::warn("Incorrect redis line for parsing: $line");
            next;
        }

        if ($dest) {
            $key = $dest . '/' .  $key;
        }

        # XXX: this can be problematic if we store a string
        # starting with '[' or '{', but decode_json fails to decode
        # regular strings some times, even with allow_nonref
        # An alternative could be to try always the decode
        # ignoring the exception
        my $firstChar = substr ($value, 0, 1);
        if (($firstChar eq '[') or ($firstChar eq '{')) {
            $value = $self->{json_pretty}->decode($value);
        }

        $self->set($key, $value);
    }

    $self->commit();
}

sub _backup_dir
{
    my ($self, %args) = @_;

    $self->begin();

    my $key = $args{key};
    my $destinationType = $args{destination_type};
    my $dest = $args{destination};

    my @keys = $self->_keys($key ? "$key/*" : '*');
    push @keys, $self->_keys($key); # add own key itself

    for my $entry (@keys) {
        my $destKey = $entry;

        my $value = $self->get($entry);
        next unless defined ($value);

        if ($destinationType eq 'redis') {
            $destKey =~ s/^$key/$dest/;
            $self->set($destKey, $value);
        } else {
            if (ref $value) {
                $value = $self->{json_pretty}->encode($value);
            } else {
                $value .= "\n";
            }
            push (@{$args{destination}},
                    {
                    key => $destKey,
                    value => $value
                    }
                 );
        }
    }

    $self->commit();
}

sub begin
{
    my ($self) = @_;

    # Do not allow nested transactions
    return if ($trans++);

    $lock->lock();

    my $version = $self->_redis_call('get', 'version');
    defined ($version) or $version = 0;
    if ($version > $cacheVersion) {
        %cache = ();
        $cacheVersion = $version;
    }

    return 1;
}

sub commit
{
    my ($self) = @_;

    $trans--;

    if ($trans == 0) {
        $self->_sync();

        $lock->unlock();
    }
}

sub rollback
{
    my ($self) = @_;

    if ($trans) {
        $self->_redis_call('multi');
        $self->_redis_call('discard');
        %deleted = ();
        foreach my $key (keys %modified) {
            delete $cache{$key};
        }
        %modified = ();
    }

    $trans = 0;

    $lock->unlock();
}

sub _sync
{
    my ($self) = @_;

    return unless (%modified or %deleted);

    $self->_redis_call('multi');

    foreach my $key (keys %modified) {
        my $value = $cache{$key};
        if (ref $value) {
            $value = encode_json($value);
        }
        if (defined $value) {
            $self->_redis_call('set', $key, $value);
        } else {
            EBox::error("Tried to set an undefined value for key: $key");
        }
    }
    %modified = ();

    if (%deleted) {
        $self->_redis_call('del', keys %deleted);
        %deleted = ();
    }

    $self->_redis_call('incr', 'version');

    my @result = $self->_redis_call('exec');
    $cacheVersion = pop @result;
}

# Wrapper to reconnect to redis in case of detecting a failure when
# issuing a command.
#
sub _redis_call
{
    my ($self, $command, @args) = @_;

    # Check process id and respawn redis if has changed (fork)
    if ($self->{pid} ne $$) {
        $self->_respawn();
    }

    my $response;
    my @response;
    my $wantarray = wantarray;

    my $tries = 5;
    for my $i (1 .. $tries) {
        our $failure = 1;
        our $ret;
        {
            local $SIG{PIPE};
            $SIG{PIPE} = sub {
                # EBox::warn("$$ Reconnecting to redis server after SIGPIPE");
                $failure = 1;
            };
            eval {
<<<<<<< HEAD
=======
                $self->{redis}->__send_command($command, @args);

>>>>>>> ca17fbad
                if ($wantarray) {
                    @response = $self->{redis}->__run_cmd($command, 0, 0, 0, @args);
                } else {
                    $response = $self->{redis}->__run_cmd($command, 0, 0, 0, @args);
                }
                $failure = 0;
            };
            $ret = $@;
            if ($ret or $failure) {
                # EBox::warn("$$ - $ret");
                sleep(1);
                # Disconnected, try to reconnect
                eval {
                    $self->_initRedis();
                    $self->_respawn();
                    $failure = 1;
                };
                if ($@) {
                    # EBox::warn("$$ -- $@");
                    sleep(1);
                    $failure = 1;
                }
            }
        }

        if ($failure) {
            if ( $i < $tries) {
                warn "Reconnecting to redis server ($i try)...";
            } else {
                my $conProblem = 1;
                if ($ret) {
                    $conProblem = $ret =~ m/closed connection/;
                }

                if ($conProblem) {
                    throw EBox::Exceptions::Internal('Cannot connect to redis server');
                } else {
                    my $error = "Redis command '$command @args' failed: $ret";
                    throw EBox::Exceptions::Internal($error);
                }
            }
        } else {
            last;
        }
    }

    if ($wantarray) {
        return @response;
    } else {
        return $response;
    }
}

# Reconnect to redis server
sub _respawn
{
    my ($self) = @_;

    if ($self->{customRedis}) {
        $self->{redis} = $self->{customRedis};
    } else {
        my $user = $self->_user();
        my $home = $self->_home();
        my $filepasswd = $self->_passwd();

        my $redis = Redis->new(sock => "$home/redis.$user.sock", encoding => undef);
        $redis->auth($filepasswd);
        $self->{redis} = $redis;
    }
    $self->{pid} = $$;

    # EBox::info("$$ Respawning the redis connection");
}

# Initialize redis daemon if it's not running
sub _initRedis
{
    my ($self) = @_;

    return if ($self->{customRedis});

    # User corner redis server is managed by service
    return if ($self->_user eq 'ebox-usercorner');

    unless (EBox::Service::running('ebox.redis')) {
        EBox::debug("[$$] Starting redis server");

        # Write redis daemon conf file
        $self->writeConfigFile();

        # Launch daemon, added sleep to avoid first connection problems
        EBox::Sudo::silentRoot('start ebox.redis && sleep 1');
    }
}

# Method: writeConfigFile
#
#   Write redis daemon config file
#
sub writeConfigFile
{
    my ($self, $user) = @_;

    defined($user) or $user = EBox::Config::user();

    my $home = $self->_home($user);

    my $confFile = $home . REDIS_CONF;
    my $pass = $self->_passwd($home);
    my $uid = getpwnam($user);
    my $dir = $user;
    $dir =~ s/ebox/zentyal/;
    my $port = $self->_port($user);

    my @params = ();
    push (@params, user => $user);
    push (@params, home => $home);
    push (@params, dir => $dir);
    push (@params, port => $port);
    push (@params, passwd => $pass);
    EBox::Module::Base::writeConfFileNoCheck($confFile,
            'core/redis.conf.mas',
            \@params, {mode => '0600', uid => $uid});
}

# Stop redis server, sync changes to disk before
sub stopRedis
{
    my ($self) = @_;

    # User corner redis server is managed by service
    return if ($self->_user eq 'ebox-usercorner');

    $self->_redis_call('save');
    EBox::Service::manage('ebox.redis', 'stop');
}

# Returns redis server password
sub _passwd
{
    my ($self, $home) = @_;
    defined($home) or $home = $self->_home();

    return read_file($home . REDIS_PASS) or
        throw EBox::Exceptions::External('Could not open passwd file');
}

# Returns redis server port
sub _port
{
    my ($self, $user) = @_;
    defined($user) or $user = $self->_user();

    if ($user eq 'ebox-usercorner') {
        return EBox::Config::configkey('redis_port_usercorner');
    } else {
        return EBox::Config::configkeyFromFile('redis_port', CLIENT_CONF);
    }

    # Unknown user
    return undef;
}

sub _home
{
    my ($self, $user) = @_;
    defined($user) or $user = $self->_user();

    my ($name,$passwd,$uid,$gid,$quota,$comment,$gcos,$dir,$shell,$expire) = getpwnam($user);
    return $dir;
}

# Returns current user name
sub _user
{
    my @userdata = getpwuid(POSIX::getuid());
    return $userdata[0];
}

1;<|MERGE_RESOLUTION|>--- conflicted
+++ resolved
@@ -263,13 +263,8 @@
 
     my @lines;
     try {
-<<<<<<< HEAD
-        @lines = split ("\n\n", read_file($filename));
+        @lines = split ("\n\n+", read_file($filename));
     } catch {
-=======
-        @lines = split ("\n\n+", read_file($filename));
-    } otherwise {
->>>>>>> ca17fbad
         throw EBox::Exceptions::External("Error parsing YAML:$filename");
     }
 
@@ -454,11 +449,6 @@
                 $failure = 1;
             };
             eval {
-<<<<<<< HEAD
-=======
-                $self->{redis}->__send_command($command, @args);
-
->>>>>>> ca17fbad
                 if ($wantarray) {
                     @response = $self->{redis}->__run_cmd($command, 0, 0, 0, @args);
                 } else {
