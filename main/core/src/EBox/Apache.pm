# Copyright (C) 2008-2012 eBox Technologies S.L.
#
# This program is free software; you can redistribute it and/or modify
# it under the terms of the GNU General Public License, version 2, as
# published by the Free Software Foundation.
#
# This program is distributed in the hope that it will be useful,
# but WITHOUT ANY WARRANTY; without even the implied warranty of
# MERCHANTABILITY or FITNESS FOR A PARTICULAR PURPOSE.  See the
# GNU General Public License for more details.
#
# You should have received a copy of the GNU General Public License
# along with this program; if not, write to the Free Software
# Foundation, Inc., 59 Temple Place, Suite 330, Boston, MA  02111-1307  USA
package EBox::Apache;

use strict;
use warnings;

use base qw(EBox::Module::Service EBox::Model::ModelProvider);

use EBox::Validate qw( :all );
use EBox::Sudo;
use EBox::Global;
use EBox::Service;
use EBox::Menu;
use HTML::Mason::Interp;
use EBox::Exceptions::InvalidData;
use EBox::Exceptions::InvalidType;
use EBox::Exceptions::Internal;
use EBox::Exceptions::DataExists;
use EBox::Exceptions::DataMissing;
use EBox::Exceptions::DataNotFound;
use EBox::Exceptions::MissingArgument;
use EBox::Gettext;
use EBox::Config;
use English qw(-no_match_vars);
use File::Basename;
use File::Slurp;
use POSIX qw(setsid setlocale LC_ALL);
use Error qw(:try);

# Constants
use constant RESTRICTED_RESOURCES_KEY    => 'restricted_resources';
use constant RESTRICTED_IP_LIST_KEY  => 'allowed_ips';
use constant RESTRICTED_PATH_TYPE_KEY => 'path_type';
use constant RESTRICTED_RESOURCE_TYPE_KEY => 'type';
use constant INCLUDE_KEY => 'includes';
use constant CAS_KEY => 'cas';
use constant ABS_PATH => 'absolute';
use constant REL_PATH => 'relative';
use constant CA_CERT_PATH  => EBox::Config::conf() . 'ssl-ca/';
use constant NO_RESTART_ON_TRIGGER => EBox::Config::tmp() . 'apache_no_restart_on_trigger';

sub _create
{
    my $class = shift;
    my $self = $class->SUPER::_create(name   => 'apache',
                                      printableName => __('Zentyal Webadmin'),
                                      @_);
    bless($self, $class);
    return $self;
}

# Method: modelClasses
#
#   Override <EBox::Model::ModelProvider::modelClasses>
#
sub modelClasses
{
    return [ 'EBox::Apache::Model::Language',
             'EBox::Apache::Model::AdminPort' ];
}

sub serverroot
{
    return '/var/lib/zentyal';
}

# Method: cleanupForExec
#
#   It does the job to prepare a forked apache process to do an exec.
#   We should use spawn_proc_prog() from mod_perl but we experience
#   some issues.
#
#
sub cleanupForExec
{
    POSIX::setsid();

    opendir(my $dir, "/proc/$$/fd");
    while (defined(my $fd = readdir($dir))) {
        next unless ($fd =~ /^\d+$/);
        eval('POSIX::close($fd)');
    }
    open(STDOUT, '> /dev/null');
    open(STDERR, '> /dev/null');
    open(STDIN, '/dev/null');
}


# restarting apache from inside apache could be problematic, so we fork()
sub _daemon
{
    my ($self, $action) = @_;

    my $conf = EBox::Config::conf();
    my $ctl = "APACHE_CONFDIR=$conf apache2ctl";

    # Sometimes apache is running but for some reason apache.pid does not
    # exist, with this workaround we always ensure a successful restart
    my $pidfile = EBox::Config::tmp() . 'apache.pid';
    my $pid;
    unless (-f $pidfile) {
        $pid = `ps aux|grep 'apache2 -d $conf'|awk '/^root/{print \$2;exit}'`;
        write_file($pidfile, $pid) if $pid;
    }

    if ($action eq 'stop') {
        EBox::Sudo::root("$ctl stop");
    } elsif ($action eq 'start') {
        EBox::Sudo::root("$ctl start");
    } elsif ($action eq 'restart') {
        unless (defined($pid = fork())) {
            throw EBox::Exceptions::Internal("Cannot fork().");
        }
        if ($pid) {
            return; # parent returns inmediately
        } else {
            EBox::Sudo::root("$ctl restart");
            exit ($?);
        }
    }

    if ($action eq 'stop') {
        # Stop redis server
        $self->{redis}->stopRedis();
    }
}

sub _stopService
{
    my $self = shift;
    $self->_daemon('stop');
}

sub _setConf
{
    my ($self) = @_;

    $self->_setLanguage();
    $self->_writeHttpdConfFile();
    $self->_writeCSSFiles();
    $self->_reportAdminPort();
    $self->_setDesktopServicesPort();
    $self->enableRestartOnTrigger();
}

sub _enforceServiceState
{
    my ($self) = @_;

    $self->_daemon('restart');
}

sub _writeHttpdConfFile
{
    my ($self) = @_;

    # Write CA links
    $self->_writeCAPath();

    my $httpdconf = _httpdConfFile();
    my $output;
    my $interp = HTML::Mason::Interp->new(out_method => \$output);
    my $comp = $interp->make_component(
            comp_file => (EBox::Config::stubs . 'core/apache.mas'));

    my @confFileParams = ();
    push @confFileParams, ( port => $self->port());
    push @confFileParams, ( user => EBox::Config::user());
    push @confFileParams, ( group => EBox::Config::group());
    push @confFileParams, ( serverroot => $self->serverroot());
    push @confFileParams, ( tmpdir => EBox::Config::tmp());
    push @confFileParams, ( eboxconfdir => EBox::Config::conf());

    push @confFileParams, ( restrictedResources => $self->_restrictedResources() );
    push @confFileParams, ( includes => $self->_includes(1) );

    my $desktop_services_enabled = EBox::Config::configkey('desktop_services_enabled');
    my $desktop_services_port = EBox::Config::configkey('desktop_services_port');
    push @confFileParams, ( desktop_services_enabled => $desktop_services_enabled );
    push @confFileParams, ( desktop_services_port => $desktop_services_port );

    my $debugMode = EBox::Config::boolean('debug');
    push @confFileParams, ( debug => $debugMode);

    $interp->exec($comp, @confFileParams);

    my $confile = EBox::Config::tmp . "httpd.conf";
    unless (open(HTTPD, "> $confile")) {
        throw EBox::Exceptions::Internal("Could not write to $confile");
    }
    print HTTPD $output;
    close(HTTPD);

    EBox::Sudo::root("/bin/mv $confile $httpdconf");
}

sub _setLanguage
{
    my ($self) = @_;
<<<<<<< HEAD

    my $languageModel = $self->model('Language');

=======

    my $languageModel = $self->model('Language');

>>>>>>> eb62a9a5
    # TODO: do this only if language has changed?
    my $lang = $languageModel->value('language');
    EBox::setLocale($lang);
    POSIX::setlocale(LC_ALL, EBox::locale());
    EBox::Menu::regenCache();
}

sub _writeCSSFiles
{
    my ($self) = @_;

    my $path = EBox::Config::dynamicwww() . '/css';
    unless (-d $path) {
    mkdir $path;
    }

    my ($primaryGid) = split / /, $GID, 2;

    my $global = EBox::Global->getInstance();
    my $theme = $global->theme();
    my %params = %{ $theme };

    foreach my $file ('public.css', 'login.css', 'tableorderer.css') {
        EBox::Module::Base::writeConfFileNoCheck("$path/$file",
                                                 "css/$file.mas",
                                                 [ %params ],
                                                 { mode => '0644',
                                                   uid => $UID,
                                                   gid => $primaryGid});
    }
}


# write CA Certificate Path with included CAs
sub _writeCAPath
{
    my ($self) = @_;

    system('rm -rf ' . CA_CERT_PATH);
    mkdir(CA_CERT_PATH);

    # Write links for each CA
    foreach my $ca (@{$self->_CAs(1)}) {
        my $link = $self->_caLinkPath($ca);
        unlink($link) if ( -l $link );
        symlink($ca, $link);
    }
}

# Return the link name for the CA certificate in the given format
# hashValue.0 - hash value is the output from openssl ciphering
sub _caLinkPath
{
    my ($self, $ca) = @_;

    my $hashRet = EBox::Sudo::command("openssl x509 -hash -noout -in $ca");

    my $hashValue = $hashRet->[0];
    chomp($hashValue);
    return CA_CERT_PATH . "${hashValue}.0";
}


# Report the new TCP admin port to Zentyal Cloud
sub _reportAdminPort
{
    my ($self) = @_;

    my $global = EBox::Global->getInstance(1);
    if ($global->modExists('remoteservices')) {
        my $rs = $global->modInstance('remoteservices');
        $rs->reportAdminPort($self->port());
    }
}

sub _httpdConfFile
{
    return '/var/lib/zentyal/conf/apache2.conf';
}

<<<<<<< HEAD
sub port
{
=======
sub _setDesktopServicesPort
{
    my $desktop_services_port = (EBox::Config::configkey('desktop_services_port') or 6895);
    checkPort($desktop_services_port, __("Desktop services port"));

    my $fw = EBox::Global->modInstance('firewall');
    my $services = EBox::Global->modInstance('services');
    if (defined($fw)) {
        my $serviceName = 'desktop-services';
        unless ( $services->serviceExists(name => $serviceName) ) {
            $fw->addInternalService(
                'name'              => $serviceName,
                'printableName'     => __('Desktop Services'),
                'description'       => __('Desktop Services (API for Zentyal Desktop)'),
                'protocol'          => 'tcp',
                'sourcePort'        => 'any',
                'destinationPort'   => $desktop_services_port,
               );
            $fw->saveConfigRecursive();
        } else {
            my $currentConf = $services->serviceConfiguration($services->serviceId($serviceName));
            if ( $currentConf->[0]->{destination} ne $desktop_services_port ) {
                $services->setService(name          => $serviceName,
                                      printableName => __('Desktop Services'),
                                      description   => __('Desktop Services (API for Zentyal Desktop)'),
                                      protocol      => 'tcp',
                                      sourcePort    => 'any',
                                      destinationPort => $desktop_services_port,
                                      internal => 1, readOnly => 1);
                $services->saveConfigRecursive();
            }
        }
    }
}

# Method: initialSetup
#
# Overrides:
#   EBox::Module::Base::initialSetup
#
sub initialSetup
{
    my ($self, $version) = @_;

    # Create default rules and services
    # only if installing the first time
    unless ($version) {
        $self->_setDesktopServicesPort();
    }

    # Execute initial-setup script
    $self->SUPER::initialSetup($version);
}

sub port
{
>>>>>>> eb62a9a5
    my ($self) = @_;

    return $self->model('AdminPort')->value('port');
}

# Method: setPort
#
#     Set the listening port for the apache perl
#
# Parameters:
#
#     port - Int the new listening port
#
sub setPort # (port)
{
    my ($self, $port) = @_;

    checkPort($port, __("port"));

    my $adminPortModel = $self->model('AdminPort');
    my $oldPort = $adminPortModel->value('port');

    return if ($oldPort == $port);

    my $global = EBox::Global->getInstance();
    my $fw = $global->modInstance('firewall');
    if (defined($fw)) {
        unless ($fw->availablePort("tcp",$port)) {
            throw EBox::Exceptions::External(__x(
'Zentyal is already configured to use port {p} for another service. Choose another port or free it and retry.',
                p => $port
               ));
        }
    }

    my $netstatLines = EBox::Sudo::root('netstat -tlnp');
    foreach my $line (@{ $netstatLines }) {
        my ($proto, $recvQ, $sendQ, $localAddr, $foreignAddr, $state, $PIDProgram) =
            split '\s+', $line, 7;
        if ($localAddr =~ m/:$port$/) {
            my ($pid, $program) = split '/', $PIDProgram;
            throw EBox::Exceptions::External(__x(
q{Port {p} is already in use by program '{pr}'. Choose another port or free it and retry.},
                p => $port,
                pr => $program,
              )
            );
        }
    }

    if ($global->modExists('services')) {
        my $services = $global->modInstance('services');
        $services->setAdministrationPort($port);
    }

    $adminPortModel->setValue('port', $port);
}

sub logs
{
    my @logs = ();
    my $log;
    $log->{'module'} = 'apache';
    $log->{'table'} = 'access';
    $log->{'file'} = EBox::Config::log . "/access.log";
    my @fields = qw{ host www_user date method url protocol code size referer ua };
    $log->{'fields'} = \@fields;
    $log->{'regex'} = '(.*?) - (.*?) \[(.*)\] "(.*?) (.*?) (.*?)" (.*?) (.*?) "(.*?)" "(.*?)" "-"';
    my @types = qw{ inet varchar timestamp varchar varchar varchar integer integer varchar varchar };
    $log->{'types'} = \@types;
    push(@logs, $log);
    return \@logs;
}

# Method: setRestrictedResource
#
#      Set a restricted resource to the Apache perl configuration
#
# Parameters:
#
#      resourceName - String the resource name to restrict
#
#      allowedIPs - Array ref the set of IPs which allow the
#      restricted resource to be accessed in CIDR format or magic word
#      'all' or 'nobody'. The former all sources are allowed to see
#      that resourcename and the latter nobody is allowed to see this
#      resource. 'all' value has more priority than 'nobody' value.
#
#      resourceType - String the resource type: It can be one of the
#      following: 'file', 'directory' and 'location'.
#
# Exceptions:
#
#      <EBox::Exceptions::MissingArgument> - thrown if any compulsory
#      argument is missing
#
#      <EBox::Exceptions::InvalidType> - thrown if the resource type
#      is invalid
#
#      <EBox::Exceptions::Internal> - thrown if any of the allowed IP
#      addresses are not in CIDR format or no allowed IP is given
#
sub setRestrictedResource
{
    my ($self, $resourceName, $allowedIPs, $resourceType) = @_;

    throw EBox::Exceptions::MissingArgument('resourceName')
      unless defined ( $resourceName );
    throw EBox::Exceptions::MissingArgument('allowedIPs')
      unless defined ( $allowedIPs );
    throw EBox::Exceptions::MissingArgument('resourceType')
      unless defined ( $resourceType );

    unless ( $resourceType eq 'file' or $resourceType eq 'directory'
             or $resourceType eq 'location' ) {
        throw EBox::Exceptions::InvalidType('resourceType',
                                            'file, directory or location');
    }

    my $allFound = grep { $_ eq 'all' } @{$allowedIPs};
    my $nobodyFound = grep { $_ eq 'nobody' } @{$allowedIPs};
    if ( $allFound ) {
        $allowedIPs = ['all'];
    } elsif ( $nobodyFound ) {
        $allowedIPs = ['nobody'];
    } else {
        # Check the given list is a list of IPs
        my $notIPs = grep { ! checkCIDR($_) } @{$allowedIPs};
        if ( $notIPs > 0 ) {
            throw EBox::Exceptions::Internal('Some of the given allowed IP'
                                             . 'addresses are not in CIDR format');
        }
        if ( @{$allowedIPs} == 0 ) {
            throw EBox::Exceptions::Internal('Some allowed IP must be set');
        }
    }

    my $nSubs = ($resourceName =~ s:^/::);
    my $rootKey = RESTRICTED_RESOURCES_KEY . "/$resourceName/";
    if ( $nSubs > 0 ) {
        $self->set_string( $rootKey . RESTRICTED_PATH_TYPE_KEY,
                           ABS_PATH );
    } else {
        $self->set_string( $rootKey . RESTRICTED_PATH_TYPE_KEY,
                           REL_PATH );
    }

    # Set the current list
    $self->set_list( $rootKey . RESTRICTED_IP_LIST_KEY,
                     'string', $allowedIPs );
    $self->set_string( $rootKey . RESTRICTED_RESOURCE_TYPE_KEY,
                       $resourceType);
}

# Method: delRestrictedResource
#
#       Remove a restricted resource from the list
#
# Parameters:
#
#       resourcename - String the resource name which indexes which restricted
#       resource is requested to be deleted
#
# Exceptions:
#
#      <EBox::Exceptions::MissingArgument> - thrown if any compulsory
#      argument is missing
#
#      <EBox::Exceptions::DataNotFound> - thrown if the given resource name is
#      not in the list of restricted resources
#
sub delRestrictedResource
{
    my ($self, $resourcename) = @_;

    throw EBox::Exceptions::MissingArgument('resourcename')
      unless defined ( $resourcename );

    $resourcename =~ s:^/::;

    my $resourceKey = RESTRICTED_RESOURCES_KEY . "/$resourcename";

    unless ( $self->dir_exists($resourceKey) ) {
        throw EBox::Exceptions::DataNotFound( data  => 'resourcename',
                                              value => $resourcename);
    }

    $self->delete_dir($resourceKey);
}

# Get the structure for the apache.mas.in template to restrict a
# certain number of resources for a set of ip addresses
sub _restrictedResources
{
    my ($self) = @_;

    my @restrictedResources = ();
    foreach my $dir (@{$self->all_dirs_base(RESTRICTED_RESOURCES_KEY)}) {
        my $resourcename = $dir;
        my $compKey = RESTRICTED_RESOURCES_KEY . "/$dir";
        while ( @{$self->all_dirs_base($compKey)} > 0 ) {
            my ($subdir) = @{$self->all_dirs_base($compKey)};
            $compKey .= "/$subdir";
            $resourcename .= "/$subdir";
        }
        # Add first slash if the added resource name is absolute
        if ( $self->get_string("$compKey/" . RESTRICTED_PATH_TYPE_KEY )
             eq ABS_PATH ) {
            $resourcename = "/$resourcename";
        }
        my $restrictedResource = {
                              allowedIPs => $self->get_list("$compKey/" . RESTRICTED_IP_LIST_KEY),
                              name       => $resourcename,
                              type       => $self->get_string( "$compKey/"
                                                               . RESTRICTED_RESOURCE_TYPE_KEY),
                             };
        push ( @restrictedResources, $restrictedResource );
    }
    return \@restrictedResources;
}

# Method: isEnabled
#
# Overrides:
#   EBox::Module::Service::isEnabled
sub isEnabled
{
    # apache always has to be enabled
    return 1;
}

# Method: showModuleStatus
#
#   Indicate to ServiceManager if the module must be shown in Module
#   status configuration.
#
# Overrides:
#   EBox::Module::Service::showModuleStatus
#
sub showModuleStatus
{
    # we don't want it to appear in module status
    return undef;
}

# Method: addModuleStatus
#
#   Do not show entry in the module status widget
#
# Overrides:
#   EBox::Module::Service::addModuleStatus
#
sub addModuleStatus
{
}

# Method: addInclude
#
#      Add an "include" directive to the apache configuration
#
# Parameters:
#
#      includeFilePath - String the configuration file path to include
#      in apache configuration
#
# Exceptions:
#
#      <EBox::Exceptions::MissingArgument> - thrown if any compulsory
#      argument is missing
#
#      <EBox::Exceptions::Internal> - thrown if the given file does
#      not exists
#
sub addInclude
{
    my ($self, $includeFilePath) = @_;

    unless(defined($includeFilePath)) {
        throw EBox::Exceptions::MissingArgument('includeFilePath');
    }
    unless(-f $includeFilePath and -r $includeFilePath) {
        throw EBox::Exceptions::Internal(
            "File $includeFilePath cannot be read or it is not a file"
           );
    }
    my @includes = @{$self->_includes(0)};
    unless ( grep { $_ eq $includeFilePath } @includes) {
        push(@includes, $includeFilePath);
        $self->set_list(INCLUDE_KEY, 'string', \@includes);
    }

}

# Method: removeInclude
#
#      Remove an "include" directive to the apache configuration
#
# Parameters:
#
#      includeFilePath - String the configuration file path to remove
#      from apache configuration
#
# Exceptions:
#
#      <EBox::Exceptions::MissingArgument> - thrown if any compulsory
#      argument is missing
#
#      <EBox::Exceptions::Internal> - thrown if the given file has not
#      been included previously
#
sub removeInclude
{
    my ($self, $includeFilePath) = @_;

    unless(defined($includeFilePath)) {
        throw EBox::Exceptions::MissingArgument('includeFilePath');
    }
    my @includes = @{$self->_includes(0)};
    my @newIncludes = grep { $_ ne $includeFilePath } @includes;
    if ( @newIncludes eq @includes ) {
        throw EBox::Exceptions::Internal("$includeFilePath has not been included previously");
    }
    $self->set_list(INCLUDE_KEY, 'string', \@newIncludes);

}

# Return those include files that has been added
sub _includes
{
    my ($self, $check) = @_;
    my $includeList = $self->get_list(INCLUDE_KEY);
    if (not $check) {
        return $includeList
    }

    my @includes;
    foreach my $incPath (@{ $includeList  }) {
        if ((-f $incPath) and (-r $incPath)) {
            push @includes, $incPath;
        } else {
            EBox::warn("Ignoring apache include $incPath: cannot read the file or not is a regular file");
        }
    }

    return \@includes;
}



# Method: addCA
#
#   Include the given CA in the SSLCACertificatePath
#
# Parameters:
#
#      ca - CA Certificate
#
# Exceptions:
#
#      <EBox::Exceptions::MissingArgument> - thrown if any compulsory
#      argument is missing
#
#      <EBox::Exceptions::Internal> - thrown if the given file does
#      not exists
#
sub addCA
{
    my ($self, $ca) = @_;

    unless(defined($ca)) {
        throw EBox::Exceptions::MissingArgument('includeFilePath');
    }
    unless(-f $ca and -r $ca) {
        throw EBox::Exceptions::Internal(
            "File $ca cannot be read or it is not a file"
           );
    }
    my @cas = @{$self->_CAs(0)};
    unless ( grep { $_ eq $ca } @cas) {
        push(@cas, $ca);
        $self->set_list(CAS_KEY, 'string', \@cas);
    }

}

# Method: removeCA
#
#      Remove a previously added CA from the SSLCACertificatePath
#
# Parameters:
#
#       ca - CA certificate
#
# Exceptions:
#
#      <EBox::Exceptions::MissingArgument> - thrown if any compulsory
#      argument is missing
#
#      <EBox::Exceptions::Internal> - thrown if the given file has not
#      been included previously
#
sub removeCA
{
    my ($self, $ca) = @_;

    unless(defined($ca)) {
        throw EBox::Exceptions::MissingArgument('includeFilePath');
    }
    unless(-f $ca and -r $ca) {
        throw EBox::Exceptions::Internal(
            "File $ca cannot be read or it is not a file"
           );
    }
    my @cas = @{$self->_CAs(0)};
    my @newCAs = grep { $_ ne $ca } @cas;
    if ( @newCAs eq @cas ) {
        throw EBox::Exceptions::Internal("$ca has not been included previously");
    }
    $self->set_list(CAS_KEY, 'string', \@newCAs);
}

# Return those include files that has been added
sub _CAs
{
    my ($self, $check) = @_;
    my $caList = $self->get_list(CAS_KEY);
    if (not $check) {
        return $caList;
    }

    my @cas;
    foreach my $ca (@{ $caList  }) {
        if ((-f $ca) and (-r $ca)) {
            push @cas, $ca;
        } else {
            EBox::warn("Ignoring CA $ca: cannot read the file or not is a regular file");
        }
    }

    return \@cas;
}


# Method: certificates
#
#   This method is used to tell the CA module which certificates
#   and its properties we want to issue for this service module.
#
# Returns:
#
#   An array ref of hashes containing the following:
#
#       service - name of the service using the certificate
#       path    - full path to store this certificate
#       user    - user owner for this certificate file
#       group   - group owner for this certificate file
#       mode    - permission mode for this certificate file
#
sub certificates
{
    my ($self) = @_;

    return [
            {
             service =>  __('Zentyal Administration Web Server'),
             path    =>  '/var/lib/zentyal/conf/ssl/ssl.pem',
             user => 'ebox',
             group => 'ebox',
             mode => '0600',
            },
           ];
}

# Method: disableRestartOnTrigger
#
#   Makes apache and other modules listed in the restart-trigger script  to
#   ignore it and do nothing
sub disableRestartOnTrigger
{
    system 'touch ' . NO_RESTART_ON_TRIGGER;
    if ($? != 0) {
        EBox::warn('Canot create apache no restart on trigger file');
    }
}

# Method: enableRestartOnTrigger
#
#   Makes apache and other modules listed in the restart-trigger script  to
#   restart themselves when the script is executed (default behaviour)
sub enableRestartOnTrigger
{
    EBox::Sudo::root("rm -f " . NO_RESTART_ON_TRIGGER);
}

# Method: restartOnTrigger
#
#  Whether apache and other modules listed in the restart-trigger script  to
#  restart themselves when the script is executed
sub restartOnTrigger
{
    return not EBox::Sudo::fileTest('-e', NO_RESTART_ON_TRIGGER);
}

sub usesPort
{
    my ($self, $proto, $port, $iface) = @_;
    if ($proto ne 'tcp') {
        return 0;
    }
    return $port == $self->port();
}

1;<|MERGE_RESOLUTION|>--- conflicted
+++ resolved
@@ -210,15 +210,9 @@
 sub _setLanguage
 {
     my ($self) = @_;
-<<<<<<< HEAD
 
     my $languageModel = $self->model('Language');
 
-=======
-
-    my $languageModel = $self->model('Language');
-
->>>>>>> eb62a9a5
     # TODO: do this only if language has changed?
     my $lang = $languageModel->value('language');
     EBox::setLocale($lang);
@@ -299,10 +293,6 @@
     return '/var/lib/zentyal/conf/apache2.conf';
 }
 
-<<<<<<< HEAD
-sub port
-{
-=======
 sub _setDesktopServicesPort
 {
     my $desktop_services_port = (EBox::Config::configkey('desktop_services_port') or 6895);
@@ -359,7 +349,6 @@
 
 sub port
 {
->>>>>>> eb62a9a5
     my ($self) = @_;
 
     return $self->model('AdminPort')->value('port');
