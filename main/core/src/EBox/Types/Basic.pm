--- conflicted
+++ resolved
@@ -104,18 +104,11 @@
 sub _restoreFromHash
 {
     my ($self, $hash) = @_;
+
     return unless ($self->row());
-    my $value;
-<<<<<<< HEAD
+
     my $gconf = $self->row()->GConfModule();
-    $value =  $gconf->get_string($self->_path() . '/' . $self->fieldName());
-=======
-    unless ($value = $self->_fetchFromCache()) {
-        my $gconf = $self->row()->GConfModule();
-        $value = $gconf->raw_hash_value($self->_path(), $self->fieldName());
-        $self->_addToCache($value);
-    }
->>>>>>> d46a4e8d
+    my $value = $gconf->raw_hash_value($self->_path(), $self->fieldName());
     $self->{'value'} = $value;
 }
 
