HEAD
<<<<<<< HEAD
	+ Added No-IP to DynDNS
	+ Fix get router MAC after latest changes in Net::ARP library
=======
	+ Changed validation of setDHCPAddress, setRealPPPIface and
	  DHCPCleanUp to allow pseudoterminal interfaces, this is needed for l2tp
	+ Allow network proxy which is listening on localhost
	+ Fixed error which skipped the execution of _preSetConf
>>>>>>> dfb79286
	+ Updated DynDNS server in ddclient configuration
3.5
	+ Set version to 3.5
	+ Fixed wrong call when cleaning up a bundled interface
3.4
	+ Import current DHCP addresses in first setup and when enabling module
	+ Don't allow domain names as target of failover tests, usability
	  changes in failover rules
	+ Removed DNS resolution failover test
	+ Save module config after initialSetup
	+ Added flag to notify when an ifup is set
	+ Wait a bit in multigwRoutes to give time to dhcp/pppoe to register addresses
	+ Implement replicationExcludeKeys() to avoid replication of ifaces in HA
	+ Migrated to use Plack / PSGI API instead of the CGI one
	+ When adding a new IP (viface or static iface) it is checked to avoid
	  collision with the current HA floating IPs
	+ Use service instead of deprecated invoke-rc.d for init.d scripts
	+ Added bonding support (contribution by Vsevolod Kukol)
	+ Specifiy local address in failover tests to avoid vlan interface problems
	+ Fix Dynamic DNS with Zentyal Remote as provider when the
	  registration wizard is done
	+ Fixed bad behaviour in interfaces method wizard
	+ Wait a bit in multigwRoutes to give time to dhcp/pppoe to register addresses
	+ Don't generate resolvconf file until all interfaces are up
	+ nameservers() method always return 127.0.0.1 if DNS module is
	  installed and enabled
	+ Fixed dhclient configuration
	+ Fixed some issues with showing of DHCP nameservers and removed
	  related dead code
	+ Don't use owner module in external-ip.pl script
	+ Changed failover firewall rules to not use owner module
	+ Fixed regression in VLANs interface (contribution by Chris Pitchford)
	+ Fixed bug which made impossible to edit pppoe gateways
	+ Fix regresion in the installer wizard that made options for static
	  interfaces be always shown
	+ Set version to 3.4
3.3
	+ Add module not enabled warning to interfaces page
	+ Switch from Error to TryCatch for exception handling
	+ Update strings to new offering
	+ ppp-set-iface.pl script should not regen gateway if we are saving changes
	+ Flush interfaces list cache after all ifups and all ifdowns
	+ Added missing EBox::Exceptions uses
	+ Delete migration code from old versions
	+ Write resolvconf head, base and tail
	+ Set proper file name for HTTP proxy configuration for APT
	+ Set HTTP proxy wide settings in /etc/environment
	+ Do not disable DNSResolver model when users mode is external AD
	+ Added resolvconf as dependency to avoid problems in installations
	  without the ubuntu-minimal metapackage
	+ Use new resolvconf framework to manage resolvers list
	+ Fix setNameservers method in Network to avoid error in import
	  interfaces
	+ Set version to 3.3
3.2
	+ Set version to 3.2
3.1.6
	+ Guard against undefined rows getting auto value in GatewayTable
3.1.5
	+ Fix addition of gateways in initial configuration wizard
	+ Override daemons when migrating from 3.0
3.1.4
	+ Adapted to new CSS styles
	+ Use upstart for ddclient daemon management
3.1.3
	+ Clearer messages for gateway not reachable condition
	+ Fixed bug which unallowed to disable the proxy server
	+ Fix regression is Gateways table due to the change of behaviour
	  of update row notifications
	+ Added menu icon
	+ Fix regression in dhcp-gateway.pl which interfered with save
	  change process
	+ Increase regenGateways() timeout from 60 to 180 seconds
	+ Add zentyal-users to package breaks control to avoid errors with
	  bad users version
	+ Fixed regression in external interface check in Network -> Interfaces
	  after having nginx as source of all requests to apache
	+ Warning in initial configuration wizard when trying to set as external
	  the interface used to access the administration interface
	+ To fix dhclient erratic behaviour, we always restart the dhcp interfaces
	+ Corrected typo in message on tab multigw when only one gw is present
	+ Better check for ipv6 presence before disabling it
	+ Removed no longer necessary jQuery noConflict()
	+ Adapted DNS resolver model to authorization mode changes
	  in users and squid module
3.1.2
	+ Ported JS code to jQuery
3.1.1
	+ Do not add /32 mask to default route when deleting routes
3.1
	+ Updated to reflect the Apache -> WebAdmin rename.
	+ Added netInitRange and netEndRange methods from the dhcp module to be
	  shared between modules.
	+ Added localGatewayIP method to get the Zentyal's IP address that may be
	  used as the gateway of the given IP.
	+ Added externalIpAddresses method to retrieve the list of IP addresses
	  that are external.
	+ Depend on zentyal-core 3.1
3.0.6
	+ PPPoE set iface script is more robust against locks
	+ Adapted to use of ifaceByAddress, removed IPAddressExists
	+ Don't allow to use a local address as gateway address
	+ Added ifaceByAddress method
3.0.5
	+ Guard against previous version of squid without
	  authenticationMode method
3.0.4
	+ Improve addition of localhost as primary resolver when DNS module is
	  enabled.
	+ Remove localhost as primary resolver when squid module is configured
	  to authenticate against external server
3.0.3
	+ Log warn instead of error when iface has not address in _multigwRoutes()
	+ Fixed error replacing nameserver when importing resolv.conf
	+ Remove leftover PPP provider files
	+ Remove attached vlans when a interface is not longer trunk
	+ Do not try to disable rp_filter for vlan interfaces
	+ Virtual interfaces on a bridge interface are not considered
	  bridges themselves
	+ Use EBox::Module::Base::writeConfFile to generate interfaces
	  file
	+ Only disable IPv6 in enableActions if IPv6 is available
	+ Bridged interfaces added to 'auto' directive in
	  /etc/networks/interfaces to avoid network startup problems
	+ Dont allow to set a local address as network proxy
	+ Fixed error in json response trigered by widget size
	+ Don't check for IPaddr in the same subnet on interfaces
	  that belong to the same bridge
3.0.2
	+ Disable IPv6 on enable actions to avoid problems with samba4
	+ Added more coherence checks to static routes table
	+ Allow to set broadcast address in wakeonlan tool
	+ Fixed unproper use of last inside try
3.0.1
	+ Added domain option to /etc/resolv.conf
	+ Supersede DHCP offered nameservers, domain name and search domain if
	  these values are already configured in Zentyal
	+ Fixed gateways setup in wizard
	+ Fixed bug in Gateways watcher which inhibited the call to regen
	  failover notifier method in modules which are network observers
	+ Vlanes and vifaces are now ordered by name in interface page
	+ Fixed error disabling reverse path for virtual interfaces
2.3.15
	+ Expanded allowed character set in interface PPPoE password
	+ Reviewed registration strings
	+ Fixed treatment for wake on lan objects in template, now there is no
	  crash in Network Tools when entering an empty host
2.3.14
	+ Fixed bug which made impossible to remove bridged interfaces
	+ Management of CHAP secrets file recovers from removal of Zentyal marks
	+ Add two methods to NetworkObserver interface to notify observers about
	  address changes on dhcp interfaces
	+ Forbid interfaces alias with ':' character
	+ Assign ip address 127.0.1.1/8 to loopback interface in module restart
	  and remove the post-up hook from /etc/network/interfaces file.
2.3.13
	+ Removed some warnings when external is undefined
	+ Added modeldepends to yaml schema
	+ New libossp-uuid-perl dependency
	+ Zentyal Cloud DynDNS updates are now done outside the VPN and using
	  the credentials obtained when the server is subscribed
2.3.12
	+ Interface is now auto-detected when adding gateways
	+ New table to allow disabling of traffic balance for some gateways
2.3.11
	+ Fixed typo which made EBox::Network::ifaceAddress return empty
	  addresses for virtual interfaces
	+ Fixed validation of gateway names
	+ Removed undefined value warning in setIfaceStatic()
	+ Using EBox::Object::Members to generate multigw iptables rules
2.3.10
	+ Restricted gateway names to be sane with dyndns and fixed dyndns
	  configuration with old incorrect gateway names
	+ Disabled dnspark until ddclient upstream fix a bug with this provideer
	+ Multigw rules more robust when no-static interfaces are down
	+ Removed redis transaction workarounds in _setConf
	+ Fixed unconfigured gateway removal, raise exception if the route
	  addition command fails
2.3.9
	+ Remove all gateway based routes before adding the configured one
	  and raise exception if the route addition command fails
	+ Fix deadlock in preSetConf when DHCP is used
	+ Moved bandwidth test to remoteservices
2.3.8
	+ internalIpAddresses() does not throw exception if there are no ifaces
	+ ifaceExternalChanged() is now called when static or PPP interfaces
	  changes from external to internal
	+ Implement new EBox::Events::WatcherProvider
	+ Remove no longer necessary ad-hoc vifacesConf cache
	+ Adapted to new Model management framework
	+ Reimplemented Ifaces/Vifaces/VLANs storage according to new conf backend
	+ Added vnet to the ignored interfaces list
2.3.7
	+ Send additional info in Gateways watcher
	+ Added clone action to multi gw and wan failover tables
	+ Added EBox::Network::internalIpAddresses()
	+ Added regenGatewaysFailover() to NetworkObserver so modules can
	  implement actions to be done after failover regenerates routing tables
	+ Fixed calculation of fail ratio
	+ Assure that we have always one gateway marked as default
	+ Restart traffic shaping on postinst to avoid rule loss on upgrades
	+ Regenerate traffic shaping rules after failover event
	+ EBox::Network::setNameservers does not fail if the same server
	  is already in the list
	+ Fixed calls to storeSelectedDefaultGateway with undef argument
	+ EBox::Network::importInterfacesFile skips gateway adition instead of
	  aborting if already exists one
	+ Insert fwmark ip rules before from ones
	+ Remove no longer necessary mark rules when having several interfaces
	+ Pre-create failover and check-ip chains on network start to always ensure
	  that rules are inserted in the proper position
	+ Remove obsolete import of EBox::Order
	+ Do not add gateways to /etc/network/interfaces to avoid conflicts
2.3.6
	+ Create tables with MyISAM engine by default
	+ Fixed path of dhclient.conf
2.3.5
	+ Fixed path of dhclient hooks
2.3.4
	+ Not allowed to attach static interfaces to a network which
	  has already another interface atached
	+ Fixed restore of default gateway in failover event
2.3.3
	+ Packaging fixes for precise
2.3.2
	+ Updated Standards-Version to 3.9.2
2.3.1
	+ Adapted messages in the UI for new editions
	+ Use printableName instead of name to select services
	+ Fixed executable permissions in ppp hooks and external-ip.pl
	+ Bridge interfaces are correctly removed; fixed _hasChanged method
	+ Menu entry Diagnostic Tools in Network renamed to Tools
	+ Added WakeOnLan to the Network Diagnostic Tools
	+ Added proxySettings to return the proxy settings to other modules
	+ Added new ip rules to avoid connection problems on multigateway & UDP
	+ Virtual interfaces called '0' does not longer raise error
2.3
	+ Cache vifacesConf() result to improve performance
	+ Replaced autotools with zbuildtools
	+ Added gatewayDelete method to NetworkObserver and use it to check
	  gateway removal in gateway table
2.2.3
	+ Allow to disable traffic balance with no_balance_$gwname config keys
	+ Fixed bridged interfaces change when the bridge is not configured
	+ Do not mark traffic to default gateway if it is disabled
2.2.2
	+ Fixed bug setting ip route rules with PPPoE interfaces
2.2.1
	+ External IP address getter now works even in an unpolite situation
2.1.16
	+ Does not sometimes fail in external IP address getter when
	  multigw is enabled
2.1.15
	+ Fixed unique IP check on gateways table
2.1.14
	+ Fixed problems bringing up static interfaces during boot
2.1.13
	+ Proper use of ro/rw instances on failover event
	+ Avoid duplicated gateway due to network wizard
	+ Disable autocomplete in gateway proxy configuration
	+ Disable autocomplete in dynamic DNS provider configuration
2.1.12
	+ PPPoE works again after regression by PPTP changes
	+ Reviewed some subscription strings
	+ Removed all the obsolete traffic monitoring stuff using jnettop and rrdtool
	+ Added custom mtu configuration for the interfaces in /etc/zentyal/network.conf
	+ Improved texts in configure interfaces wizard
	+ Fixed dashboard network graphs for interfaces with strange characters
2.1.11
	+ Change provider for getting the public IP address in DynDNS
	+ Better integration with core theme
	+ Removed /zentyal prefix from URLs
	+ Avoid errors deleting non-existent gateways
2.1.10
	+ Avoid duplicated restart during postinst
	+ Added staticIfaceAddressChangedDone notification
	+ Fixed module name in actions logging
	+ Send only gw.hostname.dyndomain.tld to avoid ddclient go nuts
2.1.9
	+ Calculate interfaces widget size for a better default dashboard balance
2.1.8
	+ Remove pppoe debug in hooks
	+ Allowed '/' character in proxy username
	+ Manual log of audit actions in Iface, VIface and Vlan CGIs
	+ Update wizard pages with new order option
	+ Use pppoe name on chap-secrets
2.1.7
	+ Now chap-secrets configuration for pptp module is not overwritten
	+ Use the new "Add new..." option in the object selectors
	+ Set connected gateway as warn level event and minor improvements
	  in the failover messages
	+ Added maxfail option to PPP configuration files to retry lost connections
	+ Added logic to manage PPP gateways in failover tests
	+ Failover tests are now ran with a read-only instance even if there are
	  unsaved changes on the interface and the generated events notify this
	+ Removed unused EnableBalanceTraffic CGI
	+ Removed use of obsolete LogAdmin
2.1.6
	+ Mark DHCP interfaces as changed in the Wizard to get IP on first save
	+ Removed unnecessary call to ids() in DHCP hook
2.1.5
	+ Added interfaces created by libvirt and virtualbox to the ignore list
	+ Dynamic DNS: Transform gateway names when multigw is on to send
	  only valid domain names
2.1.4
	+ Group sudo commands when adding routes and cleaning VLANs
	+ Added new Zentyal Cloud service for DynDNS
	+ Fixed DynDNS help string
2.1.2
	+ Allow internal bridges
	+ Gateways, Balance Traffic and WAN Failover are now together
	  as tabs of the Gateways submenu
	+ Improved order of the submenus
	+ Setting DHCP gateway does not longer require saving changes twice
	+ Remove unnecessary code from GatewayTable::syncRows
	+ Do not execute ifup on interfaces during the boot to avoid
	  multiple instances of dhclient
	+ Fixed problem with uniqueness check in GatewayTable
	+ Added report for bandwidth tests
	+ Avoid warning in GatewayTable::syncRows when gateway is undef
	+ Added debug to dhcp-gateway.pl script
	+ New interfaces alias are checked to avoid name clashes
2.1.1
	+ Bugfix: PPPoE gateway is now properly set
2.1
	+ Removed ebox- prefix from src/scripts/*
	+ Removed unnecesary call to isReadOnly in syncRows
	+ Move ebox-netcfg-import to importInterfacesFile method
	+ Remove obsolete migration
	+ Added new initialSetup method for post-install
	+ Replace /etc/ebox/80network.conf with /etc/zentyal/network.conf
	+ Bug fix: Traffic monitor didn't work in non-English installations
	+ Zoneedit service url changed
	+ Basic support for other methods to retrieve IP
	+ Do not try to start ddclient daemon if disabled
	+ Make source event not i18n
	+ Safer way to get the PPPoE 'tty' ethernet interface
	+ Added PPPoE logging in /var/log/ebox/pppoe.log and ebox.log
	+ Installation does not fail if the restart of EventDaemon fails
	+ Now the ifaces_to_ignore variable is considered in ebox-netcfg-import
2.0.8
	+ PPPoE MTU rule is no longer flushed on module restart
2.0.7
	+ Show DHCP as default option in wizards if there is only one interface
	+ Avoid problems when removing interfaces (vlan, briges)
	+ Fixed support for bridged vlans configuration
	+ Set all interfaces as changed on backup restore
	+ PPPOE MTU is now changed when reconfiguring gateways
	+ Set default order for dashboard widgets
2.0.6
	+ WAN Failover now supports DHCP and PPPoE interfaces
	+ Disable reverse path to avoid failover checking problems
	+ Better default values for failover rules
	+ Use masks in fwmark to avoid interferences with traffic shaping
	+ Warning in log if failover event disabled due to unsaved changes
	+ Failover does not enable unwatched gateways
	+ Reload events daemon after upgrade to apply failover changes
2.0.5
	+ Include Zentyal in multigateway rules when setting 'any' as source
	+ Make Interfaces page title translatable
2.0.4
	+ Fixed failover problems in some scenarios
2.0.3
	+ Fixed syntax and string quote in 99proxy.conf
2.0.2
	+ Add support for authenticated proxy
	+ Fixed traffic shaping problems in multigateway scenarios
2.0.1
	+ Fixed network confirmation page to work with bridges
	+ Improved load balancing to avoid web sessions loss
2.0
	+ Fixed network wizard interface and logic
1.5.8
	+ Added options for internal ifaces in wizard configuration
	+ Bug fix: disabling global proxy configuration didn't work
1.5.7
	+ More global proxy configuration and domain configuration improvements.
	+ Zentyal rebrand
1.5.6
	+ Do not show unreplaced {link} variable in dashboard if not available
	+ Add support to define a system wide proxy
1.5.5
	+ New setup wizard
1.5.4
	+ Bridged mode support
1.5.3
	+ Fixed failover problems with undefined default gateway
1.5.2
	+ Traceroute works again in network diagnostic tools
	+ Using iptables statistic module instead of route for better traffic
	  balancing
1.5.1
	+ Fixed nasty bug of traceroute in Diagnostic Tools with invalid host
	+ Flush cache when regenerating routes
	+ Bug fix: use '>='  and not '>' to check if a test exceeds $maxRatio
	  in Failover watcher
	+ Bug fix: do not run failover probes when all are disabled because
	  they enable a disabled gateway.
	+ Add and use EBox::NetworkObserver::ifaceMethodChangeDone to tell
	  observers that a configuration method change has been carried out.
	  So far observers were only notified right before the change takes place.
	+ Add _notifyChangedIface() to factor code that calls observer to
	  notify ifaceMethodChanged and ifaceMethodChangeDone
	+ Add etherIface to fetch the ethernet interface from a  ppp interface
	+ Bug fix: do not mess with ebox's apache packets in failover test
	+ Make failover test more robust
	+ Added internal/external property to interfaces widget
1.4.2
	+ Restart squid when failover events are produced to avoid problems
	+ Do not check host when adding a ping to gateway rule in WAN Failover
1.4.1
	+ Do not run ifdown for network interfaces when network is started from
	  /etc/init.d/ebox start This seems to avoid some issues with DHCP
	  configured gateways at boot time
1.4
	+ i18n help string
1.3.15
	+ Bug fix: warning instead of error if can't add failover rule
	+ Bug fix: now a gateway without IP assigned can be edited
1.3.14
	+ Added multi-gateway support for DHCP and PPPoE
	+ Add a warning if a user sets an interface as external and we detect
	  the connection is made through that interface
	+ Remove migration scrips:
		- 0001_import_default_gateway.pl
		- 0002_add_weight_to_gateway.pl
		- 0003_import_routes_to_mvc.pl
		- 0004_import_dns_to_mvc.pl
1.3.13
	+ Bug fix: configuration of PPPoE interfaces now works when
	  confirmation is required because of other modules
	+ Default field in gateways model uses '/ajax/viewer/booleanViewer.mas'
	  instead of in-place edition
1.3.11
	+ Bug fix: fix issue with virtual interfaces on vlan interfaces
	+ Add breadcrumbs
1.3.10
	+ Added PPPoE support
1.3.7
	+ Bug fix: update ebox-netcfg-import to not add upload and download as those
	  fields do no exist any longer
1.3.6
	+ Remove upload/download fields from gateways.
	  Traffic shaping has its own model for that
	+ Bug fix: traffic generated by eBox didn't come out from the
	  right interface as we cleared the CONNMARK with a --save-mark
1.3.4
	+ bugfix: add use=web to guess the public address
	+ bugfix: make ddclient work with dhcp configured interfaces
	+ bugfix: multi gateway rules work again
1.3.3
	+ Bugfix: Edition and removal routes is working again
	+ Remove those static routes that they have been manually added
1.3.1
	+ bugfix: do not use Net::DNS
	+ bugfix: used vlan interface can be removed
1.3.0
	+ bugfix: restart network interfaces properly
1.2
	+ Added support for WAN failover
	+ ifaceNetmask method now uses DHCPNetmask to get the dhcp ifaces
	netmask instead NetWrapper call this adds symethrie with
	ifaceAdrress method and fixes a bug when changing a dhcp interface
	with no lease to static interface
1.1.30
	+ Added support for all missing netmasks between /16 and /32
	+ Added support for search domain in /etc/resolv.conf
	+ Use a template to write down /etc/resolv.conf to allow easier
	user modifications
	+ Use ICMP for traceroute diagnosis
1.1
	+ Added traceroute on network diagnosis
	+ Use new rows() and ids() API
	+ Bugfix: ebox-netcfg-import uses model API to import default gateway
	+ Support for dyndns
	+ Gateway models does not use longet custom views
	+ Gateway rules table now use services
0.12.99
	+ New release
0.12
	+ Use new EBox::Model::Row api
	+ Add help to model fields
	+ Remove default option auotmatically if another router is set as default
0.11.102
	+ Bugfix: Static routes are deleted from ip when they are not
	useful
	+ Bugfix: Fixing wrong href in multigateway rules page
0.11.101
	+ Static routes become a model with three methods exposed
	+ Remove usage of a deprecated method in NetWrappers
	+ DNS resolvers become  a model with three methods exposed. Now
	you may add as many DNS resolvers you want
	+ Use separator ':' in exposed method using '/' for addresses
O.11.100
	+ Disable network traffic monitor due to a bug in perl and RRDs module
	+ Use /etc/network/interfaces and not /var/lib/zentyal/tmp/interfaces
	+ Run saveConfig() after importing network configuration and not save()
	  which forced a restart of the interfaces stored
	  in /etc/network/interfaces at package installation time
	+ Add default gateway to /etc/network/interfaces
0.11.99
	+ Added traffic rate monitoring done on demand and in
	real-time. The monitoring may be filter by source address and
	service (protocol/port).
0.11
	+ move helper scripts to data dir (applied Soren's patch)
	+ Bugfix: Change from static to other method works again
0.10.99
	+ New release
0.10
	+ Remove all interfaces from /etc/network/interfaces but lo
	  after importing network configuration
0.9.100
	+ Fixing bug with static routes which prevented them from working
	  if the multigateway support was enabled
	+ Fixing bug importing gateway IP addresses from network
	  configuration
	+ Added /22 netmask setting iface IP address
	+ Update models to new API
	+ Get rid of custom controllers
0.9.99
	+ Restore conntrack mark in OUTPUT chain to make traffic generated in
	  eBox go through the right router.
0.9.3
	+ Use value() instead of printableValue() in protocol
	+ Add iptables rule to chain OUTPUT in table mangle to send traffic
	  originated in eBox through the default router.
0.9.2
	+ Always add weighted routers when configuring routers. Instead
	 of adding them when traffic balancing is enabled. Use iptables
	 to send unmarked packets through the default router
0.9.1
	+ Add support for traffic load balancing
	+ Try several times to fetch the mac address for each router
0.9
	+ Added Polish translation
        + Added Aragonese translation
	+ Added German translation
	+ Removed dependency: dhcp-hooks don't require firewall module
	anymore to operate correctly

0.8.99
	+ Support multigateway configuration
	+ Remove old default router configuration
	+ Add migration script from version 0 to 1
O.8.1
	+ New release
0.8
	+ Add netmask /30 (Patch from rampa at encomix.org)
0.7.99
	+ New release
0.7.1
	+ New release
	+ Use of ebox-sudoers-friendly
0.7
	+ First public release
0.6
	+ Separate module from ebox base
	+ move to client
	+ API documented using naturaldocs
	+ Update INSTALL
	+ Update debian scripts<|MERGE_RESOLUTION|>--- conflicted
+++ resolved
@@ -1,15 +1,11 @@
-HEAD
-<<<<<<< HEAD
-	+ Added No-IP to DynDNS
-	+ Fix get router MAC after latest changes in Net::ARP library
-=======
+3.5
 	+ Changed validation of setDHCPAddress, setRealPPPIface and
 	  DHCPCleanUp to allow pseudoterminal interfaces, this is needed for l2tp
 	+ Allow network proxy which is listening on localhost
 	+ Fixed error which skipped the execution of _preSetConf
->>>>>>> dfb79286
+	+ Added No-IP to DynDNS
+	+ Fix get router MAC after latest changes in Net::ARP library
 	+ Updated DynDNS server in ddclient configuration
-3.5
 	+ Set version to 3.5
 	+ Fixed wrong call when cleaning up a bundled interface
 3.4
