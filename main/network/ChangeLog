<<<<<<< HEAD
HEAD
	+ Improve addition of localhost as primary resolver when DNS module is
	  enabled.
	+ Remove localhost as primary resolver when squid module is configured
	  to authenticate against external server
=======
3.0.3
	+ Log warn instead of error when iface has not address in _multigwRoutes()
	+ Fixed error replacing nameserver when importing resolv.conf
	+ Remove leftover PPP provider files
>>>>>>> fffffb8d
	+ Remove attached vlans when a interface is not longer trunk
	+ Do not try to disable rp_filter for vlan interfaces
	+ Virtual interfaces on a bridge interface are not considered
	  bridges themselves
	+ Use EBox::Module::Base::writeConfFile to generate interfaces
	  file
	+ Only disable IPv6 in enableActions if IPv6 is available
	+ Bridged interfaces added to 'auto' directive in
	  /etc/networks/interfaces to avoid network startup problems
	+ Dont allow to set a local address as network proxy
	+ Fixed error in json response trigered by widget size
	+ Don't check for IPaddr in the same subnet on interfaces
	  that belong to the same bridge
3.0.2
	+ Disable IPv6 on enable actions to avoid problems with samba4
	+ Added more coherence checks to static routes table
	+ Allow to set broadcast address in wakeonlan tool
	+ Fixed unproper use of last inside try
3.0.1
	+ Added domain option to /etc/resolv.conf
	+ Supersede DHCP offered nameservers, domain name and search domain if
	  these values are already configured in Zentyal
	+ Fixed gateways setup in wizard
	+ Fixed bug in Gateways watcher which inhibited the call to regen
	  failover notifier method in modules which are network observers
	+ Vlanes and vifaces are now ordered by name in interface page
	+ Fixed error disabling reverse path for virtual interfaces
2.3.15
	+ Expanded allowed character set in interface PPPoE password
	+ Reviewed registration strings
	+ Fixed treatment for wake on lan objects in template, now there is no
	  crash in Network Tools when entering an empty host
2.3.14
	+ Fixed bug which made impossible to remove bridged interfaces
	+ Management of CHAP secrets file recovers from removal of Zentyal marks
	+ Add two methods to NetworkObserver interface to notify observers about
	  address changes on dhcp interfaces
	+ Forbid interfaces alias with ':' character
	+ Assign ip address 127.0.1.1/8 to loopback interface in module restart
	  and remove the post-up hook from /etc/network/interfaces file.
2.3.13
	+ Removed some warnings when external is undefined
	+ Added modeldepends to yaml schema
	+ New libossp-uuid-perl dependency
	+ Zentyal Cloud DynDNS updates are now done outside the VPN and using
	  the credentials obtained when the server is subscribed
2.3.12
	+ Interface is now auto-detected when adding gateways
	+ New table to allow disabling of traffic balance for some gateways
2.3.11
	+ Fixed typo which made EBox::Network::ifaceAddress return empty
	  addresses for virtual interfaces
	+ Fixed validation of gateway names
	+ Removed undefined value warning in setIfaceStatic()
	+ Using EBox::Object::Members to generate multigw iptables rules
2.3.10
	+ Restricted gateway names to be sane with dyndns and fixed dyndns
	  configuration with old incorrect gateway names
	+ Disabled dnspark until ddclient upstream fix a bug with this provideer
	+ Multigw rules more robust when no-static interfaces are down
	+ Removed redis transaction workarounds in _setConf
	+ Fixed unconfigured gateway removal, raise exception if the route
	  addition command fails
2.3.9
	+ Remove all gateway based routes before adding the configured one
	  and raise exception if the route addition command fails
	+ Fix deadlock in preSetConf when DHCP is used
	+ Moved bandwidth test to remoteservices
2.3.8
	+ internalIpAddresses() does not throw exception if there are no ifaces
	+ ifaceExternalChanged() is now called when static or PPP interfaces
	  changes from external to internal
	+ Implement new EBox::Events::WatcherProvider
	+ Remove no longer necessary ad-hoc vifacesConf cache
	+ Adapted to new Model management framework
	+ Reimplemented Ifaces/Vifaces/VLANs storage according to new conf backend
	+ Added vnet to the ignored interfaces list
2.3.7
	+ Send additional info in Gateways watcher
	+ Added clone action to multi gw and wan failover tables
	+ Added EBox::Network::internalIpAddresses()
	+ Added regenGatewaysFailover() to NetworkObserver so modules can
	  implement actions to be done after failover regenerates routing tables
	+ Fixed calculation of fail ratio
	+ Assure that we have always one gateway marked as default
	+ Restart traffic shaping on postinst to avoid rule loss on upgrades
	+ Regenerate traffic shaping rules after failover event
	+ EBox::Network::setNameservers does not fail if the same server
	  is already in the list
	+ Fixed calls to storeSelectedDefaultGateway with undef argument
	+ EBox::Network::importInterfacesFile skips gateway adition instead of
	  aborting if already exists one
	+ Insert fwmark ip rules before from ones
	+ Remove no longer necessary mark rules when having several interfaces
	+ Pre-create failover and check-ip chains on network start to always ensure
	  that rules are inserted in the proper position
	+ Remove obsolete import of EBox::Order
	+ Do not add gateways to /etc/network/interfaces to avoid conflicts
2.3.6
	+ Create tables with MyISAM engine by default
	+ Fixed path of dhclient.conf
2.3.5
	+ Fixed path of dhclient hooks
2.3.4
	+ Not allowed to attach static interfaces to a network which
	  has already another interface atached
	+ Fixed restore of default gateway in failover event
2.3.3
	+ Packaging fixes for precise
2.3.2
	+ Updated Standards-Version to 3.9.2
2.3.1
	+ Adapted messages in the UI for new editions
	+ Use printableName instead of name to select services
	+ Fixed executable permissions in ppp hooks and external-ip.pl
	+ Bridge interfaces are correctly removed; fixed _hasChanged method
	+ Menu entry Diagnostic Tools in Network renamed to Tools
	+ Added WakeOnLan to the Network Diagnostic Tools
	+ Added proxySettings to return the proxy settings to other modules
	+ Added new ip rules to avoid connection problems on multigateway & UDP
	+ Virtual interfaces called '0' does not longer raise error
2.3
	+ Cache vifacesConf() result to improve performance
	+ Replaced autotools with zbuildtools
	+ Added gatewayDelete method to NetworkObserver and use it to check
	  gateway removal in gateway table
2.2.3
	+ Allow to disable traffic balance with no_balance_$gwname config keys
	+ Fixed bridged interfaces change when the bridge is not configured
	+ Do not mark traffic to default gateway if it is disabled
2.2.2
	+ Fixed bug setting ip route rules with PPPoE interfaces
2.2.1
	+ External IP address getter now works even in an unpolite situation
2.1.16
	+ Does not sometimes fail in external IP address getter when
	  multigw is enabled
2.1.15
	+ Fixed unique IP check on gateways table
2.1.14
	+ Fixed problems bringing up static interfaces during boot
2.1.13
	+ Proper use of ro/rw instances on failover event
	+ Avoid duplicated gateway due to network wizard
	+ Disable autocomplete in gateway proxy configuration
	+ Disable autocomplete in dynamic DNS provider configuration
2.1.12
	+ PPPoE works again after regression by PPTP changes
	+ Reviewed some subscription strings
	+ Removed all the obsolete traffic monitoring stuff using jnettop and rrdtool
	+ Added custom mtu configuration for the interfaces in /etc/zentyal/network.conf
	+ Improved texts in configure interfaces wizard
	+ Fixed dashboard network graphs for interfaces with strange characters
2.1.11
	+ Change provider for getting the public IP address in DynDNS
	+ Better integration with core theme
	+ Removed /zentyal prefix from URLs
	+ Avoid errors deleting non-existent gateways
2.1.10
	+ Avoid duplicated restart during postinst
	+ Added staticIfaceAddressChangedDone notification
	+ Fixed module name in actions logging
	+ Send only gw.hostname.dyndomain.tld to avoid ddclient go nuts
2.1.9
	+ Calculate interfaces widget size for a better default dashboard balance
2.1.8
	+ Remove pppoe debug in hooks
	+ Allowed '/' character in proxy username
	+ Manual log of audit actions in Iface, VIface and Vlan CGIs
	+ Update wizard pages with new order option
	+ Use pppoe name on chap-secrets
2.1.7
	+ Now chap-secrets configuration for pptp module is not overwritten
	+ Use the new "Add new..." option in the object selectors
	+ Set connected gateway as warn level event and minor improvements
	  in the failover messages
	+ Added maxfail option to PPP configuration files to retry lost connections
	+ Added logic to manage PPP gateways in failover tests
	+ Failover tests are now ran with a read-only instance even if there are
	  unsaved changes on the interface and the generated events notify this
	+ Removed unused EnableBalanceTraffic CGI
	+ Removed use of obsolete LogAdmin
2.1.6
	+ Mark DHCP interfaces as changed in the Wizard to get IP on first save
	+ Removed unnecessary call to ids() in DHCP hook
2.1.5
	+ Added interfaces created by libvirt and virtualbox to the ignore list
	+ Dynamic DNS: Transform gateway names when multigw is on to send
	  only valid domain names
2.1.4
	+ Group sudo commands when adding routes and cleaning VLANs
	+ Added new Zentyal Cloud service for DynDNS
	+ Fixed DynDNS help string
2.1.2
	+ Allow internal bridges
	+ Gateways, Balance Traffic and WAN Failover are now together
	  as tabs of the Gateways submenu
	+ Improved order of the submenus
	+ Setting DHCP gateway does not longer require saving changes twice
	+ Remove unnecessary code from GatewayTable::syncRows
	+ Do not execute ifup on interfaces during the boot to avoid
	  multiple instances of dhclient
	+ Fixed problem with uniqueness check in GatewayTable
	+ Added report for bandwidth tests
	+ Avoid warning in GatewayTable::syncRows when gateway is undef
	+ Added debug to dhcp-gateway.pl script
	+ New interfaces alias are checked to avoid name clashes
2.1.1
	+ Bugfix: PPPoE gateway is now properly set
2.1
	+ Removed ebox- prefix from src/scripts/*
	+ Removed unnecesary call to isReadOnly in syncRows
	+ Move ebox-netcfg-import to importInterfacesFile method
	+ Remove obsolete migration
	+ Added new initialSetup method for post-install
	+ Replace /etc/ebox/80network.conf with /etc/zentyal/network.conf
	+ Bug fix: Traffic monitor didn't work in non-English installations
	+ Zoneedit service url changed
	+ Basic support for other methods to retrieve IP
	+ Do not try to start ddclient daemon if disabled
	+ Make source event not i18n
	+ Safer way to get the PPPoE 'tty' ethernet interface
	+ Added PPPoE logging in /var/log/ebox/pppoe.log and ebox.log
	+ Installation does not fail if the restart of EventDaemon fails
	+ Now the ifaces_to_ignore variable is considered in ebox-netcfg-import
2.0.8
	+ PPPoE MTU rule is no longer flushed on module restart
2.0.7
	+ Show DHCP as default option in wizards if there is only one interface
	+ Avoid problems when removing interfaces (vlan, briges)
	+ Fixed support for bridged vlans configuration
	+ Set all interfaces as changed on backup restore
	+ PPPOE MTU is now changed when reconfiguring gateways
	+ Set default order for dashboard widgets
2.0.6
	+ WAN Failover now supports DHCP and PPPoE interfaces
	+ Disable reverse path to avoid failover checking problems
	+ Better default values for failover rules
	+ Use masks in fwmark to avoid interferences with traffic shaping
	+ Warning in log if failover event disabled due to unsaved changes
	+ Failover does not enable unwatched gateways
	+ Reload events daemon after upgrade to apply failover changes
2.0.5
	+ Include Zentyal in multigateway rules when setting 'any' as source
	+ Make Interfaces page title translatable
2.0.4
	+ Fixed failover problems in some scenarios
2.0.3
	+ Fixed syntax and string quote in 99proxy.conf
2.0.2
	+ Add support for authenticated proxy
	+ Fixed traffic shaping problems in multigateway scenarios
2.0.1
	+ Fixed network confirmation page to work with bridges
	+ Improved load balancing to avoid web sessions loss
2.0
	+ Fixed network wizard interface and logic
1.5.8
	+ Added options for internal ifaces in wizard configuration
	+ Bug fix: disabling global proxy configuration didn't work
1.5.7
	+ More global proxy configuration and domain configuration improvements.
	+ Zentyal rebrand
1.5.6
	+ Do not show unreplaced {link} variable in dashboard if not available
	+ Add support to define a system wide proxy
1.5.5
	+ New setup wizard
1.5.4
	+ Bridged mode support
1.5.3
	+ Fixed failover problems with undefined default gateway
1.5.2
	+ Traceroute works again in network diagnostic tools
	+ Using iptables statistic module instead of route for better traffic
	  balancing
1.5.1
	+ Fixed nasty bug of traceroute in Diagnostic Tools with invalid host
	+ Flush cache when regenerating routes
	+ Bug fix: use '>='  and not '>' to check if a test exceeds $maxRatio
	  in Failover watcher
	+ Bug fix: do not run failover probes when all are disabled because
	  they enable a disabled gateway.
	+ Add and use EBox::NetworkObserver::ifaceMethodChangeDone to tell
	  observers that a configuration method change has been carried out.
	  So far observers were only notified right before the change takes place.
	+ Add _notifyChangedIface() to factor code that calls observer to
	  notify ifaceMethodChanged and ifaceMethodChangeDone
	+ Add etherIface to fetch the ethernet interface from a  ppp interface
	+ Bug fix: do not mess with ebox's apache packets in failover test
	+ Make failover test more robust
	+ Added internal/external property to interfaces widget
1.4.2
	+ Restart squid when failover events are produced to avoid problems
	+ Do not check host when adding a ping to gateway rule in WAN Failover
1.4.1
	+ Do not run ifdown for network interfaces when network is started from
	  /etc/init.d/ebox start This seems to avoid some issues with DHCP
	  configured gateways at boot time
1.4
	+ i18n help string
1.3.15
	+ Bug fix: warning instead of error if can't add failover rule
	+ Bug fix: now a gateway without IP assigned can be edited
1.3.14
	+ Added multi-gateway support for DHCP and PPPoE
	+ Add a warning if a user sets an interface as external and we detect
	  the connection is made through that interface
	+ Remove migration scrips:
		- 0001_import_default_gateway.pl
		- 0002_add_weight_to_gateway.pl
		- 0003_import_routes_to_mvc.pl
		- 0004_import_dns_to_mvc.pl
1.3.13
	+ Bug fix: configuration of PPPoE interfaces now works when
	  confirmation is required because of other modules
	+ Default field in gateways model uses '/ajax/viewer/booleanViewer.mas'
	  instead of in-place edition
1.3.11
	+ Bug fix: fix issue with virtual interfaces on vlan interfaces
	+ Add breadcrumbs
1.3.10
	+ Added PPPoE support
1.3.7
	+ Bug fix: update ebox-netcfg-import to not add upload and download as those
	  fields do no exist any longer
1.3.6
	+ Remove upload/download fields from gateways.
	  Traffic shaping has its own model for that
	+ Bug fix: traffic generated by eBox didn't come out from the
	  right interface as we cleared the CONNMARK with a --save-mark
1.3.4
	+ bugfix: add use=web to guess the public address
	+ bugfix: make ddclient work with dhcp configured interfaces
	+ bugfix: multi gateway rules work again
1.3.3
	+ Bugfix: Edition and removal routes is working again
	+ Remove those static routes that they have been manually added
1.3.1
	+ bugfix: do not use Net::DNS
	+ bugfix: used vlan interface can be removed
1.3.0
	+ bugfix: restart network interfaces properly
1.2
	+ Added support for WAN failover
	+ ifaceNetmask method now uses DHCPNetmask to get the dhcp ifaces
	netmask instead NetWrapper call this adds symethrie with
	ifaceAdrress method and fixes a bug when changing a dhcp interface
	with no lease to static interface
1.1.30
	+ Added support for all missing netmasks between /16 and /32
	+ Added support for search domain in /etc/resolv.conf
	+ Use a template to write down /etc/resolv.conf to allow easier
	user modifications
	+ Use ICMP for traceroute diagnosis
1.1
	+ Added traceroute on network diagnosis
	+ Use new rows() and ids() API
	+ Bugfix: ebox-netcfg-import uses model API to import default gateway
	+ Support for dyndns
	+ Gateway models does not use longet custom views
	+ Gateway rules table now use services
0.12.99
	+ New release
0.12
	+ Use new EBox::Model::Row api
	+ Add help to model fields
	+ Remove default option auotmatically if another router is set as default
0.11.102
	+ Bugfix: Static routes are deleted from ip when they are not
	useful
	+ Bugfix: Fixing wrong href in multigateway rules page
0.11.101
	+ Static routes become a model with three methods exposed
	+ Remove usage of a deprecated method in NetWrappers
	+ DNS resolvers become  a model with three methods exposed. Now
	you may add as many DNS resolvers you want
	+ Use separator ':' in exposed method using '/' for addresses
O.11.100
	+ Disable network traffic monitor due to a bug in perl and RRDs module
	+ Use /etc/network/interfaces and not /var/lib/zentyal/tmp/interfaces
	+ Run saveConfig() after importing network configuration and not save()
	  which forced a restart of the interfaces stored
	  in /etc/network/interfaces at package installation time
	+ Add default gateway to /etc/network/interfaces
0.11.99
	+ Added traffic rate monitoring done on demand and in
	real-time. The monitoring may be filter by source address and
	service (protocol/port).
0.11
	+ move helper scripts to data dir (applied Soren's patch)
	+ Bugfix: Change from static to other method works again
0.10.99
	+ New release
0.10
	+ Remove all interfaces from /etc/network/interfaces but lo
	  after importing network configuration
0.9.100
	+ Fixing bug with static routes which prevented them from working
	  if the multigateway support was enabled
	+ Fixing bug importing gateway IP addresses from network
	  configuration
	+ Added /22 netmask setting iface IP address
	+ Update models to new API
	+ Get rid of custom controllers
0.9.99
	+ Restore conntrack mark in OUTPUT chain to make traffic generated in
	  eBox go through the right router.
0.9.3
	+ Use value() instead of printableValue() in protocol
	+ Add iptables rule to chain OUTPUT in table mangle to send traffic
	  originated in eBox through the default router.
0.9.2
	+ Always add weighted routers when configuring routers. Instead
	 of adding them when traffic balancing is enabled. Use iptables
	 to send unmarked packets through the default router
0.9.1
	+ Add support for traffic load balancing
	+ Try several times to fetch the mac address for each router
0.9
	+ Added Polish translation
        + Added Aragonese translation
	+ Added German translation
	+ Removed dependency: dhcp-hooks don't require firewall module
	anymore to operate correctly

0.8.99
	+ Support multigateway configuration
	+ Remove old default router configuration
	+ Add migration script from version 0 to 1
O.8.1
	+ New release
0.8
	+ Add netmask /30 (Patch from rampa at encomix.org)
0.7.99
	+ New release
0.7.1
	+ New release
	+ Use of ebox-sudoers-friendly
0.7
	+ First public release
0.6
	+ Separate module from ebox base
	+ move to client
	+ API documented using naturaldocs
	+ Update INSTALL
	+ Update debian scripts<|MERGE_RESOLUTION|>--- conflicted
+++ resolved
@@ -1,15 +1,12 @@
-<<<<<<< HEAD
 HEAD
 	+ Improve addition of localhost as primary resolver when DNS module is
 	  enabled.
 	+ Remove localhost as primary resolver when squid module is configured
 	  to authenticate against external server
-=======
 3.0.3
 	+ Log warn instead of error when iface has not address in _multigwRoutes()
 	+ Fixed error replacing nameserver when importing resolv.conf
 	+ Remove leftover PPP provider files
->>>>>>> fffffb8d
 	+ Remove attached vlans when a interface is not longer trunk
 	+ Do not try to disable rp_filter for vlan interfaces
 	+ Virtual interfaces on a bridge interface are not considered
