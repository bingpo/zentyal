--- conflicted
+++ resolved
@@ -1,9 +1,6 @@
-<<<<<<< HEAD
+HEAD
+	+ Ported JS code to jQuery
 3.1.1
-=======
-HEAD
-	+ Port JS code to jQuery
->>>>>>> 78157014
 	+ Do not add /32 mask to default route when deleting routes
 3.1
 	+ Updated to reflect the Apache -> WebAdmin rename.
