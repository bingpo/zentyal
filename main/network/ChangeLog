--- conflicted
+++ resolved
@@ -1,4 +1,3 @@
-<<<<<<< HEAD
 3.4
 	+ Import current DHCP addresses in first setup and when enabling module
 	+ Don't allow domain names as target of failover tests, usability
@@ -13,13 +12,9 @@
 	  collision with the current HA floating IPs
 	+ Use service instead of deprecated invoke-rc.d for init.d scripts
 	+ Added bonding support (contribution by Vsevolod Kukol)
-=======
-HEAD
 	+ Specifiy local address in failover tests to avoid vlan interface problems
 	+ Fix Dynamic DNS with Zentyal Remote as provider when the
 	  registration wizard is done
-3.3.2
->>>>>>> 62f2a2f3
 	+ Fixed bad behaviour in interfaces method wizard
 	+ Wait a bit in multigwRoutes to give time to dhcp/pppoe to register addresses
 	+ Don't generate resolvconf file until all interfaces are up
