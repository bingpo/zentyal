HEAD
<<<<<<< HEAD
	+ Zentyal Cloud DynDNS updates are now done outside the VPN and using
	  the credentials obtained when the server is subscribed
=======
	+ Fixed unconfigured gateway removal, raise exception if the route
	  addition command fails
>>>>>>> 7ca87286
2.3.9
	+ Remove all gateway based routes before adding the configured one
	  and raise exception if the route addition command fails
	+ Fix deadlock in preSetConf when DHCP is used
	+ Moved bandwidth test to remoteservices
2.3.8
	+ internalIpAddresses() does not throw exception if there are no ifaces
	+ ifaceExternalChanged() is now called when static or PPP interfaces
	  changes from external to internal
	+ Implement new EBox::Events::WatcherProvider
	+ Remove no longer necessary ad-hoc vifacesConf cache
	+ Adapted to new Model management framework
	+ Reimplemented Ifaces/Vifaces/VLANs storage according to new conf backend
	+ Added vnet to the ignored interfaces list
2.3.7
	+ Send additional info in Gateways watcher
	+ Added clone action to multi gw and wan failover tables
	+ Added EBox::Network::internalIpAddresses()
	+ Added regenGatewaysFailover() to NetworkObserver so modules can
	  implement actions to be done after failover regenerates routing tables
	+ Fixed calculation of fail ratio
	+ Assure that we have always one gateway marked as default
	+ Restart traffic shaping on postinst to avoid rule loss on upgrades
	+ Regenerate traffic shaping rules after failover event
	+ EBox::Network::setNameservers does not fail if the same server
	  is already in the list
	+ Fixed calls to storeSelectedDefaultGateway with undef argument
	+ EBox::Network::importInterfacesFile skips gateway adition instead of
	  aborting if already exists one
	+ Insert fwmark ip rules before from ones
	+ Remove no longer necessary mark rules when having several interfaces
	+ Pre-create failover and check-ip chains on network start to always ensure
	  that rules are inserted in the proper position
	+ Remove obsolete import of EBox::Order
	+ Do not add gateways to /etc/network/interfaces to avoid conflicts
2.3.6
	+ Create tables with MyISAM engine by default
	+ Fixed path of dhclient.conf
2.3.5
	+ Fixed path of dhclient hooks
2.3.4
	+ Not allowed to attach static interfaces to a network which
	  has already another interface atached
	+ Fixed restore of default gateway in failover event
2.3.3
	+ Packaging fixes for precise
2.3.2
	+ Updated Standards-Version to 3.9.2
2.3.1
	+ Adapted messages in the UI for new editions
	+ Use printableName instead of name to select services
	+ Fixed executable permissions in ppp hooks and external-ip.pl
	+ Bridge interfaces are correctly removed; fixed _hasChanged method
	+ Menu entry Diagnostic Tools in Network renamed to Tools
	+ Added WakeOnLan to the Network Diagnostic Tools
	+ Added proxySettings to return the proxy settings to other modules
	+ Added new ip rules to avoid connection problems on multigateway & UDP
	+ Virtual interfaces called '0' does not longer raise error
2.3
	+ Cache vifacesConf() result to improve performance
	+ Replaced autotools with zbuildtools
	+ Added gatewayDelete method to NetworkObserver and use it to check
	  gateway removal in gateway table
2.2.3
	+ Allow to disable traffic balance with no_balance_$gwname config keys
	+ Fixed bridged interfaces change when the bridge is not configured
	+ Do not mark traffic to default gateway if it is disabled
2.2.2
	+ Fixed bug setting ip route rules with PPPoE interfaces
2.2.1
	+ External IP address getter now works even in an unpolite situation
2.1.16
	+ Does not sometimes fail in external IP address getter when
	  multigw is enabled
2.1.15
	+ Fixed unique IP check on gateways table
2.1.14
	+ Fixed problems bringing up static interfaces during boot
2.1.13
	+ Proper use of ro/rw instances on failover event
	+ Avoid duplicated gateway due to network wizard
	+ Disable autocomplete in gateway proxy configuration
	+ Disable autocomplete in dynamic DNS provider configuration
2.1.12
	+ PPPoE works again after regression by PPTP changes
	+ Reviewed some subscription strings
	+ Removed all the obsolete traffic monitoring stuff using jnettop and rrdtool
	+ Added custom mtu configuration for the interfaces in /etc/zentyal/network.conf
	+ Improved texts in configure interfaces wizard
	+ Fixed dashboard network graphs for interfaces with strange characters
2.1.11
	+ Change provider for getting the public IP address in DynDNS
	+ Better integration with core theme
	+ Removed /zentyal prefix from URLs
	+ Avoid errors deleting non-existent gateways
2.1.10
	+ Avoid duplicated restart during postinst
	+ Added staticIfaceAddressChangedDone notification
	+ Fixed module name in actions logging
	+ Send only gw.hostname.dyndomain.tld to avoid ddclient go nuts
2.1.9
	+ Calculate interfaces widget size for a better default dashboard balance
2.1.8
	+ Remove pppoe debug in hooks
	+ Allowed '/' character in proxy username
	+ Manual log of audit actions in Iface, VIface and Vlan CGIs
	+ Update wizard pages with new order option
	+ Use pppoe name on chap-secrets
2.1.7
	+ Now chap-secrets configuration for pptp module is not overwritten
	+ Use the new "Add new..." option in the object selectors
	+ Set connected gateway as warn level event and minor improvements
	  in the failover messages
	+ Added maxfail option to PPP configuration files to retry lost connections
	+ Added logic to manage PPP gateways in failover tests
	+ Failover tests are now ran with a read-only instance even if there are
	  unsaved changes on the interface and the generated events notify this
	+ Removed unused EnableBalanceTraffic CGI
	+ Removed use of obsolete LogAdmin
2.1.6
	+ Mark DHCP interfaces as changed in the Wizard to get IP on first save
	+ Removed unnecessary call to ids() in DHCP hook
2.1.5
	+ Added interfaces created by libvirt and virtualbox to the ignore list
	+ Dynamic DNS: Transform gateway names when multigw is on to send
	  only valid domain names
2.1.4
	+ Group sudo commands when adding routes and cleaning VLANs
	+ Added new Zentyal Cloud service for DynDNS
	+ Fixed DynDNS help string
2.1.2
	+ Allow internal bridges
	+ Gateways, Balance Traffic and WAN Failover are now together
	  as tabs of the Gateways submenu
	+ Improved order of the submenus
	+ Setting DHCP gateway does not longer require saving changes twice
	+ Remove unnecessary code from GatewayTable::syncRows
	+ Do not execute ifup on interfaces during the boot to avoid
	  multiple instances of dhclient
	+ Fixed problem with uniqueness check in GatewayTable
	+ Added report for bandwidth tests
	+ Avoid warning in GatewayTable::syncRows when gateway is undef
	+ Added debug to dhcp-gateway.pl script
	+ New interfaces alias are checked to avoid name clashes
2.1.1
	+ Bugfix: PPPoE gateway is now properly set
2.1
	+ Removed ebox- prefix from src/scripts/*
	+ Removed unnecesary call to isReadOnly in syncRows
	+ Move ebox-netcfg-import to importInterfacesFile method
	+ Remove obsolete migration
	+ Added new initialSetup method for post-install
	+ Replace /etc/ebox/80network.conf with /etc/zentyal/network.conf
	+ Bug fix: Traffic monitor didn't work in non-English installations
	+ Zoneedit service url changed
	+ Basic support for other methods to retrieve IP
	+ Do not try to start ddclient daemon if disabled
	+ Make source event not i18n
	+ Safer way to get the PPPoE 'tty' ethernet interface
	+ Added PPPoE logging in /var/log/ebox/pppoe.log and ebox.log
	+ Installation does not fail if the restart of EventDaemon fails
	+ Now the ifaces_to_ignore variable is considered in ebox-netcfg-import
2.0.8
	+ PPPoE MTU rule is no longer flushed on module restart
2.0.7
	+ Show DHCP as default option in wizards if there is only one interface
	+ Avoid problems when removing interfaces (vlan, briges)
	+ Fixed support for bridged vlans configuration
	+ Set all interfaces as changed on backup restore
	+ PPPOE MTU is now changed when reconfiguring gateways
	+ Set default order for dashboard widgets
2.0.6
	+ WAN Failover now supports DHCP and PPPoE interfaces
	+ Disable reverse path to avoid failover checking problems
	+ Better default values for failover rules
	+ Use masks in fwmark to avoid interferences with traffic shaping
	+ Warning in log if failover event disabled due to unsaved changes
	+ Failover does not enable unwatched gateways
	+ Reload events daemon after upgrade to apply failover changes
2.0.5
	+ Include Zentyal in multigateway rules when setting 'any' as source
	+ Make Interfaces page title translatable
2.0.4
	+ Fixed failover problems in some scenarios
2.0.3
	+ Fixed syntax and string quote in 99proxy.conf
2.0.2
	+ Add support for authenticated proxy
	+ Fixed traffic shaping problems in multigateway scenarios
2.0.1
	+ Fixed network confirmation page to work with bridges
	+ Improved load balancing to avoid web sessions loss
2.0
	+ Fixed network wizard interface and logic
1.5.8
	+ Added options for internal ifaces in wizard configuration
	+ Bug fix: disabling global proxy configuration didn't work
1.5.7
	+ More global proxy configuration and domain configuration improvements.
	+ Zentyal rebrand
1.5.6
	+ Do not show unreplaced {link} variable in dashboard if not available
	+ Add support to define a system wide proxy
1.5.5
	+ New setup wizard
1.5.4
	+ Bridged mode support
1.5.3
	+ Fixed failover problems with undefined default gateway
1.5.2
	+ Traceroute works again in network diagnostic tools
	+ Using iptables statistic module instead of route for better traffic
	  balancing
1.5.1
	+ Fixed nasty bug of traceroute in Diagnostic Tools with invalid host
	+ Flush cache when regenerating routes
	+ Bug fix: use '>='  and not '>' to check if a test exceeds $maxRatio
	  in Failover watcher
	+ Bug fix: do not run failover probes when all are disabled because
	  they enable a disabled gateway.
	+ Add and use EBox::NetworkObserver::ifaceMethodChangeDone to tell
	  observers that a configuration method change has been carried out.
	  So far observers were only notified right before the change takes place.
	+ Add _notifyChangedIface() to factor code that calls observer to
	  notify ifaceMethodChanged and ifaceMethodChangeDone
	+ Add etherIface to fetch the ethernet interface from a  ppp interface
	+ Bug fix: do not mess with ebox's apache packets in failover test
	+ Make failover test more robust
	+ Added internal/external property to interfaces widget
1.4.2
	+ Restart squid when failover events are produced to avoid problems
	+ Do not check host when adding a ping to gateway rule in WAN Failover
1.4.1
	+ Do not run ifdown for network interfaces when network is started from
	  /etc/init.d/ebox start This seems to avoid some issues with DHCP
	  configured gateways at boot time
1.4
	+ i18n help string
1.3.15
	+ Bug fix: warning instead of error if can't add failover rule
	+ Bug fix: now a gateway without IP assigned can be edited
1.3.14
	+ Added multi-gateway support for DHCP and PPPoE
	+ Add a warning if a user sets an interface as external and we detect
	  the connection is made through that interface
	+ Remove migration scrips:
		- 0001_import_default_gateway.pl
		- 0002_add_weight_to_gateway.pl
		- 0003_import_routes_to_mvc.pl
		- 0004_import_dns_to_mvc.pl
1.3.13
	+ Bug fix: configuration of PPPoE interfaces now works when
	  confirmation is required because of other modules
	+ Default field in gateways model uses '/ajax/viewer/booleanViewer.mas'
	  instead of in-place edition
1.3.11
	+ Bug fix: fix issue with virtual interfaces on vlan interfaces
	+ Add breadcrumbs
1.3.10
	+ Added PPPoE support
1.3.7
	+ Bug fix: update ebox-netcfg-import to not add upload and download as those
	  fields do no exist any longer
1.3.6
	+ Remove upload/download fields from gateways.
	  Traffic shaping has its own model for that
	+ Bug fix: traffic generated by eBox didn't come out from the
	  right interface as we cleared the CONNMARK with a --save-mark
1.3.4
	+ bugfix: add use=web to guess the public address
	+ bugfix: make ddclient work with dhcp configured interfaces
	+ bugfix: multi gateway rules work again
1.3.3
	+ Bugfix: Edition and removal routes is working again
	+ Remove those static routes that they have been manually added
1.3.1
	+ bugfix: do not use Net::DNS
	+ bugfix: used vlan interface can be removed
1.3.0
	+ bugfix: restart network interfaces properly
1.2
	+ Added support for WAN failover
	+ ifaceNetmask method now uses DHCPNetmask to get the dhcp ifaces
	netmask instead NetWrapper call this adds symethrie with
	ifaceAdrress method and fixes a bug when changing a dhcp interface
	with no lease to static interface
1.1.30
	+ Added support for all missing netmasks between /16 and /32
	+ Added support for search domain in /etc/resolv.conf
	+ Use a template to write down /etc/resolv.conf to allow easier
	user modifications
	+ Use ICMP for traceroute diagnosis
1.1
	+ Added traceroute on network diagnosis
	+ Use new rows() and ids() API
	+ Bugfix: ebox-netcfg-import uses model API to import default gateway
	+ Support for dyndns
	+ Gateway models does not use longet custom views
	+ Gateway rules table now use services
0.12.99
	+ New release
0.12
	+ Use new EBox::Model::Row api
	+ Add help to model fields
	+ Remove default option auotmatically if another router is set as default
0.11.102
	+ Bugfix: Static routes are deleted from ip when they are not
	useful
	+ Bugfix: Fixing wrong href in multigateway rules page
0.11.101
	+ Static routes become a model with three methods exposed
	+ Remove usage of a deprecated method in NetWrappers
	+ DNS resolvers become  a model with three methods exposed. Now
	you may add as many DNS resolvers you want
	+ Use separator ':' in exposed method using '/' for addresses
O.11.100
	+ Disable network traffic monitor due to a bug in perl and RRDs module
	+ Use /etc/network/interfaces and not /var/lib/zentyal/tmp/interfaces
	+ Run saveConfig() after importing network configuration and not save()
	  which forced a restart of the interfaces stored
	  in /etc/network/interfaces at package installation time
	+ Add default gateway to /etc/network/interfaces
0.11.99
	+ Added traffic rate monitoring done on demand and in
	real-time. The monitoring may be filter by source address and
	service (protocol/port).
0.11
	+ move helper scripts to data dir (applied Soren's patch)
	+ Bugfix: Change from static to other method works again
0.10.99
	+ New release
0.10
	+ Remove all interfaces from /etc/network/interfaces but lo
	  after importing network configuration
0.9.100
	+ Fixing bug with static routes which prevented them from working
	  if the multigateway support was enabled
	+ Fixing bug importing gateway IP addresses from network
	  configuration
	+ Added /22 netmask setting iface IP address
	+ Update models to new API
	+ Get rid of custom controllers
0.9.99
	+ Restore conntrack mark in OUTPUT chain to make traffic generated in
	  eBox go through the right router.
0.9.3
	+ Use value() instead of printableValue() in protocol
	+ Add iptables rule to chain OUTPUT in table mangle to send traffic
	  originated in eBox through the default router.
0.9.2
	+ Always add weighted routers when configuring routers. Instead
	 of adding them when traffic balancing is enabled. Use iptables
	 to send unmarked packets through the default router
0.9.1
	+ Add support for traffic load balancing
	+ Try several times to fetch the mac address for each router
0.9
	+ Added Polish translation
        + Added Aragonese translation
	+ Added German translation
	+ Removed dependency: dhcp-hooks don't require firewall module
	anymore to operate correctly

0.8.99
	+ Support multigateway configuration
	+ Remove old default router configuration
	+ Add migration script from version 0 to 1
O.8.1
	+ New release
0.8
	+ Add netmask /30 (Patch from rampa at encomix.org)
0.7.99
	+ New release
0.7.1
	+ New release
	+ Use of ebox-sudoers-friendly
0.7
	+ First public release
0.6
	+ Separate module from ebox base
	+ move to client
	+ API documented using naturaldocs
	+ Update INSTALL
	+ Update debian scripts<|MERGE_RESOLUTION|>--- conflicted
+++ resolved
@@ -1,11 +1,8 @@
 HEAD
-<<<<<<< HEAD
 	+ Zentyal Cloud DynDNS updates are now done outside the VPN and using
 	  the credentials obtained when the server is subscribed
-=======
 	+ Fixed unconfigured gateway removal, raise exception if the route
 	  addition command fails
->>>>>>> 7ca87286
 2.3.9
 	+ Remove all gateway based routes before adding the configured one
 	  and raise exception if the route addition command fails
