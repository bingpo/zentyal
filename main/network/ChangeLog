--- conflicted
+++ resolved
@@ -1,5 +1,5 @@
 HEAD
-<<<<<<< HEAD
+	+ Removed undefined value warning in setIfaceStatic()
 	+ Using EBox::Object::Members to generate multigw iptables rules
 2.3.10
 	+ Restricted gateway names to be sane with dyndns and fixed dyndns
@@ -14,9 +14,6 @@
 	  and raise exception if the route addition command fails
 	+ Fix deadlock in preSetConf when DHCP is used
 	+ Moved bandwidth test to remoteservices
-=======
-	+ Removed undefined value warning in setIfaceStatic()
->>>>>>> 4559649a
 2.3.8
 	+ internalIpAddresses() does not throw exception if there are no ifaces
 	+ ifaceExternalChanged() is now called when static or PPP interfaces
