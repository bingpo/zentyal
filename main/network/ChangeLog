HEAD
<<<<<<< HEAD
	+ Implement new EBox::Events::WatcherProvider
	+ Remove no longer necessary ad-hoc vifacesConf cache
	+ Adapted to new Model management framework
	+ Reimplemented Ifaces/Vifaces/VLANs storage according to new conf backend
=======
	+ Send additional info in Gateways watcher
>>>>>>> cb32c755
	+ Added clone action to multi gw and wan failover tables
	+ Added EBox::Network::internalIpAddresses()
	+ Added regenGatewaysFailover() to NetworkObserver so modules can
	  implement actions to be done after failover regenerates routing tables
	+ Fixed calculation of fail ratio
	+ Assure that we have always one gateway marked as default
	+ Restart traffic shaping on postinst to avoid rule loss on upgrades
	+ Regenerate traffic shaping rules after failover event
	+ EBox::Network::setNameservers does not fail if the same server
	  is already in the list
	+ Fixed calls to storeSelectedDefaultGateway with undef argument
	+ EBox::Network::importInterfacesFile skips gateway adition instead of
	  aborting if already exists one
	+ Insert fwmark ip rules before from ones
	+ Remove no longer necessary mark rules when having several interfaces
	+ Pre-create failover and check-ip chains on network start to always ensure
	  that rules are inserted in the proper position
	+ Remove obsolete import of EBox::Order
	+ Do not add gateways to /etc/network/interfaces to avoid conflicts
2.3.6
	+ Create tables with MyISAM engine by default
	+ Fixed path of dhclient.conf
2.3.5
	+ Fixed path of dhclient hooks
2.3.4
	+ Not allowed to attach static interfaces to a network which
	  has already another interface atached
	+ Fixed restore of default gateway in failover event
2.3.3
	+ Packaging fixes for precise
2.3.2
	+ Updated Standards-Version to 3.9.2
2.3.1
	+ Adapted messages in the UI for new editions
	+ Use printableName instead of name to select services
	+ Fixed executable permissions in ppp hooks and external-ip.pl
	+ Bridge interfaces are correctly removed; fixed _hasChanged method
	+ Menu entry Diagnostic Tools in Network renamed to Tools
	+ Added WakeOnLan to the Network Diagnostic Tools
	+ Added proxySettings to return the proxy settings to other modules
	+ Added new ip rules to avoid connection problems on multigateway & UDP
	+ Virtual interfaces called '0' does not longer raise error
2.3
	+ Cache vifacesConf() result to improve performance
	+ Replaced autotools with zbuildtools
	+ Added gatewayDelete method to NetworkObserver and use it to check
	  gateway removal in gateway table
2.2.3
	+ Allow to disable traffic balance with no_balance_$gwname config keys
	+ Fixed bridged interfaces change when the bridge is not configured
	+ Do not mark traffic to default gateway if it is disabled
2.2.2
	+ Fixed bug setting ip route rules with PPPoE interfaces
2.2.1
	+ External IP address getter now works even in an unpolite situation
2.1.16
	+ Does not sometimes fail in external IP address getter when
	  multigw is enabled
2.1.15
	+ Fixed unique IP check on gateways table
2.1.14
	+ Fixed problems bringing up static interfaces during boot
2.1.13
	+ Proper use of ro/rw instances on failover event
	+ Avoid duplicated gateway due to network wizard
	+ Disable autocomplete in gateway proxy configuration
	+ Disable autocomplete in dynamic DNS provider configuration
2.1.12
	+ PPPoE works again after regression by PPTP changes
	+ Reviewed some subscription strings
	+ Removed all the obsolete traffic monitoring stuff using jnettop and rrdtool
	+ Added custom mtu configuration for the interfaces in /etc/zentyal/network.conf
	+ Improved texts in configure interfaces wizard
	+ Fixed dashboard network graphs for interfaces with strange characters
2.1.11
	+ Change provider for getting the public IP address in DynDNS
	+ Better integration with core theme
	+ Removed /zentyal prefix from URLs
	+ Avoid errors deleting non-existent gateways
2.1.10
	+ Avoid duplicated restart during postinst
	+ Added staticIfaceAddressChangedDone notification
	+ Fixed module name in actions logging
	+ Send only gw.hostname.dyndomain.tld to avoid ddclient go nuts
2.1.9
	+ Calculate interfaces widget size for a better default dashboard balance
2.1.8
	+ Remove pppoe debug in hooks
	+ Allowed '/' character in proxy username
	+ Manual log of audit actions in Iface, VIface and Vlan CGIs
	+ Update wizard pages with new order option
	+ Use pppoe name on chap-secrets
2.1.7
	+ Now chap-secrets configuration for pptp module is not overwritten
	+ Use the new "Add new..." option in the object selectors
	+ Set connected gateway as warn level event and minor improvements
	  in the failover messages
	+ Added maxfail option to PPP configuration files to retry lost connections
	+ Added logic to manage PPP gateways in failover tests
	+ Failover tests are now ran with a read-only instance even if there are
	  unsaved changes on the interface and the generated events notify this
	+ Removed unused EnableBalanceTraffic CGI
	+ Removed use of obsolete LogAdmin
2.1.6
	+ Mark DHCP interfaces as changed in the Wizard to get IP on first save
	+ Removed unnecessary call to ids() in DHCP hook
2.1.5
	+ Added interfaces created by libvirt and virtualbox to the ignore list
	+ Dynamic DNS: Transform gateway names when multigw is on to send
	  only valid domain names
2.1.4
	+ Group sudo commands when adding routes and cleaning VLANs
	+ Added new Zentyal Cloud service for DynDNS
	+ Fixed DynDNS help string
2.1.2
	+ Allow internal bridges
	+ Gateways, Balance Traffic and WAN Failover are now together
	  as tabs of the Gateways submenu
	+ Improved order of the submenus
	+ Setting DHCP gateway does not longer require saving changes twice
	+ Remove unnecessary code from GatewayTable::syncRows
	+ Do not execute ifup on interfaces during the boot to avoid
	  multiple instances of dhclient
	+ Fixed problem with uniqueness check in GatewayTable
	+ Added report for bandwidth tests
	+ Avoid warning in GatewayTable::syncRows when gateway is undef
	+ Added debug to dhcp-gateway.pl script
	+ New interfaces alias are checked to avoid name clashes
2.1.1
	+ Bugfix: PPPoE gateway is now properly set
2.1
	+ Removed ebox- prefix from src/scripts/*
	+ Removed unnecesary call to isReadOnly in syncRows
	+ Move ebox-netcfg-import to importInterfacesFile method
	+ Remove obsolete migration
	+ Added new initialSetup method for post-install
	+ Replace /etc/ebox/80network.conf with /etc/zentyal/network.conf
	+ Bug fix: Traffic monitor didn't work in non-English installations
	+ Zoneedit service url changed
	+ Basic support for other methods to retrieve IP
	+ Do not try to start ddclient daemon if disabled
	+ Make source event not i18n
	+ Safer way to get the PPPoE 'tty' ethernet interface
	+ Added PPPoE logging in /var/log/ebox/pppoe.log and ebox.log
	+ Installation does not fail if the restart of EventDaemon fails
	+ Now the ifaces_to_ignore variable is considered in ebox-netcfg-import
2.0.8
	+ PPPoE MTU rule is no longer flushed on module restart
2.0.7
	+ Show DHCP as default option in wizards if there is only one interface
	+ Avoid problems when removing interfaces (vlan, briges)
	+ Fixed support for bridged vlans configuration
	+ Set all interfaces as changed on backup restore
	+ PPPOE MTU is now changed when reconfiguring gateways
	+ Set default order for dashboard widgets
2.0.6
	+ WAN Failover now supports DHCP and PPPoE interfaces
	+ Disable reverse path to avoid failover checking problems
	+ Better default values for failover rules
	+ Use masks in fwmark to avoid interferences with traffic shaping
	+ Warning in log if failover event disabled due to unsaved changes
	+ Failover does not enable unwatched gateways
	+ Reload events daemon after upgrade to apply failover changes
2.0.5
	+ Include Zentyal in multigateway rules when setting 'any' as source
	+ Make Interfaces page title translatable
2.0.4
	+ Fixed failover problems in some scenarios
2.0.3
	+ Fixed syntax and string quote in 99proxy.conf
2.0.2
	+ Add support for authenticated proxy
	+ Fixed traffic shaping problems in multigateway scenarios
2.0.1
	+ Fixed network confirmation page to work with bridges
	+ Improved load balancing to avoid web sessions loss
2.0
	+ Fixed network wizard interface and logic
1.5.8
	+ Added options for internal ifaces in wizard configuration
	+ Bug fix: disabling global proxy configuration didn't work
1.5.7
	+ More global proxy configuration and domain configuration improvements.
	+ Zentyal rebrand
1.5.6
	+ Do not show unreplaced {link} variable in dashboard if not available
	+ Add support to define a system wide proxy
1.5.5
	+ New setup wizard
1.5.4
	+ Bridged mode support
1.5.3
	+ Fixed failover problems with undefined default gateway
1.5.2
	+ Traceroute works again in network diagnostic tools
	+ Using iptables statistic module instead of route for better traffic
	  balancing
1.5.1
	+ Fixed nasty bug of traceroute in Diagnostic Tools with invalid host
	+ Flush cache when regenerating routes
	+ Bug fix: use '>='  and not '>' to check if a test exceeds $maxRatio
	  in Failover watcher
	+ Bug fix: do not run failover probes when all are disabled because
	  they enable a disabled gateway.
	+ Add and use EBox::NetworkObserver::ifaceMethodChangeDone to tell
	  observers that a configuration method change has been carried out.
	  So far observers were only notified right before the change takes place.
	+ Add _notifyChangedIface() to factor code that calls observer to
	  notify ifaceMethodChanged and ifaceMethodChangeDone
	+ Add etherIface to fetch the ethernet interface from a  ppp interface
	+ Bug fix: do not mess with ebox's apache packets in failover test
	+ Make failover test more robust
	+ Added internal/external property to interfaces widget
1.4.2
	+ Restart squid when failover events are produced to avoid problems
	+ Do not check host when adding a ping to gateway rule in WAN Failover
1.4.1
	+ Do not run ifdown for network interfaces when network is started from
	  /etc/init.d/ebox start This seems to avoid some issues with DHCP
	  configured gateways at boot time
1.4
	+ i18n help string
1.3.15
	+ Bug fix: warning instead of error if can't add failover rule
	+ Bug fix: now a gateway without IP assigned can be edited
1.3.14
	+ Added multi-gateway support for DHCP and PPPoE
	+ Add a warning if a user sets an interface as external and we detect
	  the connection is made through that interface
	+ Remove migration scrips:
		- 0001_import_default_gateway.pl
		- 0002_add_weight_to_gateway.pl
		- 0003_import_routes_to_mvc.pl
		- 0004_import_dns_to_mvc.pl
1.3.13
	+ Bug fix: configuration of PPPoE interfaces now works when
	  confirmation is required because of other modules
	+ Default field in gateways model uses '/ajax/viewer/booleanViewer.mas'
	  instead of in-place edition
1.3.11
	+ Bug fix: fix issue with virtual interfaces on vlan interfaces
	+ Add breadcrumbs
1.3.10
	+ Added PPPoE support
1.3.7
	+ Bug fix: update ebox-netcfg-import to not add upload and download as those
	  fields do no exist any longer
1.3.6
	+ Remove upload/download fields from gateways.
	  Traffic shaping has its own model for that
	+ Bug fix: traffic generated by eBox didn't come out from the
	  right interface as we cleared the CONNMARK with a --save-mark
1.3.4
	+ bugfix: add use=web to guess the public address
	+ bugfix: make ddclient work with dhcp configured interfaces
	+ bugfix: multi gateway rules work again
1.3.3
	+ Bugfix: Edition and removal routes is working again
	+ Remove those static routes that they have been manually added
1.3.1
	+ bugfix: do not use Net::DNS
	+ bugfix: used vlan interface can be removed
1.3.0
	+ bugfix: restart network interfaces properly
1.2
	+ Added support for WAN failover
	+ ifaceNetmask method now uses DHCPNetmask to get the dhcp ifaces
	netmask instead NetWrapper call this adds symethrie with
	ifaceAdrress method and fixes a bug when changing a dhcp interface
	with no lease to static interface
1.1.30
	+ Added support for all missing netmasks between /16 and /32
	+ Added support for search domain in /etc/resolv.conf
	+ Use a template to write down /etc/resolv.conf to allow easier
	user modifications
	+ Use ICMP for traceroute diagnosis
1.1
	+ Added traceroute on network diagnosis
	+ Use new rows() and ids() API
	+ Bugfix: ebox-netcfg-import uses model API to import default gateway
	+ Support for dyndns
	+ Gateway models does not use longet custom views
	+ Gateway rules table now use services
0.12.99
	+ New release
0.12
	+ Use new EBox::Model::Row api
	+ Add help to model fields
	+ Remove default option auotmatically if another router is set as default
0.11.102
	+ Bugfix: Static routes are deleted from ip when they are not
	useful
	+ Bugfix: Fixing wrong href in multigateway rules page
0.11.101
	+ Static routes become a model with three methods exposed
	+ Remove usage of a deprecated method in NetWrappers
	+ DNS resolvers become  a model with three methods exposed. Now
	you may add as many DNS resolvers you want
	+ Use separator ':' in exposed method using '/' for addresses
O.11.100
	+ Disable network traffic monitor due to a bug in perl and RRDs module
	+ Use /etc/network/interfaces and not /var/lib/zentyal/tmp/interfaces
	+ Run saveConfig() after importing network configuration and not save()
	  which forced a restart of the interfaces stored
	  in /etc/network/interfaces at package installation time
	+ Add default gateway to /etc/network/interfaces
0.11.99
	+ Added traffic rate monitoring done on demand and in
	real-time. The monitoring may be filter by source address and
	service (protocol/port).
0.11
	+ move helper scripts to data dir (applied Soren's patch)
	+ Bugfix: Change from static to other method works again
0.10.99
	+ New release
0.10
	+ Remove all interfaces from /etc/network/interfaces but lo
	  after importing network configuration
0.9.100
	+ Fixing bug with static routes which prevented them from working
	  if the multigateway support was enabled
	+ Fixing bug importing gateway IP addresses from network
	  configuration
	+ Added /22 netmask setting iface IP address
	+ Update models to new API
	+ Get rid of custom controllers
0.9.99
	+ Restore conntrack mark in OUTPUT chain to make traffic generated in
	  eBox go through the right router.
0.9.3
	+ Use value() instead of printableValue() in protocol
	+ Add iptables rule to chain OUTPUT in table mangle to send traffic
	  originated in eBox through the default router.
0.9.2
	+ Always add weighted routers when configuring routers. Instead
	 of adding them when traffic balancing is enabled. Use iptables
	 to send unmarked packets through the default router
0.9.1
	+ Add support for traffic load balancing
	+ Try several times to fetch the mac address for each router
0.9
	+ Added Polish translation
        + Added Aragonese translation
	+ Added German translation
	+ Removed dependency: dhcp-hooks don't require firewall module
	anymore to operate correctly

0.8.99
	+ Support multigateway configuration
	+ Remove old default router configuration
	+ Add migration script from version 0 to 1
O.8.1
	+ New release
0.8
	+ Add netmask /30 (Patch from rampa at encomix.org)
0.7.99
	+ New release
0.7.1
	+ New release
	+ Use of ebox-sudoers-friendly
0.7
	+ First public release
0.6
	+ Separate module from ebox base
	+ move to client
	+ API documented using naturaldocs
	+ Update INSTALL
	+ Update debian scripts<|MERGE_RESOLUTION|>--- conflicted
+++ resolved
@@ -1,12 +1,9 @@
 HEAD
-<<<<<<< HEAD
 	+ Implement new EBox::Events::WatcherProvider
 	+ Remove no longer necessary ad-hoc vifacesConf cache
 	+ Adapted to new Model management framework
 	+ Reimplemented Ifaces/Vifaces/VLANs storage according to new conf backend
-=======
 	+ Send additional info in Gateways watcher
->>>>>>> cb32c755
 	+ Added clone action to multi gw and wan failover tables
 	+ Added EBox::Network::internalIpAddresses()
 	+ Added regenGatewaysFailover() to NetworkObserver so modules can
