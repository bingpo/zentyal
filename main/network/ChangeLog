--- conflicted
+++ resolved
@@ -1,13 +1,10 @@
 HEAD
-<<<<<<< HEAD
+	+ Add zentyal-users to package breaks control to avoid errors with
+	  bad users version
 	+ Fixed regression in external interface check in Network -> Interfaces
 	  after having nginx as source of all requests to apache
 	+ Warning in initial configuration wizard when trying to set as external
 	  the interface used to access the administration interface
-=======
-	+ All zentyal-users to package breaks control to avoid errors with
-	  bad users version
->>>>>>> d5bc69d5
 	+ To fix dhclient erratic behaviour, we always restart the dhcp interfaces
 	+ Corrected typo in message on tab multigw when only one gw is present
 	+ Better check for ipv6 presence before disabling it
