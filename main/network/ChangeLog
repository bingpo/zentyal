<<<<<<< HEAD
3.5
	+ Changed ifup coditions on first time save
=======
HEAD
	+ Added defensive code to DNSResolver to avoid ifaces down after crash
3.2.7
>>>>>>> 1afa2cd4
	+ Changed validation of setDHCPAddress, setRealPPPIface and
	  DHCPCleanUp to allow pseudoterminal interfaces, this is needed for l2tp
	+ Allow network proxy which is listening on localhost
	+ Fixed error which skipped the execution of _preSetConf
	+ Added No-IP to DynDNS
	+ Fix get router MAC after latest changes in Net::ARP library
	+ Updated DynDNS server in ddclient configuration
	+ Set version to 3.5
	+ Fixed wrong call when cleaning up a bundled interface
3.4
	+ Import current DHCP addresses in first setup and when enabling module
	+ Don't allow domain names as target of failover tests, usability
	  changes in failover rules
	+ Removed DNS resolution failover test
	+ Save module config after initialSetup
	+ Added flag to notify when an ifup is set
	+ Wait a bit in multigwRoutes to give time to dhcp/pppoe to register addresses
	+ Implement replicationExcludeKeys() to avoid replication of ifaces in HA
	+ Migrated to use Plack / PSGI API instead of the CGI one
	+ When adding a new IP (viface or static iface) it is checked to avoid
	  collision with the current HA floating IPs
	+ Use service instead of deprecated invoke-rc.d for init.d scripts
	+ Added bonding support (contribution by Vsevolod Kukol)
	+ Specifiy local address in failover tests to avoid vlan interface problems
	+ Fix Dynamic DNS with Zentyal Remote as provider when the
	  registration wizard is done
	+ Fixed bad behaviour in interfaces method wizard
	+ Wait a bit in multigwRoutes to give time to dhcp/pppoe to register addresses
	+ Don't generate resolvconf file until all interfaces are up
	+ nameservers() method always return 127.0.0.1 if DNS module is
	  installed and enabled
	+ Fixed dhclient configuration
	+ Fixed some issues with showing of DHCP nameservers and removed
	  related dead code
	+ Don't use owner module in external-ip.pl script
	+ Changed failover firewall rules to not use owner module
	+ Fixed regression in VLANs interface (contribution by Chris Pitchford)
	+ Fixed bug which made impossible to edit pppoe gateways
	+ Fix regresion in the installer wizard that made options for static
	  interfaces be always shown
	+ Set version to 3.4
3.3
	+ Add module not enabled warning to interfaces page
	+ Switch from Error to TryCatch for exception handling
	+ Update strings to new offering
	+ ppp-set-iface.pl script should not regen gateway if we are saving changes
	+ Flush interfaces list cache after all ifups and all ifdowns
	+ Added missing EBox::Exceptions uses
	+ Delete migration code from old versions
	+ Write resolvconf head, base and tail
	+ Set proper file name for HTTP proxy configuration for APT
	+ Set HTTP proxy wide settings in /etc/environment
	+ Do not disable DNSResolver model when users mode is external AD
	+ Added resolvconf as dependency to avoid problems in installations
	  without the ubuntu-minimal metapackage
	+ Use new resolvconf framework to manage resolvers list
	+ Fix setNameservers method in Network to avoid error in import
	  interfaces
	+ Set version to 3.3
3.2
	+ Set version to 3.2
3.1.6
	+ Guard against undefined rows getting auto value in GatewayTable
3.1.5
	+ Fix addition of gateways in initial configuration wizard
	+ Override daemons when migrating from 3.0
3.1.4
	+ Adapted to new CSS styles
	+ Use upstart for ddclient daemon management
3.1.3
	+ Clearer messages for gateway not reachable condition
	+ Fixed bug which unallowed to disable the proxy server
	+ Fix regression is Gateways table due to the change of behaviour
	  of update row notifications
	+ Added menu icon
	+ Fix regression in dhcp-gateway.pl which interfered with save
	  change process
	+ Increase regenGateways() timeout from 60 to 180 seconds
	+ Add zentyal-users to package breaks control to avoid errors with
	  bad users version
	+ Fixed regression in external interface check in Network -> Interfaces
	  after having nginx as source of all requests to apache
	+ Warning in initial configuration wizard when trying to set as external
	  the interface used to access the administration interface
	+ To fix dhclient erratic behaviour, we always restart the dhcp interfaces
	+ Corrected typo in message on tab multigw when only one gw is present
	+ Better check for ipv6 presence before disabling it
	+ Removed no longer necessary jQuery noConflict()
	+ Adapted DNS resolver model to authorization mode changes
	  in users and squid module
3.1.2
	+ Ported JS code to jQuery
3.1.1
	+ Do not add /32 mask to default route when deleting routes
3.1
	+ Updated to reflect the Apache -> WebAdmin rename.
	+ Added netInitRange and netEndRange methods from the dhcp module to be
	  shared between modules.
	+ Added localGatewayIP method to get the Zentyal's IP address that may be
	  used as the gateway of the given IP.
	+ Added externalIpAddresses method to retrieve the list of IP addresses
	  that are external.
	+ Depend on zentyal-core 3.1
3.0.6
	+ PPPoE set iface script is more robust against locks
	+ Adapted to use of ifaceByAddress, removed IPAddressExists
	+ Don't allow to use a local address as gateway address
	+ Added ifaceByAddress method
3.0.5
	+ Guard against previous version of squid without
	  authenticationMode method
3.0.4
	+ Improve addition of localhost as primary resolver when DNS module is
	  enabled.
	+ Remove localhost as primary resolver when squid module is configured
	  to authenticate against external server
3.0.3
	+ Log warn instead of error when iface has not address in _multigwRoutes()
	+ Fixed error replacing nameserver when importing resolv.conf
	+ Remove leftover PPP provider files
	+ Remove attached vlans when a interface is not longer trunk
	+ Do not try to disable rp_filter for vlan interfaces
	+ Virtual interfaces on a bridge interface are not considered
	  bridges themselves
	+ Use EBox::Module::Base::writeConfFile to generate interfaces
	  file
	+ Only disable IPv6 in enableActions if IPv6 is available
	+ Bridged interfaces added to 'auto' directive in
	  /etc/networks/interfaces to avoid network startup problems
	+ Dont allow to set a local address as network proxy
	+ Fixed error in json response trigered by widget size
	+ Don't check for IPaddr in the same subnet on interfaces
	  that belong to the same bridge
3.0.2
	+ Disable IPv6 on enable actions to avoid problems with samba4
	+ Added more coherence checks to static routes table
	+ Allow to set broadcast address in wakeonlan tool
	+ Fixed unproper use of last inside try
3.0.1
	+ Added domain option to /etc/resolv.conf
	+ Supersede DHCP offered nameservers, domain name and search domain if
	  these values are already configured in Zentyal
	+ Fixed gateways setup in wizard
	+ Fixed bug in Gateways watcher which inhibited the call to regen
	  failover notifier method in modules which are network observers
	+ Vlanes and vifaces are now ordered by name in interface page
	+ Fixed error disabling reverse path for virtual interfaces
2.3.15
	+ Expanded allowed character set in interface PPPoE password
	+ Reviewed registration strings
	+ Fixed treatment for wake on lan objects in template, now there is no
	  crash in Network Tools when entering an empty host
2.3.14
	+ Fixed bug which made impossible to remove bridged interfaces
	+ Management of CHAP secrets file recovers from removal of Zentyal marks
	+ Add two methods to NetworkObserver interface to notify observers about
	  address changes on dhcp interfaces
	+ Forbid interfaces alias with ':' character
	+ Assign ip address 127.0.1.1/8 to loopback interface in module restart
	  and remove the post-up hook from /etc/network/interfaces file.
2.3.13
	+ Removed some warnings when external is undefined
	+ Added modeldepends to yaml schema
	+ New libossp-uuid-perl dependency
	+ Zentyal Cloud DynDNS updates are now done outside the VPN and using
	  the credentials obtained when the server is subscribed
2.3.12
	+ Interface is now auto-detected when adding gateways
	+ New table to allow disabling of traffic balance for some gateways
2.3.11
	+ Fixed typo which made EBox::Network::ifaceAddress return empty
	  addresses for virtual interfaces
	+ Fixed validation of gateway names
	+ Removed undefined value warning in setIfaceStatic()
	+ Using EBox::Object::Members to generate multigw iptables rules
2.3.10
	+ Restricted gateway names to be sane with dyndns and fixed dyndns
	  configuration with old incorrect gateway names
	+ Disabled dnspark until ddclient upstream fix a bug with this provideer
	+ Multigw rules more robust when no-static interfaces are down
	+ Removed redis transaction workarounds in _setConf
	+ Fixed unconfigured gateway removal, raise exception if the route
	  addition command fails
2.3.9
	+ Remove all gateway based routes before adding the configured one
	  and raise exception if the route addition command fails
	+ Fix deadlock in preSetConf when DHCP is used
	+ Moved bandwidth test to remoteservices
2.3.8
	+ internalIpAddresses() does not throw exception if there are no ifaces
	+ ifaceExternalChanged() is now called when static or PPP interfaces
	  changes from external to internal
	+ Implement new EBox::Events::WatcherProvider
	+ Remove no longer necessary ad-hoc vifacesConf cache
	+ Adapted to new Model management framework
	+ Reimplemented Ifaces/Vifaces/VLANs storage according to new conf backend
	+ Added vnet to the ignored interfaces list
2.3.7
	+ Send additional info in Gateways watcher
	+ Added clone action to multi gw and wan failover tables
	+ Added EBox::Network::internalIpAddresses()
	+ Added regenGatewaysFailover() to NetworkObserver so modules can
	  implement actions to be done after failover regenerates routing tables
	+ Fixed calculation of fail ratio
	+ Assure that we have always one gateway marked as default
	+ Restart traffic shaping on postinst to avoid rule loss on upgrades
	+ Regenerate traffic shaping rules after failover event
	+ EBox::Network::setNameservers does not fail if the same server
	  is already in the list
	+ Fixed calls to storeSelectedDefaultGateway with undef argument
	+ EBox::Network::importInterfacesFile skips gateway adition instead of
	  aborting if already exists one
	+ Insert fwmark ip rules before from ones
	+ Remove no longer necessary mark rules when having several interfaces
	+ Pre-create failover and check-ip chains on network start to always ensure
	  that rules are inserted in the proper position
	+ Remove obsolete import of EBox::Order
	+ Do not add gateways to /etc/network/interfaces to avoid conflicts
2.3.6
	+ Create tables with MyISAM engine by default
	+ Fixed path of dhclient.conf
2.3.5
	+ Fixed path of dhclient hooks
2.3.4
	+ Not allowed to attach static interfaces to a network which
	  has already another interface atached
	+ Fixed restore of default gateway in failover event
2.3.3
	+ Packaging fixes for precise
2.3.2
	+ Updated Standards-Version to 3.9.2
2.3.1
	+ Adapted messages in the UI for new editions
	+ Use printableName instead of name to select services
	+ Fixed executable permissions in ppp hooks and external-ip.pl
	+ Bridge interfaces are correctly removed; fixed _hasChanged method
	+ Menu entry Diagnostic Tools in Network renamed to Tools
	+ Added WakeOnLan to the Network Diagnostic Tools
	+ Added proxySettings to return the proxy settings to other modules
	+ Added new ip rules to avoid connection problems on multigateway & UDP
	+ Virtual interfaces called '0' does not longer raise error
2.3
	+ Cache vifacesConf() result to improve performance
	+ Replaced autotools with zbuildtools
	+ Added gatewayDelete method to NetworkObserver and use it to check
	  gateway removal in gateway table
2.2.3
	+ Allow to disable traffic balance with no_balance_$gwname config keys
	+ Fixed bridged interfaces change when the bridge is not configured
	+ Do not mark traffic to default gateway if it is disabled
2.2.2
	+ Fixed bug setting ip route rules with PPPoE interfaces
2.2.1
	+ External IP address getter now works even in an unpolite situation
2.1.16
	+ Does not sometimes fail in external IP address getter when
	  multigw is enabled
2.1.15
	+ Fixed unique IP check on gateways table
2.1.14
	+ Fixed problems bringing up static interfaces during boot
2.1.13
	+ Proper use of ro/rw instances on failover event
	+ Avoid duplicated gateway due to network wizard
	+ Disable autocomplete in gateway proxy configuration
	+ Disable autocomplete in dynamic DNS provider configuration
2.1.12
	+ PPPoE works again after regression by PPTP changes
	+ Reviewed some subscription strings
	+ Removed all the obsolete traffic monitoring stuff using jnettop and rrdtool
	+ Added custom mtu configuration for the interfaces in /etc/zentyal/network.conf
	+ Improved texts in configure interfaces wizard
	+ Fixed dashboard network graphs for interfaces with strange characters
2.1.11
	+ Change provider for getting the public IP address in DynDNS
	+ Better integration with core theme
	+ Removed /zentyal prefix from URLs
	+ Avoid errors deleting non-existent gateways
2.1.10
	+ Avoid duplicated restart during postinst
	+ Added staticIfaceAddressChangedDone notification
	+ Fixed module name in actions logging
	+ Send only gw.hostname.dyndomain.tld to avoid ddclient go nuts
2.1.9
	+ Calculate interfaces widget size for a better default dashboard balance
2.1.8
	+ Remove pppoe debug in hooks
	+ Allowed '/' character in proxy username
	+ Manual log of audit actions in Iface, VIface and Vlan CGIs
	+ Update wizard pages with new order option
	+ Use pppoe name on chap-secrets
2.1.7
	+ Now chap-secrets configuration for pptp module is not overwritten
	+ Use the new "Add new..." option in the object selectors
	+ Set connected gateway as warn level event and minor improvements
	  in the failover messages
	+ Added maxfail option to PPP configuration files to retry lost connections
	+ Added logic to manage PPP gateways in failover tests
	+ Failover tests are now ran with a read-only instance even if there are
	  unsaved changes on the interface and the generated events notify this
	+ Removed unused EnableBalanceTraffic CGI
	+ Removed use of obsolete LogAdmin
2.1.6
	+ Mark DHCP interfaces as changed in the Wizard to get IP on first save
	+ Removed unnecessary call to ids() in DHCP hook
2.1.5
	+ Added interfaces created by libvirt and virtualbox to the ignore list
	+ Dynamic DNS: Transform gateway names when multigw is on to send
	  only valid domain names
2.1.4
	+ Group sudo commands when adding routes and cleaning VLANs
	+ Added new Zentyal Cloud service for DynDNS
	+ Fixed DynDNS help string
2.1.2
	+ Allow internal bridges
	+ Gateways, Balance Traffic and WAN Failover are now together
	  as tabs of the Gateways submenu
	+ Improved order of the submenus
	+ Setting DHCP gateway does not longer require saving changes twice
	+ Remove unnecessary code from GatewayTable::syncRows
	+ Do not execute ifup on interfaces during the boot to avoid
	  multiple instances of dhclient
	+ Fixed problem with uniqueness check in GatewayTable
	+ Added report for bandwidth tests
	+ Avoid warning in GatewayTable::syncRows when gateway is undef
	+ Added debug to dhcp-gateway.pl script
	+ New interfaces alias are checked to avoid name clashes
2.1.1
	+ Bugfix: PPPoE gateway is now properly set
2.1
	+ Removed ebox- prefix from src/scripts/*
	+ Removed unnecesary call to isReadOnly in syncRows
	+ Move ebox-netcfg-import to importInterfacesFile method
	+ Remove obsolete migration
	+ Added new initialSetup method for post-install
	+ Replace /etc/ebox/80network.conf with /etc/zentyal/network.conf
	+ Bug fix: Traffic monitor didn't work in non-English installations
	+ Zoneedit service url changed
	+ Basic support for other methods to retrieve IP
	+ Do not try to start ddclient daemon if disabled
	+ Make source event not i18n
	+ Safer way to get the PPPoE 'tty' ethernet interface
	+ Added PPPoE logging in /var/log/ebox/pppoe.log and ebox.log
	+ Installation does not fail if the restart of EventDaemon fails
	+ Now the ifaces_to_ignore variable is considered in ebox-netcfg-import
2.0.8
	+ PPPoE MTU rule is no longer flushed on module restart
2.0.7
	+ Show DHCP as default option in wizards if there is only one interface
	+ Avoid problems when removing interfaces (vlan, briges)
	+ Fixed support for bridged vlans configuration
	+ Set all interfaces as changed on backup restore
	+ PPPOE MTU is now changed when reconfiguring gateways
	+ Set default order for dashboard widgets
2.0.6
	+ WAN Failover now supports DHCP and PPPoE interfaces
	+ Disable reverse path to avoid failover checking problems
	+ Better default values for failover rules
	+ Use masks in fwmark to avoid interferences with traffic shaping
	+ Warning in log if failover event disabled due to unsaved changes
	+ Failover does not enable unwatched gateways
	+ Reload events daemon after upgrade to apply failover changes
2.0.5
	+ Include Zentyal in multigateway rules when setting 'any' as source
	+ Make Interfaces page title translatable
2.0.4
	+ Fixed failover problems in some scenarios
2.0.3
	+ Fixed syntax and string quote in 99proxy.conf
2.0.2
	+ Add support for authenticated proxy
	+ Fixed traffic shaping problems in multigateway scenarios
2.0.1
	+ Fixed network confirmation page to work with bridges
	+ Improved load balancing to avoid web sessions loss
2.0
	+ Fixed network wizard interface and logic
1.5.8
	+ Added options for internal ifaces in wizard configuration
	+ Bug fix: disabling global proxy configuration didn't work
1.5.7
	+ More global proxy configuration and domain configuration improvements.
	+ Zentyal rebrand
1.5.6
	+ Do not show unreplaced {link} variable in dashboard if not available
	+ Add support to define a system wide proxy
1.5.5
	+ New setup wizard
1.5.4
	+ Bridged mode support
1.5.3
	+ Fixed failover problems with undefined default gateway
1.5.2
	+ Traceroute works again in network diagnostic tools
	+ Using iptables statistic module instead of route for better traffic
	  balancing
1.5.1
	+ Fixed nasty bug of traceroute in Diagnostic Tools with invalid host
	+ Flush cache when regenerating routes
	+ Bug fix: use '>='  and not '>' to check if a test exceeds $maxRatio
	  in Failover watcher
	+ Bug fix: do not run failover probes when all are disabled because
	  they enable a disabled gateway.
	+ Add and use EBox::NetworkObserver::ifaceMethodChangeDone to tell
	  observers that a configuration method change has been carried out.
	  So far observers were only notified right before the change takes place.
	+ Add _notifyChangedIface() to factor code that calls observer to
	  notify ifaceMethodChanged and ifaceMethodChangeDone
	+ Add etherIface to fetch the ethernet interface from a  ppp interface
	+ Bug fix: do not mess with ebox's apache packets in failover test
	+ Make failover test more robust
	+ Added internal/external property to interfaces widget
1.4.2
	+ Restart squid when failover events are produced to avoid problems
	+ Do not check host when adding a ping to gateway rule in WAN Failover
1.4.1
	+ Do not run ifdown for network interfaces when network is started from
	  /etc/init.d/ebox start This seems to avoid some issues with DHCP
	  configured gateways at boot time
1.4
	+ i18n help string
1.3.15
	+ Bug fix: warning instead of error if can't add failover rule
	+ Bug fix: now a gateway without IP assigned can be edited
1.3.14
	+ Added multi-gateway support for DHCP and PPPoE
	+ Add a warning if a user sets an interface as external and we detect
	  the connection is made through that interface
	+ Remove migration scrips:
		- 0001_import_default_gateway.pl
		- 0002_add_weight_to_gateway.pl
		- 0003_import_routes_to_mvc.pl
		- 0004_import_dns_to_mvc.pl
1.3.13
	+ Bug fix: configuration of PPPoE interfaces now works when
	  confirmation is required because of other modules
	+ Default field in gateways model uses '/ajax/viewer/booleanViewer.mas'
	  instead of in-place edition
1.3.11
	+ Bug fix: fix issue with virtual interfaces on vlan interfaces
	+ Add breadcrumbs
1.3.10
	+ Added PPPoE support
1.3.7
	+ Bug fix: update ebox-netcfg-import to not add upload and download as those
	  fields do no exist any longer
1.3.6
	+ Remove upload/download fields from gateways.
	  Traffic shaping has its own model for that
	+ Bug fix: traffic generated by eBox didn't come out from the
	  right interface as we cleared the CONNMARK with a --save-mark
1.3.4
	+ bugfix: add use=web to guess the public address
	+ bugfix: make ddclient work with dhcp configured interfaces
	+ bugfix: multi gateway rules work again
1.3.3
	+ Bugfix: Edition and removal routes is working again
	+ Remove those static routes that they have been manually added
1.3.1
	+ bugfix: do not use Net::DNS
	+ bugfix: used vlan interface can be removed
1.3.0
	+ bugfix: restart network interfaces properly
1.2
	+ Added support for WAN failover
	+ ifaceNetmask method now uses DHCPNetmask to get the dhcp ifaces
	netmask instead NetWrapper call this adds symethrie with
	ifaceAdrress method and fixes a bug when changing a dhcp interface
	with no lease to static interface
1.1.30
	+ Added support for all missing netmasks between /16 and /32
	+ Added support for search domain in /etc/resolv.conf
	+ Use a template to write down /etc/resolv.conf to allow easier
	user modifications
	+ Use ICMP for traceroute diagnosis
1.1
	+ Added traceroute on network diagnosis
	+ Use new rows() and ids() API
	+ Bugfix: ebox-netcfg-import uses model API to import default gateway
	+ Support for dyndns
	+ Gateway models does not use longet custom views
	+ Gateway rules table now use services
0.12.99
	+ New release
0.12
	+ Use new EBox::Model::Row api
	+ Add help to model fields
	+ Remove default option auotmatically if another router is set as default
0.11.102
	+ Bugfix: Static routes are deleted from ip when they are not
	useful
	+ Bugfix: Fixing wrong href in multigateway rules page
0.11.101
	+ Static routes become a model with three methods exposed
	+ Remove usage of a deprecated method in NetWrappers
	+ DNS resolvers become  a model with three methods exposed. Now
	you may add as many DNS resolvers you want
	+ Use separator ':' in exposed method using '/' for addresses
O.11.100
	+ Disable network traffic monitor due to a bug in perl and RRDs module
	+ Use /etc/network/interfaces and not /var/lib/zentyal/tmp/interfaces
	+ Run saveConfig() after importing network configuration and not save()
	  which forced a restart of the interfaces stored
	  in /etc/network/interfaces at package installation time
	+ Add default gateway to /etc/network/interfaces
0.11.99
	+ Added traffic rate monitoring done on demand and in
	real-time. The monitoring may be filter by source address and
	service (protocol/port).
0.11
	+ move helper scripts to data dir (applied Soren's patch)
	+ Bugfix: Change from static to other method works again
0.10.99
	+ New release
0.10
	+ Remove all interfaces from /etc/network/interfaces but lo
	  after importing network configuration
0.9.100
	+ Fixing bug with static routes which prevented them from working
	  if the multigateway support was enabled
	+ Fixing bug importing gateway IP addresses from network
	  configuration
	+ Added /22 netmask setting iface IP address
	+ Update models to new API
	+ Get rid of custom controllers
0.9.99
	+ Restore conntrack mark in OUTPUT chain to make traffic generated in
	  eBox go through the right router.
0.9.3
	+ Use value() instead of printableValue() in protocol
	+ Add iptables rule to chain OUTPUT in table mangle to send traffic
	  originated in eBox through the default router.
0.9.2
	+ Always add weighted routers when configuring routers. Instead
	 of adding them when traffic balancing is enabled. Use iptables
	 to send unmarked packets through the default router
0.9.1
	+ Add support for traffic load balancing
	+ Try several times to fetch the mac address for each router
0.9
	+ Added Polish translation
        + Added Aragonese translation
	+ Added German translation
	+ Removed dependency: dhcp-hooks don't require firewall module
	anymore to operate correctly

0.8.99
	+ Support multigateway configuration
	+ Remove old default router configuration
	+ Add migration script from version 0 to 1
O.8.1
	+ New release
0.8
	+ Add netmask /30 (Patch from rampa at encomix.org)
0.7.99
	+ New release
0.7.1
	+ New release
	+ Use of ebox-sudoers-friendly
0.7
	+ First public release
0.6
	+ Separate module from ebox base
	+ move to client
	+ API documented using naturaldocs
	+ Update INSTALL
	+ Update debian scripts<|MERGE_RESOLUTION|>--- conflicted
+++ resolved
@@ -1,11 +1,7 @@
-<<<<<<< HEAD
+HEAD
+	+ Added defensive code to DNSResolver to avoid ifaces down after crash
 3.5
 	+ Changed ifup coditions on first time save
-=======
-HEAD
-	+ Added defensive code to DNSResolver to avoid ifaces down after crash
-3.2.7
->>>>>>> 1afa2cd4
 	+ Changed validation of setDHCPAddress, setRealPPPIface and
 	  DHCPCleanUp to allow pseudoterminal interfaces, this is needed for l2tp
 	+ Allow network proxy which is listening on localhost
