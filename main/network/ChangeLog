HEAD
<<<<<<< HEAD
	+ Specifiy local address in failover tests to avoid vlan interface problems
=======
	+ Fix Dynamic DNS with Zentyal Remote as provider when the
	  registration wizard is done
>>>>>>> 92e4c8e0
3.2.5
	+ Wait a bit in multigwRoutes to give time to dhcp/pppoe to register addresses
	+ Don't generate resolvconf file until all interfaces are up
	+ nameservers() method always return 127.0.0.1 if DNS module is
	  installed and enabled
	+ Fixed dhclient configuration
	+ Fixed some issues with showing of DHCP nameservers and removed
	  related dead code
	+ Don't use owner module in external-ip.pl script
	+ Changed failover firewall rules to not use owner module
	+ Fixed bug which made impossible to edit pppoe gateways
3.2.4
	+ Update strings to new offering
	+ ppp-set-iface.pl script should not regen gateway if we are saving changes
	+ Flush interfaces list cache after all ifups and all ifdowns
	+ Added missing EBox::Exceptions uses
3.2.3
	+ Write resolvconf head, base and tail
	+ Set proper file name for HTTP proxy configuration for APT
	+ Set HTTP proxy wide settings in /etc/environment
	+ Do not disable DNSResolver model when users mode is external AD
	+ Added resolvconf as dependency to avoid problems in installations
	  without the ubuntu-minimal metapackage
3.2.2
	+ Fixed search domain regression after resolvconf changes
3.2.1
	+ Use new resolvconf framework to manage resolvers list
	+ Fix setNameservers method in Network to avoid error in import
	  interfaces
3.2
	+ Set version to 3.2
3.1.6
	+ Guard against undefined rows getting auto value in GatewayTable
3.1.5
	+ Fix addition of gateways in initial configuration wizard
	+ Override daemons when migrating from 3.0
3.1.4
	+ Adapted to new CSS styles
	+ Use upstart for ddclient daemon management
3.1.3
	+ Clearer messages for gateway not reachable condition
	+ Fixed bug which unallowed to disable the proxy server
	+ Fix regression is Gateways table due to the change of behaviour
	  of update row notifications
	+ Added menu icon
	+ Fix regression in dhcp-gateway.pl which interfered with save
	  change process
	+ Increase regenGateways() timeout from 60 to 180 seconds
	+ Add zentyal-users to package breaks control to avoid errors with
	  bad users version
	+ Fixed regression in external interface check in Network -> Interfaces
	  after having nginx as source of all requests to apache
	+ Warning in initial configuration wizard when trying to set as external
	  the interface used to access the administration interface
	+ To fix dhclient erratic behaviour, we always restart the dhcp interfaces
	+ Corrected typo in message on tab multigw when only one gw is present
	+ Better check for ipv6 presence before disabling it
	+ Removed no longer necessary jQuery noConflict()
	+ Adapted DNS resolver model to authorization mode changes
	  in users and squid module
3.1.2
	+ Ported JS code to jQuery
3.1.1
	+ Do not add /32 mask to default route when deleting routes
3.1
	+ Updated to reflect the Apache -> WebAdmin rename.
	+ Added netInitRange and netEndRange methods from the dhcp module to be
	  shared between modules.
	+ Added localGatewayIP method to get the Zentyal's IP address that may be
	  used as the gateway of the given IP.
	+ Added externalIpAddresses method to retrieve the list of IP addresses
	  that are external.
	+ Depend on zentyal-core 3.1
3.0.6
	+ PPPoE set iface script is more robust against locks
	+ Adapted to use of ifaceByAddress, removed IPAddressExists
	+ Don't allow to use a local address as gateway address
	+ Added ifaceByAddress method
3.0.5
	+ Guard against previous version of squid without
	  authenticationMode method
3.0.4
	+ Improve addition of localhost as primary resolver when DNS module is
	  enabled.
	+ Remove localhost as primary resolver when squid module is configured
	  to authenticate against external server
3.0.3
	+ Log warn instead of error when iface has not address in _multigwRoutes()
	+ Fixed error replacing nameserver when importing resolv.conf
	+ Remove leftover PPP provider files
	+ Remove attached vlans when a interface is not longer trunk
	+ Do not try to disable rp_filter for vlan interfaces
	+ Virtual interfaces on a bridge interface are not considered
	  bridges themselves
	+ Use EBox::Module::Base::writeConfFile to generate interfaces
	  file
	+ Only disable IPv6 in enableActions if IPv6 is available
	+ Bridged interfaces added to 'auto' directive in
	  /etc/networks/interfaces to avoid network startup problems
	+ Dont allow to set a local address as network proxy
	+ Fixed error in json response trigered by widget size
	+ Don't check for IPaddr in the same subnet on interfaces
	  that belong to the same bridge
3.0.2
	+ Disable IPv6 on enable actions to avoid problems with samba4
	+ Added more coherence checks to static routes table
	+ Allow to set broadcast address in wakeonlan tool
	+ Fixed unproper use of last inside try
3.0.1
	+ Added domain option to /etc/resolv.conf
	+ Supersede DHCP offered nameservers, domain name and search domain if
	  these values are already configured in Zentyal
	+ Fixed gateways setup in wizard
	+ Fixed bug in Gateways watcher which inhibited the call to regen
	  failover notifier method in modules which are network observers
	+ Vlanes and vifaces are now ordered by name in interface page
	+ Fixed error disabling reverse path for virtual interfaces
2.3.15
	+ Expanded allowed character set in interface PPPoE password
	+ Reviewed registration strings
	+ Fixed treatment for wake on lan objects in template, now there is no
	  crash in Network Tools when entering an empty host
2.3.14
	+ Fixed bug which made impossible to remove bridged interfaces
	+ Management of CHAP secrets file recovers from removal of Zentyal marks
	+ Add two methods to NetworkObserver interface to notify observers about
	  address changes on dhcp interfaces
	+ Forbid interfaces alias with ':' character
	+ Assign ip address 127.0.1.1/8 to loopback interface in module restart
	  and remove the post-up hook from /etc/network/interfaces file.
2.3.13
	+ Removed some warnings when external is undefined
	+ Added modeldepends to yaml schema
	+ New libossp-uuid-perl dependency
	+ Zentyal Cloud DynDNS updates are now done outside the VPN and using
	  the credentials obtained when the server is subscribed
2.3.12
	+ Interface is now auto-detected when adding gateways
	+ New table to allow disabling of traffic balance for some gateways
2.3.11
	+ Fixed typo which made EBox::Network::ifaceAddress return empty
	  addresses for virtual interfaces
	+ Fixed validation of gateway names
	+ Removed undefined value warning in setIfaceStatic()
	+ Using EBox::Object::Members to generate multigw iptables rules
2.3.10
	+ Restricted gateway names to be sane with dyndns and fixed dyndns
	  configuration with old incorrect gateway names
	+ Disabled dnspark until ddclient upstream fix a bug with this provideer
	+ Multigw rules more robust when no-static interfaces are down
	+ Removed redis transaction workarounds in _setConf
	+ Fixed unconfigured gateway removal, raise exception if the route
	  addition command fails
2.3.9
	+ Remove all gateway based routes before adding the configured one
	  and raise exception if the route addition command fails
	+ Fix deadlock in preSetConf when DHCP is used
	+ Moved bandwidth test to remoteservices
2.3.8
	+ internalIpAddresses() does not throw exception if there are no ifaces
	+ ifaceExternalChanged() is now called when static or PPP interfaces
	  changes from external to internal
	+ Implement new EBox::Events::WatcherProvider
	+ Remove no longer necessary ad-hoc vifacesConf cache
	+ Adapted to new Model management framework
	+ Reimplemented Ifaces/Vifaces/VLANs storage according to new conf backend
	+ Added vnet to the ignored interfaces list
2.3.7
	+ Send additional info in Gateways watcher
	+ Added clone action to multi gw and wan failover tables
	+ Added EBox::Network::internalIpAddresses()
	+ Added regenGatewaysFailover() to NetworkObserver so modules can
	  implement actions to be done after failover regenerates routing tables
	+ Fixed calculation of fail ratio
	+ Assure that we have always one gateway marked as default
	+ Restart traffic shaping on postinst to avoid rule loss on upgrades
	+ Regenerate traffic shaping rules after failover event
	+ EBox::Network::setNameservers does not fail if the same server
	  is already in the list
	+ Fixed calls to storeSelectedDefaultGateway with undef argument
	+ EBox::Network::importInterfacesFile skips gateway adition instead of
	  aborting if already exists one
	+ Insert fwmark ip rules before from ones
	+ Remove no longer necessary mark rules when having several interfaces
	+ Pre-create failover and check-ip chains on network start to always ensure
	  that rules are inserted in the proper position
	+ Remove obsolete import of EBox::Order
	+ Do not add gateways to /etc/network/interfaces to avoid conflicts
2.3.6
	+ Create tables with MyISAM engine by default
	+ Fixed path of dhclient.conf
2.3.5
	+ Fixed path of dhclient hooks
2.3.4
	+ Not allowed to attach static interfaces to a network which
	  has already another interface atached
	+ Fixed restore of default gateway in failover event
2.3.3
	+ Packaging fixes for precise
2.3.2
	+ Updated Standards-Version to 3.9.2
2.3.1
	+ Adapted messages in the UI for new editions
	+ Use printableName instead of name to select services
	+ Fixed executable permissions in ppp hooks and external-ip.pl
	+ Bridge interfaces are correctly removed; fixed _hasChanged method
	+ Menu entry Diagnostic Tools in Network renamed to Tools
	+ Added WakeOnLan to the Network Diagnostic Tools
	+ Added proxySettings to return the proxy settings to other modules
	+ Added new ip rules to avoid connection problems on multigateway & UDP
	+ Virtual interfaces called '0' does not longer raise error
2.3
	+ Cache vifacesConf() result to improve performance
	+ Replaced autotools with zbuildtools
	+ Added gatewayDelete method to NetworkObserver and use it to check
	  gateway removal in gateway table
2.2.3
	+ Allow to disable traffic balance with no_balance_$gwname config keys
	+ Fixed bridged interfaces change when the bridge is not configured
	+ Do not mark traffic to default gateway if it is disabled
2.2.2
	+ Fixed bug setting ip route rules with PPPoE interfaces
2.2.1
	+ External IP address getter now works even in an unpolite situation
2.1.16
	+ Does not sometimes fail in external IP address getter when
	  multigw is enabled
2.1.15
	+ Fixed unique IP check on gateways table
2.1.14
	+ Fixed problems bringing up static interfaces during boot
2.1.13
	+ Proper use of ro/rw instances on failover event
	+ Avoid duplicated gateway due to network wizard
	+ Disable autocomplete in gateway proxy configuration
	+ Disable autocomplete in dynamic DNS provider configuration
2.1.12
	+ PPPoE works again after regression by PPTP changes
	+ Reviewed some subscription strings
	+ Removed all the obsolete traffic monitoring stuff using jnettop and rrdtool
	+ Added custom mtu configuration for the interfaces in /etc/zentyal/network.conf
	+ Improved texts in configure interfaces wizard
	+ Fixed dashboard network graphs for interfaces with strange characters
2.1.11
	+ Change provider for getting the public IP address in DynDNS
	+ Better integration with core theme
	+ Removed /zentyal prefix from URLs
	+ Avoid errors deleting non-existent gateways
2.1.10
	+ Avoid duplicated restart during postinst
	+ Added staticIfaceAddressChangedDone notification
	+ Fixed module name in actions logging
	+ Send only gw.hostname.dyndomain.tld to avoid ddclient go nuts
2.1.9
	+ Calculate interfaces widget size for a better default dashboard balance
2.1.8
	+ Remove pppoe debug in hooks
	+ Allowed '/' character in proxy username
	+ Manual log of audit actions in Iface, VIface and Vlan CGIs
	+ Update wizard pages with new order option
	+ Use pppoe name on chap-secrets
2.1.7
	+ Now chap-secrets configuration for pptp module is not overwritten
	+ Use the new "Add new..." option in the object selectors
	+ Set connected gateway as warn level event and minor improvements
	  in the failover messages
	+ Added maxfail option to PPP configuration files to retry lost connections
	+ Added logic to manage PPP gateways in failover tests
	+ Failover tests are now ran with a read-only instance even if there are
	  unsaved changes on the interface and the generated events notify this
	+ Removed unused EnableBalanceTraffic CGI
	+ Removed use of obsolete LogAdmin
2.1.6
	+ Mark DHCP interfaces as changed in the Wizard to get IP on first save
	+ Removed unnecessary call to ids() in DHCP hook
2.1.5
	+ Added interfaces created by libvirt and virtualbox to the ignore list
	+ Dynamic DNS: Transform gateway names when multigw is on to send
	  only valid domain names
2.1.4
	+ Group sudo commands when adding routes and cleaning VLANs
	+ Added new Zentyal Cloud service for DynDNS
	+ Fixed DynDNS help string
2.1.2
	+ Allow internal bridges
	+ Gateways, Balance Traffic and WAN Failover are now together
	  as tabs of the Gateways submenu
	+ Improved order of the submenus
	+ Setting DHCP gateway does not longer require saving changes twice
	+ Remove unnecessary code from GatewayTable::syncRows
	+ Do not execute ifup on interfaces during the boot to avoid
	  multiple instances of dhclient
	+ Fixed problem with uniqueness check in GatewayTable
	+ Added report for bandwidth tests
	+ Avoid warning in GatewayTable::syncRows when gateway is undef
	+ Added debug to dhcp-gateway.pl script
	+ New interfaces alias are checked to avoid name clashes
2.1.1
	+ Bugfix: PPPoE gateway is now properly set
2.1
	+ Removed ebox- prefix from src/scripts/*
	+ Removed unnecesary call to isReadOnly in syncRows
	+ Move ebox-netcfg-import to importInterfacesFile method
	+ Remove obsolete migration
	+ Added new initialSetup method for post-install
	+ Replace /etc/ebox/80network.conf with /etc/zentyal/network.conf
	+ Bug fix: Traffic monitor didn't work in non-English installations
	+ Zoneedit service url changed
	+ Basic support for other methods to retrieve IP
	+ Do not try to start ddclient daemon if disabled
	+ Make source event not i18n
	+ Safer way to get the PPPoE 'tty' ethernet interface
	+ Added PPPoE logging in /var/log/ebox/pppoe.log and ebox.log
	+ Installation does not fail if the restart of EventDaemon fails
	+ Now the ifaces_to_ignore variable is considered in ebox-netcfg-import
2.0.8
	+ PPPoE MTU rule is no longer flushed on module restart
2.0.7
	+ Show DHCP as default option in wizards if there is only one interface
	+ Avoid problems when removing interfaces (vlan, briges)
	+ Fixed support for bridged vlans configuration
	+ Set all interfaces as changed on backup restore
	+ PPPOE MTU is now changed when reconfiguring gateways
	+ Set default order for dashboard widgets
2.0.6
	+ WAN Failover now supports DHCP and PPPoE interfaces
	+ Disable reverse path to avoid failover checking problems
	+ Better default values for failover rules
	+ Use masks in fwmark to avoid interferences with traffic shaping
	+ Warning in log if failover event disabled due to unsaved changes
	+ Failover does not enable unwatched gateways
	+ Reload events daemon after upgrade to apply failover changes
2.0.5
	+ Include Zentyal in multigateway rules when setting 'any' as source
	+ Make Interfaces page title translatable
2.0.4
	+ Fixed failover problems in some scenarios
2.0.3
	+ Fixed syntax and string quote in 99proxy.conf
2.0.2
	+ Add support for authenticated proxy
	+ Fixed traffic shaping problems in multigateway scenarios
2.0.1
	+ Fixed network confirmation page to work with bridges
	+ Improved load balancing to avoid web sessions loss
2.0
	+ Fixed network wizard interface and logic
1.5.8
	+ Added options for internal ifaces in wizard configuration
	+ Bug fix: disabling global proxy configuration didn't work
1.5.7
	+ More global proxy configuration and domain configuration improvements.
	+ Zentyal rebrand
1.5.6
	+ Do not show unreplaced {link} variable in dashboard if not available
	+ Add support to define a system wide proxy
1.5.5
	+ New setup wizard
1.5.4
	+ Bridged mode support
1.5.3
	+ Fixed failover problems with undefined default gateway
1.5.2
	+ Traceroute works again in network diagnostic tools
	+ Using iptables statistic module instead of route for better traffic
	  balancing
1.5.1
	+ Fixed nasty bug of traceroute in Diagnostic Tools with invalid host
	+ Flush cache when regenerating routes
	+ Bug fix: use '>='  and not '>' to check if a test exceeds $maxRatio
	  in Failover watcher
	+ Bug fix: do not run failover probes when all are disabled because
	  they enable a disabled gateway.
	+ Add and use EBox::NetworkObserver::ifaceMethodChangeDone to tell
	  observers that a configuration method change has been carried out.
	  So far observers were only notified right before the change takes place.
	+ Add _notifyChangedIface() to factor code that calls observer to
	  notify ifaceMethodChanged and ifaceMethodChangeDone
	+ Add etherIface to fetch the ethernet interface from a  ppp interface
	+ Bug fix: do not mess with ebox's apache packets in failover test
	+ Make failover test more robust
	+ Added internal/external property to interfaces widget
1.4.2
	+ Restart squid when failover events are produced to avoid problems
	+ Do not check host when adding a ping to gateway rule in WAN Failover
1.4.1
	+ Do not run ifdown for network interfaces when network is started from
	  /etc/init.d/ebox start This seems to avoid some issues with DHCP
	  configured gateways at boot time
1.4
	+ i18n help string
1.3.15
	+ Bug fix: warning instead of error if can't add failover rule
	+ Bug fix: now a gateway without IP assigned can be edited
1.3.14
	+ Added multi-gateway support for DHCP and PPPoE
	+ Add a warning if a user sets an interface as external and we detect
	  the connection is made through that interface
	+ Remove migration scrips:
		- 0001_import_default_gateway.pl
		- 0002_add_weight_to_gateway.pl
		- 0003_import_routes_to_mvc.pl
		- 0004_import_dns_to_mvc.pl
1.3.13
	+ Bug fix: configuration of PPPoE interfaces now works when
	  confirmation is required because of other modules
	+ Default field in gateways model uses '/ajax/viewer/booleanViewer.mas'
	  instead of in-place edition
1.3.11
	+ Bug fix: fix issue with virtual interfaces on vlan interfaces
	+ Add breadcrumbs
1.3.10
	+ Added PPPoE support
1.3.7
	+ Bug fix: update ebox-netcfg-import to not add upload and download as those
	  fields do no exist any longer
1.3.6
	+ Remove upload/download fields from gateways.
	  Traffic shaping has its own model for that
	+ Bug fix: traffic generated by eBox didn't come out from the
	  right interface as we cleared the CONNMARK with a --save-mark
1.3.4
	+ bugfix: add use=web to guess the public address
	+ bugfix: make ddclient work with dhcp configured interfaces
	+ bugfix: multi gateway rules work again
1.3.3
	+ Bugfix: Edition and removal routes is working again
	+ Remove those static routes that they have been manually added
1.3.1
	+ bugfix: do not use Net::DNS
	+ bugfix: used vlan interface can be removed
1.3.0
	+ bugfix: restart network interfaces properly
1.2
	+ Added support for WAN failover
	+ ifaceNetmask method now uses DHCPNetmask to get the dhcp ifaces
	netmask instead NetWrapper call this adds symethrie with
	ifaceAdrress method and fixes a bug when changing a dhcp interface
	with no lease to static interface
1.1.30
	+ Added support for all missing netmasks between /16 and /32
	+ Added support for search domain in /etc/resolv.conf
	+ Use a template to write down /etc/resolv.conf to allow easier
	user modifications
	+ Use ICMP for traceroute diagnosis
1.1
	+ Added traceroute on network diagnosis
	+ Use new rows() and ids() API
	+ Bugfix: ebox-netcfg-import uses model API to import default gateway
	+ Support for dyndns
	+ Gateway models does not use longet custom views
	+ Gateway rules table now use services
0.12.99
	+ New release
0.12
	+ Use new EBox::Model::Row api
	+ Add help to model fields
	+ Remove default option auotmatically if another router is set as default
0.11.102
	+ Bugfix: Static routes are deleted from ip when they are not
	useful
	+ Bugfix: Fixing wrong href in multigateway rules page
0.11.101
	+ Static routes become a model with three methods exposed
	+ Remove usage of a deprecated method in NetWrappers
	+ DNS resolvers become  a model with three methods exposed. Now
	you may add as many DNS resolvers you want
	+ Use separator ':' in exposed method using '/' for addresses
O.11.100
	+ Disable network traffic monitor due to a bug in perl and RRDs module
	+ Use /etc/network/interfaces and not /var/lib/zentyal/tmp/interfaces
	+ Run saveConfig() after importing network configuration and not save()
	  which forced a restart of the interfaces stored
	  in /etc/network/interfaces at package installation time
	+ Add default gateway to /etc/network/interfaces
0.11.99
	+ Added traffic rate monitoring done on demand and in
	real-time. The monitoring may be filter by source address and
	service (protocol/port).
0.11
	+ move helper scripts to data dir (applied Soren's patch)
	+ Bugfix: Change from static to other method works again
0.10.99
	+ New release
0.10
	+ Remove all interfaces from /etc/network/interfaces but lo
	  after importing network configuration
0.9.100
	+ Fixing bug with static routes which prevented them from working
	  if the multigateway support was enabled
	+ Fixing bug importing gateway IP addresses from network
	  configuration
	+ Added /22 netmask setting iface IP address
	+ Update models to new API
	+ Get rid of custom controllers
0.9.99
	+ Restore conntrack mark in OUTPUT chain to make traffic generated in
	  eBox go through the right router.
0.9.3
	+ Use value() instead of printableValue() in protocol
	+ Add iptables rule to chain OUTPUT in table mangle to send traffic
	  originated in eBox through the default router.
0.9.2
	+ Always add weighted routers when configuring routers. Instead
	 of adding them when traffic balancing is enabled. Use iptables
	 to send unmarked packets through the default router
0.9.1
	+ Add support for traffic load balancing
	+ Try several times to fetch the mac address for each router
0.9
	+ Added Polish translation
        + Added Aragonese translation
	+ Added German translation
	+ Removed dependency: dhcp-hooks don't require firewall module
	anymore to operate correctly

0.8.99
	+ Support multigateway configuration
	+ Remove old default router configuration
	+ Add migration script from version 0 to 1
O.8.1
	+ New release
0.8
	+ Add netmask /30 (Patch from rampa at encomix.org)
0.7.99
	+ New release
0.7.1
	+ New release
	+ Use of ebox-sudoers-friendly
0.7
	+ First public release
0.6
	+ Separate module from ebox base
	+ move to client
	+ API documented using naturaldocs
	+ Update INSTALL
	+ Update debian scripts<|MERGE_RESOLUTION|>--- conflicted
+++ resolved
@@ -1,10 +1,7 @@
 HEAD
-<<<<<<< HEAD
 	+ Specifiy local address in failover tests to avoid vlan interface problems
-=======
 	+ Fix Dynamic DNS with Zentyal Remote as provider when the
 	  registration wizard is done
->>>>>>> 92e4c8e0
 3.2.5
 	+ Wait a bit in multigwRoutes to give time to dhcp/pppoe to register addresses
 	+ Don't generate resolvconf file until all interfaces are up
