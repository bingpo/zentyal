--- conflicted
+++ resolved
@@ -1,9 +1,6 @@
 HEAD
-<<<<<<< HEAD
 	+ Adapted to new CSS styles
-=======
 	+ Use upstart for ddclient daemon management
->>>>>>> 90cb8088
 3.1.3
 	+ Clearer messages for gateway not reachable condition
 	+ Fixed bug which unallowed to disable the proxy server
