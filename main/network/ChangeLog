<<<<<<< HEAD
3.0.2
	+ Disable IPv6 on enable actions to avoid problems with samba4
=======
HEAD
	+ Fixed error in json response trigered by widget size
>>>>>>> 912ef0b0
	+ Added more coherence checks to static routes table
	+ Allow to set broadcast address in wakeonlan tool
	+ Fixed unproper use of last inside try
3.0.1
	+ Added domain option to /etc/resolv.conf
	+ Supersede DHCP offered nameservers, domain name and search domain if
	  these values are already configured in Zentyal
	+ Fixed gateways setup in wizard
	+ Fixed bug in Gateways watcher which inhibited the call to regen
	  failover notifier method in modules which are network observers
	+ Vlanes and vifaces are now ordered by name in interface page
	+ Fixed error disabling reverse path for virtual interfaces
2.3.15
	+ Expanded allowed character set in interface PPPoE password
	+ Reviewed registration strings
	+ Fixed treatment for wake on lan objects in template, now there is no
	  crash in Network Tools when entering an empty host
2.3.14
	+ Fixed bug which made impossible to remove bridged interfaces
	+ Management of CHAP secrets file recovers from removal of Zentyal marks
	+ Add two methods to NetworkObserver interface to notify observers about
	  address changes on dhcp interfaces
	+ Forbid interfaces alias with ':' character
	+ Assign ip address 127.0.1.1/8 to loopback interface in module restart
	  and remove the post-up hook from /etc/network/interfaces file.
2.3.13
	+ Removed some warnings when external is undefined
	+ Added modeldepends to yaml schema
	+ New libossp-uuid-perl dependency
	+ Zentyal Cloud DynDNS updates are now done outside the VPN and using
	  the credentials obtained when the server is subscribed
2.3.12
	+ Interface is now auto-detected when adding gateways
	+ New table to allow disabling of traffic balance for some gateways
2.3.11
	+ Fixed typo which made EBox::Network::ifaceAddress return empty
	  addresses for virtual interfaces
	+ Fixed validation of gateway names
	+ Removed undefined value warning in setIfaceStatic()
	+ Using EBox::Object::Members to generate multigw iptables rules
2.3.10
	+ Restricted gateway names to be sane with dyndns and fixed dyndns
	  configuration with old incorrect gateway names
	+ Disabled dnspark until ddclient upstream fix a bug with this provideer
	+ Multigw rules more robust when no-static interfaces are down
	+ Removed redis transaction workarounds in _setConf
	+ Fixed unconfigured gateway removal, raise exception if the route
	  addition command fails
2.3.9
	+ Remove all gateway based routes before adding the configured one
	  and raise exception if the route addition command fails
	+ Fix deadlock in preSetConf when DHCP is used
	+ Moved bandwidth test to remoteservices
2.3.8
	+ internalIpAddresses() does not throw exception if there are no ifaces
	+ ifaceExternalChanged() is now called when static or PPP interfaces
	  changes from external to internal
	+ Implement new EBox::Events::WatcherProvider
	+ Remove no longer necessary ad-hoc vifacesConf cache
	+ Adapted to new Model management framework
	+ Reimplemented Ifaces/Vifaces/VLANs storage according to new conf backend
	+ Added vnet to the ignored interfaces list
2.3.7
	+ Send additional info in Gateways watcher
	+ Added clone action to multi gw and wan failover tables
	+ Added EBox::Network::internalIpAddresses()
	+ Added regenGatewaysFailover() to NetworkObserver so modules can
	  implement actions to be done after failover regenerates routing tables
	+ Fixed calculation of fail ratio
	+ Assure that we have always one gateway marked as default
	+ Restart traffic shaping on postinst to avoid rule loss on upgrades
	+ Regenerate traffic shaping rules after failover event
	+ EBox::Network::setNameservers does not fail if the same server
	  is already in the list
	+ Fixed calls to storeSelectedDefaultGateway with undef argument
	+ EBox::Network::importInterfacesFile skips gateway adition instead of
	  aborting if already exists one
	+ Insert fwmark ip rules before from ones
	+ Remove no longer necessary mark rules when having several interfaces
	+ Pre-create failover and check-ip chains on network start to always ensure
	  that rules are inserted in the proper position
	+ Remove obsolete import of EBox::Order
	+ Do not add gateways to /etc/network/interfaces to avoid conflicts
2.3.6
	+ Create tables with MyISAM engine by default
	+ Fixed path of dhclient.conf
2.3.5
	+ Fixed path of dhclient hooks
2.3.4
	+ Not allowed to attach static interfaces to a network which
	  has already another interface atached
	+ Fixed restore of default gateway in failover event
2.3.3
	+ Packaging fixes for precise
2.3.2
	+ Updated Standards-Version to 3.9.2
2.3.1
	+ Adapted messages in the UI for new editions
	+ Use printableName instead of name to select services
	+ Fixed executable permissions in ppp hooks and external-ip.pl
	+ Bridge interfaces are correctly removed; fixed _hasChanged method
	+ Menu entry Diagnostic Tools in Network renamed to Tools
	+ Added WakeOnLan to the Network Diagnostic Tools
	+ Added proxySettings to return the proxy settings to other modules
	+ Added new ip rules to avoid connection problems on multigateway & UDP
	+ Virtual interfaces called '0' does not longer raise error
2.3
	+ Cache vifacesConf() result to improve performance
	+ Replaced autotools with zbuildtools
	+ Added gatewayDelete method to NetworkObserver and use it to check
	  gateway removal in gateway table
2.2.3
	+ Allow to disable traffic balance with no_balance_$gwname config keys
	+ Fixed bridged interfaces change when the bridge is not configured
	+ Do not mark traffic to default gateway if it is disabled
2.2.2
	+ Fixed bug setting ip route rules with PPPoE interfaces
2.2.1
	+ External IP address getter now works even in an unpolite situation
2.1.16
	+ Does not sometimes fail in external IP address getter when
	  multigw is enabled
2.1.15
	+ Fixed unique IP check on gateways table
2.1.14
	+ Fixed problems bringing up static interfaces during boot
2.1.13
	+ Proper use of ro/rw instances on failover event
	+ Avoid duplicated gateway due to network wizard
	+ Disable autocomplete in gateway proxy configuration
	+ Disable autocomplete in dynamic DNS provider configuration
2.1.12
	+ PPPoE works again after regression by PPTP changes
	+ Reviewed some subscription strings
	+ Removed all the obsolete traffic monitoring stuff using jnettop and rrdtool
	+ Added custom mtu configuration for the interfaces in /etc/zentyal/network.conf
	+ Improved texts in configure interfaces wizard
	+ Fixed dashboard network graphs for interfaces with strange characters
2.1.11
	+ Change provider for getting the public IP address in DynDNS
	+ Better integration with core theme
	+ Removed /zentyal prefix from URLs
	+ Avoid errors deleting non-existent gateways
2.1.10
	+ Avoid duplicated restart during postinst
	+ Added staticIfaceAddressChangedDone notification
	+ Fixed module name in actions logging
	+ Send only gw.hostname.dyndomain.tld to avoid ddclient go nuts
2.1.9
	+ Calculate interfaces widget size for a better default dashboard balance
2.1.8
	+ Remove pppoe debug in hooks
	+ Allowed '/' character in proxy username
	+ Manual log of audit actions in Iface, VIface and Vlan CGIs
	+ Update wizard pages with new order option
	+ Use pppoe name on chap-secrets
2.1.7
	+ Now chap-secrets configuration for pptp module is not overwritten
	+ Use the new "Add new..." option in the object selectors
	+ Set connected gateway as warn level event and minor improvements
	  in the failover messages
	+ Added maxfail option to PPP configuration files to retry lost connections
	+ Added logic to manage PPP gateways in failover tests
	+ Failover tests are now ran with a read-only instance even if there are
	  unsaved changes on the interface and the generated events notify this
	+ Removed unused EnableBalanceTraffic CGI
	+ Removed use of obsolete LogAdmin
2.1.6
	+ Mark DHCP interfaces as changed in the Wizard to get IP on first save
	+ Removed unnecessary call to ids() in DHCP hook
2.1.5
	+ Added interfaces created by libvirt and virtualbox to the ignore list
	+ Dynamic DNS: Transform gateway names when multigw is on to send
	  only valid domain names
2.1.4
	+ Group sudo commands when adding routes and cleaning VLANs
	+ Added new Zentyal Cloud service for DynDNS
	+ Fixed DynDNS help string
2.1.2
	+ Allow internal bridges
	+ Gateways, Balance Traffic and WAN Failover are now together
	  as tabs of the Gateways submenu
	+ Improved order of the submenus
	+ Setting DHCP gateway does not longer require saving changes twice
	+ Remove unnecessary code from GatewayTable::syncRows
	+ Do not execute ifup on interfaces during the boot to avoid
	  multiple instances of dhclient
	+ Fixed problem with uniqueness check in GatewayTable
	+ Added report for bandwidth tests
	+ Avoid warning in GatewayTable::syncRows when gateway is undef
	+ Added debug to dhcp-gateway.pl script
	+ New interfaces alias are checked to avoid name clashes
2.1.1
	+ Bugfix: PPPoE gateway is now properly set
2.1
	+ Removed ebox- prefix from src/scripts/*
	+ Removed unnecesary call to isReadOnly in syncRows
	+ Move ebox-netcfg-import to importInterfacesFile method
	+ Remove obsolete migration
	+ Added new initialSetup method for post-install
	+ Replace /etc/ebox/80network.conf with /etc/zentyal/network.conf
	+ Bug fix: Traffic monitor didn't work in non-English installations
	+ Zoneedit service url changed
	+ Basic support for other methods to retrieve IP
	+ Do not try to start ddclient daemon if disabled
	+ Make source event not i18n
	+ Safer way to get the PPPoE 'tty' ethernet interface
	+ Added PPPoE logging in /var/log/ebox/pppoe.log and ebox.log
	+ Installation does not fail if the restart of EventDaemon fails
	+ Now the ifaces_to_ignore variable is considered in ebox-netcfg-import
2.0.8
	+ PPPoE MTU rule is no longer flushed on module restart
2.0.7
	+ Show DHCP as default option in wizards if there is only one interface
	+ Avoid problems when removing interfaces (vlan, briges)
	+ Fixed support for bridged vlans configuration
	+ Set all interfaces as changed on backup restore
	+ PPPOE MTU is now changed when reconfiguring gateways
	+ Set default order for dashboard widgets
2.0.6
	+ WAN Failover now supports DHCP and PPPoE interfaces
	+ Disable reverse path to avoid failover checking problems
	+ Better default values for failover rules
	+ Use masks in fwmark to avoid interferences with traffic shaping
	+ Warning in log if failover event disabled due to unsaved changes
	+ Failover does not enable unwatched gateways
	+ Reload events daemon after upgrade to apply failover changes
2.0.5
	+ Include Zentyal in multigateway rules when setting 'any' as source
	+ Make Interfaces page title translatable
2.0.4
	+ Fixed failover problems in some scenarios
2.0.3
	+ Fixed syntax and string quote in 99proxy.conf
2.0.2
	+ Add support for authenticated proxy
	+ Fixed traffic shaping problems in multigateway scenarios
2.0.1
	+ Fixed network confirmation page to work with bridges
	+ Improved load balancing to avoid web sessions loss
2.0
	+ Fixed network wizard interface and logic
1.5.8
	+ Added options for internal ifaces in wizard configuration
	+ Bug fix: disabling global proxy configuration didn't work
1.5.7
	+ More global proxy configuration and domain configuration improvements.
	+ Zentyal rebrand
1.5.6
	+ Do not show unreplaced {link} variable in dashboard if not available
	+ Add support to define a system wide proxy
1.5.5
	+ New setup wizard
1.5.4
	+ Bridged mode support
1.5.3
	+ Fixed failover problems with undefined default gateway
1.5.2
	+ Traceroute works again in network diagnostic tools
	+ Using iptables statistic module instead of route for better traffic
	  balancing
1.5.1
	+ Fixed nasty bug of traceroute in Diagnostic Tools with invalid host
	+ Flush cache when regenerating routes
	+ Bug fix: use '>='  and not '>' to check if a test exceeds $maxRatio
	  in Failover watcher
	+ Bug fix: do not run failover probes when all are disabled because
	  they enable a disabled gateway.
	+ Add and use EBox::NetworkObserver::ifaceMethodChangeDone to tell
	  observers that a configuration method change has been carried out.
	  So far observers were only notified right before the change takes place.
	+ Add _notifyChangedIface() to factor code that calls observer to
	  notify ifaceMethodChanged and ifaceMethodChangeDone
	+ Add etherIface to fetch the ethernet interface from a  ppp interface
	+ Bug fix: do not mess with ebox's apache packets in failover test
	+ Make failover test more robust
	+ Added internal/external property to interfaces widget
1.4.2
	+ Restart squid when failover events are produced to avoid problems
	+ Do not check host when adding a ping to gateway rule in WAN Failover
1.4.1
	+ Do not run ifdown for network interfaces when network is started from
	  /etc/init.d/ebox start This seems to avoid some issues with DHCP
	  configured gateways at boot time
1.4
	+ i18n help string
1.3.15
	+ Bug fix: warning instead of error if can't add failover rule
	+ Bug fix: now a gateway without IP assigned can be edited
1.3.14
	+ Added multi-gateway support for DHCP and PPPoE
	+ Add a warning if a user sets an interface as external and we detect
	  the connection is made through that interface
	+ Remove migration scrips:
		- 0001_import_default_gateway.pl
		- 0002_add_weight_to_gateway.pl
		- 0003_import_routes_to_mvc.pl
		- 0004_import_dns_to_mvc.pl
1.3.13
	+ Bug fix: configuration of PPPoE interfaces now works when
	  confirmation is required because of other modules
	+ Default field in gateways model uses '/ajax/viewer/booleanViewer.mas'
	  instead of in-place edition
1.3.11
	+ Bug fix: fix issue with virtual interfaces on vlan interfaces
	+ Add breadcrumbs
1.3.10
	+ Added PPPoE support
1.3.7
	+ Bug fix: update ebox-netcfg-import to not add upload and download as those
	  fields do no exist any longer
1.3.6
	+ Remove upload/download fields from gateways.
	  Traffic shaping has its own model for that
	+ Bug fix: traffic generated by eBox didn't come out from the
	  right interface as we cleared the CONNMARK with a --save-mark
1.3.4
	+ bugfix: add use=web to guess the public address
	+ bugfix: make ddclient work with dhcp configured interfaces
	+ bugfix: multi gateway rules work again
1.3.3
	+ Bugfix: Edition and removal routes is working again
	+ Remove those static routes that they have been manually added
1.3.1
	+ bugfix: do not use Net::DNS
	+ bugfix: used vlan interface can be removed
1.3.0
	+ bugfix: restart network interfaces properly
1.2
	+ Added support for WAN failover
	+ ifaceNetmask method now uses DHCPNetmask to get the dhcp ifaces
	netmask instead NetWrapper call this adds symethrie with
	ifaceAdrress method and fixes a bug when changing a dhcp interface
	with no lease to static interface
1.1.30
	+ Added support for all missing netmasks between /16 and /32
	+ Added support for search domain in /etc/resolv.conf
	+ Use a template to write down /etc/resolv.conf to allow easier
	user modifications
	+ Use ICMP for traceroute diagnosis
1.1
	+ Added traceroute on network diagnosis
	+ Use new rows() and ids() API
	+ Bugfix: ebox-netcfg-import uses model API to import default gateway
	+ Support for dyndns
	+ Gateway models does not use longet custom views
	+ Gateway rules table now use services
0.12.99
	+ New release
0.12
	+ Use new EBox::Model::Row api
	+ Add help to model fields
	+ Remove default option auotmatically if another router is set as default
0.11.102
	+ Bugfix: Static routes are deleted from ip when they are not
	useful
	+ Bugfix: Fixing wrong href in multigateway rules page
0.11.101
	+ Static routes become a model with three methods exposed
	+ Remove usage of a deprecated method in NetWrappers
	+ DNS resolvers become  a model with three methods exposed. Now
	you may add as many DNS resolvers you want
	+ Use separator ':' in exposed method using '/' for addresses
O.11.100
	+ Disable network traffic monitor due to a bug in perl and RRDs module
	+ Use /etc/network/interfaces and not /var/lib/zentyal/tmp/interfaces
	+ Run saveConfig() after importing network configuration and not save()
	  which forced a restart of the interfaces stored
	  in /etc/network/interfaces at package installation time
	+ Add default gateway to /etc/network/interfaces
0.11.99
	+ Added traffic rate monitoring done on demand and in
	real-time. The monitoring may be filter by source address and
	service (protocol/port).
0.11
	+ move helper scripts to data dir (applied Soren's patch)
	+ Bugfix: Change from static to other method works again
0.10.99
	+ New release
0.10
	+ Remove all interfaces from /etc/network/interfaces but lo
	  after importing network configuration
0.9.100
	+ Fixing bug with static routes which prevented them from working
	  if the multigateway support was enabled
	+ Fixing bug importing gateway IP addresses from network
	  configuration
	+ Added /22 netmask setting iface IP address
	+ Update models to new API
	+ Get rid of custom controllers
0.9.99
	+ Restore conntrack mark in OUTPUT chain to make traffic generated in
	  eBox go through the right router.
0.9.3
	+ Use value() instead of printableValue() in protocol
	+ Add iptables rule to chain OUTPUT in table mangle to send traffic
	  originated in eBox through the default router.
0.9.2
	+ Always add weighted routers when configuring routers. Instead
	 of adding them when traffic balancing is enabled. Use iptables
	 to send unmarked packets through the default router
0.9.1
	+ Add support for traffic load balancing
	+ Try several times to fetch the mac address for each router
0.9
	+ Added Polish translation
        + Added Aragonese translation
	+ Added German translation
	+ Removed dependency: dhcp-hooks don't require firewall module
	anymore to operate correctly

0.8.99
	+ Support multigateway configuration
	+ Remove old default router configuration
	+ Add migration script from version 0 to 1
O.8.1
	+ New release
0.8
	+ Add netmask /30 (Patch from rampa at encomix.org)
0.7.99
	+ New release
0.7.1
	+ New release
	+ Use of ebox-sudoers-friendly
0.7
	+ First public release
0.6
	+ Separate module from ebox base
	+ move to client
	+ API documented using naturaldocs
	+ Update INSTALL
	+ Update debian scripts<|MERGE_RESOLUTION|>--- conflicted
+++ resolved
@@ -1,10 +1,7 @@
-<<<<<<< HEAD
+HEAD
+	+ Fixed error in json response trigered by widget size
 3.0.2
 	+ Disable IPv6 on enable actions to avoid problems with samba4
-=======
-HEAD
-	+ Fixed error in json response trigered by widget size
->>>>>>> 912ef0b0
 	+ Added more coherence checks to static routes table
 	+ Allow to set broadcast address in wakeonlan tool
 	+ Fixed unproper use of last inside try
