--- conflicted
+++ resolved
@@ -1,11 +1,8 @@
-<<<<<<< HEAD
-3.3.1
-	+ Fixed regression in VLANs interface (contribution by Chris Pitchford)
-=======
 HEAD
 	+ Don't use owner module in external-ip.pl script
 	+ Changed failover firewall rules to not use owner module
->>>>>>> 91ea1cff
+3.3.1
+	+ Fixed regression in VLANs interface (contribution by Chris Pitchford)
 	+ Fixed bug which made impossible to edit pppoe gateways
 	+ Fix regresion in the installer wizard that made options for static
 	  interfaces be always shown
