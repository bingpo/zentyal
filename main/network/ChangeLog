HEAD
<<<<<<< HEAD
	+ Fix redis lock with several commit/begin
	+ New libossp-uuid-perl dependency
	+ Zentyal Cloud DynDNS updates are now done outside the VPN and using
	  the credentials obtained when the server is subscribed
=======
	+ Added modeldepends to yaml schema
>>>>>>> 089a234f
2.3.12
	+ Interface is now auto-detected when adding gateways
	+ New table to allow disabling of traffic balance for some gateways
2.3.11
	+ Fixed typo which made EBox::Network::ifaceAddress return empty
	  addresses for virtual interfaces
	+ Fixed validation of gateway names
	+ Removed undefined value warning in setIfaceStatic()
	+ Using EBox::Object::Members to generate multigw iptables rules
2.3.10
	+ Restricted gateway names to be sane with dyndns and fixed dyndns
	  configuration with old incorrect gateway names
	+ Disabled dnspark until ddclient upstream fix a bug with this provideer
	+ Multigw rules more robust when no-static interfaces are down
	+ Removed redis transaction workarounds in _setConf
	+ Fixed unconfigured gateway removal, raise exception if the route
	  addition command fails
2.3.9
	+ Remove all gateway based routes before adding the configured one
	  and raise exception if the route addition command fails
	+ Fix deadlock in preSetConf when DHCP is used
	+ Moved bandwidth test to remoteservices
2.3.8
	+ internalIpAddresses() does not throw exception if there are no ifaces
	+ ifaceExternalChanged() is now called when static or PPP interfaces
	  changes from external to internal
	+ Implement new EBox::Events::WatcherProvider
	+ Remove no longer necessary ad-hoc vifacesConf cache
	+ Adapted to new Model management framework
	+ Reimplemented Ifaces/Vifaces/VLANs storage according to new conf backend
	+ Added vnet to the ignored interfaces list
2.3.7
	+ Send additional info in Gateways watcher
	+ Added clone action to multi gw and wan failover tables
	+ Added EBox::Network::internalIpAddresses()
	+ Added regenGatewaysFailover() to NetworkObserver so modules can
	  implement actions to be done after failover regenerates routing tables
	+ Fixed calculation of fail ratio
	+ Assure that we have always one gateway marked as default
	+ Restart traffic shaping on postinst to avoid rule loss on upgrades
	+ Regenerate traffic shaping rules after failover event
	+ EBox::Network::setNameservers does not fail if the same server
	  is already in the list
	+ Fixed calls to storeSelectedDefaultGateway with undef argument
	+ EBox::Network::importInterfacesFile skips gateway adition instead of
	  aborting if already exists one
	+ Insert fwmark ip rules before from ones
	+ Remove no longer necessary mark rules when having several interfaces
	+ Pre-create failover and check-ip chains on network start to always ensure
	  that rules are inserted in the proper position
	+ Remove obsolete import of EBox::Order
	+ Do not add gateways to /etc/network/interfaces to avoid conflicts
2.3.6
	+ Create tables with MyISAM engine by default
	+ Fixed path of dhclient.conf
2.3.5
	+ Fixed path of dhclient hooks
2.3.4
	+ Not allowed to attach static interfaces to a network which
	  has already another interface atached
	+ Fixed restore of default gateway in failover event
2.3.3
	+ Packaging fixes for precise
2.3.2
	+ Updated Standards-Version to 3.9.2
2.3.1
	+ Adapted messages in the UI for new editions
	+ Use printableName instead of name to select services
	+ Fixed executable permissions in ppp hooks and external-ip.pl
	+ Bridge interfaces are correctly removed; fixed _hasChanged method
	+ Menu entry Diagnostic Tools in Network renamed to Tools
	+ Added WakeOnLan to the Network Diagnostic Tools
	+ Added proxySettings to return the proxy settings to other modules
	+ Added new ip rules to avoid connection problems on multigateway & UDP
	+ Virtual interfaces called '0' does not longer raise error
2.3
	+ Cache vifacesConf() result to improve performance
	+ Replaced autotools with zbuildtools
	+ Added gatewayDelete method to NetworkObserver and use it to check
	  gateway removal in gateway table
2.2.3
	+ Allow to disable traffic balance with no_balance_$gwname config keys
	+ Fixed bridged interfaces change when the bridge is not configured
	+ Do not mark traffic to default gateway if it is disabled
2.2.2
	+ Fixed bug setting ip route rules with PPPoE interfaces
2.2.1
	+ External IP address getter now works even in an unpolite situation
2.1.16
	+ Does not sometimes fail in external IP address getter when
	  multigw is enabled
2.1.15
	+ Fixed unique IP check on gateways table
2.1.14
	+ Fixed problems bringing up static interfaces during boot
2.1.13
	+ Proper use of ro/rw instances on failover event
	+ Avoid duplicated gateway due to network wizard
	+ Disable autocomplete in gateway proxy configuration
	+ Disable autocomplete in dynamic DNS provider configuration
2.1.12
	+ PPPoE works again after regression by PPTP changes
	+ Reviewed some subscription strings
	+ Removed all the obsolete traffic monitoring stuff using jnettop and rrdtool
	+ Added custom mtu configuration for the interfaces in /etc/zentyal/network.conf
	+ Improved texts in configure interfaces wizard
	+ Fixed dashboard network graphs for interfaces with strange characters
2.1.11
	+ Change provider for getting the public IP address in DynDNS
	+ Better integration with core theme
	+ Removed /zentyal prefix from URLs
	+ Avoid errors deleting non-existent gateways
2.1.10
	+ Avoid duplicated restart during postinst
	+ Added staticIfaceAddressChangedDone notification
	+ Fixed module name in actions logging
	+ Send only gw.hostname.dyndomain.tld to avoid ddclient go nuts
2.1.9
	+ Calculate interfaces widget size for a better default dashboard balance
2.1.8
	+ Remove pppoe debug in hooks
	+ Allowed '/' character in proxy username
	+ Manual log of audit actions in Iface, VIface and Vlan CGIs
	+ Update wizard pages with new order option
	+ Use pppoe name on chap-secrets
2.1.7
	+ Now chap-secrets configuration for pptp module is not overwritten
	+ Use the new "Add new..." option in the object selectors
	+ Set connected gateway as warn level event and minor improvements
	  in the failover messages
	+ Added maxfail option to PPP configuration files to retry lost connections
	+ Added logic to manage PPP gateways in failover tests
	+ Failover tests are now ran with a read-only instance even if there are
	  unsaved changes on the interface and the generated events notify this
	+ Removed unused EnableBalanceTraffic CGI
	+ Removed use of obsolete LogAdmin
2.1.6
	+ Mark DHCP interfaces as changed in the Wizard to get IP on first save
	+ Removed unnecessary call to ids() in DHCP hook
2.1.5
	+ Added interfaces created by libvirt and virtualbox to the ignore list
	+ Dynamic DNS: Transform gateway names when multigw is on to send
	  only valid domain names
2.1.4
	+ Group sudo commands when adding routes and cleaning VLANs
	+ Added new Zentyal Cloud service for DynDNS
	+ Fixed DynDNS help string
2.1.2
	+ Allow internal bridges
	+ Gateways, Balance Traffic and WAN Failover are now together
	  as tabs of the Gateways submenu
	+ Improved order of the submenus
	+ Setting DHCP gateway does not longer require saving changes twice
	+ Remove unnecessary code from GatewayTable::syncRows
	+ Do not execute ifup on interfaces during the boot to avoid
	  multiple instances of dhclient
	+ Fixed problem with uniqueness check in GatewayTable
	+ Added report for bandwidth tests
	+ Avoid warning in GatewayTable::syncRows when gateway is undef
	+ Added debug to dhcp-gateway.pl script
	+ New interfaces alias are checked to avoid name clashes
2.1.1
	+ Bugfix: PPPoE gateway is now properly set
2.1
	+ Removed ebox- prefix from src/scripts/*
	+ Removed unnecesary call to isReadOnly in syncRows
	+ Move ebox-netcfg-import to importInterfacesFile method
	+ Remove obsolete migration
	+ Added new initialSetup method for post-install
	+ Replace /etc/ebox/80network.conf with /etc/zentyal/network.conf
	+ Bug fix: Traffic monitor didn't work in non-English installations
	+ Zoneedit service url changed
	+ Basic support for other methods to retrieve IP
	+ Do not try to start ddclient daemon if disabled
	+ Make source event not i18n
	+ Safer way to get the PPPoE 'tty' ethernet interface
	+ Added PPPoE logging in /var/log/ebox/pppoe.log and ebox.log
	+ Installation does not fail if the restart of EventDaemon fails
	+ Now the ifaces_to_ignore variable is considered in ebox-netcfg-import
2.0.8
	+ PPPoE MTU rule is no longer flushed on module restart
2.0.7
	+ Show DHCP as default option in wizards if there is only one interface
	+ Avoid problems when removing interfaces (vlan, briges)
	+ Fixed support for bridged vlans configuration
	+ Set all interfaces as changed on backup restore
	+ PPPOE MTU is now changed when reconfiguring gateways
	+ Set default order for dashboard widgets
2.0.6
	+ WAN Failover now supports DHCP and PPPoE interfaces
	+ Disable reverse path to avoid failover checking problems
	+ Better default values for failover rules
	+ Use masks in fwmark to avoid interferences with traffic shaping
	+ Warning in log if failover event disabled due to unsaved changes
	+ Failover does not enable unwatched gateways
	+ Reload events daemon after upgrade to apply failover changes
2.0.5
	+ Include Zentyal in multigateway rules when setting 'any' as source
	+ Make Interfaces page title translatable
2.0.4
	+ Fixed failover problems in some scenarios
2.0.3
	+ Fixed syntax and string quote in 99proxy.conf
2.0.2
	+ Add support for authenticated proxy
	+ Fixed traffic shaping problems in multigateway scenarios
2.0.1
	+ Fixed network confirmation page to work with bridges
	+ Improved load balancing to avoid web sessions loss
2.0
	+ Fixed network wizard interface and logic
1.5.8
	+ Added options for internal ifaces in wizard configuration
	+ Bug fix: disabling global proxy configuration didn't work
1.5.7
	+ More global proxy configuration and domain configuration improvements.
	+ Zentyal rebrand
1.5.6
	+ Do not show unreplaced {link} variable in dashboard if not available
	+ Add support to define a system wide proxy
1.5.5
	+ New setup wizard
1.5.4
	+ Bridged mode support
1.5.3
	+ Fixed failover problems with undefined default gateway
1.5.2
	+ Traceroute works again in network diagnostic tools
	+ Using iptables statistic module instead of route for better traffic
	  balancing
1.5.1
	+ Fixed nasty bug of traceroute in Diagnostic Tools with invalid host
	+ Flush cache when regenerating routes
	+ Bug fix: use '>='  and not '>' to check if a test exceeds $maxRatio
	  in Failover watcher
	+ Bug fix: do not run failover probes when all are disabled because
	  they enable a disabled gateway.
	+ Add and use EBox::NetworkObserver::ifaceMethodChangeDone to tell
	  observers that a configuration method change has been carried out.
	  So far observers were only notified right before the change takes place.
	+ Add _notifyChangedIface() to factor code that calls observer to
	  notify ifaceMethodChanged and ifaceMethodChangeDone
	+ Add etherIface to fetch the ethernet interface from a  ppp interface
	+ Bug fix: do not mess with ebox's apache packets in failover test
	+ Make failover test more robust
	+ Added internal/external property to interfaces widget
1.4.2
	+ Restart squid when failover events are produced to avoid problems
	+ Do not check host when adding a ping to gateway rule in WAN Failover
1.4.1
	+ Do not run ifdown for network interfaces when network is started from
	  /etc/init.d/ebox start This seems to avoid some issues with DHCP
	  configured gateways at boot time
1.4
	+ i18n help string
1.3.15
	+ Bug fix: warning instead of error if can't add failover rule
	+ Bug fix: now a gateway without IP assigned can be edited
1.3.14
	+ Added multi-gateway support for DHCP and PPPoE
	+ Add a warning if a user sets an interface as external and we detect
	  the connection is made through that interface
	+ Remove migration scrips:
		- 0001_import_default_gateway.pl
		- 0002_add_weight_to_gateway.pl
		- 0003_import_routes_to_mvc.pl
		- 0004_import_dns_to_mvc.pl
1.3.13
	+ Bug fix: configuration of PPPoE interfaces now works when
	  confirmation is required because of other modules
	+ Default field in gateways model uses '/ajax/viewer/booleanViewer.mas'
	  instead of in-place edition
1.3.11
	+ Bug fix: fix issue with virtual interfaces on vlan interfaces
	+ Add breadcrumbs
1.3.10
	+ Added PPPoE support
1.3.7
	+ Bug fix: update ebox-netcfg-import to not add upload and download as those
	  fields do no exist any longer
1.3.6
	+ Remove upload/download fields from gateways.
	  Traffic shaping has its own model for that
	+ Bug fix: traffic generated by eBox didn't come out from the
	  right interface as we cleared the CONNMARK with a --save-mark
1.3.4
	+ bugfix: add use=web to guess the public address
	+ bugfix: make ddclient work with dhcp configured interfaces
	+ bugfix: multi gateway rules work again
1.3.3
	+ Bugfix: Edition and removal routes is working again
	+ Remove those static routes that they have been manually added
1.3.1
	+ bugfix: do not use Net::DNS
	+ bugfix: used vlan interface can be removed
1.3.0
	+ bugfix: restart network interfaces properly
1.2
	+ Added support for WAN failover
	+ ifaceNetmask method now uses DHCPNetmask to get the dhcp ifaces
	netmask instead NetWrapper call this adds symethrie with
	ifaceAdrress method and fixes a bug when changing a dhcp interface
	with no lease to static interface
1.1.30
	+ Added support for all missing netmasks between /16 and /32
	+ Added support for search domain in /etc/resolv.conf
	+ Use a template to write down /etc/resolv.conf to allow easier
	user modifications
	+ Use ICMP for traceroute diagnosis
1.1
	+ Added traceroute on network diagnosis
	+ Use new rows() and ids() API
	+ Bugfix: ebox-netcfg-import uses model API to import default gateway
	+ Support for dyndns
	+ Gateway models does not use longet custom views
	+ Gateway rules table now use services
0.12.99
	+ New release
0.12
	+ Use new EBox::Model::Row api
	+ Add help to model fields
	+ Remove default option auotmatically if another router is set as default
0.11.102
	+ Bugfix: Static routes are deleted from ip when they are not
	useful
	+ Bugfix: Fixing wrong href in multigateway rules page
0.11.101
	+ Static routes become a model with three methods exposed
	+ Remove usage of a deprecated method in NetWrappers
	+ DNS resolvers become  a model with three methods exposed. Now
	you may add as many DNS resolvers you want
	+ Use separator ':' in exposed method using '/' for addresses
O.11.100
	+ Disable network traffic monitor due to a bug in perl and RRDs module
	+ Use /etc/network/interfaces and not /var/lib/zentyal/tmp/interfaces
	+ Run saveConfig() after importing network configuration and not save()
	  which forced a restart of the interfaces stored
	  in /etc/network/interfaces at package installation time
	+ Add default gateway to /etc/network/interfaces
0.11.99
	+ Added traffic rate monitoring done on demand and in
	real-time. The monitoring may be filter by source address and
	service (protocol/port).
0.11
	+ move helper scripts to data dir (applied Soren's patch)
	+ Bugfix: Change from static to other method works again
0.10.99
	+ New release
0.10
	+ Remove all interfaces from /etc/network/interfaces but lo
	  after importing network configuration
0.9.100
	+ Fixing bug with static routes which prevented them from working
	  if the multigateway support was enabled
	+ Fixing bug importing gateway IP addresses from network
	  configuration
	+ Added /22 netmask setting iface IP address
	+ Update models to new API
	+ Get rid of custom controllers
0.9.99
	+ Restore conntrack mark in OUTPUT chain to make traffic generated in
	  eBox go through the right router.
0.9.3
	+ Use value() instead of printableValue() in protocol
	+ Add iptables rule to chain OUTPUT in table mangle to send traffic
	  originated in eBox through the default router.
0.9.2
	+ Always add weighted routers when configuring routers. Instead
	 of adding them when traffic balancing is enabled. Use iptables
	 to send unmarked packets through the default router
0.9.1
	+ Add support for traffic load balancing
	+ Try several times to fetch the mac address for each router
0.9
	+ Added Polish translation
        + Added Aragonese translation
	+ Added German translation
	+ Removed dependency: dhcp-hooks don't require firewall module
	anymore to operate correctly

0.8.99
	+ Support multigateway configuration
	+ Remove old default router configuration
	+ Add migration script from version 0 to 1
O.8.1
	+ New release
0.8
	+ Add netmask /30 (Patch from rampa at encomix.org)
0.7.99
	+ New release
0.7.1
	+ New release
	+ Use of ebox-sudoers-friendly
0.7
	+ First public release
0.6
	+ Separate module from ebox base
	+ move to client
	+ API documented using naturaldocs
	+ Update INSTALL
	+ Update debian scripts<|MERGE_RESOLUTION|>--- conflicted
+++ resolved
@@ -1,12 +1,9 @@
 HEAD
-<<<<<<< HEAD
+	+ Added modeldepends to yaml schema
 	+ Fix redis lock with several commit/begin
 	+ New libossp-uuid-perl dependency
 	+ Zentyal Cloud DynDNS updates are now done outside the VPN and using
 	  the credentials obtained when the server is subscribed
-=======
-	+ Added modeldepends to yaml schema
->>>>>>> 089a234f
 2.3.12
 	+ Interface is now auto-detected when adding gateways
 	+ New table to allow disabling of traffic balance for some gateways
