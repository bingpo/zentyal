--- conflicted
+++ resolved
@@ -1,18 +1,13 @@
-<<<<<<< HEAD
 4.0
 	+ WAN failover now uses cron instead of old events module
 	+ Set version to 4.0
-=======
-HEAD
 	+ Check external IP against different providers to be more reliable
-3.5.2
 	+ Refactor and include internalNetworks method used by dns and
 	  openchange modules
 	+ Fixed problem in gateway table when gateways go away when
 	  syncing rows
 	+ Added vlans key as exclude replication key
 	+ Add nameserverDelete and nameserverAdded callbacks to NetworkObserver
->>>>>>> d2ccf0fd
 3.5.1
 	+ Added defensive code to DNSResolver to avoid ifaces down after crash
 3.5
