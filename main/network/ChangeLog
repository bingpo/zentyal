--- conflicted
+++ resolved
@@ -1,10 +1,7 @@
 HEAD
-<<<<<<< HEAD
 	+ Removed no longer necessary jQuery noConflict()
-=======
 	+ Adapted DNS resolver model to authorization mode changes
 	  in users and squid module
->>>>>>> f2155413
 3.1.2
 	+ Ported JS code to jQuery
 3.1.1
