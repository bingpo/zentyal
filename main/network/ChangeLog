<<<<<<< HEAD
3.5.2
	+ Refactor and include internalNetworks method used by dns and
	  openchange modules
	+ Fixed problem in gateway table when gateways go away when
	  syncing rows
	+ Added vlans key as exclude replication key
	+ Add nameserverDelete and nameserverAdded callbacks to NetworkObserver
3.5.1
=======
HEAD
	+ Check external IP against different providers to be more reliable
3.2.8
>>>>>>> 53489347
	+ Added defensive code to DNSResolver to avoid ifaces down after crash
3.5
	+ Changed ifup coditions on first time save
	+ Changed validation of setDHCPAddress, setRealPPPIface and
	  DHCPCleanUp to allow pseudoterminal interfaces, this is needed for l2tp
	+ Allow network proxy which is listening on localhost
	+ Fixed error which skipped the execution of _preSetConf
	+ Added No-IP to DynDNS
	+ Fix get router MAC after latest changes in Net::ARP library
	+ Updated DynDNS server in ddclient configuration
	+ Set version to 3.5
	+ Fixed wrong call when cleaning up a bundled interface
3.4
	+ Import current DHCP addresses in first setup and when enabling module
	+ Don't allow domain names as target of failover tests, usability
	  changes in failover rules
	+ Removed DNS resolution failover test
	+ Save module config after initialSetup
	+ Added flag to notify when an ifup is set
	+ Wait a bit in multigwRoutes to give time to dhcp/pppoe to register addresses
	+ Implement replicationExcludeKeys() to avoid replication of ifaces in HA
	+ Migrated to use Plack / PSGI API instead of the CGI one
	+ When adding a new IP (viface or static iface) it is checked to avoid
	  collision with the current HA floating IPs
	+ Use service instead of deprecated invoke-rc.d for init.d scripts
	+ Added bonding support (contribution by Vsevolod Kukol)
	+ Specifiy local address in failover tests to avoid vlan interface problems
	+ Fix Dynamic DNS with Zentyal Remote as provider when the
	  registration wizard is done
	+ Fixed bad behaviour in interfaces method wizard
	+ Wait a bit in multigwRoutes to give time to dhcp/pppoe to register addresses
	+ Don't generate resolvconf file until all interfaces are up
	+ nameservers() method always return 127.0.0.1 if DNS module is
	  installed and enabled
	+ Fixed dhclient configuration
	+ Fixed some issues with showing of DHCP nameservers and removed
	  related dead code
	+ Don't use owner module in external-ip.pl script
	+ Changed failover firewall rules to not use owner module
	+ Fixed regression in VLANs interface (contribution by Chris Pitchford)
	+ Fixed bug which made impossible to edit pppoe gateways
	+ Fix regresion in the installer wizard that made options for static
	  interfaces be always shown
	+ Set version to 3.4
3.3
	+ Add module not enabled warning to interfaces page
	+ Switch from Error to TryCatch for exception handling
	+ Update strings to new offering
	+ ppp-set-iface.pl script should not regen gateway if we are saving changes
	+ Flush interfaces list cache after all ifups and all ifdowns
	+ Added missing EBox::Exceptions uses
	+ Delete migration code from old versions
	+ Write resolvconf head, base and tail
	+ Set proper file name for HTTP proxy configuration for APT
	+ Set HTTP proxy wide settings in /etc/environment
	+ Do not disable DNSResolver model when users mode is external AD
	+ Added resolvconf as dependency to avoid problems in installations
	  without the ubuntu-minimal metapackage
	+ Use new resolvconf framework to manage resolvers list
	+ Fix setNameservers method in Network to avoid error in import
	  interfaces
	+ Set version to 3.3
3.2
	+ Set version to 3.2
3.1.6
	+ Guard against undefined rows getting auto value in GatewayTable
3.1.5
	+ Fix addition of gateways in initial configuration wizard
	+ Override daemons when migrating from 3.0
3.1.4
	+ Adapted to new CSS styles
	+ Use upstart for ddclient daemon management
3.1.3
	+ Clearer messages for gateway not reachable condition
	+ Fixed bug which unallowed to disable the proxy server
	+ Fix regression is Gateways table due to the change of behaviour
	  of update row notifications
	+ Added menu icon
	+ Fix regression in dhcp-gateway.pl which interfered with save
	  change process
	+ Increase regenGateways() timeout from 60 to 180 seconds
	+ Add zentyal-users to package breaks control to avoid errors with
	  bad users version
	+ Fixed regression in external interface check in Network -> Interfaces
	  after having nginx as source of all requests to apache
	+ Warning in initial configuration wizard when trying to set as external
	  the interface used to access the administration interface
	+ To fix dhclient erratic behaviour, we always restart the dhcp interfaces
	+ Corrected typo in message on tab multigw when only one gw is present
	+ Better check for ipv6 presence before disabling it
	+ Removed no longer necessary jQuery noConflict()
	+ Adapted DNS resolver model to authorization mode changes
	  in users and squid module
3.1.2
	+ Ported JS code to jQuery
3.1.1
	+ Do not add /32 mask to default route when deleting routes
3.1
	+ Updated to reflect the Apache -> WebAdmin rename.
	+ Added netInitRange and netEndRange methods from the dhcp module to be
	  shared between modules.
	+ Added localGatewayIP method to get the Zentyal's IP address that may be
	  used as the gateway of the given IP.
	+ Added externalIpAddresses method to retrieve the list of IP addresses
	  that are external.
	+ Depend on zentyal-core 3.1
3.0.6
	+ PPPoE set iface script is more robust against locks
	+ Adapted to use of ifaceByAddress, removed IPAddressExists
	+ Don't allow to use a local address as gateway address
	+ Added ifaceByAddress method
3.0.5
	+ Guard against previous version of squid without
	  authenticationMode method
3.0.4
	+ Improve addition of localhost as primary resolver when DNS module is
	  enabled.
	+ Remove localhost as primary resolver when squid module is configured
	  to authenticate against external server
3.0.3
	+ Log warn instead of error when iface has not address in _multigwRoutes()
	+ Fixed error replacing nameserver when importing resolv.conf
	+ Remove leftover PPP provider files
	+ Remove attached vlans when a interface is not longer trunk
	+ Do not try to disable rp_filter for vlan interfaces
	+ Virtual interfaces on a bridge interface are not considered
	  bridges themselves
	+ Use EBox::Module::Base::writeConfFile to generate interfaces
	  file
	+ Only disable IPv6 in enableActions if IPv6 is available
	+ Bridged interfaces added to 'auto' directive in
	  /etc/networks/interfaces to avoid network startup problems
	+ Dont allow to set a local address as network proxy
	+ Fixed error in json response trigered by widget size
	+ Don't check for IPaddr in the same subnet on interfaces
	  that belong to the same bridge
3.0.2
	+ Disable IPv6 on enable actions to avoid problems with samba4
	+ Added more coherence checks to static routes table
	+ Allow to set broadcast address in wakeonlan tool
	+ Fixed unproper use of last inside try
3.0.1
	+ Added domain option to /etc/resolv.conf
	+ Supersede DHCP offered nameservers, domain name and search domain if
	  these values are already configured in Zentyal
	+ Fixed gateways setup in wizard
	+ Fixed bug in Gateways watcher which inhibited the call to regen
	  failover notifier method in modules which are network observers
	+ Vlanes and vifaces are now ordered by name in interface page
	+ Fixed error disabling reverse path for virtual interfaces
2.3.15
	+ Expanded allowed character set in interface PPPoE password
	+ Reviewed registration strings
	+ Fixed treatment for wake on lan objects in template, now there is no
	  crash in Network Tools when entering an empty host
2.3.14
	+ Fixed bug which made impossible to remove bridged interfaces
	+ Management of CHAP secrets file recovers from removal of Zentyal marks
	+ Add two methods to NetworkObserver interface to notify observers about
	  address changes on dhcp interfaces
	+ Forbid interfaces alias with ':' character
	+ Assign ip address 127.0.1.1/8 to loopback interface in module restart
	  and remove the post-up hook from /etc/network/interfaces file.
2.3.13
	+ Removed some warnings when external is undefined
	+ Added modeldepends to yaml schema
	+ New libossp-uuid-perl dependency
	+ Zentyal Cloud DynDNS updates are now done outside the VPN and using
	  the credentials obtained when the server is subscribed
2.3.12
	+ Interface is now auto-detected when adding gateways
	+ New table to allow disabling of traffic balance for some gateways
2.3.11
	+ Fixed typo which made EBox::Network::ifaceAddress return empty
	  addresses for virtual interfaces
	+ Fixed validation of gateway names
	+ Removed undefined value warning in setIfaceStatic()
	+ Using EBox::Object::Members to generate multigw iptables rules
2.3.10
	+ Restricted gateway names to be sane with dyndns and fixed dyndns
	  configuration with old incorrect gateway names
	+ Disabled dnspark until ddclient upstream fix a bug with this provideer
	+ Multigw rules more robust when no-static interfaces are down
	+ Removed redis transaction workarounds in _setConf
	+ Fixed unconfigured gateway removal, raise exception if the route
	  addition command fails
2.3.9
	+ Remove all gateway based routes before adding the configured one
	  and raise exception if the route addition command fails
	+ Fix deadlock in preSetConf when DHCP is used
	+ Moved bandwidth test to remoteservices
2.3.8
	+ internalIpAddresses() does not throw exception if there are no ifaces
	+ ifaceExternalChanged() is now called when static or PPP interfaces
	  changes from external to internal
	+ Implement new EBox::Events::WatcherProvider
	+ Remove no longer necessary ad-hoc vifacesConf cache
	+ Adapted to new Model management framework
	+ Reimplemented Ifaces/Vifaces/VLANs storage according to new conf backend
	+ Added vnet to the ignored interfaces list
2.3.7
	+ Send additional info in Gateways watcher
	+ Added clone action to multi gw and wan failover tables
	+ Added EBox::Network::internalIpAddresses()
	+ Added regenGatewaysFailover() to NetworkObserver so modules can
	  implement actions to be done after failover regenerates routing tables
	+ Fixed calculation of fail ratio
	+ Assure that we have always one gateway marked as default
	+ Restart traffic shaping on postinst to avoid rule loss on upgrades
	+ Regenerate traffic shaping rules after failover event
	+ EBox::Network::setNameservers does not fail if the same server
	  is already in the list
	+ Fixed calls to storeSelectedDefaultGateway with undef argument
	+ EBox::Network::importInterfacesFile skips gateway adition instead of
	  aborting if already exists one
	+ Insert fwmark ip rules before from ones
	+ Remove no longer necessary mark rules when having several interfaces
	+ Pre-create failover and check-ip chains on network start to always ensure
	  that rules are inserted in the proper position
	+ Remove obsolete import of EBox::Order
	+ Do not add gateways to /etc/network/interfaces to avoid conflicts
2.3.6
	+ Create tables with MyISAM engine by default
	+ Fixed path of dhclient.conf
2.3.5
	+ Fixed path of dhclient hooks
2.3.4
	+ Not allowed to attach static interfaces to a network which
	  has already another interface atached
	+ Fixed restore of default gateway in failover event
2.3.3
	+ Packaging fixes for precise
2.3.2
	+ Updated Standards-Version to 3.9.2
2.3.1
	+ Adapted messages in the UI for new editions
	+ Use printableName instead of name to select services
	+ Fixed executable permissions in ppp hooks and external-ip.pl
	+ Bridge interfaces are correctly removed; fixed _hasChanged method
	+ Menu entry Diagnostic Tools in Network renamed to Tools
	+ Added WakeOnLan to the Network Diagnostic Tools
	+ Added proxySettings to return the proxy settings to other modules
	+ Added new ip rules to avoid connection problems on multigateway & UDP
	+ Virtual interfaces called '0' does not longer raise error
2.3
	+ Cache vifacesConf() result to improve performance
	+ Replaced autotools with zbuildtools
	+ Added gatewayDelete method to NetworkObserver and use it to check
	  gateway removal in gateway table
2.2.3
	+ Allow to disable traffic balance with no_balance_$gwname config keys
	+ Fixed bridged interfaces change when the bridge is not configured
	+ Do not mark traffic to default gateway if it is disabled
2.2.2
	+ Fixed bug setting ip route rules with PPPoE interfaces
2.2.1
	+ External IP address getter now works even in an unpolite situation
2.1.16
	+ Does not sometimes fail in external IP address getter when
	  multigw is enabled
2.1.15
	+ Fixed unique IP check on gateways table
2.1.14
	+ Fixed problems bringing up static interfaces during boot
2.1.13
	+ Proper use of ro/rw instances on failover event
	+ Avoid duplicated gateway due to network wizard
	+ Disable autocomplete in gateway proxy configuration
	+ Disable autocomplete in dynamic DNS provider configuration
2.1.12
	+ PPPoE works again after regression by PPTP changes
	+ Reviewed some subscription strings
	+ Removed all the obsolete traffic monitoring stuff using jnettop and rrdtool
	+ Added custom mtu configuration for the interfaces in /etc/zentyal/network.conf
	+ Improved texts in configure interfaces wizard
	+ Fixed dashboard network graphs for interfaces with strange characters
2.1.11
	+ Change provider for getting the public IP address in DynDNS
	+ Better integration with core theme
	+ Removed /zentyal prefix from URLs
	+ Avoid errors deleting non-existent gateways
2.1.10
	+ Avoid duplicated restart during postinst
	+ Added staticIfaceAddressChangedDone notification
	+ Fixed module name in actions logging
	+ Send only gw.hostname.dyndomain.tld to avoid ddclient go nuts
2.1.9
	+ Calculate interfaces widget size for a better default dashboard balance
2.1.8
	+ Remove pppoe debug in hooks
	+ Allowed '/' character in proxy username
	+ Manual log of audit actions in Iface, VIface and Vlan CGIs
	+ Update wizard pages with new order option
	+ Use pppoe name on chap-secrets
2.1.7
	+ Now chap-secrets configuration for pptp module is not overwritten
	+ Use the new "Add new..." option in the object selectors
	+ Set connected gateway as warn level event and minor improvements
	  in the failover messages
	+ Added maxfail option to PPP configuration files to retry lost connections
	+ Added logic to manage PPP gateways in failover tests
	+ Failover tests are now ran with a read-only instance even if there are
	  unsaved changes on the interface and the generated events notify this
	+ Removed unused EnableBalanceTraffic CGI
	+ Removed use of obsolete LogAdmin
2.1.6
	+ Mark DHCP interfaces as changed in the Wizard to get IP on first save
	+ Removed unnecessary call to ids() in DHCP hook
2.1.5
	+ Added interfaces created by libvirt and virtualbox to the ignore list
	+ Dynamic DNS: Transform gateway names when multigw is on to send
	  only valid domain names
2.1.4
	+ Group sudo commands when adding routes and cleaning VLANs
	+ Added new Zentyal Cloud service for DynDNS
	+ Fixed DynDNS help string
2.1.2
	+ Allow internal bridges
	+ Gateways, Balance Traffic and WAN Failover are now together
	  as tabs of the Gateways submenu
	+ Improved order of the submenus
	+ Setting DHCP gateway does not longer require saving changes twice
	+ Remove unnecessary code from GatewayTable::syncRows
	+ Do not execute ifup on interfaces during the boot to avoid
	  multiple instances of dhclient
	+ Fixed problem with uniqueness check in GatewayTable
	+ Added report for bandwidth tests
	+ Avoid warning in GatewayTable::syncRows when gateway is undef
	+ Added debug to dhcp-gateway.pl script
	+ New interfaces alias are checked to avoid name clashes
2.1.1
	+ Bugfix: PPPoE gateway is now properly set
2.1
	+ Removed ebox- prefix from src/scripts/*
	+ Removed unnecesary call to isReadOnly in syncRows
	+ Move ebox-netcfg-import to importInterfacesFile method
	+ Remove obsolete migration
	+ Added new initialSetup method for post-install
	+ Replace /etc/ebox/80network.conf with /etc/zentyal/network.conf
	+ Bug fix: Traffic monitor didn't work in non-English installations
	+ Zoneedit service url changed
	+ Basic support for other methods to retrieve IP
	+ Do not try to start ddclient daemon if disabled
	+ Make source event not i18n
	+ Safer way to get the PPPoE 'tty' ethernet interface
	+ Added PPPoE logging in /var/log/ebox/pppoe.log and ebox.log
	+ Installation does not fail if the restart of EventDaemon fails
	+ Now the ifaces_to_ignore variable is considered in ebox-netcfg-import
2.0.8
	+ PPPoE MTU rule is no longer flushed on module restart
2.0.7
	+ Show DHCP as default option in wizards if there is only one interface
	+ Avoid problems when removing interfaces (vlan, briges)
	+ Fixed support for bridged vlans configuration
	+ Set all interfaces as changed on backup restore
	+ PPPOE MTU is now changed when reconfiguring gateways
	+ Set default order for dashboard widgets
2.0.6
	+ WAN Failover now supports DHCP and PPPoE interfaces
	+ Disable reverse path to avoid failover checking problems
	+ Better default values for failover rules
	+ Use masks in fwmark to avoid interferences with traffic shaping
	+ Warning in log if failover event disabled due to unsaved changes
	+ Failover does not enable unwatched gateways
	+ Reload events daemon after upgrade to apply failover changes
2.0.5
	+ Include Zentyal in multigateway rules when setting 'any' as source
	+ Make Interfaces page title translatable
2.0.4
	+ Fixed failover problems in some scenarios
2.0.3
	+ Fixed syntax and string quote in 99proxy.conf
2.0.2
	+ Add support for authenticated proxy
	+ Fixed traffic shaping problems in multigateway scenarios
2.0.1
	+ Fixed network confirmation page to work with bridges
	+ Improved load balancing to avoid web sessions loss
2.0
	+ Fixed network wizard interface and logic
1.5.8
	+ Added options for internal ifaces in wizard configuration
	+ Bug fix: disabling global proxy configuration didn't work
1.5.7
	+ More global proxy configuration and domain configuration improvements.
	+ Zentyal rebrand
1.5.6
	+ Do not show unreplaced {link} variable in dashboard if not available
	+ Add support to define a system wide proxy
1.5.5
	+ New setup wizard
1.5.4
	+ Bridged mode support
1.5.3
	+ Fixed failover problems with undefined default gateway
1.5.2
	+ Traceroute works again in network diagnostic tools
	+ Using iptables statistic module instead of route for better traffic
	  balancing
1.5.1
	+ Fixed nasty bug of traceroute in Diagnostic Tools with invalid host
	+ Flush cache when regenerating routes
	+ Bug fix: use '>='  and not '>' to check if a test exceeds $maxRatio
	  in Failover watcher
	+ Bug fix: do not run failover probes when all are disabled because
	  they enable a disabled gateway.
	+ Add and use EBox::NetworkObserver::ifaceMethodChangeDone to tell
	  observers that a configuration method change has been carried out.
	  So far observers were only notified right before the change takes place.
	+ Add _notifyChangedIface() to factor code that calls observer to
	  notify ifaceMethodChanged and ifaceMethodChangeDone
	+ Add etherIface to fetch the ethernet interface from a  ppp interface
	+ Bug fix: do not mess with ebox's apache packets in failover test
	+ Make failover test more robust
	+ Added internal/external property to interfaces widget
1.4.2
	+ Restart squid when failover events are produced to avoid problems
	+ Do not check host when adding a ping to gateway rule in WAN Failover
1.4.1
	+ Do not run ifdown for network interfaces when network is started from
	  /etc/init.d/ebox start This seems to avoid some issues with DHCP
	  configured gateways at boot time
1.4
	+ i18n help string
1.3.15
	+ Bug fix: warning instead of error if can't add failover rule
	+ Bug fix: now a gateway without IP assigned can be edited
1.3.14
	+ Added multi-gateway support for DHCP and PPPoE
	+ Add a warning if a user sets an interface as external and we detect
	  the connection is made through that interface
	+ Remove migration scrips:
		- 0001_import_default_gateway.pl
		- 0002_add_weight_to_gateway.pl
		- 0003_import_routes_to_mvc.pl
		- 0004_import_dns_to_mvc.pl
1.3.13
	+ Bug fix: configuration of PPPoE interfaces now works when
	  confirmation is required because of other modules
	+ Default field in gateways model uses '/ajax/viewer/booleanViewer.mas'
	  instead of in-place edition
1.3.11
	+ Bug fix: fix issue with virtual interfaces on vlan interfaces
	+ Add breadcrumbs
1.3.10
	+ Added PPPoE support
1.3.7
	+ Bug fix: update ebox-netcfg-import to not add upload and download as those
	  fields do no exist any longer
1.3.6
	+ Remove upload/download fields from gateways.
	  Traffic shaping has its own model for that
	+ Bug fix: traffic generated by eBox didn't come out from the
	  right interface as we cleared the CONNMARK with a --save-mark
1.3.4
	+ bugfix: add use=web to guess the public address
	+ bugfix: make ddclient work with dhcp configured interfaces
	+ bugfix: multi gateway rules work again
1.3.3
	+ Bugfix: Edition and removal routes is working again
	+ Remove those static routes that they have been manually added
1.3.1
	+ bugfix: do not use Net::DNS
	+ bugfix: used vlan interface can be removed
1.3.0
	+ bugfix: restart network interfaces properly
1.2
	+ Added support for WAN failover
	+ ifaceNetmask method now uses DHCPNetmask to get the dhcp ifaces
	netmask instead NetWrapper call this adds symethrie with
	ifaceAdrress method and fixes a bug when changing a dhcp interface
	with no lease to static interface
1.1.30
	+ Added support for all missing netmasks between /16 and /32
	+ Added support for search domain in /etc/resolv.conf
	+ Use a template to write down /etc/resolv.conf to allow easier
	user modifications
	+ Use ICMP for traceroute diagnosis
1.1
	+ Added traceroute on network diagnosis
	+ Use new rows() and ids() API
	+ Bugfix: ebox-netcfg-import uses model API to import default gateway
	+ Support for dyndns
	+ Gateway models does not use longet custom views
	+ Gateway rules table now use services
0.12.99
	+ New release
0.12
	+ Use new EBox::Model::Row api
	+ Add help to model fields
	+ Remove default option auotmatically if another router is set as default
0.11.102
	+ Bugfix: Static routes are deleted from ip when they are not
	useful
	+ Bugfix: Fixing wrong href in multigateway rules page
0.11.101
	+ Static routes become a model with three methods exposed
	+ Remove usage of a deprecated method in NetWrappers
	+ DNS resolvers become  a model with three methods exposed. Now
	you may add as many DNS resolvers you want
	+ Use separator ':' in exposed method using '/' for addresses
O.11.100
	+ Disable network traffic monitor due to a bug in perl and RRDs module
	+ Use /etc/network/interfaces and not /var/lib/zentyal/tmp/interfaces
	+ Run saveConfig() after importing network configuration and not save()
	  which forced a restart of the interfaces stored
	  in /etc/network/interfaces at package installation time
	+ Add default gateway to /etc/network/interfaces
0.11.99
	+ Added traffic rate monitoring done on demand and in
	real-time. The monitoring may be filter by source address and
	service (protocol/port).
0.11
	+ move helper scripts to data dir (applied Soren's patch)
	+ Bugfix: Change from static to other method works again
0.10.99
	+ New release
0.10
	+ Remove all interfaces from /etc/network/interfaces but lo
	  after importing network configuration
0.9.100
	+ Fixing bug with static routes which prevented them from working
	  if the multigateway support was enabled
	+ Fixing bug importing gateway IP addresses from network
	  configuration
	+ Added /22 netmask setting iface IP address
	+ Update models to new API
	+ Get rid of custom controllers
0.9.99
	+ Restore conntrack mark in OUTPUT chain to make traffic generated in
	  eBox go through the right router.
0.9.3
	+ Use value() instead of printableValue() in protocol
	+ Add iptables rule to chain OUTPUT in table mangle to send traffic
	  originated in eBox through the default router.
0.9.2
	+ Always add weighted routers when configuring routers. Instead
	 of adding them when traffic balancing is enabled. Use iptables
	 to send unmarked packets through the default router
0.9.1
	+ Add support for traffic load balancing
	+ Try several times to fetch the mac address for each router
0.9
	+ Added Polish translation
        + Added Aragonese translation
	+ Added German translation
	+ Removed dependency: dhcp-hooks don't require firewall module
	anymore to operate correctly

0.8.99
	+ Support multigateway configuration
	+ Remove old default router configuration
	+ Add migration script from version 0 to 1
O.8.1
	+ New release
0.8
	+ Add netmask /30 (Patch from rampa at encomix.org)
0.7.99
	+ New release
0.7.1
	+ New release
	+ Use of ebox-sudoers-friendly
0.7
	+ First public release
0.6
	+ Separate module from ebox base
	+ move to client
	+ API documented using naturaldocs
	+ Update INSTALL
	+ Update debian scripts<|MERGE_RESOLUTION|>--- conflicted
+++ resolved
@@ -1,4 +1,5 @@
-<<<<<<< HEAD
+HEAD
+	+ Check external IP against different providers to be more reliable
 3.5.2
 	+ Refactor and include internalNetworks method used by dns and
 	  openchange modules
@@ -7,11 +8,6 @@
 	+ Added vlans key as exclude replication key
 	+ Add nameserverDelete and nameserverAdded callbacks to NetworkObserver
 3.5.1
-=======
-HEAD
-	+ Check external IP against different providers to be more reliable
-3.2.8
->>>>>>> 53489347
 	+ Added defensive code to DNSResolver to avoid ifaces down after crash
 3.5
 	+ Changed ifup coditions on first time save
