Source: zentyal-network
Section: web
Priority: optional
Maintainer: Zentyal Packaging Maintainers <pkg-team@zentyal.com>
Uploaders: José A. Calvo <jacalvo@zentyal.com>
Build-Depends: zbuildtools
Standards-Version: 3.9.2
Homepage: http://www.zentyal.org/
Vcs-Browser: http://git.zentyal.org/zentyal.git/tree/HEAD:/main/network
Vcs-Git: git://git.zentyal.org/zentyal.git

Package: zentyal-network
Architecture: all
Replaces: ebox-network (<< 2.0.100)
Breaks: ebox-network (<< 2.0.100)
<<<<<<< HEAD
Depends: zentyal-core (>= 2.3), zentyal-core (<< 2.3.100), zentyal-objects, zentyal-services, iproute, vlan, net-tools, dnsutils, libnet-ip-perl, dhcp3-client, iptables, libnet-arp-perl, wget, traceroute, ddclient, ppp, libio-interface-perl, debconf, bridge-utils, wakeonlan, libossp-uuid-perl, ${misc:Depends}
=======
Depends: zentyal-core (>= 2.3), zentyal-core (<< 2.3.100), zentyal-objects, zentyal-services, iproute, vlan, net-tools, dnsutils, libnet-ip-perl, dhcp3-client, iptables, libnet-arp-perl, wget, traceroute, ddclient, ppp, libio-interface-perl, debconf, bridge-utils, wakeonlan, ${misc:Depends}
>>>>>>> 2911d207
Description: Zentyal - Network Configuration
 Zentyal is a Linux small business server that can act as
 a Gateway, Unified Threat Manager, Office Server, Infrastructure
 Manager, Unified Communications Server or a combination of them. One
 single, easy-to-use platform to manage all your network services.
 .
 This module adds network configuration featuring interfaces, routes, domain
 servers set up.<|MERGE_RESOLUTION|>--- conflicted
+++ resolved
@@ -13,11 +13,7 @@
 Architecture: all
 Replaces: ebox-network (<< 2.0.100)
 Breaks: ebox-network (<< 2.0.100)
-<<<<<<< HEAD
-Depends: zentyal-core (>= 2.3), zentyal-core (<< 2.3.100), zentyal-objects, zentyal-services, iproute, vlan, net-tools, dnsutils, libnet-ip-perl, dhcp3-client, iptables, libnet-arp-perl, wget, traceroute, ddclient, ppp, libio-interface-perl, debconf, bridge-utils, wakeonlan, libossp-uuid-perl, ${misc:Depends}
-=======
 Depends: zentyal-core (>= 2.3), zentyal-core (<< 2.3.100), zentyal-objects, zentyal-services, iproute, vlan, net-tools, dnsutils, libnet-ip-perl, dhcp3-client, iptables, libnet-arp-perl, wget, traceroute, ddclient, ppp, libio-interface-perl, debconf, bridge-utils, wakeonlan, ${misc:Depends}
->>>>>>> 2911d207
 Description: Zentyal - Network Configuration
  Zentyal is a Linux small business server that can act as
  a Gateway, Unified Threat Manager, Office Server, Infrastructure
