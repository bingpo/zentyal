--- conflicted
+++ resolved
@@ -11,13 +11,8 @@
 
 Package: zentyal-network
 Architecture: all
-<<<<<<< HEAD
 Depends: zentyal-core (>= 3.3), zentyal-core (<< 3.4),
- zentyal-common (>= 3.2.1), zentyal-objects, zentyal-services,
-=======
-Depends: zentyal-core (>= 3.2.2), zentyal-core (<< 3.3),
- zentyal-common (>= 3.2.2), zentyal-objects, zentyal-services,
->>>>>>> 91ea1cff
+ zentyal-common, zentyal-objects, zentyal-services,
  iproute, vlan, net-tools, dnsutils, libnet-ip-perl, dhcp3-client, iptables,
  libnet-arp-perl, wget, traceroute, ddclient, ppp, libio-interface-perl,
  debconf, bridge-utils, wakeonlan, resolvconf, ${misc:Depends}
