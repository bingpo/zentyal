--- conflicted
+++ resolved
@@ -66,7 +66,6 @@
 use EBox::DBEngineFactory;
 use File::Basename;
 use File::Slurp;
-use Data::UUID;
 
 use constant FAILOVER_CHAIN => 'FAILOVER-TEST';
 use constant CHECKIP_CHAIN => 'CHECKIP-TEST';
@@ -2687,16 +2686,8 @@
                     # Server subscription credentials as user and pass
                     my $cred = $rs->cloudCredentials();
 
-<<<<<<< HEAD
-                    # UUID Format for login: Hexadecimal without '0x'
-                    my $ug = new Data::UUID;
-                    my $bin_uuid = $ug->from_string($cred->{uuid});
-                    my $hex_uuid = $ug->to_hexstring($bin_uuid);
-                    $login = substr($hex_uuid, 2);      # Remove the '0x'
-=======
                     # UUID for login
                     $login = $cred->{uuid};
->>>>>>> 3832b5db
 
                     # Get DynDNS password
                     $password = substr($cred->{password},0,20);
