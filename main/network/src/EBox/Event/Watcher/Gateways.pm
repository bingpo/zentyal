--- conflicted
+++ resolved
@@ -383,13 +383,7 @@
 
     my $result;
     if (($type eq 'gw_ping') or ($type eq 'host_ping')) {
-<<<<<<< HEAD
-        $result = system("ping -W5 -c1 -p" . PING_PATTERN . " $host");
-=======
         $result = system("ping -W5 -c1 -I $localAddress -p" . PING_PATTERN . " $host");
-    } elsif ($type eq 'dns') {
-        $result = system("host -W 5 $host");
->>>>>>> 62f2a2f3
     } elsif ($type eq 'http') {
         my $command = "wget $host --bind-address=$localAddress --tries=1 -T 5 -O /dev/null";
         $result = system($command);
