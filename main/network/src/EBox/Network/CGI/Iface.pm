--- conflicted
+++ resolved
@@ -21,12 +21,8 @@
 
 use EBox::Global;
 use EBox::Gettext;
-<<<<<<< HEAD
+use EBox::Exceptions::External;
 use TryCatch::Lite;
-=======
-use EBox::Exceptions::External;
-use Error qw(:try);
->>>>>>> 01138c11
 
 sub new # (cgi=?)
 {
