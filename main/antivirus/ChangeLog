--- conflicted
+++ resolved
@@ -1,9 +1,6 @@
 HEAD
-<<<<<<< HEAD
+	+ More robust signature count
 	+ Adapted messages in the UI for new editions
-=======
-	+ More robust signature count
->>>>>>> 9d503303
 2.1.4
 	+ Reviewed some subscription strings
 2.1.3
