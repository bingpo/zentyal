--- conflicted
+++ resolved
@@ -1,11 +1,7 @@
-<<<<<<< HEAD
 3.4
 	+ Set version to 3.4
-=======
-HEAD
 	+ Make FreshclamStatus model more resilient to errors
 	+ Fix status when the freshclam state file is empty
->>>>>>> 9918b806
 3.3
 	+ Update strings to new offering
 	+ Added missing EBox::Exceptions uses
