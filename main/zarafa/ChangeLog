--- conflicted
+++ resolved
@@ -1,12 +1,8 @@
-<<<<<<< HEAD
+HEAD
+	+ Update innoDB enabling condition update after Mysql upgrade
 3.4
 	+ Set version to 3.4
 	+ Using Zentyal MySQL confile template
-=======
-HEAD
-	+ Update innoDB enabling condition update after Mysql upgrade
-3.2.2
->>>>>>> ef00895d
 	+ Hide internal groups from the Zarafa's global addressbook
 3.3
 	+ Available options correctly updated in user addon
