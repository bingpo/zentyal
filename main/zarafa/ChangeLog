--- conflicted
+++ resolved
@@ -1,6 +1,7 @@
-<<<<<<< HEAD
 3.2
 	+ Set version to 3.2
+	+ Disable Single Sign-On on webapp as it is not working and undocumented
+	+ Make Single Sign-On work on webaccess using only a virtual host
 3.1.6
 	+ Fix zarafa add-on JS to show proper values
 3.1.5
@@ -28,11 +29,6 @@
 	+ Removed 3.0.X migration code
 	+ Added Pre-Depends on mysql-server to avoid problems with upgrades
 	+ Depend on zentyal-core 3.1
-=======
-HEAD
-	+ Disable Single Sign-On on webapp as it is not working and undocumented
-	+ Make Single Sign-On work on webaccess using only a virtual host
->>>>>>> caddff16
 3.0.3
 	+ Change the kerberos service from zarafa to http. Zarafa and Squid must
 	  share the service principal.
