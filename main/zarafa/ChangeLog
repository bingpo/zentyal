<<<<<<< HEAD
HEAD
	+ Move report code to remoteservices
=======
2.3.1
	+ Switch to d-push (rebranded version of z-push)
	+ Fix group support with new Users module
>>>>>>> 2911d207
	+ Added support for enabled/disabled features (pop3, imap) per user
	  with default values from UserTemplate
	+ Added support for Shared Store Only users and meeting requests
	  management
	+ Allow to configure Outlook Access (zarafa-server bind to all ifaces
	  and enable SSL support), deleted option in zarafa.conf
	+ Do not use indexing services by default in zarafa.conf
	+ More updates on configuration templates and LDAP schema to Zarafa 7.1
2.3
	+ Added new webapp and removed webaccess-mobile support
	+ Updated configuration templates to Zarafa 7.1
	+ Enable InnoDB and restart MySQL server if needed
	+ Bind to LDAP with the new read-only user for normal operations
	+ zarafa-indexer is now zarafa-search
	+ Adapted to new Model management framework
	+ Install en_US.UTF-8 locale when enabling module for first time;
	  otherwise users stores will not be created
	+ Added message about Zarafa small business add-on
	+ Adapted to new users implementation
	+ Replaced autotools with zbuildtools
	+ Notify mail of changes in service status so it could adjusts its
	  configuration to the new status
2.1.5
	+ Removed /zentyal prefix from URLs
	+ Bugfix: create shared folders will fail if for some reason they were
	  already created, like on a backup restore, run that without raising
	  exception
2.1.4
	+ Added report support: Top user storage, mail storage along the time,
	  last snapshot of user storage usage
2.1.3
	+ Create shared folders for the first time zarafa-server
	  is configured
	+ Add support for both Zarafa 6 and Zarafa 7
	+ Change default attachments storage to files
	+ Update for Zarafa 7: stubs and enable script
	+ Bugfix: set server.cfg to 640 perms
	+ Manage dagent daemon for LMTP delivery
	+ Optimize LDAP user query
	+ Bugfix: fix iCal SSL configuration
	+ Bugfix: groups member where not properly populated.
2.1.2
	+ Added groupware firewall service
2.1.1
	+ Bugfix: set server.cfg to 640 perms
	+ Update configuration stubs
	+ Manage dagent daemon for LMTP delivery
	+ Create shared folder on enable
	+ Optimize LDAP user query
	+ Bugfix: fix iCal SSL configuration
	+ Bugfix: groups member where not properly populated
	+ Renamed 80zarafa.conf to zarafa.conf in /etc/zentyal
	+ Bugfix: indexer was always started ignoring value of zarafa_indexer
	+ Manage zarafa-licensed daemon if defined in zarafa.conf
	+ Bugfix: create contact even if create account is disabled on User
	  Template
	+ Only show groups with mail alias on Zarafa GAL
	+ Add support to manage ICAL server
	+ Add configuration file 80zarafa.conf for advanced configuration
	+ Deleted webserver from depends
2.1
	+ Renamed ebox-zarafa-spell to zarafa-spell
	+ Use new standard enable-module script
	+ Remove unused migration and call to initial-setup in postinst
2.0.3
	+ Add support to show disabled accounts as contacts
	+ Add script to purge orphaned stores
	+ Set the right permissions and group for certificates issued by
	  CA module
	+ Improved performance by adding zarafaAccount LDAP index.
2.0.2
	+ Added create/delete account hooks support.
2.0.1
	+ Bugfix: add zarafaQuotaOverride to localAttributes.
2.0
	+ Add ActiveSync support.
	+ Improve help messages.
1.5
	+ Initial release.<|MERGE_RESOLUTION|>--- conflicted
+++ resolved
@@ -1,11 +1,8 @@
-<<<<<<< HEAD
 HEAD
 	+ Move report code to remoteservices
-=======
 2.3.1
 	+ Switch to d-push (rebranded version of z-push)
 	+ Fix group support with new Users module
->>>>>>> 2911d207
 	+ Added support for enabled/disabled features (pop3, imap) per user
 	  with default values from UserTemplate
 	+ Added support for Shared Store Only users and meeting requests
