<<<<<<< HEAD
3.4
	+ Set version to 3.4
=======
HEAD
	+ Using Zentyal MySQL confile template
3.2.2
>>>>>>> 62f2a2f3
	+ Hide internal groups from the Zarafa's global addressbook
3.3
	+ Available options correctly updated in user addon
	+ Switch from Error to TryCatch for exception handling
	+ Removed old migration code from 3.0 to 3.2
	+ Set version to 3.3
	+ Use new enableInnoDbIfNeeded() from core
	+ Update strings to new offering
3.2
	+ Set version to 3.2
	+ Disable Single Sign-On on webapp as it is not working and undocumented
	+ Make Single Sign-On work on webaccess using only a virtual host
3.1.6
	+ Fix zarafa add-on JS to show proper values
3.1.5
	+ Do not try to migrate from 3.0 if module is not configured
	+ Override daemons when migrating from 3.0
3.1.4
	+ Added migration from 3.0
	+ Use zentyalDistributionGroup instead of posixGroup
	+ Revert to uidNumber and gidNumber instead of entryUUID
3.1.3
	+ The Zarafa's internal OUs should not be replicated to Samba.
3.1.2
	+ Adapter user add-ons to right panel view
	+ Moved ZarafaCompany objects root into ou=zarafa from ou=Users because
	  Samba doesn't allow ou creations under CN=Users.
	+ Added menu icon
	+ Updated to use renamed method EBox::Ldap::connection.
	+ Adapted user addon to multi-OU tree view
	+ Updated zarafa-contact LDAP schema so we don't require uidNumber.
	+ Use EntryUUID field as unique ID for users, contacts and groups.
	+ Added incompatiblity with external AD authentication mode
3.1.1
	+ Use new EBox::Users namespace instead of EBox::UsersAndGroups
3.1
	+ Removed 3.0.X migration code
	+ Added Pre-Depends on mysql-server to avoid problems with upgrades
	+ Depend on zentyal-core 3.1
3.0.3
	+ Change the kerberos service from zarafa to http. Zarafa and Squid must
	  share the service principal.
	+ Regenerate Kerberos keytab on LDAP reprovision
	+ Fixed bug that orphaned store when a account was disabled
3.0.2
	+ Fix stats method for Zarafa 7.1
3.0.1
	+ Added and used serviceId field for service certificates
	+ Fixed notifyForeignModelAction on removal of mail virtual domains
3.0
	+ Moved menu entry from Office to Communications
2.3.4
	+ Fixed store of zarafaEnabledFeatures as multiple attributes
	+ Fix Zarafa Webapp/Webaccess SSO
	+ Fix XMPP integration writing xmpp/config.php file
	+ Update configuration templates for Zarafa 7.1.0-36420
2.3.3
	+ Move report code to remoteservices
	+ Use full path for notifier of notifyActions. More restrictive
	  notifyForeignModelAction()
2.3.2
	+ Fixed creation of service principal in enableActions
2.3.1
	+ Switch to d-push (rebranded version of z-push)
	+ Fix group support with new Users module
	+ Added support for enabled/disabled features (pop3, imap) per user
	  with default values from UserTemplate
	+ Added support for Shared Store Only users and meeting requests
	  management
	+ Allow to configure Outlook Access (zarafa-server bind to all ifaces
	  and enable SSL support), deleted option in zarafa.conf
	+ Do not use indexing services by default in zarafa.conf
	+ More updates on configuration templates and LDAP schema to Zarafa 7.1
2.3
	+ Added new webapp and removed webaccess-mobile support
	+ Updated configuration templates to Zarafa 7.1
	+ Enable InnoDB and restart MySQL server if needed
	+ Bind to LDAP with the new read-only user for normal operations
	+ zarafa-indexer is now zarafa-search
	+ Adapted to new Model management framework
	+ Install en_US.UTF-8 locale when enabling module for first time;
	  otherwise users stores will not be created
	+ Added message about Zarafa small business add-on
	+ Adapted to new users implementation
	+ Replaced autotools with zbuildtools
	+ Notify mail of changes in service status so it could adjusts its
	  configuration to the new status
2.1.5
	+ Removed /zentyal prefix from URLs
	+ Bugfix: create shared folders will fail if for some reason they were
	  already created, like on a backup restore, run that without raising
	  exception
2.1.4
	+ Added report support: Top user storage, mail storage along the time,
	  last snapshot of user storage usage
2.1.3
	+ Create shared folders for the first time zarafa-server
	  is configured
	+ Add support for both Zarafa 6 and Zarafa 7
	+ Change default attachments storage to files
	+ Update for Zarafa 7: stubs and enable script
	+ Bugfix: set server.cfg to 640 perms
	+ Manage dagent daemon for LMTP delivery
	+ Optimize LDAP user query
	+ Bugfix: fix iCal SSL configuration
	+ Bugfix: groups member where not properly populated.
2.1.2
	+ Added groupware firewall service
2.1.1
	+ Bugfix: set server.cfg to 640 perms
	+ Update configuration stubs
	+ Manage dagent daemon for LMTP delivery
	+ Create shared folder on enable
	+ Optimize LDAP user query
	+ Bugfix: fix iCal SSL configuration
	+ Bugfix: groups member where not properly populated
	+ Renamed 80zarafa.conf to zarafa.conf in /etc/zentyal
	+ Bugfix: indexer was always started ignoring value of zarafa_indexer
	+ Manage zarafa-licensed daemon if defined in zarafa.conf
	+ Bugfix: create contact even if create account is disabled on User
	  Template
	+ Only show groups with mail alias on Zarafa GAL
	+ Add support to manage ICAL server
	+ Add configuration file 80zarafa.conf for advanced configuration
	+ Deleted webserver from depends
2.1
	+ Renamed ebox-zarafa-spell to zarafa-spell
	+ Use new standard enable-module script
	+ Remove unused migration and call to initial-setup in postinst
2.0.3
	+ Add support to show disabled accounts as contacts
	+ Add script to purge orphaned stores
	+ Set the right permissions and group for certificates issued by
	  CA module
	+ Improved performance by adding zarafaAccount LDAP index.
2.0.2
	+ Added create/delete account hooks support.
2.0.1
	+ Bugfix: add zarafaQuotaOverride to localAttributes.
2.0
	+ Add ActiveSync support.
	+ Improve help messages.
1.5
	+ Initial release.<|MERGE_RESOLUTION|>--- conflicted
+++ resolved
@@ -1,11 +1,6 @@
-<<<<<<< HEAD
 3.4
 	+ Set version to 3.4
-=======
-HEAD
 	+ Using Zentyal MySQL confile template
-3.2.2
->>>>>>> 62f2a2f3
 	+ Hide internal groups from the Zarafa's global addressbook
 3.3
 	+ Available options correctly updated in user addon
