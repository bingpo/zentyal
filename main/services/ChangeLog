--- conflicted
+++ resolved
@@ -1,12 +1,9 @@
-<<<<<<< HEAD
+HEAD
+	+ Create HTTPS service by default to help firewall configuration on
+	  non-transparent HTTP proxy scenarios
 3.1
 	+ Updated to reflect the Apache -> WebAdmin rename.
 	+ Depend on zentyal-core 3.1
-=======
-HEAD
-	+ Create HTTPS service by default to help firewall configuration on
-	  non-transparent HTTP proxy scenarios
->>>>>>> 524a2cfe
 3.0.2
 	+ Removed override of unused method EBox::Model::DataTable::_tailoredOrder
 3.0.1
