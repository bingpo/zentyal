--- conflicted
+++ resolved
@@ -1,10 +1,7 @@
 HEAD
-<<<<<<< HEAD
 	+ Adapted to new Model management framework
-=======
 	+ setService method does not fail if the existent service has not
 	  any configuration
->>>>>>> 1c3eada7
 	+ Added clone action to service configuration table
 2.3.4
 	+ Packaging fixes for precise
