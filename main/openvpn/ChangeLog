--- conflicted
+++ resolved
@@ -1,9 +1,6 @@
 HEAD
-<<<<<<< HEAD
+	+ Dont create servers which its name maps to a invalid certificate
 	+ Fixed error in template for server's client bundle
-=======
-	+ Dont create servers which its name maps to a invalid certificate
->>>>>>> 1bd8608c
 2.3.10
 	+ VPN is now under Infrastructure instead of UTM
 	+ Add PID file to make compatible with init.d script to check the
