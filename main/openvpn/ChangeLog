--- conflicted
+++ resolved
@@ -1,9 +1,6 @@
 HEAD
-<<<<<<< HEAD
 	+ Adapted to new Model management framework
-=======
 	+ Take into account the VPN internal client renaming
->>>>>>> cb32c755
 	+ Site-to-site VPN is now supported on all editions
 	+ Refresh interface info cache with an apache restart to make the
 	  widgets return updated interface information
