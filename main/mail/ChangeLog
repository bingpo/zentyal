<<<<<<< HEAD
HEAD
	+ Integration with Disaster Recovery service
=======
3.0.3
>>>>>>> 99ba1829
	+ Adapted to changes in EBox::LogHelper::_convertTimestamp
3.0.2
	+ Fixed error in dashboard widget
	+ Fixed log helper time stamp parsing, transition to MySql broke it
	+ Adapted to improvement of EBox::Module::Service::isRunning method
	+ Added LDAP indexes for mail and dc attributes
	+ Added and used serviceId field for service certificates
	+ Fixed bread crumbs in mail dispatcher configuration model
3.0.1
	+ Added missing CGIs for external accounts
	+ Fixed edition of external accounts
	+ Workaround until postgrey "do not stop" bug is fixed upstream
	+ Use executeOnBrothers method to resolve error with component
	  directories on vdomain aliases model
2.3.8
	+ Move report code to remoteservices
	+ Add missing use statement causing an exception loading the class
	+ Convert to lowercase the domain part in the user LDAP filter,
	  required to retrieve the correct mailbox path when using kerberos auth
	+ Fix gssapi hostname for kerberos authentication
	+ Fix LDAP filters
	+ Switch to LDAP bind authentication when kerberos is not used
	+ Fixed dovecot user password authentication
	+ Fixed disable_dns_lookups key in master.cf
2.3.7
	+ Dont use Zarafa for ham/spam acccounts
	+ Allow syntax to specify smarthost without MX lookup
	+ Fixed dovecot-ldap.conf.mas
2.3.6
	+ Added modeldepends to yaml schema
	+ External alias can have address on a vdomain alias
	+ Fixed regression in vdomain aliases
	+ Added Zarafa multitenancy support
2.3.5
	+ Fixed regression in add/remove/list group alias
	+ Added user addon for retrieval mail from external accounts
	+ Added fetch all mail option to retrieval mail from external accounts
2.3.4
	+ Implement new EBox::Events::DispatcherProvider
	+ Adapted to new Model management framework
	+ Always run postmap
	+ Authenticated sender have to use a mail address which they own
	+ Using old sieve directories as home mail directories
	+ Enable GSSAPI/Kerberos authentication
2.3.3
	+ Create tables with MyISAM engine by default
2.3.2
	+ withoutActions property in TrafficDetails.pm for the new tableBody.mas
	+ Removed mda option for fetchmail accounts with zarafa destination
	+ Image in initial configuration wizard is shown again
2.3.1
	+ New translatable printableNames for mail services
	+ Adapted to new users implementation
	+ Fixed wrong method call in MailUserLdap
2.3
	+ Adapted to dovecot 2.0
	+ Postfix now binds to LDAP
	+ Adapted to new MySQL logs backend
	+ Mailfilter learn accounts are excluded from Zarafa transport
	+ Remove precondition if there are no objects as now they can be
	  added in-line with the new dialog
	+ Replaced autotools with zbuildtools
	+ Remove Zarafa dependent configuration when it is disabled
	+ Fetchmail configuration takes in account Zarafa
2.2.1
	+ Fixed usercorner row id error when adding a new external account
	+ Fixed mail directory backup in account creation, now it can be
	  made more than once
	+ Use EBox::Validate::checkEmailAddress for checking email instead
	  of a custom flaky re
	+ Fixed regresion in mailname message in SMTPOptions model
2.1.12
	+ Fixed regresion in usercorner link
2.1.11
	+ Added uidl fetchmail option to pop3 external accounts
2.1.10
	+ Fixed error in SMTPOPtions model when system hostname is not a FQDN
2.1.9
	+ Removed /zentyal prefix from URLs
	+ Fixed errors executing mail queue commands
	+ Do not generate config if module is not configured
2.1.8
	+ Set widget size to 2 for a better default dashboard balance
2.1.7
	+ Update wizard pages with new order option
2.1.6
	+ Use the new "Add new..." option in the object selectors
	+ Add support for LOGIN in authenticated mail relay
	+ Delete deprecated extendedRestore method
	+ Use quote column option for periodic and report log consolidation
2.1.5
	+ Fixed crash in dashboard widget
2.1.4
	+ Check for undefined vdomain in vdomainExists method
	+ Removed unwanted matching in the logs in some rare circumstances
	+ SASL and TLS are always enabled
	+ As long as mailfilter module is enabled, the mail module will
	  use the filter it provides
	+ Changed mail firewall services
2.1.3
	+ Added message submission service
	+ Added poll period and per-account "keep" option to email retrieval
	  from external accounts
	+ Bugfix: don't run archivemail if no .Trash or .Spam folders found
2.1.2
	+ Change Zarafa virtual transport to LMTP.
	+ Bugfix: EBox::MailVDomainsLdap::vdomains returns a correct value
	  when mail is disabled
	+ Some refactoring on mail dispatcher
	+ Added zentyal-mail-addressbook that generates a listing of all
	  mail users
	+ Added support for eboxmailrelated attribute so groups have a mail
	  attribute useful for other modules like Zarafa
	+ Improvements in log parsing
2.1.1
	+ Quota attribute renamed in LDAP to allow to have a generic quota
	  attribute in users
	+ Fixed error in pagination of traffic summarized report
	+ Removed dovecot antispam plugin support until serious
	  bug in the dovecot-antispam package from Ubuntu is fixed
	+ Bugfix: external accounts wiht passwords containing ':' don't
	  cause probems anymore; however single quota is forbidden in
	  external accounts passwords
	+ Bugfix: non-authorized smtp recipient restrictions works when
	  SASL is enabled
2.1
	+ Delete deprecated/unused _isCourierObject and _accountAddOn methods
	+ Removed obsolete migrations and use new initial-setup
	+ Remove dependency on dovecot-antispam moved to ebox-mailfilter
	+ Bugfix: Fixed some problems with size parsing in logs
	+ Bugfix: Remove a warning in consolidation of mail messages
	+ Improvements in reports
	  - Return data for end report period to show traffic per day
	  - Added top user sender/receiver per domain
	  - A single mail_message report is sent consisted of
	    sent, received and rejected mail messages
	  - Workarounded problems with unavailable domain in report table
	  - Bugfix: event in report table has the same definition that has
	    in log table
	+ Bugfix: don't query vdomains to LDAP if module is not enabled
2.0.3
	+ Added backup domain
	+ Increased size of event field in mail_message_report table
	+ Autocreate user email always in lowercase
	+ Fixed dovecot mailboxes config to avoid problems with some vdomains
	+ Set default order for dashboard widgets
2.0.2
	+ Don't regenerate user quotas if default quota doesn't change
2.0.1
	+ Bugfix: hooks didn't work (thanks to moebius for the patch)
1.5.5
	+ Add Zarafa integration with mail module
1.5.4
	+ Zentyal rebrand
1.5.3
	+ Bugfix: external accounts retrieval works again in lucid
1.5.2
	+ New setup wizard
1.5.1
	+ Use ssl-cert package to create default certificates as all other
	  eBox modules should be doing
	+ Added bridged mode support in firewall helper
1.5
	+ Update configuration templates with the newest versions from lucid
	+ Bugfix, dovecot ldap auth now works when using AD Sync
	+ Bugfix, using standard default smtp banner to avoid breaking
	banner checks. Thanks to ivo@housesbg.com for pointing this
	+ Now event's mail dispatcher uses configured mailname instead of
	non-qualified hostname
	+ Firewall default policy allows mail system from external
	networks because is the expected and usual thing
	+ Bugfix, is not longer allowed a external alias with the same address
	than a existent account
	+ Bugfix, addColumn message_type on mail_message table which should
	have been added on migration 6
	+ Bugfix: changed location of default sieve script to a directory
	writable by LDA
	+ Added '@' character to virtual domain select control labels
	+ Bugfix: allow multiple alias to the same external account
1.4.2
	+ Bugfix, mail to local accounts is delivered correctly, changed
	some parameters to take in account myorigin
	+ Fixed typo in regular expression that checks external accounts names
	+ Plain usernames without mail domain now are allowed for mail
	retrieval from external accounts
	+ Bugfix, hard-coding mailname in main.cf smtp_helo_name because
	$myorigin variable was not correclty resolved
1.4.1
	+ Bugfix, fix incorrect alias dn breaking aliases in postfix
	+ Bugfix, when create a maildir if a leftover maildir already
	  exists now is correctly backuped with the .bak extension
1.3.18
	+ Add widget for external retrieval service (fetchmail)
1.3.17
	+ Added breadcrumbs to external aliases and virtual domain
	  settings models
1.3.16
	+ Make auto creation of e-mail accounts more robust
	+ Bad mailname doesnt disable module activation. Warning message
	added when bad mailname is set. Mailname check in vdomains
1.3.15
	+ Change UI for maximum message limits and expiration limits
	+ Bugfix: The report tables changed its name and they are used by
	  code correctly
	+ Added postmaster option and deprecated bounceReturnAddress
	option
	+ Fixed migration script and ulimited mail message size
	multiplication warning. The error in migration dont corrupted
	configuration but made new installations fail the last migration
	script.
	+ Updated localAttributes in MailUserLdap
	+ Added LOGIN to authorization mechanisms
	+ Using /etc/mailname in hostname and sasl_domain paramteres
	+ Better check of mailname, assure that mailname is correct before
	enabling module
	+ Changed SIEVE directory location to /var/vmail/sieve
1.3.14
	+ Added precondition in ObjectPolicy model
	+ Account home in dovecot set to its maildir, this is necesary for
	some SIEVE features like vacation autoreply
	+ Added autocreation of drafts and sent mail folders
	+ Fixed bug in UI: now we can set properly the number of
	expiration days for spam and deleted messages
	+ Added per domain catch-all accounts
	+ Logs fixes
	+ Added aliases to external accounts
	+ Added multiple aliases per group
	+ Improved queue management
	+ Added dovecot-antispam plugin integration
	+ Added email retrieval for external accounts
	+ Added more connections check to avoid spammers
	+ Add DefaultUser model to be used in users and groups default user
	  template. Admins can select if they wish to create an email account  automatically
	  by default when creating new users.
	+ Enable mail services by default
	+ Fix ids and checkRowExist in ExternalAccount.pm
	+ Fix method for modification of external accounts
	+ Reverted UI component name to be compatible with previous versions
1.3.13
	+ Fixed bug in UI: now we can set properly the maximum message size
1.3.12
	+ Add migration to rename mail table to mail_message
	+ Add breadcrumbs
1.3.11
	+ Fixed bug when retrieving LDAP instance in master/slave architecture
	+ Added log consolidation and report
1.3.10
	+ ESMTP service in port 465 fixed
	+ Deliver to local user fixed
	+ Using LDA protocol and LDAP for dovecot's userdb
	+ Added user mailbox quota
	+ Added autocreation of trash and spam folders
	+ Added flush of spam and trash folders
	+ Added sieve and managesieve support
1.3.7
	+ more resilent EBox::MailVdomain::setUserAccount, now we don't
	abort if it exists already a user maildir, instead we move it to a
	backup directory
1.3.6
	+ now you can specify a port for the smarthost (if not specified
	the default port continues to be 25)
	+ bugfix: fixed regresion in logs and added greylist event for
	connections to remote SMTPs
	+ bugfix: SMTPS port 465 now works properly
	+ added quota support
	+ added autocreation of trash and spam folders
	+ added flush of spam and trash folders
	+ add sieve and manage sieve support
	+ added retrieval of emails from external accounts
	+ added catch-all account per domain
	+ added external mail accounts aliases
	+ added 'remove all' and 'flush all' options to mail queue
	management
	+ bugfix, in mail queue management now the mail recipients and th
	messages being delivered appears correctly
	+ added multiples alias for groups
	+ added more SMTP checks for new mail for avoidin spam
	+ aded support for spam learn from IMAP folders (see mailfilter
	module)
	+ added autocreation of drafts and sent mail folders
1.3.4
	+ tableInfo returns an array of hash refs
1.1.41
	+ bugfix: Allow unsafe characters in smtp auth password
1.1.30
	+ SMTP and POP/iMAP certificates can be changed via  the CA module
1.1.20
	+ UI improvement: hide and show mail filter fields depending on the
	configuration
1.1.10
	+ New release
1.1
	+ Replaced courier with dovecot
	+ Added aliases for whole domains
	+ Use the new row() and ids() API
	+ Bugfix: alias are deleted when user account is deleted
	+ Bugfix: when already exists the maildir, create a new account is
	not allowed
	+ Bugfix: fixed error in mail queue template: avoid to reference a
	possible undefined value
	+ Bugfix: running method in Greylist does not fail if there is not
	eventd fil
	+ Bugfix: force removal of previous data in backup
	+Bugfix: removed bad superfluous call that was the source of
	, at least, restore errors
	+ Mail queue parsing error fixed and more robust mail queue template
0.12.101
	+ Bugfix: Postgrey daemon is disabled by default
0.12.100
	+ EBox::MailUserLdap::userAccount and
	EBox::MailUserLdap::getUserLdapValue  don't longer assume that the
	user exists
	+ Bugfix: MDSize attribute should not be restored in systems with
	MDSize feature disabled
	+ Bugfix in logs: mail relayed to external smarthost is now
	logged, external smarthost relay denied action also logged, relay
	field now only logs relay data and no unrelated data
	+ Summary changed to reflect the changes in mailfilter module
	+ Added greylist support
	+ Added authentication for external smarthost
	+ Added TLS support for external smarthost
	+ Replaced courier with dovecot
	+ Simpler interface to choose mail retrieval protocols
0.12.99
	+ Add support for reporting
0.12.2
	+ Bugfix: Start POP3 over SSL (Port: 995)
0.12.1
	+ Bugfix: Use EBox::Types::Union::Text for unlimited message size
0.12
	+ Bugfix: Checkbox for unlimited size is unchecked, the field
	mentioned, i.e. Size (MB) is activated.
	+ Use the new MVC framework
	+ Add postfix to sasl group instead of dpkg-stateoverriding stuff
	+ Update INSTALL doc
	+ Use eBox OID number in LDAP schemas
0.11.101
	+ Fixed bug when removing users in non-quota installations
	+ Do not remove init rc scripts
	+ Add port 465 (SMTP over SSL) to mail service, old outlook version
	  will use this port
	+ Fixed bug in group alias that broke this feature for mail
	accounts which its name was different to the username
0.11.100
	+ Create certificate for smtpd server
	+ Disabled filter appears in the filter lists as disabled
	(previously they don't appear at all)
	+ Module activation dependency with module which provides the
	active filter
0.11.99
	+ Add mail dispatcher to notify eBox events using this SMTP server
	+ Enhanced strings
0.11
	+ Wrap service call with ebox-unblock-exec
	+ Fix typo in message
0.10.99
	+ New release
0.10
	+ New release
0.9.100
	+ Fix some typos
0.9.99
	+ Fixed bug in configuration backup
	+ Allow other modules to define mail filters

0.9.3
	+ New release
0.9.2
	+ Create sasl configuration which contains password with 0600 mask
0.9.1
	+ Extended backup
	+ Use host's FQDN.
	+ Helo restrictions
0.9
	+ Added Polish translation
	+ Added German translation
0.8.1
	+  Added dependency on sasl2-bin for secure SMTP authentication
0.8
	+ Small GUI fix
	+ Added firewall rule to access smtp hosts for all interfaces
0.7.99
	+ New release
0.7.1
	+ GUI improvements
	+ Added queue management support
	+ Use EBox::LDAP singleton
	+ Added update/clean actions to ebox-mail-ldap
	+ Use of ebox-sudoers-friendly
0.7
	+ First public release<|MERGE_RESOLUTION|>--- conflicted
+++ resolved
@@ -1,9 +1,6 @@
-<<<<<<< HEAD
 HEAD
 	+ Integration with Disaster Recovery service
-=======
 3.0.3
->>>>>>> 99ba1829
 	+ Adapted to changes in EBox::LogHelper::_convertTimestamp
 3.0.2
 	+ Fixed error in dashboard widget
