--- conflicted
+++ resolved
@@ -1,9 +1,6 @@
-<<<<<<< HEAD
-3.2.5
-=======
 HEAD
 	+ Postfix max mail size is increased by 36% because of base64 encoding
->>>>>>> 59c62718
+3.2.5
 	+ Better integration of group alias addon
 3.2.4
 	+ Added openchange outgoing mail rewriting
