--- conflicted
+++ resolved
@@ -1,11 +1,8 @@
-<<<<<<< HEAD
+HEAD
+	+ Adapt alias management to constraints by mailboxRelatedObject
 3.2.9
 	+ Changed amavis submision service to avoid rewriting rules
 	+ Reorganized mail configuration
-=======
-HEAD
-	+ Adapt alias management to constraints by mailboxRelatedObject
->>>>>>> dcd86f65
 	+ Fixed bug triggered when adding external aliases
 	+ Postfix handles Zentyal distribution groups virtual alias
 3.2.8
