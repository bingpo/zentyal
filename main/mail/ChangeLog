--- conflicted
+++ resolved
@@ -1,12 +1,7 @@
-<<<<<<< HEAD
 3.4
 	+ Use service instead of deprecated invoke-rc.d for init.d scripts
 	+ Set version to 3.4
-=======
-HEAD
 	+ Better integration of group alias addon
-3.3.1
->>>>>>> 61b5a0fc
 	+ Added openchange outgoing mail rewriting
 	+ Added sieve_dir plugin parameter
 	+ Nopass dovecot policy enabled only when Openchange provisioned
