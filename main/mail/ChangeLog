--- conflicted
+++ resolved
@@ -1,12 +1,9 @@
-<<<<<<< HEAD
+HEAD
+	+ Fixed bug in LDAP synchronization of mail virtual domains
 3.4.1
 	+ Removed free access to dovecot from localhost, now we have a
 	  master password
 	+ Avoid unsaved changes after running initialSetup
-=======
-HEAD
-	+ Fixed bug in LDAP synchronization of mail virtual domains
->>>>>>> 16357ebf
 	+ Setup mail account on enable for users that already have mail attribute
 3.4
 	+ Added and used checkMailNotInUse method
