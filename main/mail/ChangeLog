--- conflicted
+++ resolved
@@ -1,10 +1,6 @@
-<<<<<<< HEAD
-3.3.1
-=======
 HEAD
 	+ Better integration of group alias addon
-3.2.4
->>>>>>> 0b0b5118
+3.3.1
 	+ Added openchange outgoing mail rewriting
 	+ Added sieve_dir plugin parameter
 	+ Nopass dovecot policy enabled only when Openchange provisioned
