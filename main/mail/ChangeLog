--- conflicted
+++ resolved
@@ -1,13 +1,10 @@
 HEAD
-<<<<<<< HEAD
 	+ Implement new EBox::Events::DispatcherProvider
 	+ Adapted to new Model management framework
 	+ Always run postmap
-=======
 	+ Authenticated sender have to use a mail address which they own
 	+ Using old sieve directories as home mail directories
 	+ Enable GSSAPI/Kerberos authentication
->>>>>>> 5db5cc8f
 2.3.3
 	+ Create tables with MyISAM engine by default
 2.3.2
