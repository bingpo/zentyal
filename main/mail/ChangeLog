HEAD
<<<<<<< HEAD
	+ Fixed group mail alias creation
	+ Fixed problems with checking mail address duplicates
=======
	+ Added fetchmail again
>>>>>>> 97a98afb
	+ Fix _accountExists ldap search filter
3.5.1
	+ Removed spurious warnings on mail services widget
	+ Disabled deprecated autocreate dovecot plugin, using mailbox and
	  namespaces instead
	+ Workaround in members table against losing of directory
	  parameter/attribute
3.5
	+ Fix groupaliases.cf parameter stub
	+ Adapt alias management to constraints by mailboxRelatedObject
	+ Changed amavis submision service to avoid rewriting rules
	+ Reorganized mail configuration
	+ Don't try to check openchange accounts on removing system users
	+ Fixed bug triggered when adding external aliases
	+ Adapted to OpenLDAP removal
	+ Postfix handles Zentyal distribution groups virtual alias
	+ Adapted MailQueue.pm to TryCatch::Lite
	+ Restart usercorner on installation / upgrade time so the new code is
	  available there too
	+ Fixed external mail retrieval configuration form from user corner
	+ Set version to 3.5
	+ Fixed some errors on user mail account edition
	+ Better integration between mail addon and mail field
	+ Avoid error when trying to show a no longer existent mail in queue
	+ Fixed bug in LDAP synchronization of mail virtual domains
3.4.1
	+ Removed free access to dovecot from localhost, now we have a
	  master password
	+ Avoid unsaved changes after running initialSetup
	+ Setup mail account on enable for users that already have mail attribute
3.4
	+ Added and used checkMailNotInUse method
	+ Added _delVDomainAbort to LdapVDomain base to give the
	  opportunity to abort vdomain removals
	+ Use service instead of deprecated invoke-rc.d for init.d scripts
	+ Set version to 3.4
	+ Added and used checkMailNotInUse method
	+ Don't add mail which already exists when adding group alias
	+ Better integration with openchange account addon
	+ Remove openchange account when removing mail account
	+ Postfix max mail size is increased by 36% because of base64 encoding
	+ Better integration of group alias addon
	+ Added openchange outgoing mail rewriting
	+ Added sieve_dir plugin parameter
	+ Nopass dovecot policy enabled only when Openchange provisioned
3.3
	+ Allow to use vdomains table when module is unconfigured
	+ Dovecot passdb reordering and typo
	+ Switch from Error to TryCatch for exception handling
	+ Added required code to integrate with OpenChange
	+ Added missing EBox::Exceptions uses
	+ Delete migration code from old versions
	+ Preservice and postservice hooks now should work properly
	+ Fixed regression which broke external account modification
	+ Set version to 3.3
	+ Add openchange compatibility
3.2
	+ Set version to 3.2
3.1.7
	+ Override daemons when migrating from 3.0
	+ Minor enhancements to some note texts
3.1.6
	+ Use DATETIME type in date column for consolidation tables
	+ Summarised report has breadcrumbs now
3.1.5
	+ Fixed typo in external account user corner model
	+ Adapted to new CSS styles
	+ Fixed bug which allowed to use incorrect external addresses in
	  fetchmail accounts
3.1.4
	+ Fixed typo in master.cf when mail filter is enabled
3.1.3
	+ Adapt group and users addon to right panel view
	+ mail-ldap init script dies on LDAP add error
	+ Added menu icon
	+ Added new userCorner method to external accounts model
	+ Updated to use renamed method EBox::Ldap::connection.
	+ Adapt firewall rules to new accept chains
	+ Adapted user addon to multi-OU tree view
	+ Removed no longer necessary jQuery noConflict()
	+ Search the whole LDAP tree looking for groups and users.
	+ Added incompatiblity with external AD authentication mode
3.1.2
	+ Use new EBox::Users namespace instead of EBox::UsersAndGroups
3.1.1
	+ Removed deprecated backup domain methods
3.1
	+ Added Pre-Depends on mysql-server to avoid problems with upgrades
	+ Depend on zentyal-core 3.1
3.0.5
	+ Regenerate kerberos key tab in LDAP reprovision
	+ Banner display mail name instead of host name
	+ Adapted to EBox::LdapModule changes
	+ Added module particular facilities for slave setup
	+ Added a ebox.postgrey upstart config file in package to avoid
	  errors before we generate it in the _setConf
	+ Fixed bug triggered when removing all users from a virtual domain
	+ Do not try to manage postgrey daemon if module is unconfigured
	+ Fixed error in json response trigered by widget size
	+ Added libsasl2-modules dependency because it seems that is not
	  always installed
3.0.4
	+ Integration with Disaster Recovery service
	+ Fixed user object misuse in EBox::Mail::FetchmailLdap::removeExternalAccount
3.0.3
	+ Adapted to changes in EBox::LogHelper::_convertTimestamp
3.0.2
	+ Fixed error in dashboard widget
	+ Fixed log helper time stamp parsing, transition to MySql broke it
	+ Adapted to improvement of EBox::Module::Service::isRunning method
	+ Added LDAP indexes for mail and dc attributes
	+ Added and used serviceId field for service certificates
	+ Fixed bread crumbs in mail dispatcher configuration model
3.0.1
	+ Added missing CGIs for external accounts
	+ Fixed edition of external accounts
	+ Workaround until postgrey "do not stop" bug is fixed upstream
	+ Use executeOnBrothers method to resolve error with component
	  directories on vdomain aliases model
2.3.8
	+ Move report code to remoteservices
	+ Add missing use statement causing an exception loading the class
	+ Convert to lowercase the domain part in the user LDAP filter,
	  required to retrieve the correct mailbox path when using kerberos auth
	+ Fix gssapi hostname for kerberos authentication
	+ Fix LDAP filters
	+ Switch to LDAP bind authentication when kerberos is not used
	+ Fixed dovecot user password authentication
	+ Fixed disable_dns_lookups key in master.cf
2.3.7
	+ Dont use Zarafa for ham/spam acccounts
	+ Allow syntax to specify smarthost without MX lookup
	+ Fixed dovecot-ldap.conf.mas
2.3.6
	+ Added modeldepends to yaml schema
	+ External alias can have address on a vdomain alias
	+ Fixed regression in vdomain aliases
	+ Added Zarafa multitenancy support
2.3.5
	+ Fixed regression in add/remove/list group alias
	+ Added user addon for retrieval mail from external accounts
	+ Added fetch all mail option to retrieval mail from external accounts
2.3.4
	+ Implement new EBox::Events::DispatcherProvider
	+ Adapted to new Model management framework
	+ Always run postmap
	+ Authenticated sender have to use a mail address which they own
	+ Using old sieve directories as home mail directories
	+ Enable GSSAPI/Kerberos authentication
2.3.3
	+ Create tables with MyISAM engine by default
2.3.2
	+ withoutActions property in TrafficDetails.pm for the new tableBody.mas
	+ Removed mda option for fetchmail accounts with zarafa destination
	+ Image in initial configuration wizard is shown again
2.3.1
	+ New translatable printableNames for mail services
	+ Adapted to new users implementation
	+ Fixed wrong method call in MailUserLdap
2.3
	+ Adapted to dovecot 2.0
	+ Postfix now binds to LDAP
	+ Adapted to new MySQL logs backend
	+ Mailfilter learn accounts are excluded from Zarafa transport
	+ Remove precondition if there are no objects as now they can be
	  added in-line with the new dialog
	+ Replaced autotools with zbuildtools
	+ Remove Zarafa dependent configuration when it is disabled
	+ Fetchmail configuration takes in account Zarafa
2.2.1
	+ Fixed usercorner row id error when adding a new external account
	+ Fixed mail directory backup in account creation, now it can be
	  made more than once
	+ Use EBox::Validate::checkEmailAddress for checking email instead
	  of a custom flaky re
	+ Fixed regresion in mailname message in SMTPOptions model
2.1.12
	+ Fixed regresion in usercorner link
2.1.11
	+ Added uidl fetchmail option to pop3 external accounts
2.1.10
	+ Fixed error in SMTPOPtions model when system hostname is not a FQDN
2.1.9
	+ Removed /zentyal prefix from URLs
	+ Fixed errors executing mail queue commands
	+ Do not generate config if module is not configured
2.1.8
	+ Set widget size to 2 for a better default dashboard balance
2.1.7
	+ Update wizard pages with new order option
2.1.6
	+ Use the new "Add new..." option in the object selectors
	+ Add support for LOGIN in authenticated mail relay
	+ Delete deprecated extendedRestore method
	+ Use quote column option for periodic and report log consolidation
2.1.5
	+ Fixed crash in dashboard widget
2.1.4
	+ Check for undefined vdomain in vdomainExists method
	+ Removed unwanted matching in the logs in some rare circumstances
	+ SASL and TLS are always enabled
	+ As long as mailfilter module is enabled, the mail module will
	  use the filter it provides
	+ Changed mail firewall services
2.1.3
	+ Added message submission service
	+ Added poll period and per-account "keep" option to email retrieval
	  from external accounts
	+ Bugfix: don't run archivemail if no .Trash or .Spam folders found
2.1.2
	+ Change Zarafa virtual transport to LMTP.
	+ Bugfix: EBox::MailVDomainsLdap::vdomains returns a correct value
	  when mail is disabled
	+ Some refactoring on mail dispatcher
	+ Added zentyal-mail-addressbook that generates a listing of all
	  mail users
	+ Added support for eboxmailrelated attribute so groups have a mail
	  attribute useful for other modules like Zarafa
	+ Improvements in log parsing
2.1.1
	+ Quota attribute renamed in LDAP to allow to have a generic quota
	  attribute in users
	+ Fixed error in pagination of traffic summarized report
	+ Removed dovecot antispam plugin support until serious
	  bug in the dovecot-antispam package from Ubuntu is fixed
	+ Bugfix: external accounts wiht passwords containing ':' don't
	  cause probems anymore; however single quota is forbidden in
	  external accounts passwords
	+ Bugfix: non-authorized smtp recipient restrictions works when
	  SASL is enabled
2.1
	+ Delete deprecated/unused _isCourierObject and _accountAddOn methods
	+ Removed obsolete migrations and use new initial-setup
	+ Remove dependency on dovecot-antispam moved to ebox-mailfilter
	+ Bugfix: Fixed some problems with size parsing in logs
	+ Bugfix: Remove a warning in consolidation of mail messages
	+ Improvements in reports
	  - Return data for end report period to show traffic per day
	  - Added top user sender/receiver per domain
	  - A single mail_message report is sent consisted of
	    sent, received and rejected mail messages
	  - Workarounded problems with unavailable domain in report table
	  - Bugfix: event in report table has the same definition that has
	    in log table
	+ Bugfix: don't query vdomains to LDAP if module is not enabled
2.0.3
	+ Added backup domain
	+ Increased size of event field in mail_message_report table
	+ Autocreate user email always in lowercase
	+ Fixed dovecot mailboxes config to avoid problems with some vdomains
	+ Set default order for dashboard widgets
2.0.2
	+ Don't regenerate user quotas if default quota doesn't change
2.0.1
	+ Bugfix: hooks didn't work (thanks to moebius for the patch)
1.5.5
	+ Add Zarafa integration with mail module
1.5.4
	+ Zentyal rebrand
1.5.3
	+ Bugfix: external accounts retrieval works again in lucid
1.5.2
	+ New setup wizard
1.5.1
	+ Use ssl-cert package to create default certificates as all other
	  eBox modules should be doing
	+ Added bridged mode support in firewall helper
1.5
	+ Update configuration templates with the newest versions from lucid
	+ Bugfix, dovecot ldap auth now works when using AD Sync
	+ Bugfix, using standard default smtp banner to avoid breaking
	banner checks. Thanks to ivo@housesbg.com for pointing this
	+ Now event's mail dispatcher uses configured mailname instead of
	non-qualified hostname
	+ Firewall default policy allows mail system from external
	networks because is the expected and usual thing
	+ Bugfix, is not longer allowed a external alias with the same address
	than a existent account
	+ Bugfix, addColumn message_type on mail_message table which should
	have been added on migration 6
	+ Bugfix: changed location of default sieve script to a directory
	writable by LDA
	+ Added '@' character to virtual domain select control labels
	+ Bugfix: allow multiple alias to the same external account
1.4.2
	+ Bugfix, mail to local accounts is delivered correctly, changed
	some parameters to take in account myorigin
	+ Fixed typo in regular expression that checks external accounts names
	+ Plain usernames without mail domain now are allowed for mail
	retrieval from external accounts
	+ Bugfix, hard-coding mailname in main.cf smtp_helo_name because
	$myorigin variable was not correclty resolved
1.4.1
	+ Bugfix, fix incorrect alias dn breaking aliases in postfix
	+ Bugfix, when create a maildir if a leftover maildir already
	  exists now is correctly backuped with the .bak extension
1.3.18
	+ Add widget for external retrieval service (fetchmail)
1.3.17
	+ Added breadcrumbs to external aliases and virtual domain
	  settings models
1.3.16
	+ Make auto creation of e-mail accounts more robust
	+ Bad mailname doesnt disable module activation. Warning message
	added when bad mailname is set. Mailname check in vdomains
1.3.15
	+ Change UI for maximum message limits and expiration limits
	+ Bugfix: The report tables changed its name and they are used by
	  code correctly
	+ Added postmaster option and deprecated bounceReturnAddress
	option
	+ Fixed migration script and ulimited mail message size
	multiplication warning. The error in migration dont corrupted
	configuration but made new installations fail the last migration
	script.
	+ Updated localAttributes in MailUserLdap
	+ Added LOGIN to authorization mechanisms
	+ Using /etc/mailname in hostname and sasl_domain paramteres
	+ Better check of mailname, assure that mailname is correct before
	enabling module
	+ Changed SIEVE directory location to /var/vmail/sieve
1.3.14
	+ Added precondition in ObjectPolicy model
	+ Account home in dovecot set to its maildir, this is necesary for
	some SIEVE features like vacation autoreply
	+ Added autocreation of drafts and sent mail folders
	+ Fixed bug in UI: now we can set properly the number of
	expiration days for spam and deleted messages
	+ Added per domain catch-all accounts
	+ Logs fixes
	+ Added aliases to external accounts
	+ Added multiple aliases per group
	+ Improved queue management
	+ Added dovecot-antispam plugin integration
	+ Added email retrieval for external accounts
	+ Added more connections check to avoid spammers
	+ Add DefaultUser model to be used in users and groups default user
	  template. Admins can select if they wish to create an email account  automatically
	  by default when creating new users.
	+ Enable mail services by default
	+ Fix ids and checkRowExist in ExternalAccount.pm
	+ Fix method for modification of external accounts
	+ Reverted UI component name to be compatible with previous versions
1.3.13
	+ Fixed bug in UI: now we can set properly the maximum message size
1.3.12
	+ Add migration to rename mail table to mail_message
	+ Add breadcrumbs
1.3.11
	+ Fixed bug when retrieving LDAP instance in master/slave architecture
	+ Added log consolidation and report
1.3.10
	+ ESMTP service in port 465 fixed
	+ Deliver to local user fixed
	+ Using LDA protocol and LDAP for dovecot's userdb
	+ Added user mailbox quota
	+ Added autocreation of trash and spam folders
	+ Added flush of spam and trash folders
	+ Added sieve and managesieve support
1.3.7
	+ more resilent EBox::MailVdomain::setUserAccount, now we don't
	abort if it exists already a user maildir, instead we move it to a
	backup directory
1.3.6
	+ now you can specify a port for the smarthost (if not specified
	the default port continues to be 25)
	+ bugfix: fixed regresion in logs and added greylist event for
	connections to remote SMTPs
	+ bugfix: SMTPS port 465 now works properly
	+ added quota support
	+ added autocreation of trash and spam folders
	+ added flush of spam and trash folders
	+ add sieve and manage sieve support
	+ added retrieval of emails from external accounts
	+ added catch-all account per domain
	+ added external mail accounts aliases
	+ added 'remove all' and 'flush all' options to mail queue
	management
	+ bugfix, in mail queue management now the mail recipients and th
	messages being delivered appears correctly
	+ added multiples alias for groups
	+ added more SMTP checks for new mail for avoidin spam
	+ aded support for spam learn from IMAP folders (see mailfilter
	module)
	+ added autocreation of drafts and sent mail folders
1.3.4
	+ tableInfo returns an array of hash refs
1.1.41
	+ bugfix: Allow unsafe characters in smtp auth password
1.1.30
	+ SMTP and POP/iMAP certificates can be changed via  the CA module
1.1.20
	+ UI improvement: hide and show mail filter fields depending on the
	configuration
1.1.10
	+ New release
1.1
	+ Replaced courier with dovecot
	+ Added aliases for whole domains
	+ Use the new row() and ids() API
	+ Bugfix: alias are deleted when user account is deleted
	+ Bugfix: when already exists the maildir, create a new account is
	not allowed
	+ Bugfix: fixed error in mail queue template: avoid to reference a
	possible undefined value
	+ Bugfix: running method in Greylist does not fail if there is not
	eventd fil
	+ Bugfix: force removal of previous data in backup
	+Bugfix: removed bad superfluous call that was the source of
	, at least, restore errors
	+ Mail queue parsing error fixed and more robust mail queue template
0.12.101
	+ Bugfix: Postgrey daemon is disabled by default
0.12.100
	+ EBox::MailUserLdap::userAccount and
	EBox::MailUserLdap::getUserLdapValue  don't longer assume that the
	user exists
	+ Bugfix: MDSize attribute should not be restored in systems with
	MDSize feature disabled
	+ Bugfix in logs: mail relayed to external smarthost is now
	logged, external smarthost relay denied action also logged, relay
	field now only logs relay data and no unrelated data
	+ Summary changed to reflect the changes in mailfilter module
	+ Added greylist support
	+ Added authentication for external smarthost
	+ Added TLS support for external smarthost
	+ Replaced courier with dovecot
	+ Simpler interface to choose mail retrieval protocols
0.12.99
	+ Add support for reporting
0.12.2
	+ Bugfix: Start POP3 over SSL (Port: 995)
0.12.1
	+ Bugfix: Use EBox::Types::Union::Text for unlimited message size
0.12
	+ Bugfix: Checkbox for unlimited size is unchecked, the field
	mentioned, i.e. Size (MB) is activated.
	+ Use the new MVC framework
	+ Add postfix to sasl group instead of dpkg-stateoverriding stuff
	+ Update INSTALL doc
	+ Use eBox OID number in LDAP schemas
0.11.101
	+ Fixed bug when removing users in non-quota installations
	+ Do not remove init rc scripts
	+ Add port 465 (SMTP over SSL) to mail service, old outlook version
	  will use this port
	+ Fixed bug in group alias that broke this feature for mail
	accounts which its name was different to the username
0.11.100
	+ Create certificate for smtpd server
	+ Disabled filter appears in the filter lists as disabled
	(previously they don't appear at all)
	+ Module activation dependency with module which provides the
	active filter
0.11.99
	+ Add mail dispatcher to notify eBox events using this SMTP server
	+ Enhanced strings
0.11
	+ Wrap service call with ebox-unblock-exec
	+ Fix typo in message
0.10.99
	+ New release
0.10
	+ New release
0.9.100
	+ Fix some typos
0.9.99
	+ Fixed bug in configuration backup
	+ Allow other modules to define mail filters

0.9.3
	+ New release
0.9.2
	+ Create sasl configuration which contains password with 0600 mask
0.9.1
	+ Extended backup
	+ Use host's FQDN.
	+ Helo restrictions
0.9
	+ Added Polish translation
	+ Added German translation
0.8.1
	+  Added dependency on sasl2-bin for secure SMTP authentication
0.8
	+ Small GUI fix
	+ Added firewall rule to access smtp hosts for all interfaces
0.7.99
	+ New release
0.7.1
	+ GUI improvements
	+ Added queue management support
	+ Use EBox::LDAP singleton
	+ Added update/clean actions to ebox-mail-ldap
	+ Use of ebox-sudoers-friendly
0.7
	+ First public release<|MERGE_RESOLUTION|>--- conflicted
+++ resolved
@@ -1,10 +1,7 @@
 HEAD
-<<<<<<< HEAD
 	+ Fixed group mail alias creation
 	+ Fixed problems with checking mail address duplicates
-=======
 	+ Added fetchmail again
->>>>>>> 97a98afb
 	+ Fix _accountExists ldap search filter
 3.5.1
 	+ Removed spurious warnings on mail services widget
