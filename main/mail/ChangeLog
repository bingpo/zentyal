--- conflicted
+++ resolved
@@ -1,12 +1,8 @@
-<<<<<<< HEAD
 3.3
+	+ Fixed regression which broke external account modification
 	+ Set version to 3.3
 	+ Add openchange compatibility
 	+ Fix dovecot conf for authentication
-=======
-HEAD
-	+ Fixed regression which broke external account modification
->>>>>>> 01ebd44c
 3.2
 	+ Set version to 3.2
 3.1.7
