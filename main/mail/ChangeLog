3.3
<<<<<<< HEAD
	+ Switch from Error to TryCatch for exception handling
=======
	+ Added missing EBox::Exceptions uses
	+ Delete migration code from old versions
>>>>>>> 01138c11
	+ Preservice and postservice hooks now should work properly
	+ Fixed regression which broke external account modification
	+ Set version to 3.3
	+ Add openchange compatibility
3.2
	+ Set version to 3.2
3.1.7
	+ Override daemons when migrating from 3.0
	+ Minor enhancements to some note texts
3.1.6
	+ Use DATETIME type in date column for consolidation tables
	+ Summarised report has breadcrumbs now
3.1.5
	+ Fixed typo in external account user corner model
	+ Adapted to new CSS styles
	+ Fixed bug which allowed to use incorrect external addresses in
	  fetchmail accounts
3.1.4
	+ Fixed typo in master.cf when mail filter is enabled
3.1.3
	+ Adapt group and users addon to right panel view
	+ mail-ldap init script dies on LDAP add error
	+ Added menu icon
	+ Added new userCorner method to external accounts model
	+ Updated to use renamed method EBox::Ldap::connection.
	+ Adapt firewall rules to new accept chains
	+ Adapted user addon to multi-OU tree view
	+ Removed no longer necessary jQuery noConflict()
	+ Search the whole LDAP tree looking for groups and users.
	+ Added incompatiblity with external AD authentication mode
3.1.2
	+ Use new EBox::Users namespace instead of EBox::UsersAndGroups
3.1.1
	+ Removed deprecated backup domain methods
3.1
	+ Added Pre-Depends on mysql-server to avoid problems with upgrades
	+ Depend on zentyal-core 3.1
3.0.5
	+ Regenerate kerberos key tab in LDAP reprovision
	+ Banner display mail name instead of host name
	+ Adapted to EBox::LdapModule changes
	+ Added module particular facilities for slave setup
	+ Added a ebox.postgrey upstart config file in package to avoid
	  errors before we generate it in the _setConf
	+ Fixed bug triggered when removing all users from a virtual domain
	+ Do not try to manage postgrey daemon if module is unconfigured
	+ Fixed error in json response trigered by widget size
	+ Added libsasl2-modules dependency because it seems that is not
	  always installed
3.0.4
	+ Integration with Disaster Recovery service
	+ Fixed user object misuse in EBox::Mail::FetchmailLdap::removeExternalAccount
3.0.3
	+ Adapted to changes in EBox::LogHelper::_convertTimestamp
3.0.2
	+ Fixed error in dashboard widget
	+ Fixed log helper time stamp parsing, transition to MySql broke it
	+ Adapted to improvement of EBox::Module::Service::isRunning method
	+ Added LDAP indexes for mail and dc attributes
	+ Added and used serviceId field for service certificates
	+ Fixed bread crumbs in mail dispatcher configuration model
3.0.1
	+ Added missing CGIs for external accounts
	+ Fixed edition of external accounts
	+ Workaround until postgrey "do not stop" bug is fixed upstream
	+ Use executeOnBrothers method to resolve error with component
	  directories on vdomain aliases model
2.3.8
	+ Move report code to remoteservices
	+ Add missing use statement causing an exception loading the class
	+ Convert to lowercase the domain part in the user LDAP filter,
	  required to retrieve the correct mailbox path when using kerberos auth
	+ Fix gssapi hostname for kerberos authentication
	+ Fix LDAP filters
	+ Switch to LDAP bind authentication when kerberos is not used
	+ Fixed dovecot user password authentication
	+ Fixed disable_dns_lookups key in master.cf
2.3.7
	+ Dont use Zarafa for ham/spam acccounts
	+ Allow syntax to specify smarthost without MX lookup
	+ Fixed dovecot-ldap.conf.mas
2.3.6
	+ Added modeldepends to yaml schema
	+ External alias can have address on a vdomain alias
	+ Fixed regression in vdomain aliases
	+ Added Zarafa multitenancy support
2.3.5
	+ Fixed regression in add/remove/list group alias
	+ Added user addon for retrieval mail from external accounts
	+ Added fetch all mail option to retrieval mail from external accounts
2.3.4
	+ Implement new EBox::Events::DispatcherProvider
	+ Adapted to new Model management framework
	+ Always run postmap
	+ Authenticated sender have to use a mail address which they own
	+ Using old sieve directories as home mail directories
	+ Enable GSSAPI/Kerberos authentication
2.3.3
	+ Create tables with MyISAM engine by default
2.3.2
	+ withoutActions property in TrafficDetails.pm for the new tableBody.mas
	+ Removed mda option for fetchmail accounts with zarafa destination
	+ Image in initial configuration wizard is shown again
2.3.1
	+ New translatable printableNames for mail services
	+ Adapted to new users implementation
	+ Fixed wrong method call in MailUserLdap
2.3
	+ Adapted to dovecot 2.0
	+ Postfix now binds to LDAP
	+ Adapted to new MySQL logs backend
	+ Mailfilter learn accounts are excluded from Zarafa transport
	+ Remove precondition if there are no objects as now they can be
	  added in-line with the new dialog
	+ Replaced autotools with zbuildtools
	+ Remove Zarafa dependent configuration when it is disabled
	+ Fetchmail configuration takes in account Zarafa
2.2.1
	+ Fixed usercorner row id error when adding a new external account
	+ Fixed mail directory backup in account creation, now it can be
	  made more than once
	+ Use EBox::Validate::checkEmailAddress for checking email instead
	  of a custom flaky re
	+ Fixed regresion in mailname message in SMTPOptions model
2.1.12
	+ Fixed regresion in usercorner link
2.1.11
	+ Added uidl fetchmail option to pop3 external accounts
2.1.10
	+ Fixed error in SMTPOPtions model when system hostname is not a FQDN
2.1.9
	+ Removed /zentyal prefix from URLs
	+ Fixed errors executing mail queue commands
	+ Do not generate config if module is not configured
2.1.8
	+ Set widget size to 2 for a better default dashboard balance
2.1.7
	+ Update wizard pages with new order option
2.1.6
	+ Use the new "Add new..." option in the object selectors
	+ Add support for LOGIN in authenticated mail relay
	+ Delete deprecated extendedRestore method
	+ Use quote column option for periodic and report log consolidation
2.1.5
	+ Fixed crash in dashboard widget
2.1.4
	+ Check for undefined vdomain in vdomainExists method
	+ Removed unwanted matching in the logs in some rare circumstances
	+ SASL and TLS are always enabled
	+ As long as mailfilter module is enabled, the mail module will
	  use the filter it provides
	+ Changed mail firewall services
2.1.3
	+ Added message submission service
	+ Added poll period and per-account "keep" option to email retrieval
	  from external accounts
	+ Bugfix: don't run archivemail if no .Trash or .Spam folders found
2.1.2
	+ Change Zarafa virtual transport to LMTP.
	+ Bugfix: EBox::MailVDomainsLdap::vdomains returns a correct value
	  when mail is disabled
	+ Some refactoring on mail dispatcher
	+ Added zentyal-mail-addressbook that generates a listing of all
	  mail users
	+ Added support for eboxmailrelated attribute so groups have a mail
	  attribute useful for other modules like Zarafa
	+ Improvements in log parsing
2.1.1
	+ Quota attribute renamed in LDAP to allow to have a generic quota
	  attribute in users
	+ Fixed error in pagination of traffic summarized report
	+ Removed dovecot antispam plugin support until serious
	  bug in the dovecot-antispam package from Ubuntu is fixed
	+ Bugfix: external accounts wiht passwords containing ':' don't
	  cause probems anymore; however single quota is forbidden in
	  external accounts passwords
	+ Bugfix: non-authorized smtp recipient restrictions works when
	  SASL is enabled
2.1
	+ Delete deprecated/unused _isCourierObject and _accountAddOn methods
	+ Removed obsolete migrations and use new initial-setup
	+ Remove dependency on dovecot-antispam moved to ebox-mailfilter
	+ Bugfix: Fixed some problems with size parsing in logs
	+ Bugfix: Remove a warning in consolidation of mail messages
	+ Improvements in reports
	  - Return data for end report period to show traffic per day
	  - Added top user sender/receiver per domain
	  - A single mail_message report is sent consisted of
	    sent, received and rejected mail messages
	  - Workarounded problems with unavailable domain in report table
	  - Bugfix: event in report table has the same definition that has
	    in log table
	+ Bugfix: don't query vdomains to LDAP if module is not enabled
2.0.3
	+ Added backup domain
	+ Increased size of event field in mail_message_report table
	+ Autocreate user email always in lowercase
	+ Fixed dovecot mailboxes config to avoid problems with some vdomains
	+ Set default order for dashboard widgets
2.0.2
	+ Don't regenerate user quotas if default quota doesn't change
2.0.1
	+ Bugfix: hooks didn't work (thanks to moebius for the patch)
1.5.5
	+ Add Zarafa integration with mail module
1.5.4
	+ Zentyal rebrand
1.5.3
	+ Bugfix: external accounts retrieval works again in lucid
1.5.2
	+ New setup wizard
1.5.1
	+ Use ssl-cert package to create default certificates as all other
	  eBox modules should be doing
	+ Added bridged mode support in firewall helper
1.5
	+ Update configuration templates with the newest versions from lucid
	+ Bugfix, dovecot ldap auth now works when using AD Sync
	+ Bugfix, using standard default smtp banner to avoid breaking
	banner checks. Thanks to ivo@housesbg.com for pointing this
	+ Now event's mail dispatcher uses configured mailname instead of
	non-qualified hostname
	+ Firewall default policy allows mail system from external
	networks because is the expected and usual thing
	+ Bugfix, is not longer allowed a external alias with the same address
	than a existent account
	+ Bugfix, addColumn message_type on mail_message table which should
	have been added on migration 6
	+ Bugfix: changed location of default sieve script to a directory
	writable by LDA
	+ Added '@' character to virtual domain select control labels
	+ Bugfix: allow multiple alias to the same external account
1.4.2
	+ Bugfix, mail to local accounts is delivered correctly, changed
	some parameters to take in account myorigin
	+ Fixed typo in regular expression that checks external accounts names
	+ Plain usernames without mail domain now are allowed for mail
	retrieval from external accounts
	+ Bugfix, hard-coding mailname in main.cf smtp_helo_name because
	$myorigin variable was not correclty resolved
1.4.1
	+ Bugfix, fix incorrect alias dn breaking aliases in postfix
	+ Bugfix, when create a maildir if a leftover maildir already
	  exists now is correctly backuped with the .bak extension
1.3.18
	+ Add widget for external retrieval service (fetchmail)
1.3.17
	+ Added breadcrumbs to external aliases and virtual domain
	  settings models
1.3.16
	+ Make auto creation of e-mail accounts more robust
	+ Bad mailname doesnt disable module activation. Warning message
	added when bad mailname is set. Mailname check in vdomains
1.3.15
	+ Change UI for maximum message limits and expiration limits
	+ Bugfix: The report tables changed its name and they are used by
	  code correctly
	+ Added postmaster option and deprecated bounceReturnAddress
	option
	+ Fixed migration script and ulimited mail message size
	multiplication warning. The error in migration dont corrupted
	configuration but made new installations fail the last migration
	script.
	+ Updated localAttributes in MailUserLdap
	+ Added LOGIN to authorization mechanisms
	+ Using /etc/mailname in hostname and sasl_domain paramteres
	+ Better check of mailname, assure that mailname is correct before
	enabling module
	+ Changed SIEVE directory location to /var/vmail/sieve
1.3.14
	+ Added precondition in ObjectPolicy model
	+ Account home in dovecot set to its maildir, this is necesary for
	some SIEVE features like vacation autoreply
	+ Added autocreation of drafts and sent mail folders
	+ Fixed bug in UI: now we can set properly the number of
	expiration days for spam and deleted messages
	+ Added per domain catch-all accounts
	+ Logs fixes
	+ Added aliases to external accounts
	+ Added multiple aliases per group
	+ Improved queue management
	+ Added dovecot-antispam plugin integration
	+ Added email retrieval for external accounts
	+ Added more connections check to avoid spammers
	+ Add DefaultUser model to be used in users and groups default user
	  template. Admins can select if they wish to create an email account  automatically
	  by default when creating new users.
	+ Enable mail services by default
	+ Fix ids and checkRowExist in ExternalAccount.pm
	+ Fix method for modification of external accounts
	+ Reverted UI component name to be compatible with previous versions
1.3.13
	+ Fixed bug in UI: now we can set properly the maximum message size
1.3.12
	+ Add migration to rename mail table to mail_message
	+ Add breadcrumbs
1.3.11
	+ Fixed bug when retrieving LDAP instance in master/slave architecture
	+ Added log consolidation and report
1.3.10
	+ ESMTP service in port 465 fixed
	+ Deliver to local user fixed
	+ Using LDA protocol and LDAP for dovecot's userdb
	+ Added user mailbox quota
	+ Added autocreation of trash and spam folders
	+ Added flush of spam and trash folders
	+ Added sieve and managesieve support
1.3.7
	+ more resilent EBox::MailVdomain::setUserAccount, now we don't
	abort if it exists already a user maildir, instead we move it to a
	backup directory
1.3.6
	+ now you can specify a port for the smarthost (if not specified
	the default port continues to be 25)
	+ bugfix: fixed regresion in logs and added greylist event for
	connections to remote SMTPs
	+ bugfix: SMTPS port 465 now works properly
	+ added quota support
	+ added autocreation of trash and spam folders
	+ added flush of spam and trash folders
	+ add sieve and manage sieve support
	+ added retrieval of emails from external accounts
	+ added catch-all account per domain
	+ added external mail accounts aliases
	+ added 'remove all' and 'flush all' options to mail queue
	management
	+ bugfix, in mail queue management now the mail recipients and th
	messages being delivered appears correctly
	+ added multiples alias for groups
	+ added more SMTP checks for new mail for avoidin spam
	+ aded support for spam learn from IMAP folders (see mailfilter
	module)
	+ added autocreation of drafts and sent mail folders
1.3.4
	+ tableInfo returns an array of hash refs
1.1.41
	+ bugfix: Allow unsafe characters in smtp auth password
1.1.30
	+ SMTP and POP/iMAP certificates can be changed via  the CA module
1.1.20
	+ UI improvement: hide and show mail filter fields depending on the
	configuration
1.1.10
	+ New release
1.1
	+ Replaced courier with dovecot
	+ Added aliases for whole domains
	+ Use the new row() and ids() API
	+ Bugfix: alias are deleted when user account is deleted
	+ Bugfix: when already exists the maildir, create a new account is
	not allowed
	+ Bugfix: fixed error in mail queue template: avoid to reference a
	possible undefined value
	+ Bugfix: running method in Greylist does not fail if there is not
	eventd fil
	+ Bugfix: force removal of previous data in backup
	+Bugfix: removed bad superfluous call that was the source of
	, at least, restore errors
	+ Mail queue parsing error fixed and more robust mail queue template
0.12.101
	+ Bugfix: Postgrey daemon is disabled by default
0.12.100
	+ EBox::MailUserLdap::userAccount and
	EBox::MailUserLdap::getUserLdapValue  don't longer assume that the
	user exists
	+ Bugfix: MDSize attribute should not be restored in systems with
	MDSize feature disabled
	+ Bugfix in logs: mail relayed to external smarthost is now
	logged, external smarthost relay denied action also logged, relay
	field now only logs relay data and no unrelated data
	+ Summary changed to reflect the changes in mailfilter module
	+ Added greylist support
	+ Added authentication for external smarthost
	+ Added TLS support for external smarthost
	+ Replaced courier with dovecot
	+ Simpler interface to choose mail retrieval protocols
0.12.99
	+ Add support for reporting
0.12.2
	+ Bugfix: Start POP3 over SSL (Port: 995)
0.12.1
	+ Bugfix: Use EBox::Types::Union::Text for unlimited message size
0.12
	+ Bugfix: Checkbox for unlimited size is unchecked, the field
	mentioned, i.e. Size (MB) is activated.
	+ Use the new MVC framework
	+ Add postfix to sasl group instead of dpkg-stateoverriding stuff
	+ Update INSTALL doc
	+ Use eBox OID number in LDAP schemas
0.11.101
	+ Fixed bug when removing users in non-quota installations
	+ Do not remove init rc scripts
	+ Add port 465 (SMTP over SSL) to mail service, old outlook version
	  will use this port
	+ Fixed bug in group alias that broke this feature for mail
	accounts which its name was different to the username
0.11.100
	+ Create certificate for smtpd server
	+ Disabled filter appears in the filter lists as disabled
	(previously they don't appear at all)
	+ Module activation dependency with module which provides the
	active filter
0.11.99
	+ Add mail dispatcher to notify eBox events using this SMTP server
	+ Enhanced strings
0.11
	+ Wrap service call with ebox-unblock-exec
	+ Fix typo in message
0.10.99
	+ New release
0.10
	+ New release
0.9.100
	+ Fix some typos
0.9.99
	+ Fixed bug in configuration backup
	+ Allow other modules to define mail filters

0.9.3
	+ New release
0.9.2
	+ Create sasl configuration which contains password with 0600 mask
0.9.1
	+ Extended backup
	+ Use host's FQDN.
	+ Helo restrictions
0.9
	+ Added Polish translation
	+ Added German translation
0.8.1
	+  Added dependency on sasl2-bin for secure SMTP authentication
0.8
	+ Small GUI fix
	+ Added firewall rule to access smtp hosts for all interfaces
0.7.99
	+ New release
0.7.1
	+ GUI improvements
	+ Added queue management support
	+ Use EBox::LDAP singleton
	+ Added update/clean actions to ebox-mail-ldap
	+ Use of ebox-sudoers-friendly
0.7
	+ First public release<|MERGE_RESOLUTION|>--- conflicted
+++ resolved
@@ -1,10 +1,7 @@
 3.3
-<<<<<<< HEAD
 	+ Switch from Error to TryCatch for exception handling
-=======
 	+ Added missing EBox::Exceptions uses
 	+ Delete migration code from old versions
->>>>>>> 01138c11
 	+ Preservice and postservice hooks now should work properly
 	+ Fixed regression which broke external account modification
 	+ Set version to 3.3
