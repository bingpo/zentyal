<<<<<<< HEAD
HEAD
	+ Load openchange plugin if openchange enabled
	+ Fix groupaliases.cf parameter stub
=======
4.0
	+ Prepopulate installation wizard by default with the Samba domain
	+ Fixed bug in initialSetup which triggered migration on fresh install
	+ Increased mail_max_userip_connections to 20 for IMAP protocol
	+ Set version to 4.0
	+ Fixed values in fetchmail widget status
	+ Fixed some labels which referenced deprecated user corner
	+ Do not allow both keep and fetch all options in external accounts
	+ Fixed group mail accounts and their aliases
	+ Do not move mailbox to .bak if directory already exist
	+ Migrate mboxes path to Maildir when upgrading from 3.4
	+ Fixed bug when removing virtual domain
	+ Adding a virtual domain now can update old unmanaged accounts
	+ Fixed errors related with users which has account on a umanaged domain
	+ Added migration code to handle new Dovecot certs
	+ Fixed group mail alias creation
	+ Fixed problems with checking mail address duplicates
	+ Added fetchmail again
	+ Fix _accountExists ldap search filter
3.5.1
	+ Removed spurious warnings on mail services widget
	+ Disabled deprecated autocreate dovecot plugin, using mailbox and
	  namespaces instead
	+ Workaround in members table against losing of directory
	  parameter/attribute
>>>>>>> d6133073
3.5
	+ Fix groupaliases.cf parameter stub
	+ Adapt alias management to constraints by mailboxRelatedObject
	+ Changed amavis submision service to avoid rewriting rules
	+ Reorganized mail configuration
	+ Don't try to check openchange accounts on removing system users
	+ Fixed bug triggered when adding external aliases
	+ Adapted to OpenLDAP removal
	+ Postfix handles Zentyal distribution groups virtual alias
	+ Adapted MailQueue.pm to TryCatch::Lite
	+ Restart usercorner on installation / upgrade time so the new code is
	  available there too
	+ Fixed external mail retrieval configuration form from user corner
	+ Set version to 3.5
	+ Fixed some errors on user mail account edition
	+ Better integration between mail addon and mail field
	+ Avoid error when trying to show a no longer existent mail in queue
	+ Fixed bug in LDAP synchronization of mail virtual domains
3.4.1
	+ Removed free access to dovecot from localhost, now we have a
	  master password
	+ Avoid unsaved changes after running initialSetup
	+ Setup mail account on enable for users that already have mail attribute
3.4
	+ Added and used checkMailNotInUse method
	+ Added _delVDomainAbort to LdapVDomain base to give the
	  opportunity to abort vdomain removals
	+ Use service instead of deprecated invoke-rc.d for init.d scripts
	+ Set version to 3.4
	+ Added and used checkMailNotInUse method
	+ Don't add mail which already exists when adding group alias
	+ Better integration with openchange account addon
	+ Remove openchange account when removing mail account
	+ Postfix max mail size is increased by 36% because of base64 encoding
	+ Better integration of group alias addon
	+ Added openchange outgoing mail rewriting
	+ Added sieve_dir plugin parameter
	+ Nopass dovecot policy enabled only when Openchange provisioned
3.3
	+ Allow to use vdomains table when module is unconfigured
	+ Dovecot passdb reordering and typo
	+ Switch from Error to TryCatch for exception handling
	+ Added required code to integrate with OpenChange
	+ Added missing EBox::Exceptions uses
	+ Delete migration code from old versions
	+ Preservice and postservice hooks now should work properly
	+ Fixed regression which broke external account modification
	+ Set version to 3.3
	+ Add openchange compatibility
3.2
	+ Set version to 3.2
3.1.7
	+ Override daemons when migrating from 3.0
	+ Minor enhancements to some note texts
3.1.6
	+ Use DATETIME type in date column for consolidation tables
	+ Summarised report has breadcrumbs now
3.1.5
	+ Fixed typo in external account user corner model
	+ Adapted to new CSS styles
	+ Fixed bug which allowed to use incorrect external addresses in
	  fetchmail accounts
3.1.4
	+ Fixed typo in master.cf when mail filter is enabled
3.1.3
	+ Adapt group and users addon to right panel view
	+ mail-ldap init script dies on LDAP add error
	+ Added menu icon
	+ Added new userCorner method to external accounts model
	+ Updated to use renamed method EBox::Ldap::connection.
	+ Adapt firewall rules to new accept chains
	+ Adapted user addon to multi-OU tree view
	+ Removed no longer necessary jQuery noConflict()
	+ Search the whole LDAP tree looking for groups and users.
	+ Added incompatiblity with external AD authentication mode
3.1.2
	+ Use new EBox::Users namespace instead of EBox::UsersAndGroups
3.1.1
	+ Removed deprecated backup domain methods
3.1
	+ Added Pre-Depends on mysql-server to avoid problems with upgrades
	+ Depend on zentyal-core 3.1
3.0.5
	+ Regenerate kerberos key tab in LDAP reprovision
	+ Banner display mail name instead of host name
	+ Adapted to EBox::LdapModule changes
	+ Added module particular facilities for slave setup
	+ Added a ebox.postgrey upstart config file in package to avoid
	  errors before we generate it in the _setConf
	+ Fixed bug triggered when removing all users from a virtual domain
	+ Do not try to manage postgrey daemon if module is unconfigured
	+ Fixed error in json response trigered by widget size
	+ Added libsasl2-modules dependency because it seems that is not
	  always installed
3.0.4
	+ Integration with Disaster Recovery service
	+ Fixed user object misuse in EBox::Mail::FetchmailLdap::removeExternalAccount
3.0.3
	+ Adapted to changes in EBox::LogHelper::_convertTimestamp
3.0.2
	+ Fixed error in dashboard widget
	+ Fixed log helper time stamp parsing, transition to MySql broke it
	+ Adapted to improvement of EBox::Module::Service::isRunning method
	+ Added LDAP indexes for mail and dc attributes
	+ Added and used serviceId field for service certificates
	+ Fixed bread crumbs in mail dispatcher configuration model
3.0.1
	+ Added missing CGIs for external accounts
	+ Fixed edition of external accounts
	+ Workaround until postgrey "do not stop" bug is fixed upstream
	+ Use executeOnBrothers method to resolve error with component
	  directories on vdomain aliases model
2.3.8
	+ Move report code to remoteservices
	+ Add missing use statement causing an exception loading the class
	+ Convert to lowercase the domain part in the user LDAP filter,
	  required to retrieve the correct mailbox path when using kerberos auth
	+ Fix gssapi hostname for kerberos authentication
	+ Fix LDAP filters
	+ Switch to LDAP bind authentication when kerberos is not used
	+ Fixed dovecot user password authentication
	+ Fixed disable_dns_lookups key in master.cf
2.3.7
	+ Dont use Zarafa for ham/spam acccounts
	+ Allow syntax to specify smarthost without MX lookup
	+ Fixed dovecot-ldap.conf.mas
2.3.6
	+ Added modeldepends to yaml schema
	+ External alias can have address on a vdomain alias
	+ Fixed regression in vdomain aliases
	+ Added Zarafa multitenancy support
2.3.5
	+ Fixed regression in add/remove/list group alias
	+ Added user addon for retrieval mail from external accounts
	+ Added fetch all mail option to retrieval mail from external accounts
2.3.4
	+ Implement new EBox::Events::DispatcherProvider
	+ Adapted to new Model management framework
	+ Always run postmap
	+ Authenticated sender have to use a mail address which they own
	+ Using old sieve directories as home mail directories
	+ Enable GSSAPI/Kerberos authentication
2.3.3
	+ Create tables with MyISAM engine by default
2.3.2
	+ withoutActions property in TrafficDetails.pm for the new tableBody.mas
	+ Removed mda option for fetchmail accounts with zarafa destination
	+ Image in initial configuration wizard is shown again
2.3.1
	+ New translatable printableNames for mail services
	+ Adapted to new users implementation
	+ Fixed wrong method call in MailUserLdap
2.3
	+ Adapted to dovecot 2.0
	+ Postfix now binds to LDAP
	+ Adapted to new MySQL logs backend
	+ Mailfilter learn accounts are excluded from Zarafa transport
	+ Remove precondition if there are no objects as now they can be
	  added in-line with the new dialog
	+ Replaced autotools with zbuildtools
	+ Remove Zarafa dependent configuration when it is disabled
	+ Fetchmail configuration takes in account Zarafa
2.2.1
	+ Fixed usercorner row id error when adding a new external account
	+ Fixed mail directory backup in account creation, now it can be
	  made more than once
	+ Use EBox::Validate::checkEmailAddress for checking email instead
	  of a custom flaky re
	+ Fixed regresion in mailname message in SMTPOptions model
2.1.12
	+ Fixed regresion in usercorner link
2.1.11
	+ Added uidl fetchmail option to pop3 external accounts
2.1.10
	+ Fixed error in SMTPOPtions model when system hostname is not a FQDN
2.1.9
	+ Removed /zentyal prefix from URLs
	+ Fixed errors executing mail queue commands
	+ Do not generate config if module is not configured
2.1.8
	+ Set widget size to 2 for a better default dashboard balance
2.1.7
	+ Update wizard pages with new order option
2.1.6
	+ Use the new "Add new..." option in the object selectors
	+ Add support for LOGIN in authenticated mail relay
	+ Delete deprecated extendedRestore method
	+ Use quote column option for periodic and report log consolidation
2.1.5
	+ Fixed crash in dashboard widget
2.1.4
	+ Check for undefined vdomain in vdomainExists method
	+ Removed unwanted matching in the logs in some rare circumstances
	+ SASL and TLS are always enabled
	+ As long as mailfilter module is enabled, the mail module will
	  use the filter it provides
	+ Changed mail firewall services
2.1.3
	+ Added message submission service
	+ Added poll period and per-account "keep" option to email retrieval
	  from external accounts
	+ Bugfix: don't run archivemail if no .Trash or .Spam folders found
2.1.2
	+ Change Zarafa virtual transport to LMTP.
	+ Bugfix: EBox::MailVDomainsLdap::vdomains returns a correct value
	  when mail is disabled
	+ Some refactoring on mail dispatcher
	+ Added zentyal-mail-addressbook that generates a listing of all
	  mail users
	+ Added support for eboxmailrelated attribute so groups have a mail
	  attribute useful for other modules like Zarafa
	+ Improvements in log parsing
2.1.1
	+ Quota attribute renamed in LDAP to allow to have a generic quota
	  attribute in users
	+ Fixed error in pagination of traffic summarized report
	+ Removed dovecot antispam plugin support until serious
	  bug in the dovecot-antispam package from Ubuntu is fixed
	+ Bugfix: external accounts wiht passwords containing ':' don't
	  cause probems anymore; however single quota is forbidden in
	  external accounts passwords
	+ Bugfix: non-authorized smtp recipient restrictions works when
	  SASL is enabled
2.1
	+ Delete deprecated/unused _isCourierObject and _accountAddOn methods
	+ Removed obsolete migrations and use new initial-setup
	+ Remove dependency on dovecot-antispam moved to ebox-mailfilter
	+ Bugfix: Fixed some problems with size parsing in logs
	+ Bugfix: Remove a warning in consolidation of mail messages
	+ Improvements in reports
	  - Return data for end report period to show traffic per day
	  - Added top user sender/receiver per domain
	  - A single mail_message report is sent consisted of
	    sent, received and rejected mail messages
	  - Workarounded problems with unavailable domain in report table
	  - Bugfix: event in report table has the same definition that has
	    in log table
	+ Bugfix: don't query vdomains to LDAP if module is not enabled
2.0.3
	+ Added backup domain
	+ Increased size of event field in mail_message_report table
	+ Autocreate user email always in lowercase
	+ Fixed dovecot mailboxes config to avoid problems with some vdomains
	+ Set default order for dashboard widgets
2.0.2
	+ Don't regenerate user quotas if default quota doesn't change
2.0.1
	+ Bugfix: hooks didn't work (thanks to moebius for the patch)
1.5.5
	+ Add Zarafa integration with mail module
1.5.4
	+ Zentyal rebrand
1.5.3
	+ Bugfix: external accounts retrieval works again in lucid
1.5.2
	+ New setup wizard
1.5.1
	+ Use ssl-cert package to create default certificates as all other
	  eBox modules should be doing
	+ Added bridged mode support in firewall helper
1.5
	+ Update configuration templates with the newest versions from lucid
	+ Bugfix, dovecot ldap auth now works when using AD Sync
	+ Bugfix, using standard default smtp banner to avoid breaking
	banner checks. Thanks to ivo@housesbg.com for pointing this
	+ Now event's mail dispatcher uses configured mailname instead of
	non-qualified hostname
	+ Firewall default policy allows mail system from external
	networks because is the expected and usual thing
	+ Bugfix, is not longer allowed a external alias with the same address
	than a existent account
	+ Bugfix, addColumn message_type on mail_message table which should
	have been added on migration 6
	+ Bugfix: changed location of default sieve script to a directory
	writable by LDA
	+ Added '@' character to virtual domain select control labels
	+ Bugfix: allow multiple alias to the same external account
1.4.2
	+ Bugfix, mail to local accounts is delivered correctly, changed
	some parameters to take in account myorigin
	+ Fixed typo in regular expression that checks external accounts names
	+ Plain usernames without mail domain now are allowed for mail
	retrieval from external accounts
	+ Bugfix, hard-coding mailname in main.cf smtp_helo_name because
	$myorigin variable was not correclty resolved
1.4.1
	+ Bugfix, fix incorrect alias dn breaking aliases in postfix
	+ Bugfix, when create a maildir if a leftover maildir already
	  exists now is correctly backuped with the .bak extension
1.3.18
	+ Add widget for external retrieval service (fetchmail)
1.3.17
	+ Added breadcrumbs to external aliases and virtual domain
	  settings models
1.3.16
	+ Make auto creation of e-mail accounts more robust
	+ Bad mailname doesnt disable module activation. Warning message
	added when bad mailname is set. Mailname check in vdomains
1.3.15
	+ Change UI for maximum message limits and expiration limits
	+ Bugfix: The report tables changed its name and they are used by
	  code correctly
	+ Added postmaster option and deprecated bounceReturnAddress
	option
	+ Fixed migration script and ulimited mail message size
	multiplication warning. The error in migration dont corrupted
	configuration but made new installations fail the last migration
	script.
	+ Updated localAttributes in MailUserLdap
	+ Added LOGIN to authorization mechanisms
	+ Using /etc/mailname in hostname and sasl_domain paramteres
	+ Better check of mailname, assure that mailname is correct before
	enabling module
	+ Changed SIEVE directory location to /var/vmail/sieve
1.3.14
	+ Added precondition in ObjectPolicy model
	+ Account home in dovecot set to its maildir, this is necesary for
	some SIEVE features like vacation autoreply
	+ Added autocreation of drafts and sent mail folders
	+ Fixed bug in UI: now we can set properly the number of
	expiration days for spam and deleted messages
	+ Added per domain catch-all accounts
	+ Logs fixes
	+ Added aliases to external accounts
	+ Added multiple aliases per group
	+ Improved queue management
	+ Added dovecot-antispam plugin integration
	+ Added email retrieval for external accounts
	+ Added more connections check to avoid spammers
	+ Add DefaultUser model to be used in users and groups default user
	  template. Admins can select if they wish to create an email account  automatically
	  by default when creating new users.
	+ Enable mail services by default
	+ Fix ids and checkRowExist in ExternalAccount.pm
	+ Fix method for modification of external accounts
	+ Reverted UI component name to be compatible with previous versions
1.3.13
	+ Fixed bug in UI: now we can set properly the maximum message size
1.3.12
	+ Add migration to rename mail table to mail_message
	+ Add breadcrumbs
1.3.11
	+ Fixed bug when retrieving LDAP instance in master/slave architecture
	+ Added log consolidation and report
1.3.10
	+ ESMTP service in port 465 fixed
	+ Deliver to local user fixed
	+ Using LDA protocol and LDAP for dovecot's userdb
	+ Added user mailbox quota
	+ Added autocreation of trash and spam folders
	+ Added flush of spam and trash folders
	+ Added sieve and managesieve support
1.3.7
	+ more resilent EBox::MailVdomain::setUserAccount, now we don't
	abort if it exists already a user maildir, instead we move it to a
	backup directory
1.3.6
	+ now you can specify a port for the smarthost (if not specified
	the default port continues to be 25)
	+ bugfix: fixed regresion in logs and added greylist event for
	connections to remote SMTPs
	+ bugfix: SMTPS port 465 now works properly
	+ added quota support
	+ added autocreation of trash and spam folders
	+ added flush of spam and trash folders
	+ add sieve and manage sieve support
	+ added retrieval of emails from external accounts
	+ added catch-all account per domain
	+ added external mail accounts aliases
	+ added 'remove all' and 'flush all' options to mail queue
	management
	+ bugfix, in mail queue management now the mail recipients and th
	messages being delivered appears correctly
	+ added multiples alias for groups
	+ added more SMTP checks for new mail for avoidin spam
	+ aded support for spam learn from IMAP folders (see mailfilter
	module)
	+ added autocreation of drafts and sent mail folders
1.3.4
	+ tableInfo returns an array of hash refs
1.1.41
	+ bugfix: Allow unsafe characters in smtp auth password
1.1.30
	+ SMTP and POP/iMAP certificates can be changed via  the CA module
1.1.20
	+ UI improvement: hide and show mail filter fields depending on the
	configuration
1.1.10
	+ New release
1.1
	+ Replaced courier with dovecot
	+ Added aliases for whole domains
	+ Use the new row() and ids() API
	+ Bugfix: alias are deleted when user account is deleted
	+ Bugfix: when already exists the maildir, create a new account is
	not allowed
	+ Bugfix: fixed error in mail queue template: avoid to reference a
	possible undefined value
	+ Bugfix: running method in Greylist does not fail if there is not
	eventd fil
	+ Bugfix: force removal of previous data in backup
	+Bugfix: removed bad superfluous call that was the source of
	, at least, restore errors
	+ Mail queue parsing error fixed and more robust mail queue template
0.12.101
	+ Bugfix: Postgrey daemon is disabled by default
0.12.100
	+ EBox::MailUserLdap::userAccount and
	EBox::MailUserLdap::getUserLdapValue  don't longer assume that the
	user exists
	+ Bugfix: MDSize attribute should not be restored in systems with
	MDSize feature disabled
	+ Bugfix in logs: mail relayed to external smarthost is now
	logged, external smarthost relay denied action also logged, relay
	field now only logs relay data and no unrelated data
	+ Summary changed to reflect the changes in mailfilter module
	+ Added greylist support
	+ Added authentication for external smarthost
	+ Added TLS support for external smarthost
	+ Replaced courier with dovecot
	+ Simpler interface to choose mail retrieval protocols
0.12.99
	+ Add support for reporting
0.12.2
	+ Bugfix: Start POP3 over SSL (Port: 995)
0.12.1
	+ Bugfix: Use EBox::Types::Union::Text for unlimited message size
0.12
	+ Bugfix: Checkbox for unlimited size is unchecked, the field
	mentioned, i.e. Size (MB) is activated.
	+ Use the new MVC framework
	+ Add postfix to sasl group instead of dpkg-stateoverriding stuff
	+ Update INSTALL doc
	+ Use eBox OID number in LDAP schemas
0.11.101
	+ Fixed bug when removing users in non-quota installations
	+ Do not remove init rc scripts
	+ Add port 465 (SMTP over SSL) to mail service, old outlook version
	  will use this port
	+ Fixed bug in group alias that broke this feature for mail
	accounts which its name was different to the username
0.11.100
	+ Create certificate for smtpd server
	+ Disabled filter appears in the filter lists as disabled
	(previously they don't appear at all)
	+ Module activation dependency with module which provides the
	active filter
0.11.99
	+ Add mail dispatcher to notify eBox events using this SMTP server
	+ Enhanced strings
0.11
	+ Wrap service call with ebox-unblock-exec
	+ Fix typo in message
0.10.99
	+ New release
0.10
	+ New release
0.9.100
	+ Fix some typos
0.9.99
	+ Fixed bug in configuration backup
	+ Allow other modules to define mail filters

0.9.3
	+ New release
0.9.2
	+ Create sasl configuration which contains password with 0600 mask
0.9.1
	+ Extended backup
	+ Use host's FQDN.
	+ Helo restrictions
0.9
	+ Added Polish translation
	+ Added German translation
0.8.1
	+  Added dependency on sasl2-bin for secure SMTP authentication
0.8
	+ Small GUI fix
	+ Added firewall rule to access smtp hosts for all interfaces
0.7.99
	+ New release
0.7.1
	+ GUI improvements
	+ Added queue management support
	+ Use EBox::LDAP singleton
	+ Added update/clean actions to ebox-mail-ldap
	+ Use of ebox-sudoers-friendly
0.7
	+ First public release<|MERGE_RESOLUTION|>--- conflicted
+++ resolved
@@ -1,9 +1,5 @@
-<<<<<<< HEAD
-HEAD
+4.0
 	+ Load openchange plugin if openchange enabled
-	+ Fix groupaliases.cf parameter stub
-=======
-4.0
 	+ Prepopulate installation wizard by default with the Samba domain
 	+ Fixed bug in initialSetup which triggered migration on fresh install
 	+ Increased mail_max_userip_connections to 20 for IMAP protocol
@@ -28,7 +24,6 @@
 	  namespaces instead
 	+ Workaround in members table against losing of directory
 	  parameter/attribute
->>>>>>> d6133073
 3.5
 	+ Fix groupaliases.cf parameter stub
 	+ Adapt alias management to constraints by mailboxRelatedObject
