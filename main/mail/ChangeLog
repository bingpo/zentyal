--- conflicted
+++ resolved
@@ -1,5 +1,5 @@
-<<<<<<< HEAD
 HEAD
+	+ Adapt firewall rules to new accept chains
 	+ Adapted user addon to multi-OU tree view
 	+ Removed no longer necessary jQuery noConflict()
 	+ Search the whole LDAP tree looking for groups and users.
@@ -11,10 +11,6 @@
 3.1
 	+ Added Pre-Depends on mysql-server to avoid problems with upgrades
 	+ Depend on zentyal-core 3.1
-=======
-3.0.6
-	+ Adapt firewall rules to new accept chains
->>>>>>> a8a05d1f
 3.0.5
 	+ Regenerate kerberos key tab in LDAP reprovision
 	+ Banner display mail name instead of host name
