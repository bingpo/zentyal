<<<<<<< HEAD
HEAD
	+ Added incompatiblity with external AD authentication mode
=======
3.1.2
	+ Use new EBox::Users namespace instead of EBox::UsersAndGroups
>>>>>>> 5b03c9be
3.1.1
	+ Removed deprecated backup domain methods
3.1
	+ Added Pre-Depends on mysql-server to avoid problems with upgrades
	+ Depend on zentyal-core 3.1
3.0.5
	+ Regenerate kerberos key tab in LDAP reprovision
	+ Banner display mail name instead of host name
	+ Adapted to EBox::LdapModule changes
	+ Added module particular facilities for slave setup
	+ Added a ebox.postgrey upstart config file in package to avoid
	  errors before we generate it in the _setConf
	+ Fixed bug triggered when removing all users from a virtual domain
	+ Do not try to manage postgrey daemon if module is unconfigured
	+ Fixed error in json response trigered by widget size
	+ Added libsasl2-modules dependency because it seems that is not
	  always installed
3.0.4
	+ Integration with Disaster Recovery service
	+ Fixed user object misuse in EBox::Mail::FetchmailLdap::removeExternalAccount
3.0.3
	+ Adapted to changes in EBox::LogHelper::_convertTimestamp
3.0.2
	+ Fixed error in dashboard widget
	+ Fixed log helper time stamp parsing, transition to MySql broke it
	+ Adapted to improvement of EBox::Module::Service::isRunning method
	+ Added LDAP indexes for mail and dc attributes
	+ Added and used serviceId field for service certificates
	+ Fixed bread crumbs in mail dispatcher configuration model
3.0.1
	+ Added missing CGIs for external accounts
	+ Fixed edition of external accounts
	+ Workaround until postgrey "do not stop" bug is fixed upstream
	+ Use executeOnBrothers method to resolve error with component
	  directories on vdomain aliases model
2.3.8
	+ Move report code to remoteservices
	+ Add missing use statement causing an exception loading the class
	+ Convert to lowercase the domain part in the user LDAP filter,
	  required to retrieve the correct mailbox path when using kerberos auth
	+ Fix gssapi hostname for kerberos authentication
	+ Fix LDAP filters
	+ Switch to LDAP bind authentication when kerberos is not used
	+ Fixed dovecot user password authentication
	+ Fixed disable_dns_lookups key in master.cf
2.3.7
	+ Dont use Zarafa for ham/spam acccounts
	+ Allow syntax to specify smarthost without MX lookup
	+ Fixed dovecot-ldap.conf.mas
2.3.6
	+ Added modeldepends to yaml schema
	+ External alias can have address on a vdomain alias
	+ Fixed regression in vdomain aliases
	+ Added Zarafa multitenancy support
2.3.5
	+ Fixed regression in add/remove/list group alias
	+ Added user addon for retrieval mail from external accounts
	+ Added fetch all mail option to retrieval mail from external accounts
2.3.4
	+ Implement new EBox::Events::DispatcherProvider
	+ Adapted to new Model management framework
	+ Always run postmap
	+ Authenticated sender have to use a mail address which they own
	+ Using old sieve directories as home mail directories
	+ Enable GSSAPI/Kerberos authentication
2.3.3
	+ Create tables with MyISAM engine by default
2.3.2
	+ withoutActions property in TrafficDetails.pm for the new tableBody.mas
	+ Removed mda option for fetchmail accounts with zarafa destination
	+ Image in initial configuration wizard is shown again
2.3.1
	+ New translatable printableNames for mail services
	+ Adapted to new users implementation
	+ Fixed wrong method call in MailUserLdap
2.3
	+ Adapted to dovecot 2.0
	+ Postfix now binds to LDAP
	+ Adapted to new MySQL logs backend
	+ Mailfilter learn accounts are excluded from Zarafa transport
	+ Remove precondition if there are no objects as now they can be
	  added in-line with the new dialog
	+ Replaced autotools with zbuildtools
	+ Remove Zarafa dependent configuration when it is disabled
	+ Fetchmail configuration takes in account Zarafa
2.2.1
	+ Fixed usercorner row id error when adding a new external account
	+ Fixed mail directory backup in account creation, now it can be
	  made more than once
	+ Use EBox::Validate::checkEmailAddress for checking email instead
	  of a custom flaky re
	+ Fixed regresion in mailname message in SMTPOptions model
2.1.12
	+ Fixed regresion in usercorner link
2.1.11
	+ Added uidl fetchmail option to pop3 external accounts
2.1.10
	+ Fixed error in SMTPOPtions model when system hostname is not a FQDN
2.1.9
	+ Removed /zentyal prefix from URLs
	+ Fixed errors executing mail queue commands
	+ Do not generate config if module is not configured
2.1.8
	+ Set widget size to 2 for a better default dashboard balance
2.1.7
	+ Update wizard pages with new order option
2.1.6
	+ Use the new "Add new..." option in the object selectors
	+ Add support for LOGIN in authenticated mail relay
	+ Delete deprecated extendedRestore method
	+ Use quote column option for periodic and report log consolidation
2.1.5
	+ Fixed crash in dashboard widget
2.1.4
	+ Check for undefined vdomain in vdomainExists method
	+ Removed unwanted matching in the logs in some rare circumstances
	+ SASL and TLS are always enabled
	+ As long as mailfilter module is enabled, the mail module will
	  use the filter it provides
	+ Changed mail firewall services
2.1.3
	+ Added message submission service
	+ Added poll period and per-account "keep" option to email retrieval
	  from external accounts
	+ Bugfix: don't run archivemail if no .Trash or .Spam folders found
2.1.2
	+ Change Zarafa virtual transport to LMTP.
	+ Bugfix: EBox::MailVDomainsLdap::vdomains returns a correct value
	  when mail is disabled
	+ Some refactoring on mail dispatcher
	+ Added zentyal-mail-addressbook that generates a listing of all
	  mail users
	+ Added support for eboxmailrelated attribute so groups have a mail
	  attribute useful for other modules like Zarafa
	+ Improvements in log parsing
2.1.1
	+ Quota attribute renamed in LDAP to allow to have a generic quota
	  attribute in users
	+ Fixed error in pagination of traffic summarized report
	+ Removed dovecot antispam plugin support until serious
	  bug in the dovecot-antispam package from Ubuntu is fixed
	+ Bugfix: external accounts wiht passwords containing ':' don't
	  cause probems anymore; however single quota is forbidden in
	  external accounts passwords
	+ Bugfix: non-authorized smtp recipient restrictions works when
	  SASL is enabled
2.1
	+ Delete deprecated/unused _isCourierObject and _accountAddOn methods
	+ Removed obsolete migrations and use new initial-setup
	+ Remove dependency on dovecot-antispam moved to ebox-mailfilter
	+ Bugfix: Fixed some problems with size parsing in logs
	+ Bugfix: Remove a warning in consolidation of mail messages
	+ Improvements in reports
	  - Return data for end report period to show traffic per day
	  - Added top user sender/receiver per domain
	  - A single mail_message report is sent consisted of
	    sent, received and rejected mail messages
	  - Workarounded problems with unavailable domain in report table
	  - Bugfix: event in report table has the same definition that has
	    in log table
	+ Bugfix: don't query vdomains to LDAP if module is not enabled
2.0.3
	+ Added backup domain
	+ Increased size of event field in mail_message_report table
	+ Autocreate user email always in lowercase
	+ Fixed dovecot mailboxes config to avoid problems with some vdomains
	+ Set default order for dashboard widgets
2.0.2
	+ Don't regenerate user quotas if default quota doesn't change
2.0.1
	+ Bugfix: hooks didn't work (thanks to moebius for the patch)
1.5.5
	+ Add Zarafa integration with mail module
1.5.4
	+ Zentyal rebrand
1.5.3
	+ Bugfix: external accounts retrieval works again in lucid
1.5.2
	+ New setup wizard
1.5.1
	+ Use ssl-cert package to create default certificates as all other
	  eBox modules should be doing
	+ Added bridged mode support in firewall helper
1.5
	+ Update configuration templates with the newest versions from lucid
	+ Bugfix, dovecot ldap auth now works when using AD Sync
	+ Bugfix, using standard default smtp banner to avoid breaking
	banner checks. Thanks to ivo@housesbg.com for pointing this
	+ Now event's mail dispatcher uses configured mailname instead of
	non-qualified hostname
	+ Firewall default policy allows mail system from external
	networks because is the expected and usual thing
	+ Bugfix, is not longer allowed a external alias with the same address
	than a existent account
	+ Bugfix, addColumn message_type on mail_message table which should
	have been added on migration 6
	+ Bugfix: changed location of default sieve script to a directory
	writable by LDA
	+ Added '@' character to virtual domain select control labels
	+ Bugfix: allow multiple alias to the same external account
1.4.2
	+ Bugfix, mail to local accounts is delivered correctly, changed
	some parameters to take in account myorigin
	+ Fixed typo in regular expression that checks external accounts names
	+ Plain usernames without mail domain now are allowed for mail
	retrieval from external accounts
	+ Bugfix, hard-coding mailname in main.cf smtp_helo_name because
	$myorigin variable was not correclty resolved
1.4.1
	+ Bugfix, fix incorrect alias dn breaking aliases in postfix
	+ Bugfix, when create a maildir if a leftover maildir already
	  exists now is correctly backuped with the .bak extension
1.3.18
	+ Add widget for external retrieval service (fetchmail)
1.3.17
	+ Added breadcrumbs to external aliases and virtual domain
	  settings models
1.3.16
	+ Make auto creation of e-mail accounts more robust
	+ Bad mailname doesnt disable module activation. Warning message
	added when bad mailname is set. Mailname check in vdomains
1.3.15
	+ Change UI for maximum message limits and expiration limits
	+ Bugfix: The report tables changed its name and they are used by
	  code correctly
	+ Added postmaster option and deprecated bounceReturnAddress
	option
	+ Fixed migration script and ulimited mail message size
	multiplication warning. The error in migration dont corrupted
	configuration but made new installations fail the last migration
	script.
	+ Updated localAttributes in MailUserLdap
	+ Added LOGIN to authorization mechanisms
	+ Using /etc/mailname in hostname and sasl_domain paramteres
	+ Better check of mailname, assure that mailname is correct before
	enabling module
	+ Changed SIEVE directory location to /var/vmail/sieve
1.3.14
	+ Added precondition in ObjectPolicy model
	+ Account home in dovecot set to its maildir, this is necesary for
	some SIEVE features like vacation autoreply
	+ Added autocreation of drafts and sent mail folders
	+ Fixed bug in UI: now we can set properly the number of
	expiration days for spam and deleted messages
	+ Added per domain catch-all accounts
	+ Logs fixes
	+ Added aliases to external accounts
	+ Added multiple aliases per group
	+ Improved queue management
	+ Added dovecot-antispam plugin integration
	+ Added email retrieval for external accounts
	+ Added more connections check to avoid spammers
	+ Add DefaultUser model to be used in users and groups default user
	  template. Admins can select if they wish to create an email account  automatically
	  by default when creating new users.
	+ Enable mail services by default
	+ Fix ids and checkRowExist in ExternalAccount.pm
	+ Fix method for modification of external accounts
	+ Reverted UI component name to be compatible with previous versions
1.3.13
	+ Fixed bug in UI: now we can set properly the maximum message size
1.3.12
	+ Add migration to rename mail table to mail_message
	+ Add breadcrumbs
1.3.11
	+ Fixed bug when retrieving LDAP instance in master/slave architecture
	+ Added log consolidation and report
1.3.10
	+ ESMTP service in port 465 fixed
	+ Deliver to local user fixed
	+ Using LDA protocol and LDAP for dovecot's userdb
	+ Added user mailbox quota
	+ Added autocreation of trash and spam folders
	+ Added flush of spam and trash folders
	+ Added sieve and managesieve support
1.3.7
	+ more resilent EBox::MailVdomain::setUserAccount, now we don't
	abort if it exists already a user maildir, instead we move it to a
	backup directory
1.3.6
	+ now you can specify a port for the smarthost (if not specified
	the default port continues to be 25)
	+ bugfix: fixed regresion in logs and added greylist event for
	connections to remote SMTPs
	+ bugfix: SMTPS port 465 now works properly
	+ added quota support
	+ added autocreation of trash and spam folders
	+ added flush of spam and trash folders
	+ add sieve and manage sieve support
	+ added retrieval of emails from external accounts
	+ added catch-all account per domain
	+ added external mail accounts aliases
	+ added 'remove all' and 'flush all' options to mail queue
	management
	+ bugfix, in mail queue management now the mail recipients and th
	messages being delivered appears correctly
	+ added multiples alias for groups
	+ added more SMTP checks for new mail for avoidin spam
	+ aded support for spam learn from IMAP folders (see mailfilter
	module)
	+ added autocreation of drafts and sent mail folders
1.3.4
	+ tableInfo returns an array of hash refs
1.1.41
	+ bugfix: Allow unsafe characters in smtp auth password
1.1.30
	+ SMTP and POP/iMAP certificates can be changed via  the CA module
1.1.20
	+ UI improvement: hide and show mail filter fields depending on the
	configuration
1.1.10
	+ New release
1.1
	+ Replaced courier with dovecot
	+ Added aliases for whole domains
	+ Use the new row() and ids() API
	+ Bugfix: alias are deleted when user account is deleted
	+ Bugfix: when already exists the maildir, create a new account is
	not allowed
	+ Bugfix: fixed error in mail queue template: avoid to reference a
	possible undefined value
	+ Bugfix: running method in Greylist does not fail if there is not
	eventd fil
	+ Bugfix: force removal of previous data in backup
	+Bugfix: removed bad superfluous call that was the source of
	, at least, restore errors
	+ Mail queue parsing error fixed and more robust mail queue template
0.12.101
	+ Bugfix: Postgrey daemon is disabled by default
0.12.100
	+ EBox::MailUserLdap::userAccount and
	EBox::MailUserLdap::getUserLdapValue  don't longer assume that the
	user exists
	+ Bugfix: MDSize attribute should not be restored in systems with
	MDSize feature disabled
	+ Bugfix in logs: mail relayed to external smarthost is now
	logged, external smarthost relay denied action also logged, relay
	field now only logs relay data and no unrelated data
	+ Summary changed to reflect the changes in mailfilter module
	+ Added greylist support
	+ Added authentication for external smarthost
	+ Added TLS support for external smarthost
	+ Replaced courier with dovecot
	+ Simpler interface to choose mail retrieval protocols
0.12.99
	+ Add support for reporting
0.12.2
	+ Bugfix: Start POP3 over SSL (Port: 995)
0.12.1
	+ Bugfix: Use EBox::Types::Union::Text for unlimited message size
0.12
	+ Bugfix: Checkbox for unlimited size is unchecked, the field
	mentioned, i.e. Size (MB) is activated.
	+ Use the new MVC framework
	+ Add postfix to sasl group instead of dpkg-stateoverriding stuff
	+ Update INSTALL doc
	+ Use eBox OID number in LDAP schemas
0.11.101
	+ Fixed bug when removing users in non-quota installations
	+ Do not remove init rc scripts
	+ Add port 465 (SMTP over SSL) to mail service, old outlook version
	  will use this port
	+ Fixed bug in group alias that broke this feature for mail
	accounts which its name was different to the username
0.11.100
	+ Create certificate for smtpd server
	+ Disabled filter appears in the filter lists as disabled
	(previously they don't appear at all)
	+ Module activation dependency with module which provides the
	active filter
0.11.99
	+ Add mail dispatcher to notify eBox events using this SMTP server
	+ Enhanced strings
0.11
	+ Wrap service call with ebox-unblock-exec
	+ Fix typo in message
0.10.99
	+ New release
0.10
	+ New release
0.9.100
	+ Fix some typos
0.9.99
	+ Fixed bug in configuration backup
	+ Allow other modules to define mail filters

0.9.3
	+ New release
0.9.2
	+ Create sasl configuration which contains password with 0600 mask
0.9.1
	+ Extended backup
	+ Use host's FQDN.
	+ Helo restrictions
0.9
	+ Added Polish translation
	+ Added German translation
0.8.1
	+  Added dependency on sasl2-bin for secure SMTP authentication
0.8
	+ Small GUI fix
	+ Added firewall rule to access smtp hosts for all interfaces
0.7.99
	+ New release
0.7.1
	+ GUI improvements
	+ Added queue management support
	+ Use EBox::LDAP singleton
	+ Added update/clean actions to ebox-mail-ldap
	+ Use of ebox-sudoers-friendly
0.7
	+ First public release<|MERGE_RESOLUTION|>--- conflicted
+++ resolved
@@ -1,10 +1,7 @@
-<<<<<<< HEAD
 HEAD
 	+ Added incompatiblity with external AD authentication mode
-=======
 3.1.2
 	+ Use new EBox::Users namespace instead of EBox::UsersAndGroups
->>>>>>> 5b03c9be
 3.1.1
 	+ Removed deprecated backup domain methods
 3.1
