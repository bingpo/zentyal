--- conflicted
+++ resolved
@@ -1,10 +1,6 @@
-<<<<<<< HEAD
 4.0
 	+ Set version to 4.0
-=======
-HEAD
 	+ Fixed values in fetchmail widget status
->>>>>>> 094be613
 	+ Fixed some labels which referenced deprecated user corner
 	+ Do not allow both keep and fetch all options in external accounts
 	+ Fixed group mail accounts and their aliases
