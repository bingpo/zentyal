HEAD
<<<<<<< HEAD
	+ Avoid error when trying to show a no longer existent mail in queue
=======
	+ Better integration between mail addon and mail field
>>>>>>> 59d65e2c
3.2.7
	+ Fixed bug in LDAP synchronization of mail virtual domains
	+ Setup mail account on enable for users that already have mail attribute
3.2.6
	+ Added and used checkMailNotInUse method
	+ Don't add mail which already exists when adding group alias
	+ Postfix max mail size is increased by 36% because of base64 encoding
3.2.5
	+ Better integration of group alias addon
3.2.4
	+ Added openchange outgoing mail rewriting
3.2.3
	+ Nopass dovecot policy enabled only when Openchange provisioned
3.2.2
	+ Added required code to integrate with OpenChange
	+ Added missing EBox::Exceptions uses
3.2.1
	+ Preservice and postservice hooks now should work properly
	+ Fixed regression which broke external account modification
3.2
	+ Set version to 3.2
3.1.7
	+ Override daemons when migrating from 3.0
	+ Minor enhancements to some note texts
3.1.6
	+ Use DATETIME type in date column for consolidation tables
	+ Summarised report has breadcrumbs now
3.1.5
	+ Fixed typo in external account user corner model
	+ Adapted to new CSS styles
	+ Fixed bug which allowed to use incorrect external addresses in
	  fetchmail accounts
3.1.4
	+ Fixed typo in master.cf when mail filter is enabled
3.1.3
	+ Adapt group and users addon to right panel view
	+ mail-ldap init script dies on LDAP add error
	+ Added menu icon
	+ Added new userCorner method to external accounts model
	+ Updated to use renamed method EBox::Ldap::connection.
	+ Adapt firewall rules to new accept chains
	+ Adapted user addon to multi-OU tree view
	+ Removed no longer necessary jQuery noConflict()
	+ Search the whole LDAP tree looking for groups and users.
	+ Added incompatiblity with external AD authentication mode
3.1.2
	+ Use new EBox::Users namespace instead of EBox::UsersAndGroups
3.1.1
	+ Removed deprecated backup domain methods
3.1
	+ Added Pre-Depends on mysql-server to avoid problems with upgrades
	+ Depend on zentyal-core 3.1
3.0.5
	+ Regenerate kerberos key tab in LDAP reprovision
	+ Banner display mail name instead of host name
	+ Adapted to EBox::LdapModule changes
	+ Added module particular facilities for slave setup
	+ Added a ebox.postgrey upstart config file in package to avoid
	  errors before we generate it in the _setConf
	+ Fixed bug triggered when removing all users from a virtual domain
	+ Do not try to manage postgrey daemon if module is unconfigured
	+ Fixed error in json response trigered by widget size
	+ Added libsasl2-modules dependency because it seems that is not
	  always installed
3.0.4
	+ Integration with Disaster Recovery service
	+ Fixed user object misuse in EBox::Mail::FetchmailLdap::removeExternalAccount
3.0.3
	+ Adapted to changes in EBox::LogHelper::_convertTimestamp
3.0.2
	+ Fixed error in dashboard widget
	+ Fixed log helper time stamp parsing, transition to MySql broke it
	+ Adapted to improvement of EBox::Module::Service::isRunning method
	+ Added LDAP indexes for mail and dc attributes
	+ Added and used serviceId field for service certificates
	+ Fixed bread crumbs in mail dispatcher configuration model
3.0.1
	+ Added missing CGIs for external accounts
	+ Fixed edition of external accounts
	+ Workaround until postgrey "do not stop" bug is fixed upstream
	+ Use executeOnBrothers method to resolve error with component
	  directories on vdomain aliases model
2.3.8
	+ Move report code to remoteservices
	+ Add missing use statement causing an exception loading the class
	+ Convert to lowercase the domain part in the user LDAP filter,
	  required to retrieve the correct mailbox path when using kerberos auth
	+ Fix gssapi hostname for kerberos authentication
	+ Fix LDAP filters
	+ Switch to LDAP bind authentication when kerberos is not used
	+ Fixed dovecot user password authentication
	+ Fixed disable_dns_lookups key in master.cf
2.3.7
	+ Dont use Zarafa for ham/spam acccounts
	+ Allow syntax to specify smarthost without MX lookup
	+ Fixed dovecot-ldap.conf.mas
2.3.6
	+ Added modeldepends to yaml schema
	+ External alias can have address on a vdomain alias
	+ Fixed regression in vdomain aliases
	+ Added Zarafa multitenancy support
2.3.5
	+ Fixed regression in add/remove/list group alias
	+ Added user addon for retrieval mail from external accounts
	+ Added fetch all mail option to retrieval mail from external accounts
2.3.4
	+ Implement new EBox::Events::DispatcherProvider
	+ Adapted to new Model management framework
	+ Always run postmap
	+ Authenticated sender have to use a mail address which they own
	+ Using old sieve directories as home mail directories
	+ Enable GSSAPI/Kerberos authentication
2.3.3
	+ Create tables with MyISAM engine by default
2.3.2
	+ withoutActions property in TrafficDetails.pm for the new tableBody.mas
	+ Removed mda option for fetchmail accounts with zarafa destination
	+ Image in initial configuration wizard is shown again
2.3.1
	+ New translatable printableNames for mail services
	+ Adapted to new users implementation
	+ Fixed wrong method call in MailUserLdap
2.3
	+ Adapted to dovecot 2.0
	+ Postfix now binds to LDAP
	+ Adapted to new MySQL logs backend
	+ Mailfilter learn accounts are excluded from Zarafa transport
	+ Remove precondition if there are no objects as now they can be
	  added in-line with the new dialog
	+ Replaced autotools with zbuildtools
	+ Remove Zarafa dependent configuration when it is disabled
	+ Fetchmail configuration takes in account Zarafa
2.2.1
	+ Fixed usercorner row id error when adding a new external account
	+ Fixed mail directory backup in account creation, now it can be
	  made more than once
	+ Use EBox::Validate::checkEmailAddress for checking email instead
	  of a custom flaky re
	+ Fixed regresion in mailname message in SMTPOptions model
2.1.12
	+ Fixed regresion in usercorner link
2.1.11
	+ Added uidl fetchmail option to pop3 external accounts
2.1.10
	+ Fixed error in SMTPOPtions model when system hostname is not a FQDN
2.1.9
	+ Removed /zentyal prefix from URLs
	+ Fixed errors executing mail queue commands
	+ Do not generate config if module is not configured
2.1.8
	+ Set widget size to 2 for a better default dashboard balance
2.1.7
	+ Update wizard pages with new order option
2.1.6
	+ Use the new "Add new..." option in the object selectors
	+ Add support for LOGIN in authenticated mail relay
	+ Delete deprecated extendedRestore method
	+ Use quote column option for periodic and report log consolidation
2.1.5
	+ Fixed crash in dashboard widget
2.1.4
	+ Check for undefined vdomain in vdomainExists method
	+ Removed unwanted matching in the logs in some rare circumstances
	+ SASL and TLS are always enabled
	+ As long as mailfilter module is enabled, the mail module will
	  use the filter it provides
	+ Changed mail firewall services
2.1.3
	+ Added message submission service
	+ Added poll period and per-account "keep" option to email retrieval
	  from external accounts
	+ Bugfix: don't run archivemail if no .Trash or .Spam folders found
2.1.2
	+ Change Zarafa virtual transport to LMTP.
	+ Bugfix: EBox::MailVDomainsLdap::vdomains returns a correct value
	  when mail is disabled
	+ Some refactoring on mail dispatcher
	+ Added zentyal-mail-addressbook that generates a listing of all
	  mail users
	+ Added support for eboxmailrelated attribute so groups have a mail
	  attribute useful for other modules like Zarafa
	+ Improvements in log parsing
2.1.1
	+ Quota attribute renamed in LDAP to allow to have a generic quota
	  attribute in users
	+ Fixed error in pagination of traffic summarized report
	+ Removed dovecot antispam plugin support until serious
	  bug in the dovecot-antispam package from Ubuntu is fixed
	+ Bugfix: external accounts wiht passwords containing ':' don't
	  cause probems anymore; however single quota is forbidden in
	  external accounts passwords
	+ Bugfix: non-authorized smtp recipient restrictions works when
	  SASL is enabled
2.1
	+ Delete deprecated/unused _isCourierObject and _accountAddOn methods
	+ Removed obsolete migrations and use new initial-setup
	+ Remove dependency on dovecot-antispam moved to ebox-mailfilter
	+ Bugfix: Fixed some problems with size parsing in logs
	+ Bugfix: Remove a warning in consolidation of mail messages
	+ Improvements in reports
	  - Return data for end report period to show traffic per day
	  - Added top user sender/receiver per domain
	  - A single mail_message report is sent consisted of
	    sent, received and rejected mail messages
	  - Workarounded problems with unavailable domain in report table
	  - Bugfix: event in report table has the same definition that has
	    in log table
	+ Bugfix: don't query vdomains to LDAP if module is not enabled
2.0.3
	+ Added backup domain
	+ Increased size of event field in mail_message_report table
	+ Autocreate user email always in lowercase
	+ Fixed dovecot mailboxes config to avoid problems with some vdomains
	+ Set default order for dashboard widgets
2.0.2
	+ Don't regenerate user quotas if default quota doesn't change
2.0.1
	+ Bugfix: hooks didn't work (thanks to moebius for the patch)
1.5.5
	+ Add Zarafa integration with mail module
1.5.4
	+ Zentyal rebrand
1.5.3
	+ Bugfix: external accounts retrieval works again in lucid
1.5.2
	+ New setup wizard
1.5.1
	+ Use ssl-cert package to create default certificates as all other
	  eBox modules should be doing
	+ Added bridged mode support in firewall helper
1.5
	+ Update configuration templates with the newest versions from lucid
	+ Bugfix, dovecot ldap auth now works when using AD Sync
	+ Bugfix, using standard default smtp banner to avoid breaking
	banner checks. Thanks to ivo@housesbg.com for pointing this
	+ Now event's mail dispatcher uses configured mailname instead of
	non-qualified hostname
	+ Firewall default policy allows mail system from external
	networks because is the expected and usual thing
	+ Bugfix, is not longer allowed a external alias with the same address
	than a existent account
	+ Bugfix, addColumn message_type on mail_message table which should
	have been added on migration 6
	+ Bugfix: changed location of default sieve script to a directory
	writable by LDA
	+ Added '@' character to virtual domain select control labels
	+ Bugfix: allow multiple alias to the same external account
1.4.2
	+ Bugfix, mail to local accounts is delivered correctly, changed
	some parameters to take in account myorigin
	+ Fixed typo in regular expression that checks external accounts names
	+ Plain usernames without mail domain now are allowed for mail
	retrieval from external accounts
	+ Bugfix, hard-coding mailname in main.cf smtp_helo_name because
	$myorigin variable was not correclty resolved
1.4.1
	+ Bugfix, fix incorrect alias dn breaking aliases in postfix
	+ Bugfix, when create a maildir if a leftover maildir already
	  exists now is correctly backuped with the .bak extension
1.3.18
	+ Add widget for external retrieval service (fetchmail)
1.3.17
	+ Added breadcrumbs to external aliases and virtual domain
	  settings models
1.3.16
	+ Make auto creation of e-mail accounts more robust
	+ Bad mailname doesnt disable module activation. Warning message
	added when bad mailname is set. Mailname check in vdomains
1.3.15
	+ Change UI for maximum message limits and expiration limits
	+ Bugfix: The report tables changed its name and they are used by
	  code correctly
	+ Added postmaster option and deprecated bounceReturnAddress
	option
	+ Fixed migration script and ulimited mail message size
	multiplication warning. The error in migration dont corrupted
	configuration but made new installations fail the last migration
	script.
	+ Updated localAttributes in MailUserLdap
	+ Added LOGIN to authorization mechanisms
	+ Using /etc/mailname in hostname and sasl_domain paramteres
	+ Better check of mailname, assure that mailname is correct before
	enabling module
	+ Changed SIEVE directory location to /var/vmail/sieve
1.3.14
	+ Added precondition in ObjectPolicy model
	+ Account home in dovecot set to its maildir, this is necesary for
	some SIEVE features like vacation autoreply
	+ Added autocreation of drafts and sent mail folders
	+ Fixed bug in UI: now we can set properly the number of
	expiration days for spam and deleted messages
	+ Added per domain catch-all accounts
	+ Logs fixes
	+ Added aliases to external accounts
	+ Added multiple aliases per group
	+ Improved queue management
	+ Added dovecot-antispam plugin integration
	+ Added email retrieval for external accounts
	+ Added more connections check to avoid spammers
	+ Add DefaultUser model to be used in users and groups default user
	  template. Admins can select if they wish to create an email account  automatically
	  by default when creating new users.
	+ Enable mail services by default
	+ Fix ids and checkRowExist in ExternalAccount.pm
	+ Fix method for modification of external accounts
	+ Reverted UI component name to be compatible with previous versions
1.3.13
	+ Fixed bug in UI: now we can set properly the maximum message size
1.3.12
	+ Add migration to rename mail table to mail_message
	+ Add breadcrumbs
1.3.11
	+ Fixed bug when retrieving LDAP instance in master/slave architecture
	+ Added log consolidation and report
1.3.10
	+ ESMTP service in port 465 fixed
	+ Deliver to local user fixed
	+ Using LDA protocol and LDAP for dovecot's userdb
	+ Added user mailbox quota
	+ Added autocreation of trash and spam folders
	+ Added flush of spam and trash folders
	+ Added sieve and managesieve support
1.3.7
	+ more resilent EBox::MailVdomain::setUserAccount, now we don't
	abort if it exists already a user maildir, instead we move it to a
	backup directory
1.3.6
	+ now you can specify a port for the smarthost (if not specified
	the default port continues to be 25)
	+ bugfix: fixed regresion in logs and added greylist event for
	connections to remote SMTPs
	+ bugfix: SMTPS port 465 now works properly
	+ added quota support
	+ added autocreation of trash and spam folders
	+ added flush of spam and trash folders
	+ add sieve and manage sieve support
	+ added retrieval of emails from external accounts
	+ added catch-all account per domain
	+ added external mail accounts aliases
	+ added 'remove all' and 'flush all' options to mail queue
	management
	+ bugfix, in mail queue management now the mail recipients and th
	messages being delivered appears correctly
	+ added multiples alias for groups
	+ added more SMTP checks for new mail for avoidin spam
	+ aded support for spam learn from IMAP folders (see mailfilter
	module)
	+ added autocreation of drafts and sent mail folders
1.3.4
	+ tableInfo returns an array of hash refs
1.1.41
	+ bugfix: Allow unsafe characters in smtp auth password
1.1.30
	+ SMTP and POP/iMAP certificates can be changed via  the CA module
1.1.20
	+ UI improvement: hide and show mail filter fields depending on the
	configuration
1.1.10
	+ New release
1.1
	+ Replaced courier with dovecot
	+ Added aliases for whole domains
	+ Use the new row() and ids() API
	+ Bugfix: alias are deleted when user account is deleted
	+ Bugfix: when already exists the maildir, create a new account is
	not allowed
	+ Bugfix: fixed error in mail queue template: avoid to reference a
	possible undefined value
	+ Bugfix: running method in Greylist does not fail if there is not
	eventd fil
	+ Bugfix: force removal of previous data in backup
	+Bugfix: removed bad superfluous call that was the source of
	, at least, restore errors
	+ Mail queue parsing error fixed and more robust mail queue template
0.12.101
	+ Bugfix: Postgrey daemon is disabled by default
0.12.100
	+ EBox::MailUserLdap::userAccount and
	EBox::MailUserLdap::getUserLdapValue  don't longer assume that the
	user exists
	+ Bugfix: MDSize attribute should not be restored in systems with
	MDSize feature disabled
	+ Bugfix in logs: mail relayed to external smarthost is now
	logged, external smarthost relay denied action also logged, relay
	field now only logs relay data and no unrelated data
	+ Summary changed to reflect the changes in mailfilter module
	+ Added greylist support
	+ Added authentication for external smarthost
	+ Added TLS support for external smarthost
	+ Replaced courier with dovecot
	+ Simpler interface to choose mail retrieval protocols
0.12.99
	+ Add support for reporting
0.12.2
	+ Bugfix: Start POP3 over SSL (Port: 995)
0.12.1
	+ Bugfix: Use EBox::Types::Union::Text for unlimited message size
0.12
	+ Bugfix: Checkbox for unlimited size is unchecked, the field
	mentioned, i.e. Size (MB) is activated.
	+ Use the new MVC framework
	+ Add postfix to sasl group instead of dpkg-stateoverriding stuff
	+ Update INSTALL doc
	+ Use eBox OID number in LDAP schemas
0.11.101
	+ Fixed bug when removing users in non-quota installations
	+ Do not remove init rc scripts
	+ Add port 465 (SMTP over SSL) to mail service, old outlook version
	  will use this port
	+ Fixed bug in group alias that broke this feature for mail
	accounts which its name was different to the username
0.11.100
	+ Create certificate for smtpd server
	+ Disabled filter appears in the filter lists as disabled
	(previously they don't appear at all)
	+ Module activation dependency with module which provides the
	active filter
0.11.99
	+ Add mail dispatcher to notify eBox events using this SMTP server
	+ Enhanced strings
0.11
	+ Wrap service call with ebox-unblock-exec
	+ Fix typo in message
0.10.99
	+ New release
0.10
	+ New release
0.9.100
	+ Fix some typos
0.9.99
	+ Fixed bug in configuration backup
	+ Allow other modules to define mail filters

0.9.3
	+ New release
0.9.2
	+ Create sasl configuration which contains password with 0600 mask
0.9.1
	+ Extended backup
	+ Use host's FQDN.
	+ Helo restrictions
0.9
	+ Added Polish translation
	+ Added German translation
0.8.1
	+  Added dependency on sasl2-bin for secure SMTP authentication
0.8
	+ Small GUI fix
	+ Added firewall rule to access smtp hosts for all interfaces
0.7.99
	+ New release
0.7.1
	+ GUI improvements
	+ Added queue management support
	+ Use EBox::LDAP singleton
	+ Added update/clean actions to ebox-mail-ldap
	+ Use of ebox-sudoers-friendly
0.7
	+ First public release<|MERGE_RESOLUTION|>--- conflicted
+++ resolved
@@ -1,9 +1,6 @@
 HEAD
-<<<<<<< HEAD
+	+ Better integration between mail addon and mail field
 	+ Avoid error when trying to show a no longer existent mail in queue
-=======
-	+ Better integration between mail addon and mail field
->>>>>>> 59d65e2c
 3.2.7
 	+ Fixed bug in LDAP synchronization of mail virtual domains
 	+ Setup mail account on enable for users that already have mail attribute
