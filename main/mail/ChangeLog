--- conflicted
+++ resolved
@@ -1,14 +1,10 @@
-<<<<<<< HEAD
 HEAD
+	+ Removed spurious warnings on mail services widget
 	+ Disabled deprecated autocreate dovecot plugin, using mailbox and
 	  namespaces instead
 	+ Workaround in members table against losing of directory
 	  parameter/attribute
 3.5
-=======
-3.5
-	+ Removed spurious warnings on mail services widget
->>>>>>> fdb16b56
 	+ Fix groupaliases.cf parameter stub
 	+ Adapt alias management to constraints by mailboxRelatedObject
 	+ Changed amavis submision service to avoid rewriting rules
