--- conflicted
+++ resolved
@@ -1,10 +1,7 @@
 HEAD
-<<<<<<< HEAD
+	+ Fixed bug triggered when removing all users from a virtual domain
 	+ Do not try to manage postgrey daemon if module is unconfigured
 	+ Fixed error in json response trigered by widget size
-=======
-	+ Fixed bug triggered when removing all users from a virtual domain
->>>>>>> bf27a148
 	+ Added libsasl2-modules dependency because it seems that is not
 	  always installed
 3.0.4
