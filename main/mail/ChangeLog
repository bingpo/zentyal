--- conflicted
+++ resolved
@@ -1,11 +1,7 @@
-<<<<<<< HEAD
 4.0
-	+ Set version to 4.0
-=======
-HEAD
 	+ Fixed bug in initialSetup which triggered migration on fresh install
 	+ Increased mail_max_userip_connections to 20 for IMAP protocol
->>>>>>> 1dc16fd8
+	+ Set version to 4.0
 	+ Fixed values in fetchmail widget status
 	+ Fixed some labels which referenced deprecated user corner
 	+ Do not allow both keep and fetch all options in external accounts
