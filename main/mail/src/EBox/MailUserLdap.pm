--- conflicted
+++ resolved
@@ -462,17 +462,6 @@
 sub _accountExists
 {
     my ($self, $user) = @_;
-
-<<<<<<< HEAD
-    my $username = $user->name();
-    my %attrs = (
-                 base => $self->{ldap}->dn(),
-                 filter => "&(objectclass=userZentyalMail)(samAccountName=$username)",
-                 scope => 'sub'
-                );
-
-    my $result = $self->{ldap}->search(\%attrs);
-=======
     my $username = $user->get('samAccountName');
     my $attrs = {
         base => $self->{ldap}->dn(),
@@ -480,8 +469,6 @@
         scope => 'sub',
     };
     my $result = $self->{ldap}->search($attrs);
->>>>>>> 435dc4b2
-
     return ($result->count() > 0);
 }
 
