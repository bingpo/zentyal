--- conflicted
+++ resolved
@@ -1,11 +1,8 @@
 HEAD
-<<<<<<< HEAD
+	+ Zentyal components page now shows update list packages errors
+	+ Fixed apt-wrapper error which masked some errors
 	+ Adapted messages in the UI for new editions
 	+ Updated installation slides
-=======
-	+ Zentyal components page now shows update lsit packages errors
-	+ Fixed apt-wrapper error which masked some errors
->>>>>>> 3cd245ff
 	+ Disable restart trigger on installation/removal of packages to
 	  avoid stuck the progress bar
 	+ Added check for small business subscription
