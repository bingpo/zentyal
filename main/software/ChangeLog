HEAD
<<<<<<< HEAD
	+ Restart fully the webadmin module after installation, this forces
	  the regeneration of css files
	+ Removed no longer necessary jQuery noConflict()
3.1.1
	+ Ported JS code to jQuery, extracted lot of it to .js file
3.1
	+ Updated to reflect the Apache -> WebAdmin rename.
	+ Package icon for the new IPS module
	+ Depend on zentyal-core 3.1
=======
	+ Set proper permissions to preferences file when QA updates are
	  not exclusive
>>>>>>> 4cc1df6f
3.0.5
	+ Fixed wrong management of preferences files
3.0.4
	+ Improved description of enable automatic updates string
	+ Force mode when restoring apt preferences file from cloud
3.0.3
	+ Adapted firstTimeMenu() for Disaster Recovery
	+ Added workaround for launchpad bug 994509, which manifests
	  showing duplicate packages in the updates list
	+ Hide enable automatic updates form when it cannot be used
	+ Errors when getting packages dependencies are displayed, this
	  fixes the empty dialog on error problem
3.0.2
	+ Make required changes for new communications add-on
	  (mailfilter in community + jabber and asterisk in comm add-on)
3.0.1
	+ Fixed basic mode boxes behavior when adding/removing individual packages
	+ Fixed behavior of select/deselect all buttons in Zentyal components
3.0
	+ Changed del.mas template to allow call InstallPkgs url form
	  other modules
	+ Fixed System updates page
	+ Updated Zentyal Remote logo in slides
	+ Add 3.0 extra repository instead of 2.3 one
	+ Reviewed registration strings
	+ Deleted unused images
2.3.9
	+ Do not show final notes in installation process
	+ Fixed cancel button in confirm software packages in install process
	+ New slides format
2.3.8
	+ Use delete icon instead of deny for deselect all button
	+ New installation finished page
2.3.7
	+ Improved styles and icons
	+ UTM is now integrated in Gateway and Infrastructure
	+ Do not try to translate package description variable
	+ Added popups for progress bars
	+ Added logic for new mail add-on for SB edition
2.3.6
	+ Added package icon for the UPS module
	+ Increased timeout before redirecting to wizards from 1 to 5 seconds
	  to avoid problems on some slow or loaded machines
	+ Use again the non-customized Progress CGI which is now compatible
2.3.5
	+ Fixed regression with modal box save changes
2.3.4
	+ Remove redirection to save changes page after removing packages
	+ Install/Remove package shows log directory in error message
2.3.3
	+ Add proper 2.3 repository in initial-setup
	+ Adapted to new Model management framework
	+ zentyal-virt is no longer restricted in SB edition
2.3.2
	+ Fixed syntax on spanish installer slides
	+ Added icon for new Thin Clients module
2.3.1
	+ Zentyal components page now shows update list packages errors
	+ Fixed apt-wrapper error which masked some errors
	+ Adapted messages in the UI for new editions
	+ Updated installation slides
	+ Disable restart trigger on installation/removal of packages to
	  avoid stuck the progress bar
	+ Added check for small business subscription
2.3
	+ Replaced autotools with zbuildtools
	+ Bugfix: Use the new paths in setting apt preferences when
	  modifying the /etc/zentyal/remoteservices.conf entry
	+ Set off-office hours in automatic time when the admin has not
	  set one
2.2.2
	+ Fixed error on initial-setup when checking the zarafa repository
2.2.1
	+ Fixed some after-installation non-translatable strings
	+ Avoid to add both Zarafa 6 and Zarafa 7 repositories
2.1.13
	+ Updated installation slides texts
	+ Updated profile descriptions
2.1.12
	+ Components table is now fully translatable
	+ Implement Software/EBox#tabname to go directly to the given
	  tabname using hash property in URL
	+ Refresh upgradable list after the user click on update list
	+ Return to the system updates when the user has not made any
	  selection
2.1.11
	+ Removed useless regex match from apt-wrapper
	+ Fixed javascript error when installing after package search
	+ Better integration with core theme
	+ Removed /zentyal prefix from URLs
	+ Moved CSS styles to core
	+ Updated some strings for better understanding
	+ Added missing metapackage dependencies
2.1.10
	+ Fixed get of DPKG_RUNNING_FILE in new GlobalImpl class
	+ Updated version reference in slides text
2.1.9
	+ Rotate software.log
	+ Added some new package icons
2.1.8
	+ Changes in package preselections, mainly RADIUS is no longer
	  selected by default and L7Filter replaces it
2.1.7
	+ Improved visual style of the confirmation page
	+ Remove package recommendations
	+ Improved style for a better view of packages install page
2.1.6
	+ Added some new package icons
2.1.5
	+ Better management of packages without candidate version
2.1.4
	+ Always add zarafa repository to avoid situations with broken packages
2.1.3
	+ Log CGI now uses the dumpSoftwareLog method in BugReport
	+ Candidate versions are now picked using APT priority
	+ Replace references to reload.gif with reload.png
2.1.2
	+ Fixed package selection header appearance on low resolutions
2.1.1
	+ New package selection page with icons
	+ Check if apt-get is ready before running apt commands
	+ EBox::CGI::Software::Log more resilent to errors
	+ Added stats for automatic upgrades. Currently, the timestamp and
	  the number of automatic upgraded packages
2.1
	+ Replaced ebox-apt-update and ebox-apt-remove with apt-wrapper
	+ Cron script ebox-software renamed to auto-updater
	+ ebox-update-packages and ebox-remove-packages renamed to
	  install-packages and remove-oackages
	+ Remove obsolete migrations
	+ Reviewed installation slides text
2.0.10
	+ Do not show system updates in Zentyal UI when there are not
	  available because of our QA updates
	+ Fix bug when removing QA updates in preferences file
	+ Use new zentyal-* package names
2.0.9
	+ Safer regexes in ebox-update-packages and ebox-remove-packages
	+ Do not ignore kernel packages in system updates
2.0.8
	+ Open and close write fifos only one time and autoflush them
	+ Avoid sending duplicated lines to the fifos
2.0.7
	+ New APT log at /var/log/ebox/software.log to diagnose problems
	+ CGI to download software.log from the error page
	+ Handle SIGPIPE in ebox-apt-remove
	+ Delete /var/lib/zentyal/dpkg_running inupdate and remove scripts
	+ Handle possible errors opening write fifo
2.0.6
	+ Always regenerate APT cache for installing or upgrading
	+ Do not download all the packages, just download needed ones
2.0.5
	+ Improved performance using global package cache
	+ Show a helpful page if there are half-installed packages
2.0.4
	+ Fixed defunct process due to uncaught SIGPIPE
	+ Always end safely the installation of packages regardless of any
	  error
	+ Wait for the child ending when installing packages
	+ Include as Zentyal component the ones that start with "zentyal-"
2.0.3
	+ Do not check archive if the version list if it was installed
	  manually or the archive is missing (Fixed a warning)
	+ Fixed a bug in error management in ebox-apt-update and
	  ebox-update-packages scripts
	+ Fixed bug setting automatic time
2.0.2
	+ Use icons for Security and QA updates in System updates
	  (libebox >= 2.0.3)
	+ Bugfix: Do not show + icon in system updates if there is not
	  changelog entry
	+ Bugfix: When QA is enabled and exclusive, do not show not qa
	  packages to upgrade
	+ Bugfix: Zentyal components to update based on QA data as well
	+ Bugfix: Return right properties for security and QA when available
	+ Remove useless calls to regen a cache that does not longer exist
	  for Zentyal components
	+ Return the Zentyal packages when listUpgradablePkgs is called
	  with excludeEBoxPackages off, this makes Zentyal components be
	  updated by ebox-software if automatic updates are set
	+ Bugfix: Remove deprecated parameter in listEBoxPkgs method
2.0.1
	+ Unknown packages are considered as uninstalled
	+ Set a random automatic time when there is not stored any
	  configured time by admin
	+ Not launching an exception when ebox-software is locked in the
	  System page
1.5.6
	+ Update list button gives feedback about the result now
	+ Profile descriptions are now translatable
	+ Updated installation slides
1.5.5
	+ Visual improvements in package selection page
	+ Zentyal rebrand
	+ Improve i18ned messages for QA updates
1.5.4
	+ In basic mode of ebox components installed metapackages appear with a tick
	+ Save changes automatically when a package is deleted
	+ Now ebox-software tables are ordered alphabetically
	+ Show package descriptions instead of package names in the confirmation screen
	+ Show update list button
	+ Skip install button
	+ Delete big space in update system
	+ Show information while downloading packages
	+ New slides translated to Spanish
1.5.3
	+ Bugfix: filter and order in ebox components table work properly now
	+ Added button to update packages list
	+ Bugfix: now ebox-apt-update throw exceptions
	+ Bugfix: solved bug in system updates
1.5.2
	+ Changed css file of tableorderer
	+ Template based top buttonless menu
	+ Show top menu buttons in ebox software (except on first install)
	+ Fixed bug in fetchAllPkgs
	+ Set preferences differently in Lucid
1.5.1
	+ Total redesign of the Software Management improving look and usability
	+ Starting hour of automatic operations is configurable
	+ Ready for QA repository support
1.5
	+ Bug fix: system updates work properly now
1.4.1
	+ Fixed error when installed some packages (missing --force-yes option)
	+ Fixed template error in system updates when automatic updates are enabled
1.3.14
	+ Added note with the last update time
	+ eBox packages are not longer shown in system updates view
1.3.13
	+ Bug fix: add -o DPkg::Options::='--force-confold'"
1.3.10
	+ Add public key for eBox PPA repository
1.3.5
	+ Better looking for descriptions in eBox components
1.3.3
	+ Bugfix: added dpkg-dev dependency and package removal/install is
	disabled when the module is disabled
1.1.20
	+ New release
0.12.101
	+ Add missing backslash to display update form correctly
0.12.100
	+ Restart apache once and not for every package when upgrading or
	installing
0.12.99
	+ New release
0.12.2
	+ Bugfix: Added `--force-yes` option to accept unsigned packages from
	our PPA repository
0.12.1
	+ Bugfix: Packages which are not installable for some reason are
	handled correctly stopping the update process and showing the error
0.12
	+ New release
0.11.101
	+ Bugfix. Fix typo in ebox-update-packages which prevented software
	  management from working
	+ Add ebox-software.cron.daily to debian package
	+ Add action to explain ebox-software cron script
0.11.100
	+ Regenerate cache before finishing package installation/removal
	+ Do not truncate sources.list
	+ Delete packages using the progress screen
0.11.99
	+ System and software updates work correctly again with progress
	indicator showing process already finished
	+ ebox-software cron script locks software module to work in order
	to hide corner cases
	+ Bugfix. libebox is treated as an eBox package and not as a
	system package
0.11
	+ New release
0.10.99
	+ New release
0.9.100
	+ New release
0.9.99
	+ New release
0.9.3
	+ New release
0.8.99
	+ New release
0.8.1
	+ fix bug to avoid calling endlessly ebox-software
	  after installing a package when automatic update was enable.
0.8
	+ ebox-software truncates /etc/apt/sources.list and
	  add  all apt sources from ebox-platform.com
0.7.99
	+ fix bug to wait until the upgrading or installing process is done.
	  Use Ajax to check if the upgrading taking place has finished
	+ restart apache when a package is installed
0.7.1
	+ GUI improvements
	+ Use of ebox-sudoers-friendly
	+ Fix an error which uninstalls upgradable packages
0.7
	+ First public release
0.6
	+ move to client
	+ API documented using naturaldocs
	+ Update install
	+ Update debian scripts
	+ Implements usesPort

0.5.2
	+ Fix some packaging issues

0.5.1
	+ Convert module to new menu system

0.5
	+ Initial release<|MERGE_RESOLUTION|>--- conflicted
+++ resolved
@@ -1,5 +1,6 @@
 HEAD
-<<<<<<< HEAD
+	+ Set proper permissions to preferences file when QA updates are
+	  not exclusive
 	+ Restart fully the webadmin module after installation, this forces
 	  the regeneration of css files
 	+ Removed no longer necessary jQuery noConflict()
@@ -9,10 +10,6 @@
 	+ Updated to reflect the Apache -> WebAdmin rename.
 	+ Package icon for the new IPS module
 	+ Depend on zentyal-core 3.1
-=======
-	+ Set proper permissions to preferences file when QA updates are
-	  not exclusive
->>>>>>> 4cc1df6f
 3.0.5
 	+ Fixed wrong management of preferences files
 3.0.4
