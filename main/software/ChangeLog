--- conflicted
+++ resolved
@@ -1,9 +1,6 @@
 HEAD
-<<<<<<< HEAD
 	+ Add icon for openchange module
-=======
 	+ Adapted to new CSS styles
->>>>>>> 7f5daf18
 	+ Fixed regression in components page behavior after jQuery migration
 3.1.2
 	+ Reset checkboxes in advanced packages section; this is need for
