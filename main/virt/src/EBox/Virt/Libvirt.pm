# Copyright (C) 2011-2018 Zentyal S.L.
#
# This program is free software; you can redistribute it and/or modify
# it under the terms of the GNU General Public License, version 2, as
# published by the Free Software Foundation.
#
# This program is distributed in the hope that it will be useful,
# but WITHOUT ANY WARRANTY; without even the implied warranty of
# MERCHANTABILITY or FITNESS FOR A PARTICULAR PURPOSE.  See the
# GNU General Public License for more details.
#
# You should have received a copy of the GNU General Public License
# along with this program; if not, write to the Free Software
# Foundation, Inc., 59 Temple Place, Suite 330, Boston, MA  02111-1307  USA
use strict;
use warnings;

package EBox::Virt::Libvirt;

use base 'EBox::Virt::AbstractBackend';

use EBox::Gettext;
use EBox::Config;
use EBox::Sudo;
use EBox::Exceptions::MissingArgument;
use EBox::NetWrappers;
use EBox::Virt;
use File::Basename;
use String::ShellQuote;
use File::Slurp;

my $VM_PATH = '/var/lib/zentyal/machines';
my $NET_PATH = '/var/lib/zentyal/vnets';
my $LIBVIRT_NET_CONF_PATH = '/etc/libvirt/qemu/networks';
my $LIBVIRT_NET_PATH = '/var/lib/libvirt/network';
my $KEYMAP_PATH = '/usr/share/qemu/keymaps';
my $VM_FILE = 'domain.xml';
my $VIRTCMD = EBox::Virt::LIBVIRT_BIN();
my $DEFAULT_KEYMAP = 'en-us';

# Class: EBox::Virt::Libvirt
#
#   Backend implementation for libvirt
#

sub new
{
    my $class = shift;
    my $self = {};
    bless ($self, $class);

    # Choose between kvm or qemu according to the HW capabilities
    system ("egrep -q '^flags.* (vmx|svm)' /proc/cpuinfo");
    $self->{emulator} = ($? == 0) ? 'kvm' : 'qemu';

    $self->{vmConf} = {};
    $self->{netConf} = {};

    return $self;
}

# Method: createDisk
#
#   Creates a VDI file.
#
# Parameters:
#
#   file    - path of the disk image file
#   size    - size of the disk in megabytes
#
sub createDisk
{
    my ($self, %params) = @_;

    exists $params{file} or
        throw EBox::Exceptions::MissingArgument('file');
    exists $params{size} or
        throw EBox::Exceptions::MissingArgument('size');

    my $file = $params{file};
    my $size = $params{size};

    _run("qemu-img create -f qcow2 $file ${size}M");
}

# Method: resizeDisk
#
#   Resizes a VDI file.
#
# Parameters:
#
#   file    - filename of the disk image
#   size    - size of the disk in megabytes
#
sub resizeDisk
{
    my ($self, %params) = @_;

    exists $params{file} or
        throw EBox::Exceptions::MissingArgument('file');
    exists $params{size} or
        throw EBox::Exceptions::MissingArgument('size');

    my $file = $params{file};
    my $size = $params{size};

    # TODO: Implement this with cat (only enlarge)
}

# Method: vmExists
#
#   Checks if a VM with the given name already exists
#
# Parameters:
#
#   name    - virtual machine name
#
# Returns:
#
#   boolean - true if exists, false if not
#
sub vmExists
{
    my ($self, $name) = @_;

    return (-e "$VM_PATH/$name/$VM_FILE");
}

# Method: vmRunning
#
#   Checks if a VM with the given name is running
#
# Parameters:
#
#   name    - virtual machine name
#
# Returns:
#
#   boolean - true if running, false if not
#
sub vmRunning
{
    my ($self, $name) = @_;

    return ($self->_state($name) eq 'running');
}

# Method: vmPaused
#
#   Checks if a VM with the given name is paused
#
# Parameters:
#
#   name    - virtual machine name
#
# Returns:
#
#   boolean - true if paused, false if running
#
sub vmPaused
{
    my ($self, $name) = @_;

    return ($self->_state($name) eq 'paused');
}

# Method: runningVMCommand
#
#   Only used for libvirt for the systemd and manage.sh scripts.
#
# Parameters:
#
#   name    - virtual machine name
#
sub runningVMCommand
{
    my ($self, $name) = @_;

    return "$VIRTCMD domstate $name | grep -q ^running";
}

sub _state
{
    my ($self, $name) = @_;

    my ($state) = @{EBox::Sudo::silentRoot("LANG=C $VIRTCMD domstate $name")};
    if ($? == 0) {
        chomp ($state);
    } else {
        $state = 'error';
    }
    return $state;
}

sub vncdisplay
{
    my ($self, $name) = @_;

    my @output = @{EBox::Sudo::silentRoot("$VIRTCMD vncdisplay $name")};
    unless (@output) {
        return undef;
    }
    my ($port) = $output[0] =~ /:(\d+)/;
    return defined ($port) ? $port : undef;
}

sub listVMs
{
    my @dirs = glob ("$VM_PATH/*");
    @dirs = grep { -e "$_/$VM_FILE" } @dirs;
    my @vms = map { basename($_) } @dirs;
    return \@vms;
}

# Method: createVM
#
#   Creates a new virtual machine
#
# Parameters:
#
#   name    - virtual machine name
#
sub createVM
{
    my ($self, %params) = @_;

    exists $params{name} or
        throw EBox::Exceptions::MissingArgument('name');

    my $name = $params{name};

    my $conf = {};
    $conf->{ifaces} = [];
    $conf->{devices} = [];

    $self->{vmConf}->{$name} = $conf;

    _run("mkdir -p $VM_PATH/$name");
}

# Method: startVMCommand
#
#   Command to start a VM with a VNC server on the specified port.
#
# Parameters:
#
#   name    - virtual machine name
#   port    - VNC port
#   pass    - VNC password
#
# Returns:
#
#   string with the command
#
sub startVMCommand
{
    my ($self, %params) = @_;

    exists $params{name} or
        throw EBox::Exceptions::MissingArgument('name');
    exists $params{port} or
        throw EBox::Exceptions::MissingArgument('port');
    exists $params{pass} or
        throw EBox::Exceptions::MissingArgument('pass');

    my $name = $params{name};
    my $port = $params{port};
    my $pass = $params{pass};
    $self->{vmConf}->{$name}->{port} = $port;
    $self->{vmConf}->{$name}->{password} = $pass;

    my $cmd = "$VIRTCMD create $VM_PATH/$name/$VM_FILE";
    $self->{vmConf}->{$name}->{startCmd} = $cmd;

    return $cmd;
}

# Method: shutdownVMCommand
#
#   Command to shut down a virtual machine.
#
# Parameters:
#
#   name    - virtual machine name
#   force   - force hard power off
#
# Returns:
#
#   string with the command
#
sub shutdownVMCommand
{
    my ($self, $name, $force) = @_;

    my $action = $force ? 'destroy' : 'shutdown';
    my $cmd = "$VIRTCMD $action $name";
    if ($force) {
        $self->{vmConf}->{$name}->{forceStopCmd} = $cmd;
    } else {
        $self->{vmConf}->{$name}->{stopCmd} = $cmd;
    }

    return $cmd;
}

# Method: pauseVM
#
#   Pauses a virtual machine.
#
# Parameters:
#
#   name    - virtual machine name
#
sub pauseVM
{
    my ($self, $name) = @_;

    _run("$VIRTCMD suspend $name");
}

# Method: resumeVM
#
#   Shuts down a virtual machine.
#
# Parameters:
#
#   name    - virtual machine name
#
sub resumeVM
{
    my ($self, $name) = @_;

    _run("$VIRTCMD resume $name");
}

# Method: deleteVM
#
#   Deletes a virtual machine.
#
# Parameters:
#
#   name    - virtual machine name
#
sub deleteVM
{
    my ($self, $name) = @_;

    _run("rm -rf '$VM_PATH/$name'");
}

# Method: setMemory
#
#   Set memory amount for the given VM.
#
# Parameters:
#
#   name    - virtual machine name
#   size    - memory size (in megabytes)
#
sub setMemory
{
    my ($self, $name, $size) = @_;

    $self->{vmConf}->{$name}->{memory} = $size;
}

# Method: setOS
#
#   Set the OS type for the given VM.
#
# Parameters:
#
#   name    - virtual machine name
#   os      - operating system identifier
#
sub setOS
{
    my ($self, $name, $os) = @_;

    $self->{vmConf}->{$name}->{os} = $os;
}

# Method: setArch
#
#   Set the architecture type for the given VM.
#
# Parameters:
#
#   name    - virtual machine name
#   arch      - architecture identifier
#
sub setArch
{
    my ($self, $name, $arch) = @_;

    $self->{vmConf}->{$name}->{arch} = $arch;
}

# Method: setIface
#
#   Set a network interface for the given VM.
#
# Parameters:
#
#   name    - virtual machine name
#   type    - iface type (nat, bridged, internal)
#   arg     - iface arg (bridged => devicename, internal => networkname)
#
sub setIface
{
    my ($self, %params) = @_;

    exists $params{name} or
        throw EBox::Exceptions::MissingArgument('name');
    exists $params{type} or
        throw EBox::Exceptions::MissingArgument('type');

    my $name = $params{name};
    my $type = $params{type};
    my $mac = $params{mac};

    my $source = '';
    if ($type eq 'none') {
        return;
    } elsif ($type eq 'nat') {
        $source = 'default';
    } else {
        exists $params{arg} or
            throw EBox::Exceptions::MissingArgument('arg');
        $source = $params{arg};
        if (not exists $self->{netConf}->{$source}) {
            $self->{netConf}->{$source} = {};
            $self->{netConf}->{$source}->{num} = $self->{netNum}++;
            $self->{netConf}->{$source}->{bridge} = $self->_freeBridgeId();
        }
    }

    my $iface = {};
    $iface->{type} = $type eq 'bridged' ? 'bridge' : 'network';
    $iface->{source} = $source;
    $iface->{mac} = $mac;

    push (@{$self->{vmConf}->{$name}->{ifaces}}, $iface);
}

# Method: attachDevice
#
#   Attach a device to a VM.
#
# Parameters:
#
#   name   - virtual machine name
#   type   - hd | cd | none
#   file   - path of the ISO or VDI file
#
sub attachDevice
{
    my ($self, %params) = @_;

    exists $params{name} or
        throw EBox::Exceptions::MissingArgument('name');
    exists $params{type} or
        throw EBox::Exceptions::MissingArgument('type');
    exists $params{file} or
        throw EBox::Exceptions::MissingArgument('file');

    my $name = $params{name};
    my $type = $params{type};
    my $file = $params{file};

    return if ($type eq 'none');

    my $device = {};
    $device->{file} = $file;
    $device->{block} = ($file =~ /^\/dev\//);
    my $cd = $type eq 'cd';
    $device->{type} = $cd ? 'cdrom' : 'disk';
    my $bus;
    if ($cd) {
        $bus = 'ide';
    } else {
        $bus = $self->_busUsedByVm($name);
    }

    if (not exists $self->{driveLetterByBus}->{$bus}) {
        throw EBox::Exceptions::Internal("Invalid bus type: $bus");
    }

    $device->{bus} = $bus;
    my $letter = $self->{driveLetterByBus}->{$bus};
    $device->{letter} = $letter;
    $self->{driveLetterByBus}->{$bus} = chr (ord ($letter) + 1);

    my $vmConf = $self->{vmConf}->{$name};
    push (@{$vmConf->{devices}}, $device);
}

sub _busUsedByVm
{
    my ($self, $name) = @_;
    my $os = $self->{vmConf}->{$name}->{os};

    my %busByOS = (
        new_windows => 'sata',
        old_windows => 'ide',
        linux => 'virtio',
        other => EBox::Config::boolean('use_ide_disks') ? 'ide' : 'scsi',
    );

    return $busByOS{$os};
}

sub _mouseUsedByOs
{
    my ($self, $os) = @_;

    if (($os eq 'new_windows') or ($os eq 'old_windows')) {
        return 'tablet';
    } else {
        return 'mouse';
    }
}

sub systemTypes
{
    return [
        { value => 'new_windows', printableValue =>  __('Windows Vista | Windows 2008 or newer') },
        { value => 'old_windows', printableValue =>  __('Windows XP | Windows 2003 or older') },
        { value => 'linux',       printableValue =>  __('Linux') },
        { value => 'other',       printableValue =>  __('Other') },
    ];
}

sub architectureTypes
{
    return [
        { value => 'i686',   printableValue =>  __('i686 compatible') },
        { value => 'x86_64', printableValue =>  __('amd64 compatible') },
    ];
}

sub manageScript
{
    my ($self, $name) = @_;

    return "$VM_PATH/$name/manage.sh";
}

sub createInternalNetworks
{
    my ($self, $name) = @_;

    mkdir ($NET_PATH) unless (-d $NET_PATH);

    foreach my $name (keys %{$self->{netConf}}) {
        next if ($self->_netExists($name));

        my $net = $self->{netConf}->{$name};
        my $bridge = $net->{bridge};
        my $netprefix = '192.168.' . $net->{num};
        my $file = "$NET_PATH/$name.xml";
        EBox::Module::Base::writeConfFileNoCheck(
            $file, '/virt/network.xml.mas',
            [ name => $name, bridge => $bridge, prefix => $netprefix ],
            { uid => 0, gid => 0, mode => '0644' }
         );
         $self->_createBridge($file, $bridge, $netprefix);
    }
}

sub _createBridge
{
    my ($self, $file, $bridge, $net) = @_;

    _run("$VIRTCMD net-create $file");
    if ($? != 0) {
        _run("pkill -f \"dnsmasq.* --listen-address ${net}.1\"");
        _run("ifconfig virbr${bridge} down");
        _run("brctl delbr virbr${bridge}");
        _run("$VIRTCMD net-create $file");
    }
}

sub _netExists
{
    my ($self, $name) = @_;

    my $path = "$LIBVIRT_NET_CONF_PATH/$name.xml";
    return EBox::Sudo::fileTest('-e', $path);
}

sub writeConf
{
    my ($self, $name) = @_;

    my $vmConf = $self->{vmConf}->{$name};

    EBox::Module::Base::writeConfFileNoCheck(
            $self->manageScript($name),
            '/virt/manage.sh.mas',
            [ startCmd => $vmConf->{startCmd},
              stopCmd => $vmConf->{stopCmd},
              forceStopCmd => $vmConf->{forceStopCmd},
              runningCmd => $self->runningVMCommand($name),
              user => $self->{vmUser} ],
            { uid => 0, gid => 0, mode => '0755' }
    );

    # Set boot device according to the first device in the list
    my $bootDev = 'hd';
    my @devices = @{$vmConf->{devices}};
    if (@devices and ($devices[0]->{type} eq 'cdrom')) {
        $bootDev = 'cdrom';
    }

    my $os = $vmConf->{os};
    EBox::Module::Base::writeConfFileNoCheck(
        "$VM_PATH/$name/$VM_FILE",
        '/virt/domain.xml.mas',
        [
         name => $name,
         os   => $os,
         emulator => $self->{emulator},
         arch => $vmConf->{arch},
         memory => $vmConf->{memory},
         ifaces => $vmConf->{ifaces},
         devices => $vmConf->{devices},
         vncport => $vmConf->{port},
         vncpass => $vmConf->{password},
         keymap => _vncKeymap(),
         boot => $bootDev,
         mouse => $self->_mouseUsedByOs($os),
        ],
        { uid => 0, gid => 0, mode => '0644' }
    );
}

sub listHDs
{
    my $list =  `find $VM_PATH -name '*.img'`;
    my @hds = split ("\n", $list);
    return \@hds;
}

sub initDeviceNumbers
{
    my ($self) = @_;

    $self->{driveLetterByBus} = {
        ide => 'a',
        scsi => 'a',
        sata => 'a',
        virtio => 'a',
       };
}

sub initInternalNetworks
{
    my ($self) = @_;

    $self->{netConf} = {};
    $self->{netNum} = 190;
    $self->{usedBridgeIds} = $self->_usedBridgeIds();
    $self->{netBridgeId} = 1;

    my @nets = glob ("$NET_PATH/*");
    foreach my $net (@nets) {
        my $path = "$LIBVIRT_NET_PATH/" . basename($net);
        _run("rm -rf $path");
    }
    _run("rm -rf $NET_PATH/*");
}

sub _usedBridgeIds
{
    my ($self) = @_;

    my $usedBridges = {};

    my $tmpdir = EBox::Config::tmp() . 'libvirt-networks';
    EBox::Sudo::root("mkdir -p $tmpdir",
                     "cp /etc/libvirt/qemu/networks/*.xml $tmpdir/",
                     "chmod 644 $tmpdir/*.xml");
    my @files = glob ("$tmpdir/*.xml");
    foreach my $file (@files) {
        my $content = read_file($file);
        my $id = $content =~ /<bridge name="virbr(\d+)"/;
        if ($id) {
            $usedBridges->{$id} = 1;
        }
    }
    EBox::Sudo::root("rm -rf $tmpdir");

    return $usedBridges;
}

sub _freeBridgeId
{
    my ($self) = @_;

    while (exists $self->{usedBridgeIds}->{$self->{netBridgeId}}) {
        $self->{netBridgeId}++;
    }

    return $self->{netBridgeId};
}

sub _run
{
    my ($cmd) = @_;

    EBox::debug("Running: $cmd");
    EBox::Sudo::rootWithoutException($cmd);
}

sub diskFile
{
    my ($self, $disk, $machine) = @_;
    return "$VM_PATH/$machine/$disk.img";
}

sub _vncKeymap
{
    my %validKeymaps = map { basename($_) => 1 } glob ("$KEYMAP_PATH/*");

    my $keymap = EBox::Config::configkey('vnc_keymap');
    if ($keymap) {
        if ($validKeymaps{$keymap}) {
            return $keymap;
        } else {
            EBox::warn("VNC keymap '$keymap' is not valid, defaulting to '$DEFAULT_KEYMAP'");
            return $DEFAULT_KEYMAP;
        }
    } else {
        # Autodetect if not defined
        if ($ENV{LANG}) {
            my ($lang, $enc) = split(/\./, $ENV{LANG});
            my ($lang1, $lang2) = split(/_/, $lang);
            if ($lang1) {
                if ($lang2) {
                    $keymap = "$lang1-" . lc($lang2);
                    return $keymap if ($validKeymaps{$keymap});
                }
                return $lang1 if ($validKeymaps{$lang1});
            }
        }
        return $DEFAULT_KEYMAP;
    }
}

sub vmsPath
{
    return $VM_PATH;
}

sub daemons
{
<<<<<<< HEAD
    return [ { name => 'libvirtd' } ];
=======
    return [ { name => 'virtlogd' }, { name => 'libvirt-bin' } ];
>>>>>>> 971673de
}

sub ifaces
{
    my $network = EBox::Global->modInstance('network');
    my @ifaces = EBox::NetWrappers::list_ifaces();
    @ifaces = grep { $network->ifaceIsBridge($_) } @ifaces;
    return @ifaces;
}

sub allowsNoneIface
{
    return 0;
}

1;<|MERGE_RESOLUTION|>--- conflicted
+++ resolved
@@ -755,11 +755,7 @@
 
 sub daemons
 {
-<<<<<<< HEAD
-    return [ { name => 'libvirtd' } ];
-=======
     return [ { name => 'virtlogd' }, { name => 'libvirt-bin' } ];
->>>>>>> 971673de
 }
 
 sub ifaces
