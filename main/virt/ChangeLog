--- conflicted
+++ resolved
@@ -1,10 +1,7 @@
 HEAD
-<<<<<<< HEAD
-	+ Allow '_' and '-' in devices paths
-=======
 	+ Use 'tablet' device type for pointing device on machines
 	  with windows Vista or greater versions; this avoids cursor offset
->>>>>>> 584d5c4c
+	+ Allow '_' and '-' in devices paths
 3.0.3
 	+ Added missing architectureTypes method to VBox backend
 	+ Forced MAC prefix to workaround libvirt bug
