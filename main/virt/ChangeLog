--- conflicted
+++ resolved
@@ -1,9 +1,6 @@
-<<<<<<< HEAD
-3.0.2
-=======
 HEAD
 	+ Forced MAC prefix to workaround libvirt bug
->>>>>>> 35c2041e
+3.0.2
 	+ Operating System type can now be specified on each VM
 	+ Windows Vista or newer machines use SATA disks
 	+ Windows 2000 or older machines use IDE disks
