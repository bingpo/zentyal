HEAD
<<<<<<< HEAD
	+ Added Auth and Cache Exceptions for non-transparent mode
	  which allow to bypass Squid + Dansguardian auth
	+ Added CUPS and ftp to SSL_ports
=======
	+ Use external squid log file to retrieve HTTP proxy requests
3.0.11
>>>>>>> d0021a9a
	+ Avoid warning in AccessRules validateTypedRow
3.1.1
	+ Squid time ACLs have independient ids, this fixes several issues
	  with combinations of time, dates and long acls
	+ Do not repeat Squid ACL declarations
	+ Changed HTTP keytab permission in order to avoid krb5_kt_add_entry errors
3.1
	+ Removed 3.0.X migration code
	+ Implemented _daemonsToDisable()
	+ Added Pre-Depends on mysql-server to avoid problems with upgrades
	+ Depend on zentyal-core 3.1
3.0.9
	+ Change the kerberos service from squid to http. Zarafa and Squid must
	  share the service principal.
	+ Disable DC reverse DNS lookup for msktutil commands
	+ Explicitly set the DC for msktutil command when updating the keytab
3.0.8
	+ Regenerate Kerberos keytab on LDAP reprovision
3.0.7
	+ Fixed bug which returned the list of users of a profile inside
	  another list
	+ Authenticate against external AD for Enterprise editions
3.0.6
	+ Avoid to request authorization again when 'deny unknown domain'
	  option is set in filter profile
	+ Access rules for the same source can have different time
	  periods if they dont overlap
3.0.5
	+ Reload dansguardian configuration in log rotation instead of
	  restarting the full module
	+ Overwrite squid3 logrotate file to take care of the squid-external daemon
3.0.4
	+ Fixed SNMP acl
	+ Removed redundant cache_log line from squid-external configuration
	+ Fixed bug which did not include users from __USERS__ group in
	  dansguardian filter group file
3.0.3
	+ Fixed error triggered when creating a delay pool without an object
	+ Make sure in categorized lists model that list archives are not
	  backed up
	+ Migrate old directories with blank names and their asociated
	  configuration values
	+ Better escape of whitespace in ACL names
	+ Replace blanks for categorized lists directories to workaround
	  squid bug.
	+ Fixed bug which allowed bad long names for ACL for 'all' object
	+ Set visible_hostname to host '(instance)FQDN'. The standard value
	  'localhost' causes access denied under certain circumstances
	+ Ignore access rules for empty objects
	+ Ignore access rules for empty groups
	+ Mark module as changed if addition/removal of users modify ACLs
3.0.2
	+ Fix escaping in categorised list uploading. This is a regression
	  from 3.0.1 release.
	+ Force all connections to pass through squid-external or deny access
	+ Allow access to the proxy for clients which are not in local networks
	+ Don't allow to set kerberos and transparent proxy at the same time
3.0.1
	+ Changed ownership of categorized list files to ebox to allow download
	+ Removed no-configured files when saving changes after restoring
	  a backup
	+ Added configuration key to load regexes url lists from
	  categorized lists or not
	+ Adapted domains files to squid object to be able to use
	  dstdomain ACLs with thems
	+ Added explicit error when a squid configuration file is invalid
	  when debug is enabled
	+ Limited object ACLs to ten addresses per line
	+ When creating user ACLs put only ten users per line to avoid
	  reaching maximun configuration file line length
	+ Use lowercase user names in configuration file, otherwise
	  authorization fails
	+ Use of reserved character in generated ACl names to avoid name clashes
	+ Protection for ACL from profiles with too long names
	+ Added validation of categorized list structure
	+ Changed paths for categorized lists files so they are all under
	  /var/lib/zentyal/files/squid
	+ Work arounded the removal of archive files until the framework
	  takes care again of them
	+ Fixed categories list removal of extracted files
	+ Moved a lot of the filter functionality to squid. In DG remains:
	  filter by text analysys, antivirus and block ip
	+ Adapted to improvement of EBox::Module::Service::isRunning method
	+ Moved most of the filter functionality to squid. In DG remains:
	  filter by text content analysys, antivirus and IP block
	+ Fix kerberos authentication when filter profile applied. As dansguardian
	  does not support kerberos auth, now there are two squid instances, one
	  on the front of dansguardian to perform the authentication and one in
	  the back to cache contents
	+ Added memory cache of seen list directories to DomainFilterCategories
	+ Categories from bigblacklist are now accepted
3.0
	+ Customized "Access Denied" page theme
	+ Added 'All users' option for Access Rules with group source
	+ Using again squid ACLs when DG is active
	+ Fixed issues in timed regeneration of DG files
	+ Do not allow mix of IP and basic authorization in DG
	+ Fixed directory to store archive files
	+ Reviewed registration strings
2.3.12
	+ Squid is restarted if groups in use change their members
	+ Adapted LdapUserImplementation to new users API
	+ Added kerberos real to auth acls on squid.conf to fix SSO
	+ Added -i option to squid_kerb_auth to ease debugging
	+ Archive list can now have spaces in the name
	+ ListArchive type now accept spaces in the file name
	+ Move report code to remoteservices
	+ Perform the domain processing in log helper, very valuable for
	  querying and reporting
	+ Fixed auth rules in squid.conf to not allow all authorized users
	+ Kerberos auth is optional and disabled by default
2.3.11
	+ Removed duplicated Domain Filter Settings model in tabs
	+ Better order and names in Filter Profile models
	+ Better order for menu items
2.3.10
	+ Added users as enabledepend
	+ Add rule to allow web browsing by default on initial setup
	+ Categorized lists now work
2.3.9
	+ Summarized report works again
	+ Added modeldepends to yaml schema
	+ Fixed cache-peer authorization parameters when using a global proxy.
	  Due to this change squid.conf is no longer readable by all
	+ Avoid multiple calls to store row in DelayPools::_setUndefinedValues()
2.3.8
	+ Fixed group-based authorization
	+ Fixed wrongly set time period acls in squid configuration in some cases
	+ Fixed 'any' rules in dansguardian configuration
2.3.7
	+ Unify FirewallHelper, removed no longer needed SquidOnlyFirewall
	+ Support for different filter profiles depending on the time period
	+ Update dansguardian conf templates to 2.10 version
	+ Use new clone and check all options in tables
	+ Added HTTPS proxy support if squid is compiled with SSL support
	+ New Transparent Exemptions model to skip proxying of some websites
	+ Rearranged components on filter profile configuration
	+ New Categorized Lists model to upload the lists archives
	+ Download sizes for Bandwidth Throttling now use MB instead of KB
	+ Users and Antivirus enable dependencies are now optional
	+ Default policy if no other allow or filter rules are present is deny
	+ There is no need of manually specify global authorize or filter policy
	+ New AccessRules model instead of objects and groups policy tables
	+ Simplified Bandwidth Throttling using a single table
	+ Removed useless HTTP proxy status widget
	+ Using EBox::Object::Members class to generate iptables rules
	+ Removed greylist feature that was confusing
2.3.6
	+ Added enabled control to domains files lists
	+ Remove duplicated models for default profile and custom filter profiles
	+ Remove "apply on all" and "use defaults" models
	+ Adapted to new Model management framework
	+ Use new _keys() which takes cache into account instead of _redis_call()
	+ Adapted TimePeriod type to the changes in the types framework
	+ Kerberized authentication
	+ Implement new EBox::NetworkObserver::regenGatewaysFailover()
2.3.5
	+ Create tables with MyISAM engine by default
2.3.4
	+ Use new tableBody.mas in TrafficDetails.pm
	+ Fixed regresion which broke the apply all button for MIME and extensions
2.3.3
	+ Packaging fixes for precise
2.3.2
	+ Updated Standard-Versions to 3.9.2
2.3.1
	+ Adapted messages in the UI for new editions
	+ Uniformize config boolean values (from true/false to yes/no)
	+ Now you can use the default profile in a custom profile for file
	  extensions
2.3
	+ Adapted to new MySQL logs backend
	+ Ignore localnets with undefined DHCP address when writing conf
	+ Adapted to squid3 new paths and daemon and squid.conf syntax
	+ Replaced autotools with zbuildtools
	+ Fixed regression on filter selection depending on the objects
	  policy. Now it works again
	+ Fixed regression which broke filter policies in objects when a
	  non-filter global policy was selected
	+ Fixed use of not-defined yet ACL when using parent peer
2.2.1
	+ Fixed deprecated syntax for some iptables rules
	+ Fixed parameter for unlimited value in delay pools
	+ Fixed order of refresh patterns
	+ Properly set of never_direct option when setting a parent peer
2.1.11
	+ Improved bandwidth throttling texts
	+ Set proper message type in General Settings model
2.1.10
	+ Remove dansguardian startup link to avoid start when disabled
2.1.9
	+ Fixed encoding in blocked page template
	+ Reviewed some subscription strings
2.1.8
	+ Differentiate ads from notes
	+ Removed /zentyal prefix from URLs
	+ Added configuration key to omit domain categorized files from backup
	+ Avoid duplicated restart during postinst
	+ Give support for setting a new adblocking redirector
	+ Give support for adding postmatch patterns in Ad-blocking
2.1.7
	+ HTTPS works both for banned domains and block blanket options
	+ Added guard against missing rows in antivirusNeeded method
	+ Order top domains by visits instead of traffic bytes in
	  reporting
2.1.6
	+ Include missing dansguardian.logrotate file
2.1.5
	+ No longer use custom upstart scripts and custom logrotate conf
2.1.4
	+ Humanize units in Delay Pools (from Bytes to KB)
	+ Use the new "Add new..." option in the object selectors
	+ Added global ad-blocking option
	+ Use quote column option for periodic and report log consolidation
	+ Guard against generating empty localeboxnet ACL
2.1.3
	+ Dansguardian is only started when a global filter policy is choosen
	+ Applied keyGenerator option to report queries
2.1.2
	+ Removed workarounds on component's parent/child relationship
	+ Adapted logrotate configuration to new PID file
2.1.1
	+ Added guard against empty fileList_path keys
	+ Added missing Microsoft updates server in squid.conf.mas
	+ Zentyal squid daemon uses a different pidfile now
	+ Fixed bug that could delete the default profile file list
	+ Avoid call to set_string with undefined value
	+ Added missing dependency on network module
2.1
	+ Use new standard enable-module script
	+ Improved order of tabs in filter profiles
	+ Custom filter profiles are also populated with default extensions
	  and MIME types
	+ Delete all migrations and use initial-setup
	+ Replace /etc/ebox/80squid.conf with /etc/zentyal/squid.conf
	+ Disable default arbitrary regexes in bannedregexpurllist.mas
2.0.3
	+ Bugfix: when having different filter profiles with domain lists,
	  the lists files are no longer deleted on the second restart
2.0.2
	+ Filter profiles names with spaces are forbidden to avoid errors
	+ Avoid problems with some languages on disk usage graph
2.0.1
	+ Added commercial message
	+ Set DNS servers in Squid configuration
1.5.13
	+ Rebranded access denied page
1.5.12
	+ Add SNMP server from Squid when required
1.5.11
	+ More global proxy configuration and domain configuration improvements
	+ Zentyal rebrand
	+ Running squid daemons are killed when starting ebox proxy if pidfile
	exists
1.5.10
	+ Fixed dansguardian/squid crash when logrotate was daily executed
1.5.9
	+ Fixed profile mime types migrations
1.5.8
	+ Added upstart script for squid to avoid first start problems
1.5.7
	+ Fixed problems with ACL names
1.5.6
	+ Fixed problem with whitespaces in users/groups/objects in squid
	configuration file
1.5.5
	+ Revert range_offset_limit option to default value because was causing
	  troubles with streaming sites.
1.5.4
	+ Added bridged mode support in firewall helper
1.5.3
	+ Bugfix: Delay pools ordering works on UI
1.5.2
	+ Bugfix: use default squid init script instead of old missing ebox.squid
1.5.1
	+ Maximum file descriptor option in now set in /etc/default/squid
	+ Bugfix: Log exception hits in dansguardian so whitelisted
	  domains are now logged properly
	+ Bugfix: Get virtual interfaces as well to set firewall rules
	+ Bugfix: Make some checks in delay pools to avoid
	  misconfiguration, do not write the disabled rules and set the
	  proper labels and more detailed explanation
	+ New bandwidth throttling support with delay pools
	+ Bugfix: trim URL string as DB stores it as a varchar(1024) (Log)
	+ Disabled ban URL regexes
	+ Added filter profile per object
	+ Bugfix, breadcrumbs triggered old problem with parent method in
	DomainFilterCategories model, so we enable again the old
	workaround to avoid this error
	+ Add new information about saved bandwidth to the reports
	+ Fixed bug in filter profile by object with network addresses
	+ Customized Dansguardian blocked page template
	+ Exclude localnetworks from bandwidth throttling
	+ Added flash MIME types to default MIME types
	+ Squid default cache_mem set to 128 MB
	+ New option to configure maximum_object_size which defaults to 300 MB
	+ Add refresh_pattern options for Microsoft Windows, Debian and Ubuntu
	updates
	+ Removed dead code in dumpConfig/restoreConfig methods
	+ In configuration report mode the module does not longe include
	  the domain lists archives
1.3.14
	+ Bugfix: in restartService we assure that all files are in place
	before restarting the daemons
	+ Changed labels in cache exemptions form 'domain' to 'domain name
	address' to make clearer the actual working of the feature
	+ Better help messages for time period parameters
	+ Added custom script to delay downtime while log rotation is done
	+ Only unzip domain categoris archives when they have changed,
	this speeds up the module startup
	+ You can establish the same policies for URLs than for full domains
1.3.13
	+ Switching antivirus from clamavscan to clamdscan
	+ Better MIME type check, removed false negatives with some subtypes
1.3.12
	+ Bug fix: Added migration to rename access table to squid_access.
	+ Add breadcrumbs
1.3.11
	+ Added report support
1.3.6
	+ Bug fix: Disable cache in Group Policy base to be able to fetch new groups in
	  "Group" select
	+ Bug fix: no more duplicated log for the same URL
	+ UI improvement: precondition in objects and user polices
1.3.5
	+ tableInfo returns an array of hash refs
	+ Bugfix: group policies are deleted when the group is deleted
	+ Bugfix: added notification when antivirus is enabled to assure
	that we have a correct configuration
1.1.30
	+ Added to Traffic details report _noAggregateFileds and fixed bug
	with defaultController
	+ Bugfix: HTTPS traffic tunneled correctly
1.1.20
	+ Disable PICs ratings by default
	+ logs are sesrchable by user
1.1.10
	+ Change default dansguardian conf to make it work with dansguardian 2.9.9.7
1.0
	+ new release
0.12.100
	+ New release
	+ Added user based authorization
	+ Added filter profiles
	+ Added group polices
	+ Added time period option to policies
	+ Added per-object group policies
	+ Added antivirus support
	+ Added dansguardian's custom logrotate file
	+ Added cache exceptions
	+ Added cache size
	+ Disabled exception and banned phrases to avoid uncontrolled
	content filter results
0.12.99
	+ Add support for reporting
	+ User support
	+ Exemption for cache option added
	+ Adapted to objects with overlapping addresses
0.12
	+ Use the new EBox::Model::Row api
	+ Add field help to models
	+ Fix titles within tabs
	+ Set deny as default policy
0.11.101
	+ New release
0.11.100
	+ Use the new syntax to enable transparent proxy
	+ Do not launch dansguardian with setsid. It was necessary with runit,
	  but not with upstart any more.
	+ do not remove rc scripts, stop on pre-start
0.11.99
	+ Set proper language to show denied access page by dansguardian
	using eBox locale (Currently manually maintained)
0.11.1
	+ Bugfix. MIME and extension filter allow attribute is NOT
	optional but they have a default value
O.11
	+ New release
0.10.99
	+ Use new model/view framework. UI uses Ajax
	+ Attempt to simplify content filter interface
0.10
	+ New release
0.9.100
	+ New release
0.9.99
	+ New release
0.9.3
	+ New release
0.9.2
	+ Add nasty workaround to try to stop and create swap directories for
	  squid
O.9.1
	+ New release
0.9
	+ Added Polish translation.00
	+ Added German Translation

0.8.99
	+ New release
0.8.1
	+ force creation of swap directories in postinst
0.8
	+ New release
0.7.99
	+ Add Mime Type Filter Support
	+ Add custom filter support for file extensions and Mime Type
	+ Merge portuguese translation thanks to JC Junior
	+ Add some explanatory notes
	+ Fix some small bugs
	+ Fix a bug which made dansguardian crash at start
	+ Dansguardian does not start when it shouldn't

0.7.1
	+ Add support to configure banned extension list in dansguardian
	+ GUI consitency
	+ Use of ebox-sudoers-friendly

0.7
	+ First public release
0.6
	+ move to client
	+ API documented using naturaldocs
	+ Update install
	+ Update debian scripts

0.5.2
	+ Fix some packaging issues

0.5.1
	+ Convert module to new menu system

0.5
	+ No changes

0.4
	+ debian package
	+ Added content filter based on dansguardian
	+ Rework to support dansguardian
	+ Added French translation
	+ Added Catalan translation

0.3
	+ Supports i18n
	+ Supports banned domains
	+ API name consistency
	+ Use Mason for templates
	+ added tips to GUI
	+ Fixed bugs to IE compliant
	+ Several bugfixes

0.2
	+ All modules are now based on gconf.
	+ Removed dependencies on xml-simple, xerces and xpath
	+ New MAC address field in Object members.
	+ Several bugfixes.

0.1
	+ Initial release<|MERGE_RESOLUTION|>--- conflicted
+++ resolved
@@ -1,12 +1,8 @@
 HEAD
-<<<<<<< HEAD
+	+ Use external squid log file to retrieve HTTP proxy requests
 	+ Added Auth and Cache Exceptions for non-transparent mode
 	  which allow to bypass Squid + Dansguardian auth
 	+ Added CUPS and ftp to SSL_ports
-=======
-	+ Use external squid log file to retrieve HTTP proxy requests
-3.0.11
->>>>>>> d0021a9a
 	+ Avoid warning in AccessRules validateTypedRow
 3.1.1
 	+ Squid time ACLs have independient ids, this fixes several issues
