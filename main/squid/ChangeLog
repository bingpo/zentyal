HEAD
<<<<<<< HEAD
	+ Access rules for the same source can have different time
	  periods if they dont overlap
=======
	+ Avoid to request authorization again when 'deny unknown domain'
	  option is set in filter profile
>>>>>>> c72c7cf0
3.0.5
	+ Reload dansguardian configuration in log rotation instead of
	  restarting the full module
	+ Overwrite squid3 logrotate file to take care of the squid-external daemon
3.0.4
	+ Fixed SNMP acl
	+ Removed redundant cache_log line from squid-external configuration
	+ Fixed bug which did not include users from __USERS__ group in
	  dansguardian filter group file
3.0.3
	+ Fixed error triggered when creating a delay pool without an object
	+ Make sure in categorized lists model that list archives are not
	  backed up
	+ Migrate old directories with blank names and their asociated
	  configuration values
	+ Better escape of whitespace in ACL names
	+ Replace blanks for categorized lists directories to workaround
	  squid bug.
	+ Fixed bug which allowed bad long names for ACL for 'all' object
	+ Set visible_hostname to host '(instance)FQDN'. The standard value
	  'localhost' causes access denied under certain circumstances
	+ Ignore access rules for empty objects
	+ Ignore access rules for empty groups
	+ Mark module as changed if addition/removal of users modify ACLs
3.0.2
	+ Fix escaping in categorised list uploading. This is a regression
	  from 3.0.1 release.
	+ Force all connections to pass through squid-external or deny access
	+ Allow access to the proxy for clients which are not in local networks
	+ Don't allow to set kerberos and transparent proxy at the same time
3.0.1
	+ Changed ownership of categorized list files to ebox to allow download
	+ Removed no-configured files when saving changes after restoring
	  a backup
	+ Added configuration key to load regexes url lists from
	  categorized lists or not
	+ Adapted domains files to squid object to be able to use
	  dstdomain ACLs with thems
	+ Added explicit error when a squid configuration file is invalid
	  when debug is enabled
	+ Limited object ACLs to ten addresses per line
	+ When creating user ACLs put only ten users per line to avoid
	  reaching maximun configuration file line length
	+ Use lowercase user names in configuration file, otherwise
	  authorization fails
	+ Use of reserved character in generated ACl names to avoid name clashes
	+ Protection for ACL from profiles with too long names
	+ Added validation of categorized list structure
	+ Changed paths for categorized lists files so they are all under
	  /var/lib/zentyal/files/squid
	+ Work arounded the removal of archive files until the framework
	  takes care again of them
	+ Fixed categories list removal of extracted files
	+ Moved a lot of the filter functionality to squid. In DG remains:
	  filter by text analysys, antivirus and block ip
	+ Adapted to improvement of EBox::Module::Service::isRunning method
	+ Moved most of the filter functionality to squid. In DG remains:
	  filter by text content analysys, antivirus and IP block
	+ Fix kerberos authentication when filter profile applied. As dansguardian
	  does not support kerberos auth, now there are two squid instances, one
	  on the front of dansguardian to perform the authentication and one in
	  the back to cache contents
	+ Added memory cache of seen list directories to DomainFilterCategories
	+ Categories from bigblacklist are now accepted
3.0
	+ Customized "Access Denied" page theme
	+ Added 'All users' option for Access Rules with group source
	+ Using again squid ACLs when DG is active
	+ Fixed issues in timed regeneration of DG files
	+ Do not allow mix of IP and basic authorization in DG
	+ Fixed directory to store archive files
	+ Reviewed registration strings
2.3.12
	+ Squid is restarted if groups in use change their members
	+ Adapted LdapUserImplementation to new users API
	+ Added kerberos real to auth acls on squid.conf to fix SSO
	+ Added -i option to squid_kerb_auth to ease debugging
	+ Archive list can now have spaces in the name
	+ ListArchive type now accept spaces in the file name
	+ Move report code to remoteservices
	+ Perform the domain processing in log helper, very valuable for
	  querying and reporting
	+ Fixed auth rules in squid.conf to not allow all authorized users
	+ Kerberos auth is optional and disabled by default
2.3.11
	+ Removed duplicated Domain Filter Settings model in tabs
	+ Better order and names in Filter Profile models
	+ Better order for menu items
2.3.10
	+ Added users as enabledepend
	+ Add rule to allow web browsing by default on initial setup
	+ Categorized lists now work
2.3.9
	+ Summarized report works again
	+ Added modeldepends to yaml schema
	+ Fixed cache-peer authorization parameters when using a global proxy.
	  Due to this change squid.conf is no longer readable by all
	+ Avoid multiple calls to store row in DelayPools::_setUndefinedValues()
2.3.8
	+ Fixed group-based authorization
	+ Fixed wrongly set time period acls in squid configuration in some cases
	+ Fixed 'any' rules in dansguardian configuration
2.3.7
	+ Unify FirewallHelper, removed no longer needed SquidOnlyFirewall
	+ Support for different filter profiles depending on the time period
	+ Update dansguardian conf templates to 2.10 version
	+ Use new clone and check all options in tables
	+ Added HTTPS proxy support if squid is compiled with SSL support
	+ New Transparent Exemptions model to skip proxying of some websites
	+ Rearranged components on filter profile configuration
	+ New Categorized Lists model to upload the lists archives
	+ Download sizes for Bandwidth Throttling now use MB instead of KB
	+ Users and Antivirus enable dependencies are now optional
	+ Default policy if no other allow or filter rules are present is deny
	+ There is no need of manually specify global authorize or filter policy
	+ New AccessRules model instead of objects and groups policy tables
	+ Simplified Bandwidth Throttling using a single table
	+ Removed useless HTTP proxy status widget
	+ Using EBox::Object::Members class to generate iptables rules
	+ Removed greylist feature that was confusing
2.3.6
	+ Added enabled control to domains files lists
	+ Remove duplicated models for default profile and custom filter profiles
	+ Remove "apply on all" and "use defaults" models
	+ Adapted to new Model management framework
	+ Use new _keys() which takes cache into account instead of _redis_call()
	+ Adapted TimePeriod type to the changes in the types framework
	+ Kerberized authentication
	+ Implement new EBox::NetworkObserver::regenGatewaysFailover()
2.3.5
	+ Create tables with MyISAM engine by default
2.3.4
	+ Use new tableBody.mas in TrafficDetails.pm
	+ Fixed regresion which broke the apply all button for MIME and extensions
2.3.3
	+ Packaging fixes for precise
2.3.2
	+ Updated Standard-Versions to 3.9.2
2.3.1
	+ Adapted messages in the UI for new editions
	+ Uniformize config boolean values (from true/false to yes/no)
	+ Now you can use the default profile in a custom profile for file
	  extensions
2.3
	+ Adapted to new MySQL logs backend
	+ Ignore localnets with undefined DHCP address when writing conf
	+ Adapted to squid3 new paths and daemon and squid.conf syntax
	+ Replaced autotools with zbuildtools
	+ Fixed regression on filter selection depending on the objects
	  policy. Now it works again
	+ Fixed regression which broke filter policies in objects when a
	  non-filter global policy was selected
	+ Fixed use of not-defined yet ACL when using parent peer
2.2.1
	+ Fixed deprecated syntax for some iptables rules
	+ Fixed parameter for unlimited value in delay pools
	+ Fixed order of refresh patterns
	+ Properly set of never_direct option when setting a parent peer
2.1.11
	+ Improved bandwidth throttling texts
	+ Set proper message type in General Settings model
2.1.10
	+ Remove dansguardian startup link to avoid start when disabled
2.1.9
	+ Fixed encoding in blocked page template
	+ Reviewed some subscription strings
2.1.8
	+ Differentiate ads from notes
	+ Removed /zentyal prefix from URLs
	+ Added configuration key to omit domain categorized files from backup
	+ Avoid duplicated restart during postinst
	+ Give support for setting a new adblocking redirector
	+ Give support for adding postmatch patterns in Ad-blocking
2.1.7
	+ HTTPS works both for banned domains and block blanket options
	+ Added guard against missing rows in antivirusNeeded method
	+ Order top domains by visits instead of traffic bytes in
	  reporting
2.1.6
	+ Include missing dansguardian.logrotate file
2.1.5
	+ No longer use custom upstart scripts and custom logrotate conf
2.1.4
	+ Humanize units in Delay Pools (from Bytes to KB)
	+ Use the new "Add new..." option in the object selectors
	+ Added global ad-blocking option
	+ Use quote column option for periodic and report log consolidation
	+ Guard against generating empty localeboxnet ACL
2.1.3
	+ Dansguardian is only started when a global filter policy is choosen
	+ Applied keyGenerator option to report queries
2.1.2
	+ Removed workarounds on component's parent/child relationship
	+ Adapted logrotate configuration to new PID file
2.1.1
	+ Added guard against empty fileList_path keys
	+ Added missing Microsoft updates server in squid.conf.mas
	+ Zentyal squid daemon uses a different pidfile now
	+ Fixed bug that could delete the default profile file list
	+ Avoid call to set_string with undefined value
	+ Added missing dependency on network module
2.1
	+ Use new standard enable-module script
	+ Improved order of tabs in filter profiles
	+ Custom filter profiles are also populated with default extensions
	  and MIME types
	+ Delete all migrations and use initial-setup
	+ Replace /etc/ebox/80squid.conf with /etc/zentyal/squid.conf
	+ Disable default arbitrary regexes in bannedregexpurllist.mas
2.0.3
	+ Bugfix: when having different filter profiles with domain lists,
	  the lists files are no longer deleted on the second restart
2.0.2
	+ Filter profiles names with spaces are forbidden to avoid errors
	+ Avoid problems with some languages on disk usage graph
2.0.1
	+ Added commercial message
	+ Set DNS servers in Squid configuration
1.5.13
	+ Rebranded access denied page
1.5.12
	+ Add SNMP server from Squid when required
1.5.11
	+ More global proxy configuration and domain configuration improvements
	+ Zentyal rebrand
	+ Running squid daemons are killed when starting ebox proxy if pidfile
	exists
1.5.10
	+ Fixed dansguardian/squid crash when logrotate was daily executed
1.5.9
	+ Fixed profile mime types migrations
1.5.8
	+ Added upstart script for squid to avoid first start problems
1.5.7
	+ Fixed problems with ACL names
1.5.6
	+ Fixed problem with whitespaces in users/groups/objects in squid
	configuration file
1.5.5
	+ Revert range_offset_limit option to default value because was causing
	  troubles with streaming sites.
1.5.4
	+ Added bridged mode support in firewall helper
1.5.3
	+ Bugfix: Delay pools ordering works on UI
1.5.2
	+ Bugfix: use default squid init script instead of old missing ebox.squid
1.5.1
	+ Maximum file descriptor option in now set in /etc/default/squid
	+ Bugfix: Log exception hits in dansguardian so whitelisted
	  domains are now logged properly
	+ Bugfix: Get virtual interfaces as well to set firewall rules
	+ Bugfix: Make some checks in delay pools to avoid
	  misconfiguration, do not write the disabled rules and set the
	  proper labels and more detailed explanation
	+ New bandwidth throttling support with delay pools
	+ Bugfix: trim URL string as DB stores it as a varchar(1024) (Log)
	+ Disabled ban URL regexes
	+ Added filter profile per object
	+ Bugfix, breadcrumbs triggered old problem with parent method in
	DomainFilterCategories model, so we enable again the old
	workaround to avoid this error
	+ Add new information about saved bandwidth to the reports
	+ Fixed bug in filter profile by object with network addresses
	+ Customized Dansguardian blocked page template
	+ Exclude localnetworks from bandwidth throttling
	+ Added flash MIME types to default MIME types
	+ Squid default cache_mem set to 128 MB
	+ New option to configure maximum_object_size which defaults to 300 MB
	+ Add refresh_pattern options for Microsoft Windows, Debian and Ubuntu
	updates
	+ Removed dead code in dumpConfig/restoreConfig methods
	+ In configuration report mode the module does not longe include
	  the domain lists archives
1.3.14
	+ Bugfix: in restartService we assure that all files are in place
	before restarting the daemons
	+ Changed labels in cache exemptions form 'domain' to 'domain name
	address' to make clearer the actual working of the feature
	+ Better help messages for time period parameters
	+ Added custom script to delay downtime while log rotation is done
	+ Only unzip domain categoris archives when they have changed,
	this speeds up the module startup
	+ You can establish the same policies for URLs than for full domains
1.3.13
	+ Switching antivirus from clamavscan to clamdscan
	+ Better MIME type check, removed false negatives with some subtypes
1.3.12
	+ Bug fix: Added migration to rename access table to squid_access.
	+ Add breadcrumbs
1.3.11
	+ Added report support
1.3.6
	+ Bug fix: Disable cache in Group Policy base to be able to fetch new groups in
	  "Group" select
	+ Bug fix: no more duplicated log for the same URL
	+ UI improvement: precondition in objects and user polices
1.3.5
	+ tableInfo returns an array of hash refs
	+ Bugfix: group policies are deleted when the group is deleted
	+ Bugfix: added notification when antivirus is enabled to assure
	that we have a correct configuration
1.1.30
	+ Added to Traffic details report _noAggregateFileds and fixed bug
	with defaultController
	+ Bugfix: HTTPS traffic tunneled correctly
1.1.20
	+ Disable PICs ratings by default
	+ logs are sesrchable by user
1.1.10
	+ Change default dansguardian conf to make it work with dansguardian 2.9.9.7
1.0
	+ new release
0.12.100
	+ New release
	+ Added user based authorization
	+ Added filter profiles
	+ Added group polices
	+ Added time period option to policies
	+ Added per-object group policies
	+ Added antivirus support
	+ Added dansguardian's custom logrotate file
	+ Added cache exceptions
	+ Added cache size
	+ Disabled exception and banned phrases to avoid uncontrolled
	content filter results
0.12.99
	+ Add support for reporting
	+ User support
	+ Exemption for cache option added
	+ Adapted to objects with overlapping addresses
0.12
	+ Use the new EBox::Model::Row api
	+ Add field help to models
	+ Fix titles within tabs
	+ Set deny as default policy
0.11.101
	+ New release
0.11.100
	+ Use the new syntax to enable transparent proxy
	+ Do not launch dansguardian with setsid. It was necessary with runit,
	  but not with upstart any more.
	+ do not remove rc scripts, stop on pre-start
0.11.99
	+ Set proper language to show denied access page by dansguardian
	using eBox locale (Currently manually maintained)
0.11.1
	+ Bugfix. MIME and extension filter allow attribute is NOT
	optional but they have a default value
O.11
	+ New release
0.10.99
	+ Use new model/view framework. UI uses Ajax
	+ Attempt to simplify content filter interface
0.10
	+ New release
0.9.100
	+ New release
0.9.99
	+ New release
0.9.3
	+ New release
0.9.2
	+ Add nasty workaround to try to stop and create swap directories for
	  squid
O.9.1
	+ New release
0.9
	+ Added Polish translation.00
	+ Added German Translation

0.8.99
	+ New release
0.8.1
	+ force creation of swap directories in postinst
0.8
	+ New release
0.7.99
	+ Add Mime Type Filter Support
	+ Add custom filter support for file extensions and Mime Type
	+ Merge portuguese translation thanks to JC Junior
	+ Add some explanatory notes
	+ Fix some small bugs
	+ Fix a bug which made dansguardian crash at start
	+ Dansguardian does not start when it shouldn't

0.7.1
	+ Add support to configure banned extension list in dansguardian
	+ GUI consitency
	+ Use of ebox-sudoers-friendly

0.7
	+ First public release
0.6
	+ move to client
	+ API documented using naturaldocs
	+ Update install
	+ Update debian scripts

0.5.2
	+ Fix some packaging issues

0.5.1
	+ Convert module to new menu system

0.5
	+ No changes

0.4
	+ debian package
	+ Added content filter based on dansguardian
	+ Rework to support dansguardian
	+ Added French translation
	+ Added Catalan translation

0.3
	+ Supports i18n
	+ Supports banned domains
	+ API name consistency
	+ Use Mason for templates
	+ added tips to GUI
	+ Fixed bugs to IE compliant
	+ Several bugfixes

0.2
	+ All modules are now based on gconf.
	+ Removed dependencies on xml-simple, xerces and xpath
	+ New MAC address field in Object members.
	+ Several bugfixes.

0.1
	+ Initial release<|MERGE_RESOLUTION|>--- conflicted
+++ resolved
@@ -1,11 +1,8 @@
 HEAD
-<<<<<<< HEAD
+	+ Avoid to request authorization again when 'deny unknown domain'
+	  option is set in filter profile
 	+ Access rules for the same source can have different time
 	  periods if they dont overlap
-=======
-	+ Avoid to request authorization again when 'deny unknown domain'
-	  option is set in filter profile
->>>>>>> c72c7cf0
 3.0.5
 	+ Reload dansguardian configuration in log rotation instead of
 	  restarting the full module
