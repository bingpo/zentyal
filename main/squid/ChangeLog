HEAD
<<<<<<< HEAD
	+ Added support for multiou.
	+ Updated to use the new security group concept.
=======
	+ Adapted squid to new user module interface for external AD authorization
>>>>>>> 47dc7ffc
3.1.2
	+ Use external squid log file to retrieve HTTP proxy requests
	+ Added Auth and Cache Exceptions for non-transparent mode
	  which allow to bypass Squid + Dansguardian auth
	+ Added CUPS and ftp to SSL_ports
	+ Avoid warning in AccessRules validateTypedRow
3.1.1
	+ Squid time ACLs have independient ids, this fixes several issues
	  with combinations of time, dates and long acls
	+ Do not repeat Squid ACL declarations
	+ Changed HTTP keytab permission in order to avoid krb5_kt_add_entry errors
3.1
	+ Removed 3.0.X migration code
	+ Implemented _daemonsToDisable()
	+ Added Pre-Depends on mysql-server to avoid problems with upgrades
	+ Depend on zentyal-core 3.1
3.0.9
	+ Change the kerberos service from squid to http. Zarafa and Squid must
	  share the service principal.
	+ Disable DC reverse DNS lookup for msktutil commands
	+ Explicitly set the DC for msktutil command when updating the keytab
3.0.8
	+ Regenerate Kerberos keytab on LDAP reprovision
3.0.7
	+ Fixed bug which returned the list of users of a profile inside
	  another list
	+ Authenticate against external AD for Enterprise editions
3.0.6
	+ Avoid to request authorization again when 'deny unknown domain'
	  option is set in filter profile
	+ Access rules for the same source can have different time
	  periods if they dont overlap
3.0.5
	+ Reload dansguardian configuration in log rotation instead of
	  restarting the full module
	+ Overwrite squid3 logrotate file to take care of the squid-external daemon
3.0.4
	+ Fixed SNMP acl
	+ Removed redundant cache_log line from squid-external configuration
	+ Fixed bug which did not include users from __USERS__ group in
	  dansguardian filter group file
3.0.3
	+ Fixed error triggered when creating a delay pool without an object
	+ Make sure in categorized lists model that list archives are not
	  backed up
	+ Migrate old directories with blank names and their asociated
	  configuration values
	+ Better escape of whitespace in ACL names
	+ Replace blanks for categorized lists directories to workaround
	  squid bug.
	+ Fixed bug which allowed bad long names for ACL for 'all' object
	+ Set visible_hostname to host '(instance)FQDN'. The standard value
	  'localhost' causes access denied under certain circumstances
	+ Ignore access rules for empty objects
	+ Ignore access rules for empty groups
	+ Mark module as changed if addition/removal of users modify ACLs
3.0.2
	+ Fix escaping in categorised list uploading. This is a regression
	  from 3.0.1 release.
	+ Force all connections to pass through squid-external or deny access
	+ Allow access to the proxy for clients which are not in local networks
	+ Don't allow to set kerberos and transparent proxy at the same time
3.0.1
	+ Changed ownership of categorized list files to ebox to allow download
	+ Removed no-configured files when saving changes after restoring
	  a backup
	+ Added configuration key to load regexes url lists from
	  categorized lists or not
	+ Adapted domains files to squid object to be able to use
	  dstdomain ACLs with thems
	+ Added explicit error when a squid configuration file is invalid
	  when debug is enabled
	+ Limited object ACLs to ten addresses per line
	+ When creating user ACLs put only ten users per line to avoid
	  reaching maximun configuration file line length
	+ Use lowercase user names in configuration file, otherwise
	  authorization fails
	+ Use of reserved character in generated ACl names to avoid name clashes
	+ Protection for ACL from profiles with too long names
	+ Added validation of categorized list structure
	+ Changed paths for categorized lists files so they are all under
	  /var/lib/zentyal/files/squid
	+ Work arounded the removal of archive files until the framework
	  takes care again of them
	+ Fixed categories list removal of extracted files
	+ Moved a lot of the filter functionality to squid. In DG remains:
	  filter by text analysys, antivirus and block ip
	+ Adapted to improvement of EBox::Module::Service::isRunning method
	+ Moved most of the filter functionality to squid. In DG remains:
	  filter by text content analysys, antivirus and IP block
	+ Fix kerberos authentication when filter profile applied. As dansguardian
	  does not support kerberos auth, now there are two squid instances, one
	  on the front of dansguardian to perform the authentication and one in
	  the back to cache contents
	+ Added memory cache of seen list directories to DomainFilterCategories
	+ Categories from bigblacklist are now accepted
3.0
	+ Customized "Access Denied" page theme
	+ Added 'All users' option for Access Rules with group source
	+ Using again squid ACLs when DG is active
	+ Fixed issues in timed regeneration of DG files
	+ Do not allow mix of IP and basic authorization in DG
	+ Fixed directory to store archive files
	+ Reviewed registration strings
2.3.12
	+ Squid is restarted if groups in use change their members
	+ Adapted LdapUserImplementation to new users API
	+ Added kerberos real to auth acls on squid.conf to fix SSO
	+ Added -i option to squid_kerb_auth to ease debugging
	+ Archive list can now have spaces in the name
	+ ListArchive type now accept spaces in the file name
	+ Move report code to remoteservices
	+ Perform the domain processing in log helper, very valuable for
	  querying and reporting
	+ Fixed auth rules in squid.conf to not allow all authorized users
	+ Kerberos auth is optional and disabled by default
2.3.11
	+ Removed duplicated Domain Filter Settings model in tabs
	+ Better order and names in Filter Profile models
	+ Better order for menu items
2.3.10
	+ Added users as enabledepend
	+ Add rule to allow web browsing by default on initial setup
	+ Categorized lists now work
2.3.9
	+ Summarized report works again
	+ Added modeldepends to yaml schema
	+ Fixed cache-peer authorization parameters when using a global proxy.
	  Due to this change squid.conf is no longer readable by all
	+ Avoid multiple calls to store row in DelayPools::_setUndefinedValues()
2.3.8
	+ Fixed group-based authorization
	+ Fixed wrongly set time period acls in squid configuration in some cases
	+ Fixed 'any' rules in dansguardian configuration
2.3.7
	+ Unify FirewallHelper, removed no longer needed SquidOnlyFirewall
	+ Support for different filter profiles depending on the time period
	+ Update dansguardian conf templates to 2.10 version
	+ Use new clone and check all options in tables
	+ Added HTTPS proxy support if squid is compiled with SSL support
	+ New Transparent Exemptions model to skip proxying of some websites
	+ Rearranged components on filter profile configuration
	+ New Categorized Lists model to upload the lists archives
	+ Download sizes for Bandwidth Throttling now use MB instead of KB
	+ Users and Antivirus enable dependencies are now optional
	+ Default policy if no other allow or filter rules are present is deny
	+ There is no need of manually specify global authorize or filter policy
	+ New AccessRules model instead of objects and groups policy tables
	+ Simplified Bandwidth Throttling using a single table
	+ Removed useless HTTP proxy status widget
	+ Using EBox::Object::Members class to generate iptables rules
	+ Removed greylist feature that was confusing
2.3.6
	+ Added enabled control to domains files lists
	+ Remove duplicated models for default profile and custom filter profiles
	+ Remove "apply on all" and "use defaults" models
	+ Adapted to new Model management framework
	+ Use new _keys() which takes cache into account instead of _redis_call()
	+ Adapted TimePeriod type to the changes in the types framework
	+ Kerberized authentication
	+ Implement new EBox::NetworkObserver::regenGatewaysFailover()
2.3.5
	+ Create tables with MyISAM engine by default
2.3.4
	+ Use new tableBody.mas in TrafficDetails.pm
	+ Fixed regresion which broke the apply all button for MIME and extensions
2.3.3
	+ Packaging fixes for precise
2.3.2
	+ Updated Standard-Versions to 3.9.2
2.3.1
	+ Adapted messages in the UI for new editions
	+ Uniformize config boolean values (from true/false to yes/no)
	+ Now you can use the default profile in a custom profile for file
	  extensions
2.3
	+ Adapted to new MySQL logs backend
	+ Ignore localnets with undefined DHCP address when writing conf
	+ Adapted to squid3 new paths and daemon and squid.conf syntax
	+ Replaced autotools with zbuildtools
	+ Fixed regression on filter selection depending on the objects
	  policy. Now it works again
	+ Fixed regression which broke filter policies in objects when a
	  non-filter global policy was selected
	+ Fixed use of not-defined yet ACL when using parent peer
2.2.1
	+ Fixed deprecated syntax for some iptables rules
	+ Fixed parameter for unlimited value in delay pools
	+ Fixed order of refresh patterns
	+ Properly set of never_direct option when setting a parent peer
2.1.11
	+ Improved bandwidth throttling texts
	+ Set proper message type in General Settings model
2.1.10
	+ Remove dansguardian startup link to avoid start when disabled
2.1.9
	+ Fixed encoding in blocked page template
	+ Reviewed some subscription strings
2.1.8
	+ Differentiate ads from notes
	+ Removed /zentyal prefix from URLs
	+ Added configuration key to omit domain categorized files from backup
	+ Avoid duplicated restart during postinst
	+ Give support for setting a new adblocking redirector
	+ Give support for adding postmatch patterns in Ad-blocking
2.1.7
	+ HTTPS works both for banned domains and block blanket options
	+ Added guard against missing rows in antivirusNeeded method
	+ Order top domains by visits instead of traffic bytes in
	  reporting
2.1.6
	+ Include missing dansguardian.logrotate file
2.1.5
	+ No longer use custom upstart scripts and custom logrotate conf
2.1.4
	+ Humanize units in Delay Pools (from Bytes to KB)
	+ Use the new "Add new..." option in the object selectors
	+ Added global ad-blocking option
	+ Use quote column option for periodic and report log consolidation
	+ Guard against generating empty localeboxnet ACL
2.1.3
	+ Dansguardian is only started when a global filter policy is choosen
	+ Applied keyGenerator option to report queries
2.1.2
	+ Removed workarounds on component's parent/child relationship
	+ Adapted logrotate configuration to new PID file
2.1.1
	+ Added guard against empty fileList_path keys
	+ Added missing Microsoft updates server in squid.conf.mas
	+ Zentyal squid daemon uses a different pidfile now
	+ Fixed bug that could delete the default profile file list
	+ Avoid call to set_string with undefined value
	+ Added missing dependency on network module
2.1
	+ Use new standard enable-module script
	+ Improved order of tabs in filter profiles
	+ Custom filter profiles are also populated with default extensions
	  and MIME types
	+ Delete all migrations and use initial-setup
	+ Replace /etc/ebox/80squid.conf with /etc/zentyal/squid.conf
	+ Disable default arbitrary regexes in bannedregexpurllist.mas
2.0.3
	+ Bugfix: when having different filter profiles with domain lists,
	  the lists files are no longer deleted on the second restart
2.0.2
	+ Filter profiles names with spaces are forbidden to avoid errors
	+ Avoid problems with some languages on disk usage graph
2.0.1
	+ Added commercial message
	+ Set DNS servers in Squid configuration
1.5.13
	+ Rebranded access denied page
1.5.12
	+ Add SNMP server from Squid when required
1.5.11
	+ More global proxy configuration and domain configuration improvements
	+ Zentyal rebrand
	+ Running squid daemons are killed when starting ebox proxy if pidfile
	exists
1.5.10
	+ Fixed dansguardian/squid crash when logrotate was daily executed
1.5.9
	+ Fixed profile mime types migrations
1.5.8
	+ Added upstart script for squid to avoid first start problems
1.5.7
	+ Fixed problems with ACL names
1.5.6
	+ Fixed problem with whitespaces in users/groups/objects in squid
	configuration file
1.5.5
	+ Revert range_offset_limit option to default value because was causing
	  troubles with streaming sites.
1.5.4
	+ Added bridged mode support in firewall helper
1.5.3
	+ Bugfix: Delay pools ordering works on UI
1.5.2
	+ Bugfix: use default squid init script instead of old missing ebox.squid
1.5.1
	+ Maximum file descriptor option in now set in /etc/default/squid
	+ Bugfix: Log exception hits in dansguardian so whitelisted
	  domains are now logged properly
	+ Bugfix: Get virtual interfaces as well to set firewall rules
	+ Bugfix: Make some checks in delay pools to avoid
	  misconfiguration, do not write the disabled rules and set the
	  proper labels and more detailed explanation
	+ New bandwidth throttling support with delay pools
	+ Bugfix: trim URL string as DB stores it as a varchar(1024) (Log)
	+ Disabled ban URL regexes
	+ Added filter profile per object
	+ Bugfix, breadcrumbs triggered old problem with parent method in
	DomainFilterCategories model, so we enable again the old
	workaround to avoid this error
	+ Add new information about saved bandwidth to the reports
	+ Fixed bug in filter profile by object with network addresses
	+ Customized Dansguardian blocked page template
	+ Exclude localnetworks from bandwidth throttling
	+ Added flash MIME types to default MIME types
	+ Squid default cache_mem set to 128 MB
	+ New option to configure maximum_object_size which defaults to 300 MB
	+ Add refresh_pattern options for Microsoft Windows, Debian and Ubuntu
	updates
	+ Removed dead code in dumpConfig/restoreConfig methods
	+ In configuration report mode the module does not longe include
	  the domain lists archives
1.3.14
	+ Bugfix: in restartService we assure that all files are in place
	before restarting the daemons
	+ Changed labels in cache exemptions form 'domain' to 'domain name
	address' to make clearer the actual working of the feature
	+ Better help messages for time period parameters
	+ Added custom script to delay downtime while log rotation is done
	+ Only unzip domain categoris archives when they have changed,
	this speeds up the module startup
	+ You can establish the same policies for URLs than for full domains
1.3.13
	+ Switching antivirus from clamavscan to clamdscan
	+ Better MIME type check, removed false negatives with some subtypes
1.3.12
	+ Bug fix: Added migration to rename access table to squid_access.
	+ Add breadcrumbs
1.3.11
	+ Added report support
1.3.6
	+ Bug fix: Disable cache in Group Policy base to be able to fetch new groups in
	  "Group" select
	+ Bug fix: no more duplicated log for the same URL
	+ UI improvement: precondition in objects and user polices
1.3.5
	+ tableInfo returns an array of hash refs
	+ Bugfix: group policies are deleted when the group is deleted
	+ Bugfix: added notification when antivirus is enabled to assure
	that we have a correct configuration
1.1.30
	+ Added to Traffic details report _noAggregateFileds and fixed bug
	with defaultController
	+ Bugfix: HTTPS traffic tunneled correctly
1.1.20
	+ Disable PICs ratings by default
	+ logs are sesrchable by user
1.1.10
	+ Change default dansguardian conf to make it work with dansguardian 2.9.9.7
1.0
	+ new release
0.12.100
	+ New release
	+ Added user based authorization
	+ Added filter profiles
	+ Added group polices
	+ Added time period option to policies
	+ Added per-object group policies
	+ Added antivirus support
	+ Added dansguardian's custom logrotate file
	+ Added cache exceptions
	+ Added cache size
	+ Disabled exception and banned phrases to avoid uncontrolled
	content filter results
0.12.99
	+ Add support for reporting
	+ User support
	+ Exemption for cache option added
	+ Adapted to objects with overlapping addresses
0.12
	+ Use the new EBox::Model::Row api
	+ Add field help to models
	+ Fix titles within tabs
	+ Set deny as default policy
0.11.101
	+ New release
0.11.100
	+ Use the new syntax to enable transparent proxy
	+ Do not launch dansguardian with setsid. It was necessary with runit,
	  but not with upstart any more.
	+ do not remove rc scripts, stop on pre-start
0.11.99
	+ Set proper language to show denied access page by dansguardian
	using eBox locale (Currently manually maintained)
0.11.1
	+ Bugfix. MIME and extension filter allow attribute is NOT
	optional but they have a default value
O.11
	+ New release
0.10.99
	+ Use new model/view framework. UI uses Ajax
	+ Attempt to simplify content filter interface
0.10
	+ New release
0.9.100
	+ New release
0.9.99
	+ New release
0.9.3
	+ New release
0.9.2
	+ Add nasty workaround to try to stop and create swap directories for
	  squid
O.9.1
	+ New release
0.9
	+ Added Polish translation.00
	+ Added German Translation

0.8.99
	+ New release
0.8.1
	+ force creation of swap directories in postinst
0.8
	+ New release
0.7.99
	+ Add Mime Type Filter Support
	+ Add custom filter support for file extensions and Mime Type
	+ Merge portuguese translation thanks to JC Junior
	+ Add some explanatory notes
	+ Fix some small bugs
	+ Fix a bug which made dansguardian crash at start
	+ Dansguardian does not start when it shouldn't

0.7.1
	+ Add support to configure banned extension list in dansguardian
	+ GUI consitency
	+ Use of ebox-sudoers-friendly

0.7
	+ First public release
0.6
	+ move to client
	+ API documented using naturaldocs
	+ Update install
	+ Update debian scripts

0.5.2
	+ Fix some packaging issues

0.5.1
	+ Convert module to new menu system

0.5
	+ No changes

0.4
	+ debian package
	+ Added content filter based on dansguardian
	+ Rework to support dansguardian
	+ Added French translation
	+ Added Catalan translation

0.3
	+ Supports i18n
	+ Supports banned domains
	+ API name consistency
	+ Use Mason for templates
	+ added tips to GUI
	+ Fixed bugs to IE compliant
	+ Several bugfixes

0.2
	+ All modules are now based on gconf.
	+ Removed dependencies on xml-simple, xerces and xpath
	+ New MAC address field in Object members.
	+ Several bugfixes.

0.1
	+ Initial release<|MERGE_RESOLUTION|>--- conflicted
+++ resolved
@@ -1,10 +1,7 @@
 HEAD
-<<<<<<< HEAD
 	+ Added support for multiou.
 	+ Updated to use the new security group concept.
-=======
 	+ Adapted squid to new user module interface for external AD authorization
->>>>>>> 47dc7ffc
 3.1.2
 	+ Use external squid log file to retrieve HTTP proxy requests
 	+ Added Auth and Cache Exceptions for non-transparent mode
