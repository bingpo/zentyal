<<<<<<< HEAD
3.0.8
=======
HEAD
	+ Disable DC reverse DNS lookup for msktutil commands
	+ Explicitly set the DC for msktutil command when updating the keytab
>>>>>>> ae9c0713
	+ Regenerate Kerberos keytab on LDAP reprovision
3.0.7
	+ Fixed bug which returned the list of users of a profile inside
	  another list
	+ Authenticate against external AD for Enterprise editions
3.0.6
	+ Avoid to request authorization again when 'deny unknown domain'
	  option is set in filter profile
	+ Access rules for the same source can have different time
	  periods if they dont overlap
3.0.5
	+ Reload dansguardian configuration in log rotation instead of
	  restarting the full module
	+ Overwrite squid3 logrotate file to take care of the squid-external daemon
3.0.4
	+ Fixed SNMP acl
	+ Removed redundant cache_log line from squid-external configuration
	+ Fixed bug which did not include users from __USERS__ group in
	  dansguardian filter group file
3.0.3
	+ Fixed error triggered when creating a delay pool without an object
	+ Make sure in categorized lists model that list archives are not
	  backed up
	+ Migrate old directories with blank names and their asociated
	  configuration values
	+ Better escape of whitespace in ACL names
	+ Replace blanks for categorized lists directories to workaround
	  squid bug.
	+ Fixed bug which allowed bad long names for ACL for 'all' object
	+ Set visible_hostname to host '(instance)FQDN'. The standard value
	  'localhost' causes access denied under certain circumstances
	+ Ignore access rules for empty objects
	+ Ignore access rules for empty groups
	+ Mark module as changed if addition/removal of users modify ACLs
3.0.2
	+ Fix escaping in categorised list uploading. This is a regression
	  from 3.0.1 release.
	+ Force all connections to pass through squid-external or deny access
	+ Allow access to the proxy for clients which are not in local networks
	+ Don't allow to set kerberos and transparent proxy at the same time
3.0.1
	+ Changed ownership of categorized list files to ebox to allow download
	+ Removed no-configured files when saving changes after restoring
	  a backup
	+ Added configuration key to load regexes url lists from
	  categorized lists or not
	+ Adapted domains files to squid object to be able to use
	  dstdomain ACLs with thems
	+ Added explicit error when a squid configuration file is invalid
	  when debug is enabled
	+ Limited object ACLs to ten addresses per line
	+ When creating user ACLs put only ten users per line to avoid
	  reaching maximun configuration file line length
	+ Use lowercase user names in configuration file, otherwise
	  authorization fails
	+ Use of reserved character in generated ACl names to avoid name clashes
	+ Protection for ACL from profiles with too long names
	+ Added validation of categorized list structure
	+ Changed paths for categorized lists files so they are all under
	  /var/lib/zentyal/files/squid
	+ Work arounded the removal of archive files until the framework
	  takes care again of them
	+ Fixed categories list removal of extracted files
	+ Moved a lot of the filter functionality to squid. In DG remains:
	  filter by text analysys, antivirus and block ip
	+ Adapted to improvement of EBox::Module::Service::isRunning method
	+ Moved most of the filter functionality to squid. In DG remains:
	  filter by text content analysys, antivirus and IP block
	+ Fix kerberos authentication when filter profile applied. As dansguardian
	  does not support kerberos auth, now there are two squid instances, one
	  on the front of dansguardian to perform the authentication and one in
	  the back to cache contents
	+ Added memory cache of seen list directories to DomainFilterCategories
	+ Categories from bigblacklist are now accepted
3.0
	+ Customized "Access Denied" page theme
	+ Added 'All users' option for Access Rules with group source
	+ Using again squid ACLs when DG is active
	+ Fixed issues in timed regeneration of DG files
	+ Do not allow mix of IP and basic authorization in DG
	+ Fixed directory to store archive files
	+ Reviewed registration strings
2.3.12
	+ Squid is restarted if groups in use change their members
	+ Adapted LdapUserImplementation to new users API
	+ Added kerberos real to auth acls on squid.conf to fix SSO
	+ Added -i option to squid_kerb_auth to ease debugging
	+ Archive list can now have spaces in the name
	+ ListArchive type now accept spaces in the file name
	+ Move report code to remoteservices
	+ Perform the domain processing in log helper, very valuable for
	  querying and reporting
	+ Fixed auth rules in squid.conf to not allow all authorized users
	+ Kerberos auth is optional and disabled by default
2.3.11
	+ Removed duplicated Domain Filter Settings model in tabs
	+ Better order and names in Filter Profile models
	+ Better order for menu items
2.3.10
	+ Added users as enabledepend
	+ Add rule to allow web browsing by default on initial setup
	+ Categorized lists now work
2.3.9
	+ Summarized report works again
	+ Added modeldepends to yaml schema
	+ Fixed cache-peer authorization parameters when using a global proxy.
	  Due to this change squid.conf is no longer readable by all
	+ Avoid multiple calls to store row in DelayPools::_setUndefinedValues()
2.3.8
	+ Fixed group-based authorization
	+ Fixed wrongly set time period acls in squid configuration in some cases
	+ Fixed 'any' rules in dansguardian configuration
2.3.7
	+ Unify FirewallHelper, removed no longer needed SquidOnlyFirewall
	+ Support for different filter profiles depending on the time period
	+ Update dansguardian conf templates to 2.10 version
	+ Use new clone and check all options in tables
	+ Added HTTPS proxy support if squid is compiled with SSL support
	+ New Transparent Exemptions model to skip proxying of some websites
	+ Rearranged components on filter profile configuration
	+ New Categorized Lists model to upload the lists archives
	+ Download sizes for Bandwidth Throttling now use MB instead of KB
	+ Users and Antivirus enable dependencies are now optional
	+ Default policy if no other allow or filter rules are present is deny
	+ There is no need of manually specify global authorize or filter policy
	+ New AccessRules model instead of objects and groups policy tables
	+ Simplified Bandwidth Throttling using a single table
	+ Removed useless HTTP proxy status widget
	+ Using EBox::Object::Members class to generate iptables rules
	+ Removed greylist feature that was confusing
2.3.6
	+ Added enabled control to domains files lists
	+ Remove duplicated models for default profile and custom filter profiles
	+ Remove "apply on all" and "use defaults" models
	+ Adapted to new Model management framework
	+ Use new _keys() which takes cache into account instead of _redis_call()
	+ Adapted TimePeriod type to the changes in the types framework
	+ Kerberized authentication
	+ Implement new EBox::NetworkObserver::regenGatewaysFailover()
2.3.5
	+ Create tables with MyISAM engine by default
2.3.4
	+ Use new tableBody.mas in TrafficDetails.pm
	+ Fixed regresion which broke the apply all button for MIME and extensions
2.3.3
	+ Packaging fixes for precise
2.3.2
	+ Updated Standard-Versions to 3.9.2
2.3.1
	+ Adapted messages in the UI for new editions
	+ Uniformize config boolean values (from true/false to yes/no)
	+ Now you can use the default profile in a custom profile for file
	  extensions
2.3
	+ Adapted to new MySQL logs backend
	+ Ignore localnets with undefined DHCP address when writing conf
	+ Adapted to squid3 new paths and daemon and squid.conf syntax
	+ Replaced autotools with zbuildtools
	+ Fixed regression on filter selection depending on the objects
	  policy. Now it works again
	+ Fixed regression which broke filter policies in objects when a
	  non-filter global policy was selected
	+ Fixed use of not-defined yet ACL when using parent peer
2.2.1
	+ Fixed deprecated syntax for some iptables rules
	+ Fixed parameter for unlimited value in delay pools
	+ Fixed order of refresh patterns
	+ Properly set of never_direct option when setting a parent peer
2.1.11
	+ Improved bandwidth throttling texts
	+ Set proper message type in General Settings model
2.1.10
	+ Remove dansguardian startup link to avoid start when disabled
2.1.9
	+ Fixed encoding in blocked page template
	+ Reviewed some subscription strings
2.1.8
	+ Differentiate ads from notes
	+ Removed /zentyal prefix from URLs
	+ Added configuration key to omit domain categorized files from backup
	+ Avoid duplicated restart during postinst
	+ Give support for setting a new adblocking redirector
	+ Give support for adding postmatch patterns in Ad-blocking
2.1.7
	+ HTTPS works both for banned domains and block blanket options
	+ Added guard against missing rows in antivirusNeeded method
	+ Order top domains by visits instead of traffic bytes in
	  reporting
2.1.6
	+ Include missing dansguardian.logrotate file
2.1.5
	+ No longer use custom upstart scripts and custom logrotate conf
2.1.4
	+ Humanize units in Delay Pools (from Bytes to KB)
	+ Use the new "Add new..." option in the object selectors
	+ Added global ad-blocking option
	+ Use quote column option for periodic and report log consolidation
	+ Guard against generating empty localeboxnet ACL
2.1.3
	+ Dansguardian is only started when a global filter policy is choosen
	+ Applied keyGenerator option to report queries
2.1.2
	+ Removed workarounds on component's parent/child relationship
	+ Adapted logrotate configuration to new PID file
2.1.1
	+ Added guard against empty fileList_path keys
	+ Added missing Microsoft updates server in squid.conf.mas
	+ Zentyal squid daemon uses a different pidfile now
	+ Fixed bug that could delete the default profile file list
	+ Avoid call to set_string with undefined value
	+ Added missing dependency on network module
2.1
	+ Use new standard enable-module script
	+ Improved order of tabs in filter profiles
	+ Custom filter profiles are also populated with default extensions
	  and MIME types
	+ Delete all migrations and use initial-setup
	+ Replace /etc/ebox/80squid.conf with /etc/zentyal/squid.conf
	+ Disable default arbitrary regexes in bannedregexpurllist.mas
2.0.3
	+ Bugfix: when having different filter profiles with domain lists,
	  the lists files are no longer deleted on the second restart
2.0.2
	+ Filter profiles names with spaces are forbidden to avoid errors
	+ Avoid problems with some languages on disk usage graph
2.0.1
	+ Added commercial message
	+ Set DNS servers in Squid configuration
1.5.13
	+ Rebranded access denied page
1.5.12
	+ Add SNMP server from Squid when required
1.5.11
	+ More global proxy configuration and domain configuration improvements
	+ Zentyal rebrand
	+ Running squid daemons are killed when starting ebox proxy if pidfile
	exists
1.5.10
	+ Fixed dansguardian/squid crash when logrotate was daily executed
1.5.9
	+ Fixed profile mime types migrations
1.5.8
	+ Added upstart script for squid to avoid first start problems
1.5.7
	+ Fixed problems with ACL names
1.5.6
	+ Fixed problem with whitespaces in users/groups/objects in squid
	configuration file
1.5.5
	+ Revert range_offset_limit option to default value because was causing
	  troubles with streaming sites.
1.5.4
	+ Added bridged mode support in firewall helper
1.5.3
	+ Bugfix: Delay pools ordering works on UI
1.5.2
	+ Bugfix: use default squid init script instead of old missing ebox.squid
1.5.1
	+ Maximum file descriptor option in now set in /etc/default/squid
	+ Bugfix: Log exception hits in dansguardian so whitelisted
	  domains are now logged properly
	+ Bugfix: Get virtual interfaces as well to set firewall rules
	+ Bugfix: Make some checks in delay pools to avoid
	  misconfiguration, do not write the disabled rules and set the
	  proper labels and more detailed explanation
	+ New bandwidth throttling support with delay pools
	+ Bugfix: trim URL string as DB stores it as a varchar(1024) (Log)
	+ Disabled ban URL regexes
	+ Added filter profile per object
	+ Bugfix, breadcrumbs triggered old problem with parent method in
	DomainFilterCategories model, so we enable again the old
	workaround to avoid this error
	+ Add new information about saved bandwidth to the reports
	+ Fixed bug in filter profile by object with network addresses
	+ Customized Dansguardian blocked page template
	+ Exclude localnetworks from bandwidth throttling
	+ Added flash MIME types to default MIME types
	+ Squid default cache_mem set to 128 MB
	+ New option to configure maximum_object_size which defaults to 300 MB
	+ Add refresh_pattern options for Microsoft Windows, Debian and Ubuntu
	updates
	+ Removed dead code in dumpConfig/restoreConfig methods
	+ In configuration report mode the module does not longe include
	  the domain lists archives
1.3.14
	+ Bugfix: in restartService we assure that all files are in place
	before restarting the daemons
	+ Changed labels in cache exemptions form 'domain' to 'domain name
	address' to make clearer the actual working of the feature
	+ Better help messages for time period parameters
	+ Added custom script to delay downtime while log rotation is done
	+ Only unzip domain categoris archives when they have changed,
	this speeds up the module startup
	+ You can establish the same policies for URLs than for full domains
1.3.13
	+ Switching antivirus from clamavscan to clamdscan
	+ Better MIME type check, removed false negatives with some subtypes
1.3.12
	+ Bug fix: Added migration to rename access table to squid_access.
	+ Add breadcrumbs
1.3.11
	+ Added report support
1.3.6
	+ Bug fix: Disable cache in Group Policy base to be able to fetch new groups in
	  "Group" select
	+ Bug fix: no more duplicated log for the same URL
	+ UI improvement: precondition in objects and user polices
1.3.5
	+ tableInfo returns an array of hash refs
	+ Bugfix: group policies are deleted when the group is deleted
	+ Bugfix: added notification when antivirus is enabled to assure
	that we have a correct configuration
1.1.30
	+ Added to Traffic details report _noAggregateFileds and fixed bug
	with defaultController
	+ Bugfix: HTTPS traffic tunneled correctly
1.1.20
	+ Disable PICs ratings by default
	+ logs are sesrchable by user
1.1.10
	+ Change default dansguardian conf to make it work with dansguardian 2.9.9.7
1.0
	+ new release
0.12.100
	+ New release
	+ Added user based authorization
	+ Added filter profiles
	+ Added group polices
	+ Added time period option to policies
	+ Added per-object group policies
	+ Added antivirus support
	+ Added dansguardian's custom logrotate file
	+ Added cache exceptions
	+ Added cache size
	+ Disabled exception and banned phrases to avoid uncontrolled
	content filter results
0.12.99
	+ Add support for reporting
	+ User support
	+ Exemption for cache option added
	+ Adapted to objects with overlapping addresses
0.12
	+ Use the new EBox::Model::Row api
	+ Add field help to models
	+ Fix titles within tabs
	+ Set deny as default policy
0.11.101
	+ New release
0.11.100
	+ Use the new syntax to enable transparent proxy
	+ Do not launch dansguardian with setsid. It was necessary with runit,
	  but not with upstart any more.
	+ do not remove rc scripts, stop on pre-start
0.11.99
	+ Set proper language to show denied access page by dansguardian
	using eBox locale (Currently manually maintained)
0.11.1
	+ Bugfix. MIME and extension filter allow attribute is NOT
	optional but they have a default value
O.11
	+ New release
0.10.99
	+ Use new model/view framework. UI uses Ajax
	+ Attempt to simplify content filter interface
0.10
	+ New release
0.9.100
	+ New release
0.9.99
	+ New release
0.9.3
	+ New release
0.9.2
	+ Add nasty workaround to try to stop and create swap directories for
	  squid
O.9.1
	+ New release
0.9
	+ Added Polish translation.00
	+ Added German Translation

0.8.99
	+ New release
0.8.1
	+ force creation of swap directories in postinst
0.8
	+ New release
0.7.99
	+ Add Mime Type Filter Support
	+ Add custom filter support for file extensions and Mime Type
	+ Merge portuguese translation thanks to JC Junior
	+ Add some explanatory notes
	+ Fix some small bugs
	+ Fix a bug which made dansguardian crash at start
	+ Dansguardian does not start when it shouldn't

0.7.1
	+ Add support to configure banned extension list in dansguardian
	+ GUI consitency
	+ Use of ebox-sudoers-friendly

0.7
	+ First public release
0.6
	+ move to client
	+ API documented using naturaldocs
	+ Update install
	+ Update debian scripts

0.5.2
	+ Fix some packaging issues

0.5.1
	+ Convert module to new menu system

0.5
	+ No changes

0.4
	+ debian package
	+ Added content filter based on dansguardian
	+ Rework to support dansguardian
	+ Added French translation
	+ Added Catalan translation

0.3
	+ Supports i18n
	+ Supports banned domains
	+ API name consistency
	+ Use Mason for templates
	+ added tips to GUI
	+ Fixed bugs to IE compliant
	+ Several bugfixes

0.2
	+ All modules are now based on gconf.
	+ Removed dependencies on xml-simple, xerces and xpath
	+ New MAC address field in Object members.
	+ Several bugfixes.

0.1
	+ Initial release<|MERGE_RESOLUTION|>--- conflicted
+++ resolved
@@ -1,10 +1,7 @@
-<<<<<<< HEAD
-3.0.8
-=======
 HEAD
 	+ Disable DC reverse DNS lookup for msktutil commands
 	+ Explicitly set the DC for msktutil command when updating the keytab
->>>>>>> ae9c0713
+3.0.8
 	+ Regenerate Kerberos keytab on LDAP reprovision
 3.0.7
 	+ Fixed bug which returned the list of users of a profile inside
