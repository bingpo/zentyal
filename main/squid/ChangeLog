3.3
<<<<<<< HEAD
	+ Switch from Error to TryCatch for exception handling
=======
	+ Transparent proxy redirection for openvpn servers' clients
	+ Moved EBox::SquidFirewall to EBox::Squid::Firewall
	+ Avoid error in access rules model when using external AD and
	  module has not been configured
>>>>>>> e0c2176f
	+ Improve squid group membership helper script
	+ Fixed squid basic authentication to support multi-OU
	+ Set version to 3.3
3.2
	+ Set version to 3.2
3.1.7
	+ Include domains with final slash as filtered when required
	+ Ignore 407 requests when auth is required in log helper
3.1.6
	+ Override daemons when migrating from 3.0
	+ Disable load_url_list by default to reduce CPU and memory usage
3.1.5
	+ Use DATETIME type in date column for consolidation tables
	+ Summarised report has breadcrumbs now
3.1.4
	+ Fixed regression on Delay Pools table triggered by changes in updatedRowNotify
3.1.3
	+ Mark logs as changed when an access rule is added, updated or deleted
	+ Fix duplicated entries generated by the LogHelper
	+ Prerouting rules have no iaccept chain, use ACCEPT target
	+ Adapted to updatedRowNotify call with no changes in values
	+ Added menu icon
	+ Fix parse of the dansguardian log in the LogHelper
	+ Make LogHelper extract data from internal and external log files
	+ Adapt firewall rules to new accept chains
	+ Show correct group names in the Access Rules menu when using Users Group
	+ Handle domains that are actually IP addresses in the LogHelper
	+ Set transparent HTTP proxy firewall rules unless the module is
	  temporary stopped
	+ Added support for multiple Organizational Units
	+ Updated to use the new security group concept
	+ Adapted squid to new user module interface for external AD authorization
3.1.2
	+ Use external squid log file to retrieve HTTP proxy requests
	+ Added Auth and Cache Exceptions for non-transparent mode
	  which allow to bypass Squid + Dansguardian auth
	+ Added CUPS and ftp to SSL_ports
	+ Avoid warning in AccessRules validateTypedRow
3.1.1
	+ Squid time ACLs have independient ids, this fixes several issues
	  with combinations of time, dates and long acls
	+ Do not repeat Squid ACL declarations
	+ Changed HTTP keytab permission in order to avoid krb5_kt_add_entry errors
3.1
	+ Removed 3.0.X migration code
	+ Implemented _daemonsToDisable()
	+ Added Pre-Depends on mysql-server to avoid problems with upgrades
	+ Depend on zentyal-core 3.1
3.0.9
	+ Change the kerberos service from squid to http. Zarafa and Squid must
	  share the service principal.
	+ Disable DC reverse DNS lookup for msktutil commands
	+ Explicitly set the DC for msktutil command when updating the keytab
3.0.8
	+ Regenerate Kerberos keytab on LDAP reprovision
3.0.7
	+ Fixed bug which returned the list of users of a profile inside
	  another list
	+ Authenticate against external AD for Enterprise editions
3.0.6
	+ Avoid to request authorization again when 'deny unknown domain'
	  option is set in filter profile
	+ Access rules for the same source can have different time
	  periods if they dont overlap
3.0.5
	+ Reload dansguardian configuration in log rotation instead of
	  restarting the full module
	+ Overwrite squid3 logrotate file to take care of the squid-external daemon
3.0.4
	+ Fixed SNMP acl
	+ Removed redundant cache_log line from squid-external configuration
	+ Fixed bug which did not include users from __USERS__ group in
	  dansguardian filter group file
3.0.3
	+ Fixed error triggered when creating a delay pool without an object
	+ Make sure in categorized lists model that list archives are not
	  backed up
	+ Migrate old directories with blank names and their asociated
	  configuration values
	+ Better escape of whitespace in ACL names
	+ Replace blanks for categorized lists directories to workaround
	  squid bug.
	+ Fixed bug which allowed bad long names for ACL for 'all' object
	+ Set visible_hostname to host '(instance)FQDN'. The standard value
	  'localhost' causes access denied under certain circumstances
	+ Ignore access rules for empty objects
	+ Ignore access rules for empty groups
	+ Mark module as changed if addition/removal of users modify ACLs
3.0.2
	+ Fix escaping in categorised list uploading. This is a regression
	  from 3.0.1 release.
	+ Force all connections to pass through squid-external or deny access
	+ Allow access to the proxy for clients which are not in local networks
	+ Don't allow to set kerberos and transparent proxy at the same time
3.0.1
	+ Changed ownership of categorized list files to ebox to allow download
	+ Removed no-configured files when saving changes after restoring
	  a backup
	+ Added configuration key to load regexes url lists from
	  categorized lists or not
	+ Adapted domains files to squid object to be able to use
	  dstdomain ACLs with thems
	+ Added explicit error when a squid configuration file is invalid
	  when debug is enabled
	+ Limited object ACLs to ten addresses per line
	+ When creating user ACLs put only ten users per line to avoid
	  reaching maximun configuration file line length
	+ Use lowercase user names in configuration file, otherwise
	  authorization fails
	+ Use of reserved character in generated ACl names to avoid name clashes
	+ Protection for ACL from profiles with too long names
	+ Added validation of categorized list structure
	+ Changed paths for categorized lists files so they are all under
	  /var/lib/zentyal/files/squid
	+ Work arounded the removal of archive files until the framework
	  takes care again of them
	+ Fixed categories list removal of extracted files
	+ Moved a lot of the filter functionality to squid. In DG remains:
	  filter by text analysys, antivirus and block ip
	+ Adapted to improvement of EBox::Module::Service::isRunning method
	+ Moved most of the filter functionality to squid. In DG remains:
	  filter by text content analysys, antivirus and IP block
	+ Fix kerberos authentication when filter profile applied. As dansguardian
	  does not support kerberos auth, now there are two squid instances, one
	  on the front of dansguardian to perform the authentication and one in
	  the back to cache contents
	+ Added memory cache of seen list directories to DomainFilterCategories
	+ Categories from bigblacklist are now accepted
3.0
	+ Customized "Access Denied" page theme
	+ Added 'All users' option for Access Rules with group source
	+ Using again squid ACLs when DG is active
	+ Fixed issues in timed regeneration of DG files
	+ Do not allow mix of IP and basic authorization in DG
	+ Fixed directory to store archive files
	+ Reviewed registration strings
2.3.12
	+ Squid is restarted if groups in use change their members
	+ Adapted LdapUserImplementation to new users API
	+ Added kerberos real to auth acls on squid.conf to fix SSO
	+ Added -i option to squid_kerb_auth to ease debugging
	+ Archive list can now have spaces in the name
	+ ListArchive type now accept spaces in the file name
	+ Move report code to remoteservices
	+ Perform the domain processing in log helper, very valuable for
	  querying and reporting
	+ Fixed auth rules in squid.conf to not allow all authorized users
	+ Kerberos auth is optional and disabled by default
2.3.11
	+ Removed duplicated Domain Filter Settings model in tabs
	+ Better order and names in Filter Profile models
	+ Better order for menu items
2.3.10
	+ Added users as enabledepend
	+ Add rule to allow web browsing by default on initial setup
	+ Categorized lists now work
2.3.9
	+ Summarized report works again
	+ Added modeldepends to yaml schema
	+ Fixed cache-peer authorization parameters when using a global proxy.
	  Due to this change squid.conf is no longer readable by all
	+ Avoid multiple calls to store row in DelayPools::_setUndefinedValues()
2.3.8
	+ Fixed group-based authorization
	+ Fixed wrongly set time period acls in squid configuration in some cases
	+ Fixed 'any' rules in dansguardian configuration
2.3.7
	+ Unify FirewallHelper, removed no longer needed SquidOnlyFirewall
	+ Support for different filter profiles depending on the time period
	+ Update dansguardian conf templates to 2.10 version
	+ Use new clone and check all options in tables
	+ Added HTTPS proxy support if squid is compiled with SSL support
	+ New Transparent Exemptions model to skip proxying of some websites
	+ Rearranged components on filter profile configuration
	+ New Categorized Lists model to upload the lists archives
	+ Download sizes for Bandwidth Throttling now use MB instead of KB
	+ Users and Antivirus enable dependencies are now optional
	+ Default policy if no other allow or filter rules are present is deny
	+ There is no need of manually specify global authorize or filter policy
	+ New AccessRules model instead of objects and groups policy tables
	+ Simplified Bandwidth Throttling using a single table
	+ Removed useless HTTP proxy status widget
	+ Using EBox::Object::Members class to generate iptables rules
	+ Removed greylist feature that was confusing
2.3.6
	+ Added enabled control to domains files lists
	+ Remove duplicated models for default profile and custom filter profiles
	+ Remove "apply on all" and "use defaults" models
	+ Adapted to new Model management framework
	+ Use new _keys() which takes cache into account instead of _redis_call()
	+ Adapted TimePeriod type to the changes in the types framework
	+ Kerberized authentication
	+ Implement new EBox::NetworkObserver::regenGatewaysFailover()
2.3.5
	+ Create tables with MyISAM engine by default
2.3.4
	+ Use new tableBody.mas in TrafficDetails.pm
	+ Fixed regresion which broke the apply all button for MIME and extensions
2.3.3
	+ Packaging fixes for precise
2.3.2
	+ Updated Standard-Versions to 3.9.2
2.3.1
	+ Adapted messages in the UI for new editions
	+ Uniformize config boolean values (from true/false to yes/no)
	+ Now you can use the default profile in a custom profile for file
	  extensions
2.3
	+ Adapted to new MySQL logs backend
	+ Ignore localnets with undefined DHCP address when writing conf
	+ Adapted to squid3 new paths and daemon and squid.conf syntax
	+ Replaced autotools with zbuildtools
	+ Fixed regression on filter selection depending on the objects
	  policy. Now it works again
	+ Fixed regression which broke filter policies in objects when a
	  non-filter global policy was selected
	+ Fixed use of not-defined yet ACL when using parent peer
2.2.1
	+ Fixed deprecated syntax for some iptables rules
	+ Fixed parameter for unlimited value in delay pools
	+ Fixed order of refresh patterns
	+ Properly set of never_direct option when setting a parent peer
2.1.11
	+ Improved bandwidth throttling texts
	+ Set proper message type in General Settings model
2.1.10
	+ Remove dansguardian startup link to avoid start when disabled
2.1.9
	+ Fixed encoding in blocked page template
	+ Reviewed some subscription strings
2.1.8
	+ Differentiate ads from notes
	+ Removed /zentyal prefix from URLs
	+ Added configuration key to omit domain categorized files from backup
	+ Avoid duplicated restart during postinst
	+ Give support for setting a new adblocking redirector
	+ Give support for adding postmatch patterns in Ad-blocking
2.1.7
	+ HTTPS works both for banned domains and block blanket options
	+ Added guard against missing rows in antivirusNeeded method
	+ Order top domains by visits instead of traffic bytes in
	  reporting
2.1.6
	+ Include missing dansguardian.logrotate file
2.1.5
	+ No longer use custom upstart scripts and custom logrotate conf
2.1.4
	+ Humanize units in Delay Pools (from Bytes to KB)
	+ Use the new "Add new..." option in the object selectors
	+ Added global ad-blocking option
	+ Use quote column option for periodic and report log consolidation
	+ Guard against generating empty localeboxnet ACL
2.1.3
	+ Dansguardian is only started when a global filter policy is choosen
	+ Applied keyGenerator option to report queries
2.1.2
	+ Removed workarounds on component's parent/child relationship
	+ Adapted logrotate configuration to new PID file
2.1.1
	+ Added guard against empty fileList_path keys
	+ Added missing Microsoft updates server in squid.conf.mas
	+ Zentyal squid daemon uses a different pidfile now
	+ Fixed bug that could delete the default profile file list
	+ Avoid call to set_string with undefined value
	+ Added missing dependency on network module
2.1
	+ Use new standard enable-module script
	+ Improved order of tabs in filter profiles
	+ Custom filter profiles are also populated with default extensions
	  and MIME types
	+ Delete all migrations and use initial-setup
	+ Replace /etc/ebox/80squid.conf with /etc/zentyal/squid.conf
	+ Disable default arbitrary regexes in bannedregexpurllist.mas
2.0.3
	+ Bugfix: when having different filter profiles with domain lists,
	  the lists files are no longer deleted on the second restart
2.0.2
	+ Filter profiles names with spaces are forbidden to avoid errors
	+ Avoid problems with some languages on disk usage graph
2.0.1
	+ Added commercial message
	+ Set DNS servers in Squid configuration
1.5.13
	+ Rebranded access denied page
1.5.12
	+ Add SNMP server from Squid when required
1.5.11
	+ More global proxy configuration and domain configuration improvements
	+ Zentyal rebrand
	+ Running squid daemons are killed when starting ebox proxy if pidfile
	exists
1.5.10
	+ Fixed dansguardian/squid crash when logrotate was daily executed
1.5.9
	+ Fixed profile mime types migrations
1.5.8
	+ Added upstart script for squid to avoid first start problems
1.5.7
	+ Fixed problems with ACL names
1.5.6
	+ Fixed problem with whitespaces in users/groups/objects in squid
	configuration file
1.5.5
	+ Revert range_offset_limit option to default value because was causing
	  troubles with streaming sites.
1.5.4
	+ Added bridged mode support in firewall helper
1.5.3
	+ Bugfix: Delay pools ordering works on UI
1.5.2
	+ Bugfix: use default squid init script instead of old missing ebox.squid
1.5.1
	+ Maximum file descriptor option in now set in /etc/default/squid
	+ Bugfix: Log exception hits in dansguardian so whitelisted
	  domains are now logged properly
	+ Bugfix: Get virtual interfaces as well to set firewall rules
	+ Bugfix: Make some checks in delay pools to avoid
	  misconfiguration, do not write the disabled rules and set the
	  proper labels and more detailed explanation
	+ New bandwidth throttling support with delay pools
	+ Bugfix: trim URL string as DB stores it as a varchar(1024) (Log)
	+ Disabled ban URL regexes
	+ Added filter profile per object
	+ Bugfix, breadcrumbs triggered old problem with parent method in
	DomainFilterCategories model, so we enable again the old
	workaround to avoid this error
	+ Add new information about saved bandwidth to the reports
	+ Fixed bug in filter profile by object with network addresses
	+ Customized Dansguardian blocked page template
	+ Exclude localnetworks from bandwidth throttling
	+ Added flash MIME types to default MIME types
	+ Squid default cache_mem set to 128 MB
	+ New option to configure maximum_object_size which defaults to 300 MB
	+ Add refresh_pattern options for Microsoft Windows, Debian and Ubuntu
	updates
	+ Removed dead code in dumpConfig/restoreConfig methods
	+ In configuration report mode the module does not longe include
	  the domain lists archives
1.3.14
	+ Bugfix: in restartService we assure that all files are in place
	before restarting the daemons
	+ Changed labels in cache exemptions form 'domain' to 'domain name
	address' to make clearer the actual working of the feature
	+ Better help messages for time period parameters
	+ Added custom script to delay downtime while log rotation is done
	+ Only unzip domain categoris archives when they have changed,
	this speeds up the module startup
	+ You can establish the same policies for URLs than for full domains
1.3.13
	+ Switching antivirus from clamavscan to clamdscan
	+ Better MIME type check, removed false negatives with some subtypes
1.3.12
	+ Bug fix: Added migration to rename access table to squid_access.
	+ Add breadcrumbs
1.3.11
	+ Added report support
1.3.6
	+ Bug fix: Disable cache in Group Policy base to be able to fetch new groups in
	  "Group" select
	+ Bug fix: no more duplicated log for the same URL
	+ UI improvement: precondition in objects and user polices
1.3.5
	+ tableInfo returns an array of hash refs
	+ Bugfix: group policies are deleted when the group is deleted
	+ Bugfix: added notification when antivirus is enabled to assure
	that we have a correct configuration
1.1.30
	+ Added to Traffic details report _noAggregateFileds and fixed bug
	with defaultController
	+ Bugfix: HTTPS traffic tunneled correctly
1.1.20
	+ Disable PICs ratings by default
	+ logs are sesrchable by user
1.1.10
	+ Change default dansguardian conf to make it work with dansguardian 2.9.9.7
1.0
	+ new release
0.12.100
	+ New release
	+ Added user based authorization
	+ Added filter profiles
	+ Added group polices
	+ Added time period option to policies
	+ Added per-object group policies
	+ Added antivirus support
	+ Added dansguardian's custom logrotate file
	+ Added cache exceptions
	+ Added cache size
	+ Disabled exception and banned phrases to avoid uncontrolled
	content filter results
0.12.99
	+ Add support for reporting
	+ User support
	+ Exemption for cache option added
	+ Adapted to objects with overlapping addresses
0.12
	+ Use the new EBox::Model::Row api
	+ Add field help to models
	+ Fix titles within tabs
	+ Set deny as default policy
0.11.101
	+ New release
0.11.100
	+ Use the new syntax to enable transparent proxy
	+ Do not launch dansguardian with setsid. It was necessary with runit,
	  but not with upstart any more.
	+ do not remove rc scripts, stop on pre-start
0.11.99
	+ Set proper language to show denied access page by dansguardian
	using eBox locale (Currently manually maintained)
0.11.1
	+ Bugfix. MIME and extension filter allow attribute is NOT
	optional but they have a default value
O.11
	+ New release
0.10.99
	+ Use new model/view framework. UI uses Ajax
	+ Attempt to simplify content filter interface
0.10
	+ New release
0.9.100
	+ New release
0.9.99
	+ New release
0.9.3
	+ New release
0.9.2
	+ Add nasty workaround to try to stop and create swap directories for
	  squid
O.9.1
	+ New release
0.9
	+ Added Polish translation.00
	+ Added German Translation

0.8.99
	+ New release
0.8.1
	+ force creation of swap directories in postinst
0.8
	+ New release
0.7.99
	+ Add Mime Type Filter Support
	+ Add custom filter support for file extensions and Mime Type
	+ Merge portuguese translation thanks to JC Junior
	+ Add some explanatory notes
	+ Fix some small bugs
	+ Fix a bug which made dansguardian crash at start
	+ Dansguardian does not start when it shouldn't

0.7.1
	+ Add support to configure banned extension list in dansguardian
	+ GUI consitency
	+ Use of ebox-sudoers-friendly

0.7
	+ First public release
0.6
	+ move to client
	+ API documented using naturaldocs
	+ Update install
	+ Update debian scripts

0.5.2
	+ Fix some packaging issues

0.5.1
	+ Convert module to new menu system

0.5
	+ No changes

0.4
	+ debian package
	+ Added content filter based on dansguardian
	+ Rework to support dansguardian
	+ Added French translation
	+ Added Catalan translation

0.3
	+ Supports i18n
	+ Supports banned domains
	+ API name consistency
	+ Use Mason for templates
	+ added tips to GUI
	+ Fixed bugs to IE compliant
	+ Several bugfixes

0.2
	+ All modules are now based on gconf.
	+ Removed dependencies on xml-simple, xerces and xpath
	+ New MAC address field in Object members.
	+ Several bugfixes.

0.1
	+ Initial release<|MERGE_RESOLUTION|>--- conflicted
+++ resolved
@@ -1,12 +1,9 @@
 3.3
-<<<<<<< HEAD
 	+ Switch from Error to TryCatch for exception handling
-=======
 	+ Transparent proxy redirection for openvpn servers' clients
 	+ Moved EBox::SquidFirewall to EBox::Squid::Firewall
 	+ Avoid error in access rules model when using external AD and
 	  module has not been configured
->>>>>>> e0c2176f
 	+ Improve squid group membership helper script
 	+ Fixed squid basic authentication to support multi-OU
 	+ Set version to 3.3
