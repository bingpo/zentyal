--- conflicted
+++ resolved
@@ -1,9 +1,6 @@
-<<<<<<< HEAD
-3.0.9
-=======
 HEAD
 	+ Added Pre-Depends on mysql-server to avoid problems with upgrades
->>>>>>> 08393921
+3.0.9
 	+ Change the kerberos service from squid to http. Zarafa and Squid must
 	  share the service principal.
 	+ Disable DC reverse DNS lookup for msktutil commands
