#!/bin/bash

# stop daemons
<<<<<<< HEAD
service squid3 stop
=======
service squid3 stop || true
>>>>>>> fc2975e8
invoke-rc.d dansguardian stop || true # if dansguardian has not been configured
                                      # it will fail always the first time

# remove startup links
update-rc.d -f dansguardian remove
echo "manual" > /etc/init/squid3.override<|MERGE_RESOLUTION|>--- conflicted
+++ resolved
@@ -1,11 +1,7 @@
 #!/bin/bash
 
 # stop daemons
-<<<<<<< HEAD
-service squid3 stop
-=======
 service squid3 stop || true
->>>>>>> fc2975e8
 invoke-rc.d dansguardian stop || true # if dansguardian has not been configured
                                       # it will fail always the first time
 
