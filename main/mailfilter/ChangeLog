--- conflicted
+++ resolved
@@ -1,11 +1,8 @@
-<<<<<<< HEAD
-4.0.1
-	+ Adding new dependency needed by amavis and spamassassin
-=======
 HEAD
 	+ Fixed bugs related when setting and removing virtual domain
 	  antispam options
->>>>>>> d803ba10
+4.0.1
+	+ Adding new dependency needed by amavis and spamassassin
 	+ Fixed LDAP schema: white and black list are multi-valued
 4.0
 	+ Remove ads on deprecated features
