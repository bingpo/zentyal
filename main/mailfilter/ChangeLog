<<<<<<< HEAD
2.3.6
	+ Fixed LDAP url in amavisd.conf
=======
HEAD
	+ Move report code to remoteservices
>>>>>>> 742adad2
2.3.5
	+ VDomains model renamed to VDomainsFilter
	+ Mailfilter is now under Communications instead of UTM
	+ Disabled POP3 Proxy
	+ Ham/Spam accounts adapted to changes in EBox::MailUserLdap methods
	+ Added modeldepends to yaml schema
2.3.4
	+ Adapted to new Model management framework
2.3.3
	+ Create tables with MyISAM engine by default
2.3.2
	+ withoutActions property in FilterDetails.pm and POPProxyDetails.pm
	  for the new tableBody.mas
	+ Clarify some policy option names
	+ Mail module is force to reload when mailfilter module is enabled
	  or disabled
2.3.1
	+ Disabled POP3 proxy to avoid installation problems
	+ Adapted messages in the UI for new editions
	+ New printableName for POP Transparent proxy service
	+ Adapted to new users implementation
2.3
	+ Service names are now translatable
	+ Adapted to new MySQL logs backend
	+ Use MySQL instead of PostgreSQL for spamassassin database
	+ Added methods to get learn accounts for a domain
	+ Fixed regression in spamassassin database setup
	+ Replaced autotools with zbuildtools
	+ Fixed typo in code which prevented the creation of spam and ham users
2.1.6
	+ Reviewed some subscription strings
2.1.5
	+ Differentiate ads from notes
	+ Removed /zentyal prefix from URLs
2.1.4
	+ Fixed argument passing in constructor, readonly instances now work
2.1.3
	+ Adapted to changes in amavis bounce policies and changed labels in
	  vdomain policies
	+ Use quote column option for periodic and report log consolidation
2.1.2
	+ Do not enable when mail module has a custom filter in use
	+ runMonthlyQuery method uses keyGenerator option for consistency
2.1.1
	+ Manage MTA-BLOCKED event in the logs
	+ Removed 'learn from accounts spam folder' feature until serious
	  bug in dovecot-antispam Ubuntu package is fixed
	+ Fixed Makefile for SQL traffic for preriod tables
2.1
	+ Use new standard enable-module script
	+ Remove old migrations and use new initial-setup
	+ Add depend on dovecot-antispam previously on zentyal-mail.
2.0.2
	+ Manage exception when ebox.amavisd-new is missing. It never
	  should be missing unless unfinished or wrong installation.
	  But at least now it doesn't crash the entire dashboard.
	+ Replaced lha uncompressor with rar and 7zip
	+ Set default order for dashboard widgets
2.0.1
	+ Fixed widget subsection titles
	+ Added commercial message
1.5.3
	+ Zentyal rebrand
1.5.2
	+ Added bridged mode support in firewall helper
1.5.1
	+ Bugfix: data for CC's SMTP report was not correctly formated
1.5
	+ Update configuration templates with the configuration files from lucid
	+ Bugfix: fixed training with uploaded files
	+ Bugfix: removed duplicates from spamassasin trusted_networks variable
1.4.2
	+ Bugfix: when no banned extensions are present p3scan/renattach
	  no longer blocks anything. Thanks to rsalgado to point this out
	+ Bugfix: regular expresion in file extensions matched too
	  much. Thanks to auerhaan for finding this bug
1.4.1
	+ Bugfix: Fix the report query for POP filtering
1.3.14
	+ Bugfix: Rename the report table names in code after changing in
	  database
1.3.13
	+ Removed addition of 127.0.0.1 to trusted networks, is already added
	by spamassassin
	+ Add dovecot-antispam plugin support
	+ Moved bayes database to postgres
	+ Added pyzor and dkim tests
1.3.12
	+ Add breadcrumbs
1.3.11
	+ Added report support
	+ Fixed bug when retrieving LDAP instance in master/slave
	  architecture
	+ Fixed bug we dont have duplicates entries in vdomain and global ACLs anymore
1.3.6
	+ adapted to changes in LDAP schemas managament
	+ Bugfix: adapted to changes in EBox::Ldap API
	+ Bugfix: banned extension regex broke, fixed with a simpler
	  expression
	+ Bugfix: only IP address are accepted now as external mail serves
	for amavis (amavis cannot use sost names for this)
1.1.30
	+ Bugfix: when the user spam/ham does not exist do not try to
	remove its account
1.1.20
	+ New release
1.1.10
	+ New release
1.1
	+ Use the new row() and ids() API
	+ bugfix: if the module is disabled the filter now appears as disabled as it should be
	+ Now antivirus service has its own eBox module
	+ Fixed migration script that broke in new  versions
	+ Bug fix: when adding/removing vdomains we assure that amavis is
	notified of the changes
	+ Bug fix: configuration is sette only if module is enabled; this
	avoid some error when LDAP data was not set (like some first time installations)
0.12.100
	+ Bugfix: validation of General model now works properly
	+ Added POP transparent proxy
	+ SMTP filter separated from main module
	+ Interface overhaul to reflect changes in SMTP filter and addition
	of POP proxy
	+ Fixed bug in learnspamd: adapted to spam/ham accoutns interface
	change
       + Bugfix: force removal of previous data in backup
       + Bugfix: fixed regression bug, amavisd now prepends spam subject tag
0.12.99
	+ New release
0.12.1
	+ Run clamd with "su clamav -c ..."
0.12
	+ Use eBox OID number in LDAP schemas
0.11.101
	+ New release
0.11.100
	+ Stop daemons in pre-start upstart script
	+ Create /var/run/* directories in pre-start
	+ Removed erroneous activation order dependency with module mail
	+ Added module activation with mail only when mail is not
	configured (mailfilter depends on ldap data created in
	configuration of mail module)
0.11.99
	+ Bugfix: Banned file names regular expressions are case
	insensitive
0.11
	+ New release
0.10.99
	+ New release
0.10
	+ Bugfix. Removal of external domain
0.9.100
	+ Configure firewall to open fort for freshclam
0.9.99
	+ First release<|MERGE_RESOLUTION|>--- conflicted
+++ resolved
@@ -1,10 +1,7 @@
-<<<<<<< HEAD
+HEAD
+	+ Move report code to remoteservices
 2.3.6
 	+ Fixed LDAP url in amavisd.conf
-=======
-HEAD
-	+ Move report code to remoteservices
->>>>>>> 742adad2
 2.3.5
 	+ VDomains model renamed to VDomainsFilter
 	+ Mailfilter is now under Communications instead of UTM
