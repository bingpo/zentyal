--- conflicted
+++ resolved
@@ -1,10 +1,6 @@
-<<<<<<< HEAD
-HEAD
-=======
 2.3.5
 	+ VDomains model renamed to VDomainsFilter
 	+ Mailfilter is now under Communications instead of UTM
->>>>>>> 6489a44e
 	+ Disabled POP3 Proxy
 	+ Ham/Spam accounts adapted to changes in EBox::MailUserLdap methods
 	+ Added modeldepends to yaml schema
