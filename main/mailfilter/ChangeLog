--- conflicted
+++ resolved
@@ -1,11 +1,7 @@
-<<<<<<< HEAD
 3.5
+	+ Fixed running status of module components
 	+ Adapted to Samba4 instead of OpenLDAP
 	+ Set version to 3.5
-=======
-HEAD
-	+ Fixed running status of module components
->>>>>>> bf17cc3d
 3.4
 	+ Changed configuration of amavis to avoid only ipv6 in Net::LDAP bug
 	+ Use service instead of deprecated invoke-rc.d for init.d scripts
