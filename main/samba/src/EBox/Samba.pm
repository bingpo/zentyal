# Copyright (C) 2012 eBox Technologies S.L.
#
# This program is free software; you can redistribute it and/or modify
# it under the terms of the GNU General Public License, version 2, as
# published by the Free Software Foundation.
#
# This program is distributed in the hope that it will be useful,
# but WITHOUT ANY WARRANTY; without even the implied warranty of
# MERCHANTABILITY or FITNESS FOR A PARTICULAR PURPOSE.  See the
# GNU General Public License for more details.
#
# You should have received a copy of the GNU General Public License
# along with this program; if not, write to the Free Software
# Foundation, Inc., 59 Temple Place, Suite 330, Boston, MA  02111-1307  USA

package EBox::Samba;

use strict;
use warnings;

#use base qw(EBox::Module::Service EBox::LdapModule EBox::FirewallObserver
#            EBox::Report::DiskUsageProvider EBox::Model::CompositeProvider
#            EBox::Model::ModelProvider EBox::LogObserver);
use base qw(EBox::Module::Service EBox::Model::CompositeProvider EBox::Model::ModelProvider
            EBox::FirewallObserver EBox::LdapModule);

use EBox::Sudo;
use EBox::Global;
use EBox::Service;
use EBox::SambaLdapUser;
#use EBox::UsersAndGroups;
use EBox::Network;
use EBox::SambaFirewall;
#use EBox::SambaLogHelper;
use EBox::Dashboard::Widget;
use EBox::Dashboard::List;
use EBox::Menu::Item;
use EBox::Exceptions::InvalidData;
use EBox::Exceptions::Internal;
use EBox::Exceptions::DataExists;
use EBox::Exceptions::DataMissing;
use EBox::Exceptions::External;
use EBox::Gettext;
use EBox::Config;
use EBox::Model::ModelManager;
use EBox::DBEngineFactory;

use EBox::Ldb;

use Net::Domain qw(hostdomain);
use Sys::Hostname;
use Error qw(:try);

use constant SAMBATOOL            => '/usr/bin/samba-tool';
use constant SAMBAPROVISION       => '/usr/share/samba/setup/provision';
use constant SAMBACONFFILE        => '/etc/samba/smb.conf';
use constant SAMBADNSZONE         => '/var/lib/samba/private/named.conf';
use constant SAMBADNSKEYTAB       => '/var/lib/samba/private/dns.keytab';
use constant SAMBADNSAPPARMOR     => '/etc/apparmor.d/local/usr.sbin.named';

use constant SAMBA_DIR            => '/home/ebox/samba';
use constant SYSVOL_DIR           => '/var/lib/samba/sysvol';
use constant NETLOGON_DIR         => SYSVOL_DIR . '/scripts';
use constant SHARES_DIR           => SAMBA_DIR . '/shares';
use constant PROFILES_DIR         => SAMBA_DIR . '/profiles';
use constant LOGON_SCRIPT         => 'logon.bat';
use constant LOGON_DEFAULT_SCRIPT => 'zentyal-logon.bat';

my $PORTS = [
    { # kerberos
        'protocol' => 'tcp/udp',
        'sourcePort' => 'any',
        'destinationPort' => '88',
    },
    { # DCE endpoint resolution
        'protocol' => 'tcp',
        'sourcePort' => 'any',
        'destinationPort' => '135',
    },
    { # netbios-ns
        'protocol' => 'udp',
        'sourcePort' => 'any',
        'destinationPort' => '137',
    },
    { # netbios-dgm
        'protocol' => 'udp',
        'sourcePort' => 'any',
        'destinationPort' => '138',
    },
    { # netbios-ssn
        'protocol' => 'tcp',
        'sourcePort' => 'any',
        'destinationPort' => '139',
    },
    { # samba LDAP
        'protocol' => 'tcp/udp',
        'sourcePort' => 'any',
        'destinationPort' => '389',
    },
    { # microsoft-ds
        'protocol' => 'tcp',
        'sourcePort' => 'any',
        'destinationPort' => '445',
    },
    { # kerberos change/set password
        'protocol' => 'tcp/udp',
        'sourcePort' => 'any',
        'destinationPort' => '464',
    },
    { # LDAP over TLS/SSL
        'protocol' => 'tcp',
        'sourcePort' => 'any',
        'destinationPort' => '636',
    },
    { # unknown???
        'protocol' => 'tcp',
        'sourcePort' => 'any',
        'destinationPort' => '1024',
    },
    { # msft-gc
        'protocol' => 'tcp',
        'sourcePort' => 'any',
        'destinationPort' => '3268',
    },
    { # msft-gc-ssl
        'protocol' => 'tcp',
        'sourcePort' => 'any',
        'destinationPort' => '3269',
    },
];

sub _create
{
    my $class = shift;
    my $self = $class->SUPER::_create(
        name => 'samba',
        printableName => __n('File Sharing'),
        @_);
    bless ($self, $class);
    return $self;
}

# Method: bootDepends
#
#   Samba depends on CUPS only if printers module enabled.
#
# Overrides:
#
#   <EBox::Module::Base::depends>
#
sub bootDepends
{
    my ($self) = @_;

    my $dependsList = $self->depends();

    if (EBox::Global->modExists('printers')) {
        my $printers = EBox::Global->modInstance('printers');
        if ($printers->isEnabled()) {
            push (@{$dependsList}, 'printers');
        }
    }

    return $dependsList;
}

# Method: appArmorProfiles
#
#   Overrides to set the own AppArmor profile
#
# Overrides:
#
#   <EBox::Module::Base::appArmorProfiles>
#
sub appArmorProfiles
{
    my ($self) = @_;

    my @params = ();
    return [
            {
                'binary' => 'usr.sbin.named',
                'local'  => 1,
                'file'   => 'samba/apparmor-named.local.mas',
                'params' => \@params,
            }
           ];
}

# Method: actions
#
#   Override EBox::Module::Service::actions
#
sub actions
{
    return [
        {
            'action' => __('Create Samba home directory for shares and groups'),
            'reason' => __('Zentyal will create the directories for Samba ' .
                           'shares and groups under /home/samba.'),
            'module' => 'samba',
        },
        {
            'action' => __('Override named apparmor profile'),
            'reason' => __('To allow samba daemon load Active Directory zone'),
            'module' => 'samba',
        },
    ];
}

# Method: usedFiles
#
#   Override EBox::Module::Service::files
#
sub usedFiles
{
    return [
        {
            'file'   => SAMBACONFFILE,
            'reason' => __('To set up Samba according to your configuration.'),
            'module' => 'samba',
        },
    ];
}

# Method: initialSetup
#
# Overrides:
#
#   EBox::Module::Base::initialSetup
#
sub initialSetup
{
    my ($self, $version) = @_;

    # Create default rules and services
    # only if installing the first time
    unless ($version) {
        my $services = EBox::Global->modInstance('services');

        unless($services->serviceExists(name => 'samba')) {
            $services->addMultipleService(
<<<<<<< HEAD
                'name' => 'samba',
				'description' =>  __d('File sharing (Samba) protocol'),
=======
                'name' => $serviceName,
                'printableName' => 'Samba',
                'description' => __('File sharing (Samba) protocol'),
>>>>>>> 5d679c62
                'internal' => 1,
                'readOnly' => 1,
                'services' => $PORTS,
            );
        }

        my $firewall = EBox::Global->modInstance('firewall');
        $firewall->setInternalService('samba', 'accept');
        $firewall->saveConfigRecursive();
    }
}

# Method: enableActions
#
#   Override EBox::Module::Service::enableActions
#
sub enableActions
{
    my ($self) = @_;

    my @cmds = ();
    push (@cmds, 'mkdir -p ' . SAMBA_DIR);
    push (@cmds, 'mkdir -p ' . PROFILES_DIR);
    EBox::debug("Executing @cmds");
    try {
        EBox::Sudo::root(@cmds);
    } otherwise {
        my $error = shift;
        EBox::debug("Couldn't create directories: $error");
    };
}

# Method: modelClasses
#
# Overrides:
#
#   <EBox::Model::ModelProvider::modelClasses>
#
sub modelClasses
{

    my ($self) = @_;

    return [
               'EBox::Samba::Model::GeneralSettings',
               'EBox::Samba::Model::SambaShares',
               'EBox::Samba::Model::SambaSharePermissions',
               'EBox::Samba::Model::SambaDeletedShares',
           ];
}

# Method: compositeClasses
#
# Overrides:
#
#   <EBox::Model::CompositeProvider::compositeClasses>
#
sub compositeClasses
{

    my ($self) = @_;

    return [
             'EBox::Samba::Composite::General',
           ];
}

# Method: shares
#
#   It returns the custom shares
#
# Parameters:
#
#     all - return all shares regardless of their permission
#           level. Otherwise shares without permssions or guset access are
#           ignored. Default: false
#
# Returns:
#
#   Array ref containing hash ref with:
#
#   share   - share's name
#   path    - share's path
#   comment - share's comment
#   readOnly  - string containing users and groups with read-only permissions
#   readWrite - string containing users and groups with read and write
#               permissions
#   administrators  - string containing users and groups with admin priviliges
#                     on the share
#   validUsers - readOnly + readWrite + administrators
#
sub shares
{
    my ($self, $all) = @_;

    my $shares = $self->model('SambaShares');
    my @shares = ();

    for my $id (@{$shares->enabledRows()}) {
        my $row = $shares->row($id);
        my @readOnly;
        my @readWrite;
        my @administrators;
        my $shareConf = {};

        my $path = $row->elementByName('path');
        if ($path->selectedType() eq 'zentyal') {
            $shareConf->{'path'} = SHARES_DIR . '/' . $path->value();
        } else {
            $shareConf->{'path'} = $path->value();
        }
        $shareConf->{'share'} = $row->valueByName('share');
        $shareConf->{'comment'} = $row->valueByName('comment');
        $shareConf->{'guest'} = $row->valueByName('guest');

        for my $subId (@{$row->subModel('access')->ids()}) {
            my $subRow = $row->subModel('access')->row($subId);
            my $userType = $subRow->elementByName('user_group');
            my $preCar = '';
            if ($userType->selectedType() eq 'group') {
                $preCar = '@';
            }
            my $user =  $preCar . '"' . $userType->printableValue() . '"';

            my $permissions = $subRow->elementByName('permissions');

            if ($permissions->value() eq 'readOnly') {
                push (@readOnly, $user);
            } elsif ($permissions->value() eq 'readWrite') {
                push (@readWrite, $user);
            } elsif ($permissions->value() eq 'administrator') {
                push (@administrators, $user)
            }
        }

        if (not $all) {
            next unless (@readOnly or @readWrite or @administrators
                         or $shareConf->{'guest'});
        }

        $shareConf->{'readOnly'} = join (', ', @readOnly);
        $shareConf->{'readWrite'} = join (', ', @readWrite);
        $shareConf->{'administrators'} = join (', ', @administrators);
        $shareConf->{'validUsers'} = join (', ', @readOnly,
                                                 @readWrite,
                                                 @administrators);
        push (@shares, $shareConf);
    }

    return \@shares;
}

# Method: provision
#
#   This method provision the database
#
sub provision
{
    my ($self) = @_;


    # This file must be deleted or provision may fail
    EBox::Sudo::root('rm -f ' . SAMBACONFFILE);
    my $cmd = SAMBAPROVISION .
        ' --domain=' . $self->workgroup() .
        ' --workgroup=' . $self->workgroup() .
        ' --realm=' . $self->realm() .
        ' --dns-backend=BIND9_FLATFILE' .
        ' --server-role=' . $self->mode() .
        ' --adminpass=' . $self->administratorPassword();
    EBox::debug("Provisioning database '$cmd'");
    try {
        my $output = EBox::Sudo::root($cmd);
        EBox::debug("Provision result: @{$output}");
    } otherwise {
        my $error = shift;
        throw EBox::Exceptions::Internal("Error provisioning database: $error");
    };
    EBox::Sudo::root('chown root:bind ' . SAMBADNSZONE);

    # Enable reversible encryption to sync passwords
    # NOTE complexity is disabled because when changing password in
    #      zentyal the command may fail if it do not meet requirements,
    #      ending with different passwords
    EBox::debug('Setting password policy');
    $cmd = SAMBATOOL . " domain passwordsettings set" .
                       " --store-plaintext=on " .
                       " --complexity=off "  .
                       " --min-pwd-length=0";
    EBox::Sudo::root($cmd);



    # Export all zentyal users and groups to ldb
    try {
        EBox::debug('Exporting LDAP to LDB');
        # TODO Update idmap.ldb to map group __USRES__ 1901 to 100
        #$self->ldb()->ldapToLdb(); TODO
    } otherwise {
        my $error = shift;
        throw EBox::Exceptions::Internal("Error exporting LDAP to LDB: $error");
    };

    # Mark the module as provisioned
    $self->set_bool('provisioned', 1);
}

#sub _exposedMethods
#{
#    return {
#            'getPathByShareName' => {
#            'action' => 'get',
#                'path' => [ 'SambaShares'],
#                'indexes' => [ 'share'],
#                'selector' => [ 'path']
#            },
#            'getUserByIndex' => {
#                'action' => 'get',
#                'path' => [ 'SambaShares',
#                'access'
#                    ],
#                'indexes' => ['share', 'id'],
#                'selector' => ['user_group']
#            },
#            'getPermissionsByIndex' => {
#                'action' => 'get',
#                'path' => [ 'SambaShares',
#                'access'
#                    ],
#                'indexes' => ['share', 'id'],
#                'selector' => ['permissions']
#            }
#    };
#}

# Return interfaces upon samba should listen
sub sambaInterfaces
{
    my ($self) = @_;
    my @ifaces;

    # Always listen on loopback interface
    push (@ifaces, 'lo');

    my $net = EBox::Global->modInstance('network');

    my $listen_external = EBox::Config::configkey('listen_external');

    my $netIfaces;
    if ($listen_external eq 'yes') {
        $netIfaces = $net->allIfaces();
    } else {
        $netIfaces = $net->InternalIfaces();
    }

    foreach my $iface (@{$netIfaces}) {
        push @ifaces, $iface;

        if ($net->ifaceMethod($iface) eq 'bridged') {
            my $br = $net->ifaceBridge($iface);
            push (@ifaces, "br$br");
            next;
        }

        my $vifacesNames = $net->vifaceNames($iface);
        if (defined $vifacesNames) {
            push @ifaces, @{$vifacesNames};
        }
    }

    my @moduleGeneratedIfaces = ();

    # XXX temporal fix until #529 is fixed
    #if ($global->modExists('openvpn')) {
    #    my $openvpn = $global->modInstance('openvpn');
    #    my @openvpnDaemons = $openvpn->activeDaemons();
    #    my @openvpnIfaces  = map { $_->iface() }  @openvpnDaemons;

    #    push @moduleGeneratedIfaces, @openvpnIfaces;
    #}

    push @ifaces, @moduleGeneratedIfaces;
    return \@ifaces;
}

sub _preSetConf
{
    my ($self) = @_;

    EBox::debug('stopping service');
    $self->_stopService();
}

sub _setConf
{
    my ($self) = @_;

    # TODO Check user_xattr in fstab and remount if necessary

    unless ($self->get_bool('provisioned')) {
        $self->provision();
    }

    my $interfaces = join (',', @{$self->sambaInterfaces()});

    my $prefix = EBox::Config::configkey('custom_prefix');
    $prefix = 'zentyal' unless $prefix;

    my @array = ();
    push(@array, 'prefix'      => $prefix);
    push(@array, 'ifaces'      => $interfaces);
    push(@array, 'mode'        => $self->mode());
    push(@array, 'workgroup'   => $self->workgroup());
    push(@array, 'realm'       => $self->realm());
    push(@array, 'netbiosName' => $self->netbiosName());
    push(@array, 'description' => $self->description());
    push(@array, 'drive'       => $self->drive());
    push(@array, 'roaming'     => $self->roamingProfiles());
    push(@array, 'backup_path' => EBox::Config::conf() . 'backups');
    push(@array, 'printers'    => $self->_sambaPrinterConf());
    push(@array, 'active_printer'  => $self->printerService());

    my $shares = $self->shares();
    push(@array, 'shares' => $shares);
    my $guestShares = 0;
    foreach my $share (@{$shares}) {
        if ($share->{'guest'}) {
            $guestShares = 1;
            last;
        }
    }
    push(@array, 'guest_shares' => $guestShares);

    if ($self->mode() eq 'dc') {
        my $logonScript = join('/', NETLOGON_DIR, LOGON_SCRIPT);
        if (EBox::Sudo::fileTest('-f', $logonScript)) {
            push(@array, 'logon_script', LOGON_SCRIPT);
        }
        $self->writeConfFile(join('/', NETLOGON_DIR, LOGON_DEFAULT_SCRIPT),
            'samba/logon.bat.mas', \@array);
    }

    $self->writeConfFile(SAMBACONFFILE,
                         'samba/smb.conf.mas', \@array);

    # Remove shares
    $self->model('SambaDeletedShares')->removeDirs();
    # Create samba shares
    $self->model('SambaShares')->createDirs();
}


<<<<<<< HEAD
=======
sub setSambaLdapToolsConf
{
    my ($self, %params) = @_;

    my $ldap = $self->ldap;

    my $netbios = exists $params{netbios} ? $params{netbios} : $self->netbios;
    my $domain = exists $params{domain} ? $params{domain} : $self->workgroup;
    my $sid;
    if (exists $params{sid}) {
        $sid = $params{sid};
    }
    else {
        my $sambaLdap = new EBox::SambaLdapUser;
        $sid = $sambaLdap->getSID();
    }

    my @array = ();
    push(@array, 'netbios'  => $netbios);
    push(@array, 'domain'   => $domain);
    push(@array, 'sid'      => $sid);
    push(@array, 'ldap'     => $ldap->ldapConf());

    $self->writeConfFile(SMBLDAPTOOLCONFFILE, "samba/smbldap.conf.mas",
            \@array);

    @array = ();
    push(@array, 'password' => $ldap->getPassword());
    push(@array, 'ldap'     => $ldap->ldapConf());

    $self->writeConfFile(SMBLDAPTOOLBINDFILE,
            "samba/smbldap_bind.conf.mas", \@array,
            { mode => SMBLDAPTOOLBINDFILE_MASK,
            uid => SMBLDAPTOOLBINDFILE_UID,
            gid => SMBLDAPTOOLBINDFILE_GID });
}

>>>>>>> 5d679c62
sub _shareUsers
{
    my $state = 0;
    my $pids = {};

#    for my $line (`smbstatus`) {
#        chomp($line);
#        if($state == 0) {
#            if($line =~ '----------------------------') {
#                $state = 1;
#            }
#        } elsif($state == 1) {
#            if($line eq '') {
#                $state = 2;
#            } else {
#                # 1735  javi   javi     blackops  (192.168.45.48)
#                $line =~ m/(\d+)\s+(\S+)\s+(\S+)\s+(\S+)\s+\((\S+)\)/;
#                my ($pid, $user, $machine) = ($1, $2, $4);
#                $pids->{$pid} = { 'user' => $user, 'machine' => $machine };
#            }
#        } elsif($state == 2) {
#            if($line =~ '----------------------------') {
#                $state = 3;
#            }
#        } elsif($state == 3) {
#            if($line eq '') {
#                last;
#            } else {
#            #administracion   1735   blackops      Wed Nov 26 17:27:19 2008
#                $line =~ m/(\S+)\s+(\d+)\s+(\S+)\s+(\S.+)/;
#                my($share, $pid, $date) = ($1, $2, $4);
#                $pids->{$pid}->{'share'} = $share;
#                $pids->{$pid}->{'date'} = $date;
#            }
#        }
#    }
    return [values %{$pids}];
}

sub _sharesGroupedBy
{
    my ($group) = @_;

    my $shareUsers = _shareUsers();

    my $groupedInfo = {};
    foreach my $info (@{$shareUsers}) {
        if (not defined ($groupedInfo->{$info->{$group}})) {
            $groupedInfo->{$info->{$group}} = [];
        }
        push (@{$groupedInfo->{$info->{$group}}}, $info);
    }
    return $groupedInfo;
}

sub sharesByUserWidget
{
    my ($widget) = @_;

    my $sharesByUser = _sharesGroupedBy('user');

    foreach my $user (sort keys %{$sharesByUser}) {
        my $section = new EBox::Dashboard::Section($user, $user);
        $widget->add($section);
        my $titles = [__('Share'), __('Source machine'), __('Connected since')];

        my $rows = {};
        foreach my $share (@{$sharesByUser->{$user}}) {
            my $id = $share->{'share'} . '_' . $share->{'machine'};
            $rows->{$id} = [$share->{'share'}, $share->{'machine'}, $share->{'date'}];
        }
        my $ids = [sort keys %{$rows}];
        $section->add(new EBox::Dashboard::List(undef, $titles, $ids, $rows));
    }
}

sub usersByShareWidget
{
    my ($widget) = @_;

    my $usersByShare = _sharesGroupedBy('share');

    for my $share (sort keys %{$usersByShare}) {
        my $section = new EBox::Dashboard::Section($share, $share);
        $widget->add($section);
        my $titles = [__('User'), __('Source machine'), __('Connected since')];

        my $rows = {};
        foreach my $user (@{$usersByShare->{$share}}) {
            my $id = $user->{'user'} . '_' . $user->{'machine'};
            $rows->{$id} = [$user->{'user'}, $user->{'machine'}, $user->{'date'}];
        }
        my $ids = [sort keys %{$rows}];
        $section->add(new EBox::Dashboard::List(undef, $titles, $ids, $rows));
    }
}

# Method: widgets
#
#   Override EBox::Module::widgets
#
sub widgets
{
    return {
        'sharesbyuser' => {
            'title' => __('Shares by user'),
            'widget' => \&sharesByUserWidget,
            'order' => 7,
            'default' => 1
        },
        'usersbyshare' => {
            'title' => __('Users by share'),
            'widget' => \&usersByShareWidget,
            'order' => 9,
            'default' => 1
        }
    };
}

# Method: _daemons
#
#       Override EBox::Module::Service::_daemons
#
sub _daemons
{
    return [
        {
            'name' => 'samba4',
        },
    ];
}

# Function: usesPort
#
#       Implements EBox::FirewallObserver interface
#
sub usesPort # (protocol, port, iface)
{
    my ($self, $protocol, $port, $iface) = @_;

    return undef unless($self->isEnabled());

    foreach my $smbport (@{$PORTS}) {
        return 1 if ($port eq $smbport->{destinationPort});
    }

    return undef;
}

sub firewallHelper
{
    my ($self) = @_;

    if ($self->isEnabled()) {
        return new EBox::SambaFirewall();
    }
    return undef;
}

sub menu
{
    my ($self, $root) = @_;

    $root->add(new EBox::Menu::Item('url' => 'Samba/Composite/General',
                                    'text' => $self->printableName(),
                                    'separator' => 'Office',
                                    'order' => 540));
}

#   Function: setPrinterService
#
#       Sets the printer sharing service through samba and cups
#
#   Parameters:
#
#       enabled - boolean. True enable, undef disable
#
sub setPrinterService # (enabled)
{
    my ($self, $active) = @_;
    ($active and $self->printerService) and return;
<<<<<<< HEAD
    (not $active and not $self->printerService) and return;

=======
    (!$active and !$self->printerService) and return;

#   if ($active) {
#       if (not $self->fileService) {
#           my $fw = EBox::Global->modInstance('firewall');
#           foreach my $smbport (SMBPORTS) {
#               unless ($fw->availablePort('tcp',$smbport) and
#                   $fw->availablePort('udp',$smbport)) {
#                   throw EBox::Exceptions::DataExists(
#                   'data'  => __('listening port'),
#                   'value' => $smbport);
#               }
#           }
#       }
#   }
>>>>>>> 5d679c62
    $self->set_bool('printer_active', $active);
}

#   Method: servicePrinter
#
#       Returns if the printer sharing service is enabled
#
#   Returns:
#
#       boolean - true if enabled, otherwise undef
#
sub printerService
{
    my ($self) = @_;

    return $self->get_bool('printer_active');
}

# Method: defaultAdministratorPassword
#
#   Generates a default administrator password
#
sub defaultAdministratorPassword
{
    return 'Zentyal1234';
}

# Method: administratorPassword
#
#   Returns the administrator password
sub administratorPassword
{
    my ($self) = @_;

    my $model = $self->model('GeneralSettings');
    return $model->passwordValue();
}

# Method: defaultNetbios
#
<<<<<<< HEAD
#   Generates the default netbios server name
=======
#   Check if a given user is a Domain Administrator
>>>>>>> 5d679c62
#
sub defaultNetbios
{
    my $hostname = Sys::Hostname::hostname();
    return $hostname;
}

# Method: netbiosName
#
#   Returns the configured netbios name
#
sub netbiosName
{
    my ($self) = @_;

    my $model = $self->model('GeneralSettings');
    return $model->netbiosNameValue();
}

# Method: defaultRealm
#
#   Generates the default realm
#
sub defaultRealm
{
    my $prefix = EBox::Config::configkey('custom_prefix');
    $prefix = 'zentyal' unless $prefix;

    my $domain = Net::Domain::hostdomain();
    $domain = "$prefix.domain" unless $domain;

    return $domain;
}

<<<<<<< HEAD
# Method: realm
=======

#   Method: setAdminUser
#
#   Add a given user to the Domain Admins group
>>>>>>> 5d679c62
#
#   Returns the configured realm
#
<<<<<<< HEAD
sub realm
{
    my ($self) = @_;

    my $model = $self->model('GeneralSettings');
    return $model->realmValue();
}

# Method: defaultWorkgroup
=======
#       user - string containign the username
#   admin -  true if it must be an administrator, undef otherwise
>>>>>>> 5d679c62
#
#   Generates the default workgroup
#
sub defaultWorkgroup
{
    my $prefix = EBox::Config::configkey('custom_prefix');
    $prefix = 'zentyal' unless $prefix;

    return uc($prefix) . '-DOMAIN';
}

# Method: workgroup
#
#   Returns the configured workgroup name
#
sub workgroup
{
    my ($self) = @_;

    my $model = $self->model('GeneralSettings');
    return $model->workgroupValue();
}

# Method: defaultDescription
#
#   Generates the default server string
#
sub defaultDescription
{
    my $prefix = EBox::Config::configkey('custom_prefix');
    $prefix = 'zentyal' unless $prefix;

    return ucfirst($prefix) . ' File Server';
}

# Method: description
#
#   Returns the configured description string
#
sub description
{
    my ($self) = @_;

    my $model = $self->model('GeneralSettings');
    return $model->descriptionValue();
}

# Method: roamingProfiles
#
#   Returns if roaming profiles are enabled
#
sub roamingProfiles
{
    my ($self) = @_;

    my $model = $self->model('GeneralSettings');
    return $model->roamingValue();
}

# Method: mode
#
#   Returns the configured server mode
#
sub mode
{
    my ($self) = @_;

    my $model = $self->model('GeneralSettings');
    return $model->modeValue();
}

# Method: drive
#
#   Returns the configured drive letter
#
sub drive
{
    my ($self) = @_;

    my $model = $self->model('GeneralSettings');
    return $model->driveValue();
}

# Method: _ldapModImplementation
#
#   LdapModule implmentation
#
sub _ldapModImplementation
{
    my $self;

    return new EBox::SambaLdapUser();
}

sub _addPrinter
{
    my ($self, $name) = @_;

    $self->set_list("printers/$name/users", 'string', []);
    $self->set_list("printers/$name/groups", 'string', []);
    $self->set_bool("printers/$name/external", 1);
}

sub printers
{
    my ($self) = @_;

    my $global = EBox::Global->getInstance();
    my %external;
    if ($global->modExists('printers')) {
        my $printers = $global->modInstance('printers');
        %external = map { $_ => 'new' } @{$printers->fetchExternalCUPSPrinters()};
    } else {
        return [];
    }

    my @printers;
    my $readOnly = $self->isReadOnly();
    foreach my $printer (@{$self->array_from_dir('printers')}) {
        my $name = $printer->{'_dir'};
        if (exists $external{$name}) {
            $external{$name} = 'exists';
        } else {
            $self->delPrinter($name) unless ($readOnly);
            $external{$name} = 'removed';
        }
        push (@printers,  $printer->{'_dir'});
    }

    unless ($readOnly) {
        foreach my $newPrinter (grep { $external{$_} eq 'new' } keys %external) {
            $self->_addPrinter($newPrinter);
            push (@printers, $newPrinter);
        }
    }

    return [sort @printers];
}

sub ignorePrinterNotFound
{
    my ($self) = @_;

    return $self->get_bool('ignorePrinterNotFound');
}

sub _printerNotFound
{
    my ($self, $printer) = @_;

    unless ($self->ignorePrinterNotFound()) {
        throw EBox::Exceptions::DataNotFound('data' => 'printer',
                'value' => $printer);
    }
}

sub _setPrinterUsers
{
    my ($self, $printer, $users) = @_;

    unless ($self->dir_exists("printers/$printer")) {
        $self->_printerNotFound($printer);
        return;
    }

    my $usermod = EBox::Global->modInstance('users');
    my @okUsers = grep {
        $usermod->userExists($_)
    } @{ $users };

    $self->set_list("printers/$printer/users", "string", \@okUsers);
}

sub _setPrinterGroups
{
    my ($self, $printer, $groups) = @_;

    unless ($self->dir_exists("printers/$printer")) {
        $self->_printerNotFound($printer);
        return;
    }

    my $groupmod = EBox::Global->modInstance('users');
    my @okGroups = grep {
        $groupmod->groupExists($_)
    } @{ $groups };

    $self->set_list("printers/$printer/groups", "string", \@okGroups);
}

sub _printerUsers # (printer)
{
    my ($self, $printer) = @_;

    unless ($self->dir_exists("printers/$printer")) {
        $self->_printerNotFound($printer);
        return [];
    }

    return $self->get_list("printers/$printer/users");
}

sub _printerGroups # (group)
{
    my ($self, $printer) = @_;

    unless ($self->dir_exists("printers/$printer")) {
        $self->_printerNotFound($printer);
        return [];
    }

    return $self->get_list("printers/$printer/groups");
}

sub _printersForUser # (user)
{
    my ($self, $user) = @_;

    my @printers;
    for my $name (@{$self->printers()}) {
        my $print = { 'name' => $name, 'allowed' => undef };
        my $users = $self->get_list("printers/$name/users");
        if (@{$users}) {
            $print->{'allowed'} = 1 if (grep(/^$user$/, @{$users}));
        }
        push (@printers, $print);
    }

    return \@printers;
}

sub setPrintersForUser
{
    my ($self, $user, $newconf) = @_;

    $self->_checkUserExists($user);

    my %newConf = map {
        $_->{name} => $_->{allowed}
    } @{$newconf};

    my @printers = @{$self->printers()};
    foreach my $printer (@printers) {
        my @printerUsers = @{$self->_printerUsers($printer)};
        my $userAllowed = grep { $user eq $_ } @printerUsers;
        my $allowed = exists $newConf{$printer} ? $newConf{$printer} : 0;
        if ($allowed and (not $userAllowed)) {
            push @printerUsers, $user;
            $self->_setPrinterUsers($printer, \@printerUsers)
        } elsif (not $allowed and $userAllowed) {
            @printerUsers = grep { $user ne $_ } @printerUsers;
            $self->_setPrinterUsers($printer, \@printerUsers)
        }
    }
}

sub _printersForGroup # (group)
{
    my ($self, $group) = @_;

    $self->_checkGroupExists($group);

    my @printers;
    for my $name (@{$self->printers()}) {
        my $print = { 'name' => $name, 'allowed' => undef };
        my $groups = $self->get_list("printers/$name/groups");
        if (@{$groups}) {
            $print->{'allowed'} = 1 if (grep(/^$group$/, @{$groups}));
        }
        push (@printers, $print);
    }

    return \@printers;
}

sub setPrintersForGroup
{
    my ($self, $group, $newconf) = @_;

    $self->_checkGroupExists($group);

    my %newConf = map {
        $_->{name} => $_->{allowed}
    } @{ $newconf };

    my @printers = @{ $self->printers() };
    foreach my $printer (@printers) {
        my @printerGroups = @{$self->_printerGroups($printer)};
        my $groupAllowed = grep { $group eq $_ } @printerGroups;
        my $allowed = exists $newConf{$printer} ? $newConf{$printer} : 0;
        if ($allowed and (not $groupAllowed)) {
            push @printerGroups, $group;
            $self->_setPrinterGroups($printer, \@printerGroups)
        } elsif (not $allowed and $groupAllowed) {
            @printerGroups = grep { $group ne $_ } @printerGroups;
            $self->_setPrinterGroups($printer, \@printerGroups)
        }
    }
}

sub delPrinter # (resource)
{
    my ($self, $name) = @_;

    unless ($self->dir_exists("printers/$name")) {
        throw EBox::Exceptions::DataNotFound(
            'data' => 'printer',
            'value' => $name);
    }

    $self->delete_dir("printers/$name");
}

#sub existsShareResource # (resource)
#{
#    my ($self, $name) = @_;
#
#    my $usermod = EBox::Global->modInstance('users');
#    if ($usermod->configured()) {
#        if ($usermod->userExists($name)) {
#            return __('user');
#        }
#
#        if ($usermod->groupExists($name)) {
#            return __('group');
#        }
#    }
#
#    for my $printer (@{$self->printers()}) {
#        return __('printer') if ($name eq $printer);
#    }
#
#    return undef;
#}

sub _checkUserExists # (user)
{
    my ($self, $user) = @_;

    my $usermod = EBox::Global->modInstance('users');
    unless ($usermod->userExists($user)){
        throw EBox::Exceptions::DataNotFound(
                'data'  => __('user'),
                'value' => $user);
    }

    return 1;
}

sub _checkGroupExists # (group)
{
    my ($self, $group) = @_;

    my $groupmod = EBox::Global->modInstance('users');
    unless ($groupmod->groupExists($group)){
        throw EBox::Exceptions::DataNotFound(
                'data'  => __('group'),
                'value' => $group);
    }

    return 1;
}

sub _sambaPrinterConf
{
    my ($self) = @_;

    my @printers;
    foreach my $printer (@{$self->printers()}) {
        my $users = "";
        for my $user (@{$self->_printerUsers($printer)}) {
            $users .= "\"$user\" ";
        }
        for my $group (@{$self->_printerGroups($printer)}) {
            $users .= "\@\"$group\" ";
        }
        push (@printers, { 'name' => $printer , 'users' => $users});
    }

    return \@printers;
}


sub restoreConfig
{
    my ($self, $dir) = @_;

    $self->set_bool('ignorePrinterNotFound', 1);

#    try {
#       TODO: Provision database and export LDAP to LDB
#        my $sambaLdapUser = new EBox::SambaLdapUser;
#        $sambaLdapUser->migrateUsers();
#    } finally {
        $self->set_bool('ignorePrinterNotFound', 0);
#    }
}

sub restoreDependencies
{
    my @depends = ();

    push (@depends, 'users');

    if (EBox::Global->modExists('printers')) {
        push (@depends, 'printers');
    }

    return \@depends;
}


# backup domains

#sub backupDomains
#{
#    my $name = 'shares';
#    my %attrs  = (
#                  printableName => __('File Sharing'),
#                  description   => __(q{Shares, users and groups homes and profiles}),
#                 );
#
#    return ($name, \%attrs);
#}

#sub backupDomainsFileSelection
#{
#    my ($self, %enabled) = @_;
#    if ($enabled{shares}) {
#        my $sambaLdapUser = new EBox::SambaLdapUser();
#        my @dirs = @{ $sambaLdapUser->sharedDirectories() };
#        push @dirs, map {
#            $_->{path}
#        } @{ $self->shares(1) };
#
#        my $selection = {
#                          includes => \@dirs,
#                         };
#        return $selection;
#    }
#
#    return {};
#}

# Overrides:
#   EBox::Report::DiskUsageProvider::_facilitiesForDiskUsage
#sub _facilitiesForDiskUsage
#{
#    my ($self) = @_;
#
#    my $usersPrintableName  = __(q{Users files});
#    my $usersPath           = EBox::SambaLdapUser::usersPath();
#    my $groupsPrintableName = __(q{Groups files});
#    my $groupsPath          = EBox::SambaLdapUser::groupsPath();
#
#    return {
#        $usersPrintableName   => [ $usersPath ],
#        $groupsPrintableName  => [ $groupsPath ],
#    };
#}

# Implement LogHelper interface
#sub tableInfo
#{
#    my ($self) = @_;
#
#    my $access_titles = {
#        'timestamp' => __('Date'),
#        'client' => __('Client address'),
#        'username' => __('User'),
#        'event' => __('Action'),
#        'resource' => __('Resource'),
#    };
#    my @access_order = qw(timestamp client username event resource);;
#    my $access_events = {
#        'connect' => __('Connect'),
#        'opendir' => __('Access to directory'),
#        'readfile' => __('Read file'),
#        'writefile' => __('Write file'),
#        'disconnect' => __('Disconnect'),
#        'unlink' => __('Remove'),
#        'mkdir' => __('Create directory'),
#        'rmdir' => __('Remove directory'),
#        'rename' => __('Rename'),
#    };
#
#    my $virus_titles = {
#        'timestamp' => __('Date'),
#        'client' => __('Client address'),
#        'filename' => __('File name'),
#        'virus' => __('Virus'),
#        'event' => __('Type'),
#    };
#    my @virus_order = qw(timestamp client filename virus event);;
#    my $virus_events = { 'virus' => __('Virus') };
#
#    my $quarantine_titles = {
#        'timestamp' => __('Date'),
#        'filename' => __('File name'),
#        'qfilename' => __('Quarantined file name'),
#        'event' => __('Quarantine'),
#    };
#    my @quarantine_order = qw(timestamp filename qfilename event);
#    my $quarantine_events = { 'quarantine' => __('Quarantine') };
#
#    return [{
#        'name' => __('Samba access'),
#        'tablename' => 'samba_access',
#        'titles' => $access_titles,
#        'order' => \@access_order,
#        'timecol' => 'timestamp',
#        'filter' => ['client', 'username', 'resource'],
#        'types' => { 'client' => 'IPAddr' },
#        'events' => $access_events,
#        'eventcol' => 'event'
#    },
#    {
#        'name' => __('Samba virus'),
#        'tablename' => 'samba_virus',
#        'titles' => $virus_titles,
#        'order' => \@virus_order,
#        'timecol' => 'timestamp',
#        'filter' => ['client', 'filename', 'virus'],
#        'types' => { 'client' => 'IPAddr' },
#        'events' => $virus_events,
#        'eventcol' => 'event'
#    },
#    {
#        'name' => __('Samba quarantine'),
#        'tablename' => 'samba_quarantine',
#        'titles' => $quarantine_titles,
#        'order' => \@quarantine_order,
#        'timecol' => 'timestamp',
#        'filter' => ['filename'],
#        'events' => $quarantine_events,
#        'eventcol' => 'event'
#    }];
#}
#
#sub logHelper
#{
#    my ($self) = @_;
#
#    return (new EBox::SambaLogHelper);
#}
#
#sub isAntivirusPresent
#{
#
#    my $global = EBox::Global->getInstance();
#
#    return ($global->modExists('antivirus')
#             and (-f '/usr/lib/samba/vfs/vscan-clamav.so'));
#}
#
#sub report
#{
#    my ($self, $beg, $end, $options) = @_;
#    my $maxTopActivityUsers = $options->{'max_top_activity_users'};
#    my $maxTopActivityGroups = $options->{'max_top_activity_groups'};
#    my $maxTopSizeShares = $options->{'max_top_size_shares'};
#    my $maxTopVirusShares = $options->{'max_top_virus_shares'};
#
#    my $report = {};
#
#    $report->{'activity'} = $self->runMonthlyQuery($beg, $end, {
#        'select' => 'COALESCE(SUM(operations), 0) AS OPERATIONS',
#        'from' => 'samba_access_report'
#    });
#
#    $report->{'top_activity_users'} = $self->runQuery($beg, $end, {
#        'select' => 'username, SUM(operations) AS operations',
#        'from' => 'samba_access_report',
#        'group' => 'username',
#        'limit' => $maxTopActivityUsers,
#        'order' => 'operations DESC'
#    });
#
#
#    $report->{top_activity_groups} = _topActivityGroups($self, $beg, $end, $maxTopActivityGroups);
#
#    $report->{'top_size_shares'} = $self->runQuery($beg, $end, {
#        'select' => 'share, type, AVG(size) AS size',
#        'from' => 'samba_disk_usage_report',
#        'group' => 'share, type',
#        'limit' => $maxTopSizeShares,
#        'order' => 'size DESC',
#    });
#
#    $report->{'top_size_user_shares'} = $self->runQuery($beg, $end, {
#        'select' => 'share, AVG(size) AS size',
#        'from' => 'samba_disk_usage_report',
#        'group' => 'share',
#        'limit' => $maxTopSizeShares,
#        'order' => 'size DESC',
#        'where' => q{type = 'user'}
#    });
#
#    $report->{'top_size_group_shares'} = $self->runQuery($beg, $end, {
#        'select' => 'share, AVG(size) AS size',
#        'from' => 'samba_disk_usage_report',
#        'group' => 'share, type',
#        'limit' => $maxTopSizeShares,
#        'order' => 'size DESC',
#        'where' => q{type = 'group'}
#    });
#
#    $report->{'top_size_custom_shares'} = $self->runQuery($beg, $end, {
#        'select' => 'share, AVG(size) AS size',
#        'from' => 'samba_disk_usage_report',
#        'group' => 'share, type',
#        'limit' => $maxTopSizeShares,
#        'order' => 'size DESC',
#        'where' => q{type = 'custom'}
#    });
#
#    $report->{'top_virus_shares'} = $self->runQuery($beg, $end, {
#        'select' => 'share, SUM(virus) as virus',
#        'from' => 'samba_virus_share_report',
#        'group' => 'share',
#        'limit' => $maxTopVirusShares,
#        'order' => 'virus DESC',
#    });
#
#
#    return $report;
#}
#
#sub _topActivityGroups
#{
#    my ($self, $beg, $end, $maxTopActivityGroups) = @_;
#    my $usersMod = EBox::Global->modInstance('users');
#
#    my $sqlResult = $self->runQuery($beg, $end, {
#        'select' => 'username, SUM(operations) AS operations',
#        'from' => 'samba_access_report',
#        'group' => 'username',
#    });
#    my %operationsByUser;
#    foreach my $i (0 .. $#{ $sqlResult->{username} } ) {
#        $operationsByUser{ $sqlResult->{username}->[$i] } =  $sqlResult->{operations}->[$i];
#    }
#
#    delete $sqlResult->{username};
#    delete $sqlResult->{operations};
#
#
#    my $min = -1;
#    my @groupsAndOperations;
#    foreach my $group_r ($usersMod->groups()) {
#        my $groupname = $group_r->{account};
#        my $operations = 0;
#
#        my @users = @{ $usersMod->usersInGroup($groupname) };
#        foreach my $user (@users) {
#            $operations += $operationsByUser{$user};
#        }
#
#
#        if (@groupsAndOperations <   $maxTopActivityGroups ) {
#            push @groupsAndOperations, [$groupname => $operations];
#        } elsif ($operations > $min) {
#            pop @groupsAndOperations;
#            push @groupsAndOperations, [$groupname => $operations];
#        } else {
#            next;
#        }
#
#        @groupsAndOperations = sort { $b->[1] <=> $a->[1]  } @groupsAndOperations;
#        $min = $groupsAndOperations[-1]->[1];
#    }
#
#    my @topGroups     = map { $_->[0]  } @groupsAndOperations;
#    my @topOperations = map { $_->[1] } @groupsAndOperations;
#    return {
#            'groupname' => \@topGroups,
#            'operations' => \@topOperations,
#           };
#}
#
#sub consolidateReportQueries
#{
#    return [
#        {
#            'target_table' => 'samba_access_report',
#            'query' => {
#                'select' => 'username, COUNT(event) AS operations',
#                'from' => 'samba_access',
#                'group' => 'username'
#            },
#            quote => { username => 1 },
#        },
#        {
#            'target_table' => 'samba_virus_report',
#            'query' => {
#                'select' => 'client, COUNT(event) AS virus',
#                'from' => 'samba_virus',
#                'group' => 'client'
#            },
#            quote => { client => 1 },
#        },
#        {
#            'target_table' => 'samba_disk_usage_report',
#            'query' => {
#                'select' => 'share, type, CAST (AVG(size) AS int) AS size',
#                'from' => 'samba_disk_usage',
#                'group' => 'share, type'
#
#            },
#            quote => { share => 1 },
#        },
#        {
#            'target_table' => 'samba_virus_share_report',
#            'query' => {
#                'select' => 'share, count(*) as virus',
#                'from' => 'samba_quarantine',
#                'where' => q{event='quarantine'},
#                'group' => 'filename'
#            },
#            'rowConversor' => \&_virusShareReportRowConversor,
#            'targetGroupFields' => ['share'],
#            quote => { share => 1 },
#        },
#    ];
#}
#
#my @sharesSortedByPathLen;
#
#sub _updatePathsByLen
#{
#    my ($self) = @_;
#
#    my $ldapInfo = EBox::SambaLdapUser->new();
#    @sharesSortedByPathLen = map {
#         { path => $_->{path},
#           share => $_->{sharename} }
#    } ( @{ $ldapInfo->userShareDirectories },
#        @{ $ldapInfo->groupShareDirectories }
#      );
#
#    foreach my $sh_r (@{ $self->shares(1) }) {
#        push @sharesSortedByPathLen, {path => $sh_r->{path},
#                                      share =>  $sh_r->{share} };
#    }
#
#    # add regexes
#    foreach my $share (@sharesSortedByPathLen) {
#        my $path = $share->{path};
#        $share->{pathRegex} = qr{^$path/};
#    }
#
#    @sharesSortedByPathLen = sort {
#        length($b->{path}) <=>  length($a->{path})
#    } @sharesSortedByPathLen;
#}
#
#sub _shareByFilename
#{
#    my ($filename) = @_;
#
#    if (not @sharesSortedByPathLen) {
#        my $samba =EBox::Global->modInstance('samba');
#        $samba->_updatePathsByLen();
#    }
#
#
#    foreach my $shareAndPath (@sharesSortedByPathLen) {
#        if ($filename =~ m/$shareAndPath->{pathRegex}/) {
#            return $shareAndPath->{share};
#        }
#    }
#
#
#    return undef;
#}
#
#sub _virusShareReportRowConversor
#{
#    my ($row) = @_;
#    my $filename = delete $row->{filename};
#    my $share = _shareByFilename($filename);
#    EBox::debug("COBV $filename -> $share");
#    if ($share) {
#        $row->{share} = $share;
#    } else {
#        return undef;
#    }
#
#
#    return $row;
#}
#
#sub logReportInfo
#{
#    my ($self) = @_;
#
#    if ($self->_diskUsageAlreadyCheckedToday) {
#        return [];
#    }
#
#    my @reportData;
#
#    my %shareByPath;
#
#    my @shares = @{ $self->_sharesAndSizes() };
#
#
#    foreach my $share (@shares) {
#        # add info about disk usage by share
#        my $entry = {
#                     table => 'samba_disk_usage',
#                     values => {
#                                share => $share->{share},
#                                size  => $share->{size},
#                                type  => $share->{type},
#                               }
#                    };
#        push @reportData, $entry;
#    }
#
#    return \@reportData;
#}
#
#sub _diskUsageAlreadyCheckedToday
#{
#    my ($self) = @_;
#
#    my $db = EBox::DBEngineFactory::DBEngine();
#    my $query = q{SELECT share FROM samba_disk_usage WHERE (timestamp >= (current_date + interval '0 day')) AND (timestamp < (current_date + interval '1 day'))};
#    my $results = $db->query($query);
#    return @{ $results } > 0;
#}
#
#sub _sharesAndSizes
#{
#    my ($self) = @_;
#
#    my $ldapInfo = EBox::SambaLdapUser->new();
#    my @shares;
#
#    foreach my $sh_r ( @{ $ldapInfo->userShareDirectories }) {
#        my $share = {
#                     share => $sh_r->{sharename},
#                     path  => $sh_r->{path},
#                     type  => 'user',
#                    };
#        push @shares, $share;
#    }
#
#    foreach my $sh_r ( @{ $ldapInfo->groupShareDirectories }) {
#        my $share = {
#                     share => $sh_r->{sharename},
#                     path  => $sh_r->{path},
#                     type  => 'group',
#                    };
#        push @shares, $share;
#    }
#
#    # add no-account shares to share list
#    foreach my $sh_r (@{ $self->shares(1)  }) {
#        my $share = {
#                     share => $sh_r->{share},
#                     path  => $sh_r->{path},
#                     type  => 'custom',
#                    };
#        push @shares, $share;
#    }
#
#
#    foreach my $share (@shares) {
#        my $path = $share->{path};
#        if (EBox::Sudo::fileTest('-d', $path)) {
#            my $output = EBox::Sudo::rootWithoutException("du -ms '$path'");
#
#            my ($size) =  $output->[0] =~ m{^(\d+)};
#            if (not defined $size) {
#                EBox::error("Problem getting $path size: @{$output}");
#                $size = 0;
#            }
#
#            $share->{size} = $size;
#        }
#    }
#
#    return \@shares;
#}

# Method: ldb
#
#   Provides an EBox::Ldb object with the proper settings
#
sub ldb
{
    my ($self) = @_;

    unless(defined($self->{ldb})) {
        $self->{ldb} = EBox::Ldb->instance();
    }
    return $self->{ldb};
}

1;<|MERGE_RESOLUTION|>--- conflicted
+++ resolved
@@ -237,17 +237,12 @@
     # only if installing the first time
     unless ($version) {
         my $services = EBox::Global->modInstance('services');
-
-        unless($services->serviceExists(name => 'samba')) {
+        my $serviceName = 'samba';
+        unless($services->serviceExists(name => $serviceName)) {
             $services->addMultipleService(
-<<<<<<< HEAD
-                'name' => 'samba',
-				'description' =>  __d('File sharing (Samba) protocol'),
-=======
                 'name' => $serviceName,
                 'printableName' => 'Samba',
                 'description' => __('File sharing (Samba) protocol'),
->>>>>>> 5d679c62
                 'internal' => 1,
                 'readOnly' => 1,
                 'services' => $PORTS,
@@ -599,47 +594,6 @@
     $self->model('SambaShares')->createDirs();
 }
 
-
-<<<<<<< HEAD
-=======
-sub setSambaLdapToolsConf
-{
-    my ($self, %params) = @_;
-
-    my $ldap = $self->ldap;
-
-    my $netbios = exists $params{netbios} ? $params{netbios} : $self->netbios;
-    my $domain = exists $params{domain} ? $params{domain} : $self->workgroup;
-    my $sid;
-    if (exists $params{sid}) {
-        $sid = $params{sid};
-    }
-    else {
-        my $sambaLdap = new EBox::SambaLdapUser;
-        $sid = $sambaLdap->getSID();
-    }
-
-    my @array = ();
-    push(@array, 'netbios'  => $netbios);
-    push(@array, 'domain'   => $domain);
-    push(@array, 'sid'      => $sid);
-    push(@array, 'ldap'     => $ldap->ldapConf());
-
-    $self->writeConfFile(SMBLDAPTOOLCONFFILE, "samba/smbldap.conf.mas",
-            \@array);
-
-    @array = ();
-    push(@array, 'password' => $ldap->getPassword());
-    push(@array, 'ldap'     => $ldap->ldapConf());
-
-    $self->writeConfFile(SMBLDAPTOOLBINDFILE,
-            "samba/smbldap_bind.conf.mas", \@array,
-            { mode => SMBLDAPTOOLBINDFILE_MASK,
-            uid => SMBLDAPTOOLBINDFILE_UID,
-            gid => SMBLDAPTOOLBINDFILE_GID });
-}
-
->>>>>>> 5d679c62
 sub _shareUsers
 {
     my $state = 0;
@@ -821,26 +775,8 @@
 {
     my ($self, $active) = @_;
     ($active and $self->printerService) and return;
-<<<<<<< HEAD
     (not $active and not $self->printerService) and return;
 
-=======
-    (!$active and !$self->printerService) and return;
-
-#   if ($active) {
-#       if (not $self->fileService) {
-#           my $fw = EBox::Global->modInstance('firewall');
-#           foreach my $smbport (SMBPORTS) {
-#               unless ($fw->availablePort('tcp',$smbport) and
-#                   $fw->availablePort('udp',$smbport)) {
-#                   throw EBox::Exceptions::DataExists(
-#                   'data'  => __('listening port'),
-#                   'value' => $smbport);
-#               }
-#           }
-#       }
-#   }
->>>>>>> 5d679c62
     $self->set_bool('printer_active', $active);
 }
 
@@ -881,11 +817,7 @@
 
 # Method: defaultNetbios
 #
-<<<<<<< HEAD
 #   Generates the default netbios server name
-=======
-#   Check if a given user is a Domain Administrator
->>>>>>> 5d679c62
 #
 sub defaultNetbios
 {
@@ -920,18 +852,10 @@
     return $domain;
 }
 
-<<<<<<< HEAD
 # Method: realm
-=======
-
-#   Method: setAdminUser
-#
-#   Add a given user to the Domain Admins group
->>>>>>> 5d679c62
 #
 #   Returns the configured realm
 #
-<<<<<<< HEAD
 sub realm
 {
     my ($self) = @_;
@@ -941,10 +865,6 @@
 }
 
 # Method: defaultWorkgroup
-=======
-#       user - string containign the username
-#   admin -  true if it must be an administrator, undef otherwise
->>>>>>> 5d679c62
 #
 #   Generates the default workgroup
 #
