--- conflicted
+++ resolved
@@ -523,18 +523,14 @@
     # Stop the service
     $self->stopService();
 
-<<<<<<< HEAD
     # Delete samba config file and private folder
-=======
-    # This file must be deleted or provision may fail
-    my $fs = EBox::Config::configkey('samba_fs');
->>>>>>> 907b1a57
     EBox::Sudo::root('rm -f ' . SAMBACONFFILE);
     EBox::Sudo::root('rm -rf ' . PRIVATE_DIR . '/*');
 
     my $mode = $self->mode();
+    my $fs = EBox::Config::configkey('samba_fs');
     if ($mode eq EBox::Samba::Model::GeneralSettings::MODE_DC()) {
-        $self->provisionAsDC();
+        $self->provisionAsDC($fs);
     } elsif ($mode eq EBox::Samba::Model::GeneralSettings::MODE_ADC()) {
         $self->provisionAsADC();
     } else {
@@ -544,7 +540,7 @@
 
 sub provisionAsDC
 {
-    my ($self) = @_;
+    my ($self, $fs) = @_;
 
     my $sysinfo = EBox::Global->modInstance('sysinfo');
     my $usersModule = EBox::Global->modInstance('users');
