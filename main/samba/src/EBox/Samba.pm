--- conflicted
+++ resolved
@@ -1054,7 +1054,10 @@
 
     my $prov = $self->getProvision();
     if ((not $prov->isProvisioned()) or $self->get('need_reprovision')) {
-<<<<<<< HEAD
+        # Create directories
+        EBox::info('Creating directories');
+        $self->_createDirectories();
+
         if (EBox::Global->modExists('openchange')) {
             my $openchangeMod = EBox::Global->modInstance('openchange');
             if ($openchangeMod->isProvisioned()) {
@@ -1062,12 +1065,6 @@
                 $openchangeMod->setProvisioned(0);
             }
         }
-=======
-        # Create directories
-        EBox::info('Creating directories');
-        $self->_createDirectories();
-
->>>>>>> 9437038e
         if ($self->get('need_reprovision')) {
             # Current provision is not useful, change back status to not provisioned.
             $prov->setProvisioned(0);
