# Copyright (C) 2012-2013 Zentyal S.L.
#
# This program is free software; you can redistribute it and/or modify
# it under the terms of the GNU General Public License, version 2, as
# published by the Free Software Foundation.
#
# This program is distributed in the hope that it will be useful,
# but WITHOUT ANY WARRANTY; without even the implied warranty of
# MERCHANTABILITY or FITNESS FOR A PARTICULAR PURPOSE.  See the
# GNU General Public License for more details.
#
# You should have received a copy of the GNU General Public License
# along with this program; if not, write to the Free Software
# Foundation, Inc., 59 Temple Place, Suite 330, Boston, MA  02111-1307  USA

use strict;
use warnings;

package EBox::SambaLdapUser;
use base qw(EBox::LdapUserBase);

use MIME::Base64;
use Encode;
use TryCatch::Lite;

use EBox::Exceptions::External;
use EBox::Exceptions::Internal;
use EBox::Exceptions::NotImplemented;
use EBox::Exceptions::MissingArgument;
use EBox::Sudo;
use EBox::Samba;
use EBox::Samba::OU;
use EBox::Samba::User;
use EBox::Samba::Group;
use EBox::Samba::Contact;
use EBox::Gettext;

sub new
{
    my $class = shift;
    my $self  = {};
    my $global = EBox::Global->getInstance(0);
    $self->{samba} = $global->modInstance('samba');
    $self->{ldb} = $self->{samba}->ldb();
    bless($self, $class);

    return $self;
}

# Method: _ldbDNFromLDAPDN
#
#   Return the LDB DN mapped from a given LDAP DN. It only works for OU and Contacts!
#
# TODO: Remove this deprecated method ASAP!
#
sub _ldbDNFromLDAPDN
{
    my ($self, $ldapDN) = @_;

    my $usersMod = EBox::Global->modInstance('users');

    my $relativeDN = $usersMod->relativeDN($ldapDN);
    # Computers, Builtin and Users are not OUs for Samba.
    $relativeDN =~ s/ou=Users$/CN=Users/gi;
    $relativeDN =~ s/ou=Computers$/CN=Computers/gi;
    $relativeDN =~ s/ou=Builtin$/CN=Builtin/gi;
    if (grep (/^uid=/i, $relativeDN)) {
        throw EBox::Exceptions::NotImplemented();
    }
    my $dn = '';
    if ($relativeDN) {
        $dn = $relativeDN .  ',';
    }
    $dn .= $self->{ldb}->dn();
    return $dn;
}

sub _sambaReady
{
    my ($self) = @_;
    return ($self->{samba}->configured() and
            $self->{samba}->isEnabled() and
            $self->{samba}->isProvisioned());
}

sub _preAddOU
{
    my ($self, $entry, $parent) = @_;

    unless ($self->_sambaReady()) {
        return;
    }

    my $sambaParent = $self->{samba}->ldbObjectFromLDAPObject($parent);
    my $name = $entry->get_value('ou');

    EBox::debug("Creating OU in LDB '$name'");
    my $ou = EBox::Samba::OU->create(name => $name, parent => $sambaParent);
    $ou->_linkWithUsersEntry($entry);
}

sub _preAddOuFailed
{
    my ($self, $entry, $parent) = @_;
    $self->_sambaReady() or
        return;

    try {
        my $sambaOU = undef;
        my $objectGUID = $entry->get_value('msdsObjectGUID');
        if ($objectGUID) {
            $sambaOU = new EBox::Samba::OU(objectGUID => $objectGUID);
        } else {
            # TODO: Stop using ldbDNFromLDAPDN!!
            my $dn = $self->_ldbDNFromLDAPDN($entry->dn());
            $sambaOU = new EBox::Samba::OU(dn => $dn);
        }
        unless ($sambaOU and $sambaOU->exists()) {
            return;
        }

        EBox::info("Aborted OU creation, removing from samba");
        $sambaOU->deleteObject();
    } catch {
        my ($error) = @_;
        EBox::error("Error deleting OU " . $entry->dn() . ": $error");
    }
}

sub _delOU
{
    my ($self, $zentyalOU) = @_;
    $self->_sambaReady() or
        return;

    EBox::debug("Deleting OU '" . $zentyalOU->dn() . "' from samba");
    my $sambaOU = $self->{samba}->ldbObjectFromLDAPObject($zentyalOU);
    unless ($sambaOU and $sambaOU->exists()) {
        return;
    }
    try {
        $sambaOU->deleteObject();
    } catch {
        my ($error) = @_;
        EBox::error("Error deleting OU '" . $sambaOU->dn() . "': $error");
    }
}

# Method: _preAddUser
#
#   This method add the user to samba LDAP. The account will be
#   created, but without password and disabled.
#
sub _preAddUser
{
    my ($self, $entry, $parent) = @_;
    $self->_sambaReady() or
        return;

    my $name        = $entry->get_value('cn');
    my $givenName   = $entry->get_value('givenName');
    my $initials    = $entry->get_value('initials');
    my $surname     = $entry->get_value('sn');
    my $displayName = $entry->get_value('displayName');
    my $description = $entry->get_value('description');
    my $mail        = $entry->get_value('mail');
    my $uid         = $entry->get_value('uid');

    my $sambaParent = $self->{samba}->ldbObjectFromLDAPObject($parent);

    my @args = ();
    push (@args, name           => $name);
    push (@args, parent         => $sambaParent);
    push (@args, samAccountName => $uid);
    push (@args, givenName      => $givenName);
    push (@args, initials       => $initials) if ($initials);
    push (@args, sn             => $surname);
    push (@args, displayName    => $displayName) if ($displayName);
    push (@args, description    => $description) if ($description);
    push (@args, mail           => $mail) if ($mail);

    EBox::info("Creating user '$uid'");
    my $sambaUser = EBox::Samba::User->create(@args);
    my $uidNumber = $sambaUser->xidNumber();
    unless (defined $uidNumber) {
        throw EBox::Exceptions::Internal("Could not get the xidNumber from SAMBA for user $uid");
    }
    $entry->replace('uidNumber' => $uidNumber);
    $sambaUser->_linkWithUsersEntry($entry);
}

sub _preAddUserFailed
{
    my ($self, $entry, $parent) = @_;
    $self->_sambaReady() or
        return;

    my $uid = $entry->get_value('uid');
    try {
        my $sambaUser = undef;
        my $objectGUID = $entry->get_value('msdsObjectGUID');
        if ($objectGUID) {
            $sambaUser = new EBox::Samba::User(objectGUID => $objectGUID);
        } else {
            $sambaUser = new EBox::Samba::User(samAccountName => $uid);
        }
        unless ($sambaUser and $sambaUser->exists()) {
            return;
        }

        EBox::info("Aborted User creation, removing from samba");
        $sambaUser->deleteObject();
    } catch {
        my ($error) = @_;
        EBox::info("Error removing samba user $uid: $error");
    }
}

# Method: _addUser
#
#   This method sets the user password and enable the account
#
sub _addUser
{
    my ($self, $zentyalUser, $zentyalPassword) = @_;
    $self->_sambaReady() or
        return;

    my $samAccountName = $zentyalUser->get('uid');
    my $sambaUser = new EBox::Samba::User(samAccountName => $samAccountName);

    EBox::info("Setting '$samAccountName' password");
    if (defined($zentyalPassword)) {
        $sambaUser->changePassword($zentyalPassword);
    } else {
        my $keys = $zentyalUser->kerberosKeys();
        $sambaUser->setCredentials($keys);
    }

    # If server is first DC and roaming profiles are enabled, write
    # the attributes
    my $sambaSettings = $self->{samba}->model('GeneralSettings');
    my $dc = $sambaSettings->MODE_DC();
    if ($self->{samba}->mode() eq $dc) {
        my $netbiosName = $self->{samba}->netbiosName();
        my $realmName = EBox::Global->modInstance('users')->kerberosRealm();
        if ($self->{samba}->roamingProfiles()) {
            my $path = "\\\\$netbiosName.$realmName\\profiles";
            EBox::info("Enabling roaming profile for user '$samAccountName'");
            $sambaUser->setRoamingProfile(1, $path, 1);
        } else {
            $sambaUser->setRoamingProfile(0);
        }

        # Mount user home on network drive
        my $drivePath = "\\\\$netbiosName.$realmName";
        EBox::info("Setting home network drive for user '$samAccountName'");
        $sambaUser->setHomeDrive($self->{samba}->drive(), $drivePath, 1);
        $sambaUser->save();
    }

    unless ($zentyalUser->isDisabled()) {
        EBox::info("Enabling '$samAccountName' account");
        $sambaUser->setAccountEnabled(1);
    }
}

sub _addUserFailed
{
    my ($self, $zentyalUser) = @_;
    $self->_sambaReady() or
        return;

    try {
        my $uid = $zentyalUser->get('uid');
        my $sambaUser = new EBox::Samba::User(samAccountName => $uid);
        return unless $sambaUser->exists();
        EBox::info("Aborted user creation, removing from samba");
        $sambaUser->deleteObject();
    } catch {
    }
}

sub _modifyUser
{
    my ($self, $zentyalUser, $zentyalPwd) = @_;
    $self->_sambaReady() or
        return;

    my $dn = $zentyalUser->dn();
    EBox::debug("Updating user '$dn'");
    try {
        my $sambaUser = new EBox::Samba::User(samAccountName => $zentyalUser->get('uid'));
        return unless $sambaUser->exists();

        my $gn = $zentyalUser->get('givenName');
        utf8::encode($gn);
        my $sn = $zentyalUser->get('sn');
        utf8::encode($sn);
        my $description = $zentyalUser->description();
        my $mail = $zentyalUser->mail();
        $sambaUser->set('givenName', $gn, 1);
        $sambaUser->set('sn', $sn, 1);
        if ($description) {
            utf8::encode($description);
            $sambaUser->set('description', $description, 1);
        } else {
            $sambaUser->delete('description', 1);
        }
        if ($mail) {
            $sambaUser->set('mail', $mail, 1);
        } else {
            $sambaUser->delete('mail', 1);
        }
        if (defined($zentyalPwd)) {
            $sambaUser->changePassword($zentyalPwd, 1);
        } else {
            my $keys = $zentyalUser->kerberosKeys();
            $sambaUser->setCredentials($keys);
        }
        if ($zentyalUser->isDisabled()) {
            $sambaUser->setAccountEnabled(0);
        } else {
            $sambaUser->setAccountEnabled(1);
        }
        $sambaUser->save();
    } catch {
        my ($error) = @_;
        EBox::error("Error modifying user: $error");
    }
}

sub _delUser
{
    my ($self, $zentyalUser) = @_;
    $self->_sambaReady() or
        return;

    my $dn = $zentyalUser->dn();
    EBox::debug("Deleting user '$dn' from samba");
    try {
        my $samAccountName = $zentyalUser->get('uid');
        my $sambaUser = new EBox::Samba::User(samAccountName => $samAccountName);
        return unless $sambaUser->exists();
        $sambaUser->deleteObject();

        # Remove user from share ACL's
        my $shares = $self->{samba}->model('SambaShares');
        my $sharesIds = $shares->ids();
        foreach my $shareId (@{$sharesIds}) {
            my $shareRow = $shares->row($shareId);
            my $acls = $shareRow->subModel('access');
            my $aclsIds = $acls->ids();
            foreach my $aclId (@{$aclsIds}) {
                my $aclRow = $acls->row($aclId);
                my $type = $aclRow->elementByName('user_group');
                if ($type->selectedType() eq 'user' and
                    $type->printableValue() eq $samAccountName) {
                    $acls->removeRow($aclId);
                }
            }
        }
    } catch {
        my ($error) = @_;
        EBox::error("Error deleting user: $error");
    }
}

# Method: _preAddContact
#
#   This method adds the contact to samba LDAP.
#
sub _preAddContact
{
    my ($self, $entry, $parent) = @_;
    $self->_sambaReady() or
        return;

    my $name = $entry->get_value('cn');
    my $givenName = $entry->get_value('givenName');
    my $initials = $entry->get_value('initials');
    my $sn = $entry->get_value('sn');
    my $displayName = $entry->get_value('displayName');
    my $description = $entry->get_value('description');
    my $mail = $entry->get_value('mail');
    my $sambaParent = $self->{samba}->ldbObjectFromLDAPObject($parent);

    my @args = ();
    push (@args, name        => $name);
    push (@args, parent      => $sambaParent);
    push (@args, givenName   => $givenName) if ($givenName);
    push (@args, initials    => $initials) if ($initials);
    push (@args, sn          => $sn) if ($sn);
    push (@args, displayName => $displayName) if ($displayName);
    push (@args, description => $description) if ($description);
    push (@args, mail        => $mail) if ($mail);

    EBox::info("Creating contact '$name'");
    my $sambaContact = EBox::Samba::Contact->create(@args);
    $sambaContact->_linkWithUsersEntry($entry);
}

sub _preAddContactFailed
{
    my ($self, $entry, $parent) = @_;
    $self->_sambaReady() or
        return;

    try {
        my $sambaContact = undef;
        my $objectGUID = $entry->get_value('msdsObjectGUID');
        if ($objectGUID) {
            $sambaContact = new EBox::Samba::Contact(objectGUID => $objectGUID);
        } else {
            # TODO: Stop using ldbDNFromLDAPDN!!
            my $dn = $self->_ldbDNFromLDAPDN($entry->dn());
            $sambaContact = new EBox::Samba::Contact(dn => $dn);
        }
        return unless ($sambaContact and $sambaContact->exists());

        EBox::info("Aborted Contact creation, removing from samba");
        $sambaContact->deleteObject();
    } catch {
        my ($error) = @_;
        EBox::debug("Error removing contact " . $entry->dn() . ": $error");
    }
}

sub _modifyContact
{
    my ($self, $zentyalContact) = @_;
    $self->_sambaReady() or
        return;

    my $dn = $zentyalContact->dn();
    EBox::debug("Updating contact '$dn'");

    try {
        my $sambaContact = $self->{samba}->ldbObjectFromLDAPObject($zentyalContact);
        return unless $sambaContact->exists();

        my $givenName = $zentyalContact->get_value('givenName');
        my $initials = $zentyalContact->get_value('initials');
        my $sn = $zentyalContact->get_value('sn');
        my $displayName = $zentyalContact->get_value('displayName');
        my $description = $zentyalContact->get_value('description');
        my $mail = $zentyalContact->get_value('mail');

        if ($givenName) {
            utf8::encode($givenName);
            $sambaContact->set('givenName', $givenName, 1);
        } else {
            $sambaContact->delete('givenName', 1);
        }
        if ($initials) {
            utf8::encode($initials);
            $sambaContact->set('initials', $initials, 1);
        } else {
            $sambaContact->delete('initials', 1);
        }
        if ($sn) {
            utf8::encode($sn);
            $sambaContact->set('sn', $sn, 1);
        } else {
            $sambaContact->delete('sn', 1);
        }
        if ($displayName) {
            utf8::encode($displayName);
            $sambaContact->set('displayName', $displayName, 1);
        } else {
            $sambaContact->delete('displayName', 1);
        }
        if ($description) {
            utf8::encode($description);
            $sambaContact->set('description', $description, 1);
        } else {
            $sambaContact->delete('description', 1);
        }
        if ($mail) {
            $sambaContact->set('mail', $mail, 1);
        } else {
            $sambaContact->delete('mail', 1);
        }
        $sambaContact->save();
    } catch {
        my ($error) = @_;
        EBox::error("Error modifying contact: $error");
    }
}

sub _delContact
{
    my ($self, $zentyalContact) = @_;
    $self->_sambaReady() or
        return;

    my $dn = $zentyalContact->dn();
    EBox::debug("Deleting contact '$dn' from samba");
    try {
        my $sambaContact = $self->{samba}->ldbObjectFromLDAPObject($zentyalContact);
        return unless $sambaContact->exists();
        $sambaContact->deleteObject();
    } catch {
        my ($error) = @_;
        EBox::error("Error deleting contact: $error");
    };
}

sub _membersToSamba
{
    my ($self, $sambaGroup, $zentyalGroup, $lazy) = @_;

    unless ($sambaGroup) {
        throw EBox::Exceptions::MissingArgument("sambaGroup");
    }
    unless ($zentyalGroup) {
        throw EBox::Exceptions::MissingArgument("zentyalGroup");
    }
    my $domainSID = $self->{samba}->ldb()->domainSID();
    my $domainUsersSID = "$domainSID-513";

    if ($domainUsersSID eq $sambaGroup->sid()) {
        # Domain Users group is handled automatically by Samba, no need to sync the members
        EBox::debug("Ignored the syncronization between '__USERS__' and 'Domain Users'");
        return;
    }

    my $gid = $sambaGroup->get('samAccountName');
    my $sambaMembersList = $sambaGroup->members();
    my $zentyalMembersList = $zentyalGroup->members();

    my %zentyalMembers = map { $_->get('msdsObjectGUID') => $_ } @{$zentyalMembersList};
    my %sambaMembers;
    foreach my $sambaMember (@{$sambaMembersList}) {
        if ($sambaMember->isa('EBox::Samba::User') or
            $sambaMember->isa('EBox::Samba::Contact') or
            $sambaMember->isa('EBox::Samba::Group')) {
            my $uniqueID = $sambaMember->objectGUID();
            $sambaMembers{$uniqueID} = $sambaMember;
            next;
        }
        my $dn = $sambaMember->dn();
        EBox::error("Unexpected member type ($dn)");
    }

    foreach my $memberUniqueID (keys %sambaMembers) {
        my $canonicalName = $sambaMembers{$memberUniqueID}->canonicalName(1);
        unless (exists $zentyalMembers{$memberUniqueID}) {
            EBox::info("Removing member '$canonicalName' from Samba group '$gid'");
            try {
<<<<<<< HEAD
                $sambaGroup->removeMember($sambaMembers{$memberCanonicalName}, 1);
            } catch {
                my ($error) = @_;
                EBox::error("Error removing member '$memberCanonicalName' from Samba group '$gid': $error");
            }
=======
                $sambaGroup->removeMember($sambaMembers{$memberUniqueID}, 1);
            } otherwise {
                my ($error) = @_;
                EBox::error("Error removing member '$canonicalName' from Samba group '$gid': $error");
            };
>>>>>>> 01138c11
         }
    }

    foreach my $memberUniqueID (keys %zentyalMembers) {
        my $canonicalName = $zentyalMembers{$memberUniqueID}->canonicalName(1);
        unless (exists $sambaMembers{$memberUniqueID}) {
            EBox::info("Adding member '$canonicalName' to Samba group '$gid'");
            my $sambaMember = $self->{samba}->ldbObjectFromLDAPObject($zentyalMembers{$memberUniqueID});
            unless ($sambaMember and $sambaMember->exists()) {
                if ($zentyalMembers{$memberUniqueID}->isa('EBox::Samba::Users') or
                    $zentyalMembers{$memberUniqueID}->isa('EBox::Samba::Contact') or
                    $zentyalMembers{$memberUniqueID}->isa('EBox::Samba::Group')) {
                    EBox::error("Cannot add member '$canonicalName' to Samba group '$gid' because the member does not exist");
                    next;
                } else {
                    EBox::error("Cannot add member '$canonicalName' to Samba group '$gid' because it's not a known object.");
                    next;
                }
            }
            try {
                $sambaGroup->addMember($sambaMember, 1);
            } catch {
                my ($error) = @_;
<<<<<<< HEAD
                EBox::error("Error adding member '$memberCanonicalName' to Samba group '$gid': $error");
            }
=======
                EBox::error("Error adding member '$canonicalName' to Samba group '$gid': $error");
            };
>>>>>>> 01138c11
        }
    }
    unless ($lazy) {
        $sambaGroup->save();
    }
}

# Method: _preAddGroup
#
#
sub _preAddGroup
{
    my ($self, $entry, $parent) = @_;
    $self->_sambaReady() or
        return;

    my $name = $entry->get_value('cn');
    my $sambaParent = $self->{samba}->ldbObjectFromLDAPObject($parent);
    my $description = $entry->get_value('description');
    my $mail = $entry->get_value('mail');

    # The isSecurityGroup flag is not set here given that the zentyalObject doesn't exist yet, we will
    # update it later on the _addGroup callback. Maybe we would move this creation to _addGroup...
    my @args = ();
    push (@args, name          => $name);
    push (@args, parent        => $sambaParent);
    push (@args, 'description' => $description) if ($description);
    push (@args, 'mail'        => $mail) if ($mail);

    EBox::info("Creating group '$name'");
    my $sambaGroup = EBox::Samba::Group->create(@args);
    my $gidNumber = $sambaGroup->xidNumber();
    unless (defined $gidNumber) {
        throw EBox::Exceptions::Internal("Could not get the xidNumber from SAMBA for group $name");
    }
    $entry->replace('gidNumber' => $gidNumber);
    $sambaGroup->_linkWithUsersEntry($entry);
}

sub _preAddGroupFailed
{
    my ($self, $entry, $parent) = @_;
    $self->_sambaReady() or
        return;

    my $samAccountName = $entry->get_value('cn');
    try {
        my $sambaGroup = undef;
        my $objectGUID = $entry->get_value('msdsObjectGUID');
        if ($objectGUID) {
            $sambaGroup = new EBox::Samba::Group(objectGUID => $objectGUID);
        } else {
            $sambaGroup = new EBox::Samba::Group(samAccountName => $samAccountName);
        }
        unless ($sambaGroup and $sambaGroup->exists()) {
            return;
        }
        EBox::info("Aborted group creation, removing from samba");
        $sambaGroup->deleteObject();
    } catch {
        my ($error) = @_;
        EBox::error("Error removig group $samAccountName: $error")
    }
}

# Method: _addGroup
#
# The kind of group is set at this stage.
#
sub _addGroup
{
    my ($self, $zentyalGroup) = @_;
    unless ($self->_sambaReady()) {
        return;
    }

    my $lazy = 1;
    my $samAccountName = $zentyalGroup->get('cn');
    my $sambaGroup = $self->{samba}->ldbObjectFromLDAPObject($zentyalGroup);
    if ($sambaGroup and $sambaGroup->exists()) {
        if ($zentyalGroup->isSecurityGroup()) {
            unless ($sambaGroup->isSecurityGroup()) {
                $sambaGroup->setSecurityGroup(1, $lazy);
                my $gidNumber = $sambaGroup->xidNumber();
                unless (defined $gidNumber) {
                    throw EBox::Exceptions::Internal("Could not get gidNumber for group " . $zentyalGroup->name());
                }
                $zentyalGroup->setIgnoredModules(['samba']);
                $zentyalGroup->set('gidNumber', $gidNumber);
            }
        } elsif ($sambaGroup->isSecurityGroup()) {
            $sambaGroup->setSecurityGroup(0, $lazy);
        }
        my $sambaMembersDNs = $self->_membersToSamba($sambaGroup, $zentyalGroup, $lazy);
        $sambaGroup->save();
    } else {
        throw EBox::Exceptions::Internal("Unable to find the samba group for " . $zentyalGroup->canonicalName(1));
    }
}

sub _addGroupFailed
{
    my ($self, $zentyalGroup) = @_;
    $self->_sambaReady() or
        return;

    my $samAccountName = $zentyalGroup->get('cn');
    try {
        my $sambaGroup = $self->{samba}->ldbObjectFromLDAPObject($zentyalGroup);
        unless ($sambaGroup and $sambaGroup->exists()) {
            return;
        }
        EBox::info("Aborted group creation, removing from samba");
        $sambaGroup->deleteObject();
    } catch {
        my ($error) = @_;
        EBox::error("Error removig group $samAccountName: $error")
    }
}

sub _modifyGroup
{
    my ($self, $zentyalGroup) = @_;

    unless ($self->_sambaReady()) {
        return;
    }

    my $dn = $zentyalGroup->dn();
    EBox::debug("Modifying group '$dn'");
    try {
        my $sambaGroup = $self->{samba}->ldbObjectFromLDAPObject($zentyalGroup);
        unless ($sambaGroup) {
            return;
        }

        my $lazy = 1;
        $self->_membersToSamba($sambaGroup, $zentyalGroup, $lazy);

        my $description = $zentyalGroup->get('description');
        if ($description) {
            utf8::encode($description);
            $sambaGroup->set('description', $description, $lazy);
        } else {
            $sambaGroup->delete('description', $lazy);
        }
        my $mail = $zentyalGroup->get('mail');
        if ($mail) {
            $sambaGroup->set('mail', $mail, $lazy);
        } else {
            $sambaGroup->delete('mail', $lazy);
        }
        $sambaGroup->save();
    } catch {
        my ($error) = @_;
        EBox::error("Error modifying group: $error");
    }
}

sub _delGroup
{
    my ($self, $zentyalGroup) = @_;
    $self->_sambaReady() or
        return;

    my $dn = $zentyalGroup->dn();
    EBox::debug("Deleting group '$dn' from samba");
    try {
        my $samAccountName = $zentyalGroup->get('cn');
        my $sambaGroup = $self->{samba}->ldbObjectFromLDAPObject($zentyalGroup);
        unless ($sambaGroup and $sambaGroup->exists()) {
            return;
        }
        $sambaGroup->deleteObject();

        # Remove group from shares ACLs
        my $shares = $self->{samba}->model('SambaShares');
        my $sharesIds = $shares->ids();
        foreach my $shareId (@{$sharesIds}) {
            my $shareRow = $shares->row($shareId);
            my $acls = $shareRow->subModel('access');
            my $aclsIds = $acls->ids();
            foreach my $aclId (@{$aclsIds}) {
                my $aclRow = $acls->row($aclId);
                my $type = $aclRow->elementByName('user_group');
                if ($type->selectedType() eq 'group' and
                    $type->printableValue() eq $samAccountName) {
                    $acls->removeRow($aclId);
                }
            }
        }
    } catch {
        my ($error) = @_;
        EBox::error("Error deleting group: $error");
    }
}

# User and group addons

# Method: _groupShareEnabled
#
#   Check if there is a share configured for the group
#
# Returns:
#
#   The share name or undef if it is not configured
#
sub _groupShareEnabled
{
    my ($self, $zentyalGroup) = @_;

    my $groupName = $zentyalGroup->get('cn');
    my $sharesModel = $self->{samba}->model('SambaShares');
    foreach my $id (@{$sharesModel->ids()}) {
        my $row = $sharesModel->row($id);
        my $shareName  = $row->valueByName('share');
        my $groupShare = $row->valueByName('groupShare');
        return $shareName if $groupShare eq $groupName;
    }

    return undef;
}

sub setGroupShare
{
    my ($self, $group, $shareName) = @_;

    if ((not defined $shareName) or ( $shareName =~ /^\s*$/)) {
        throw EBox::Exceptions::External("A name should be provided for the share.");
    }

    my $oldName = $self->_groupShareEnabled($group);
    return if ($oldName and $oldName eq $shareName);

    my $groupName = $group->get('cn');
    my $sharesModel = $self->{samba}->model('SambaShares');

    # Create or rename the share for the group
    my $row = $sharesModel->findValue(groupShare => $groupName);
    if ($row) {
        # Rename the share
        EBox::debug("Renaming the share for group '$groupName' from '$oldName' to '$shareName'");
        $row->elementByName('share')->setValue($shareName);
        $row->store();
    } else {
        # Add the share
        my %params = ( share => $shareName,
                       path_selected => 'zentyal',
                       zentyal => $shareName,
                       comment => "Share for group $groupName",
                       guest => 0,
                       groupShare => $groupName );
        EBox::debug("Adding share named '$shareName' for group '$groupName'");
        my $shareRowId = $sharesModel->addRow(%params, readOnly => 1, enabled => 1);
        my $shareRow = $sharesModel->row($shareRowId);
        # And set the access control
        my $accessModel = $shareRow->subModel('access');
        %params = ( user_group_selected => 'group',
                    group => $groupName,
                    permissions => 'readWrite' );
        $accessModel->addRow(%params);
    }
}

sub removeGroupShare
{
    my ($self, $zentyalGroup) = @_;

    my $groupName = $zentyalGroup->get('cn');
    my $sharesModel = $self->{samba}->model('SambaShares');
    my $row = $sharesModel->findValue(groupShare => $groupName);
    $sharesModel->removeRow($row->id()) if $row;
}

sub _groupAddOns
{
    my ($self, $zentyalGroup) = @_;

    return unless ($self->{samba}->configured() and
                   $self->{samba}->isEnabled() and
                   $self->{samba}->isProvisioned());

    my $share = $self->_groupShareEnabled($zentyalGroup);
    my $args =  {
        'groupname' => $zentyalGroup->dn(),
        'share'     => $share,
        'service'   => $self->{samba}->isEnabled(),
    };

    return {
        title => __('Sharing directory for this group'),
        path => '/samba/samba.mas',
        params => $args
       };
}

sub schemas
{
    return [
        EBox::Config::share() . '/zentyal-samba/zentyalsambalink.ldif',
    ];
}

sub indexes
{
    return ['msdsObjectGUID'];
}

sub multipleOUSupport
{
    return 1;
}

# Method: hiddenOUs
#
#   Returns the list of OUs to hide on the UI
#
sub hiddenOUs
{
    return [ 'Builtin' ];
}

1;<|MERGE_RESOLUTION|>--- conflicted
+++ resolved
@@ -548,19 +548,10 @@
         unless (exists $zentyalMembers{$memberUniqueID}) {
             EBox::info("Removing member '$canonicalName' from Samba group '$gid'");
             try {
-<<<<<<< HEAD
-                $sambaGroup->removeMember($sambaMembers{$memberCanonicalName}, 1);
-            } catch {
-                my ($error) = @_;
-                EBox::error("Error removing member '$memberCanonicalName' from Samba group '$gid': $error");
+                $sambaGroup->removeMember($sambaMembers{$memberUniqueID}, 1);
+            } catch ($error) {
+                EBox::error("Error removing member '$canonicalName' from Samba group '$gid': $error");
             }
-=======
-                $sambaGroup->removeMember($sambaMembers{$memberUniqueID}, 1);
-            } otherwise {
-                my ($error) = @_;
-                EBox::error("Error removing member '$canonicalName' from Samba group '$gid': $error");
-            };
->>>>>>> 01138c11
          }
     }
 
@@ -582,15 +573,9 @@
             }
             try {
                 $sambaGroup->addMember($sambaMember, 1);
-            } catch {
-                my ($error) = @_;
-<<<<<<< HEAD
-                EBox::error("Error adding member '$memberCanonicalName' to Samba group '$gid': $error");
+            } catch ($error) {
+                EBox::error("Error adding member '$canonicalName' to Samba group '$gid': $error");
             }
-=======
-                EBox::error("Error adding member '$canonicalName' to Samba group '$gid': $error");
-            };
->>>>>>> 01138c11
         }
     }
     unless ($lazy) {
