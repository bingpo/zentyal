--- conflicted
+++ resolved
@@ -309,18 +309,10 @@
             my $zentyalMemberDN = $zentyalMember->dn();
             EBox::info("Removing member '$zentyalMemberDN' from Zentyal group '$gid'");
             try {
-<<<<<<< HEAD
-                $zentyalGroup->removeMember($zentyalMembers{$memberUniqueID}, 1);
+                $zentyalGroup->removeMember($zentyalMember, 1);
             } catch ($error) {
-                EBox::error("Error removing member '$canonicalName' from Zentyal group '$gid': $error");
+                EBox::error("Error removing member '$zentyalMemberDN' from Zentyal group '$gid': $error");
             }
-=======
-                $zentyalGroup->removeMember($zentyalMember, 1);
-            } otherwise {
-                my ($error) = @_;
-                EBox::error("Error removing member '$zentyalMemberDN' from Zentyal group '$gid': $error");
-            };
->>>>>>> 50039406
          }
     }
 
@@ -350,16 +342,9 @@
             }
             try {
                 $zentyalGroup->addMember($zentyalMember, 1);
-<<<<<<< HEAD
             } catch ($error) {
-                EBox::error("Error adding member '$canonicalName' to Zentyal group '$gid': $error");
+                EBox::error("Error adding member '$sambaMemberDN' to Zentyal group '$gid': $error");
             }
-=======
-            } otherwise {
-                my ($error) = @_;
-                EBox::error("Error adding member '$sambaMemberDN' to Zentyal group '$gid': $error");
-            };
->>>>>>> 50039406
         }
     }
 
