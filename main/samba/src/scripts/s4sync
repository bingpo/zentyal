#!/usr/bin/perl

# Copyright (C) 2012-2013 Zentyal S.L.
#
# This program is free software; you can redistribute it and/or modify
# it under the terms of the GNU General Public License, version 2, as
# published by the Free Software Foundation.
#
# This program is distributed in the hope that it will be useful,
# but WITHOUT ANY WARRANTY; without even the implied warranty of
# MERCHANTABILITY or FITNESS FOR A PARTICULAR PURPOSE.  See the
# GNU General Public License for more details.
#
# You should have received a copy of the GNU General Public License
# along with this program; if not, write to the Free Software
# Foundation, Inc., 59 Temple Place, Suite 330, Boston, MA  02111-1307  USA

use strict;
use warnings;

use EBox;
use EBox::Config;
use EBox::Global;
use EBox::Users::Group;
use EBox::Users::User;

use Data::Dumper;
use File::Slurp;
use Time::gmtime;
use TryCatch::Lite;

sub getTimestamp
{
    my $time = gmtime();
    my $timestamp = sprintf("%04d%02d%02d%02d%02d%02d",
        $time->year + 1900, $time->mon + 1, $time->mday,
        $time->hour, $time->min, $time->sec);
    return $timestamp;
}

EBox::init();

my $sambaTimestampFile = EBox::Config::home() . '.s4sync_ts';
unless (-f $sambaTimestampFile) {
    write_file($sambaTimestampFile, '0');
}

my $ro = 1;
my $global = EBox::Global->getInstance($ro);
my $sambaModule = $global->modInstance('samba');
my $usersModule = $global->modInstance('users');

while (1) {
    # Sleeping at the loop start gives time to samba daemon to fully start
    sleep (30);
    next unless ($sambaModule->isEnabled() and
                 $sambaModule->isRunning() and
                 $sambaModule->getProvision->isProvisioned());

    my $ldap = $usersModule->ldap();
    my $ldb = $sambaModule->ldb();
    my $domainSID = $ldb->domainSID();
    my $domainAdminSID = "$domainSID-500";
    my $domainUsersSID = "$domainSID-513";
    my $domainAdminsSID = "$domainSID-512";

    my $sambaTimestamp = read_file($sambaTimestampFile);
    my $newSambaTimestamp = getTimestamp();

    my %sambaUsers    = map { $_->objectGUID() => $_ } @{$ldb->users()};
    my %sambaContacts = map { $_->objectGUID() => $_ } @{$ldb->contacts()};
    my %sambaGroups   = map { $_->objectGUID() => $_ } @{$ldb->groups()};
    my @sambaOUs      = @{$ldb->ous()};
    my %sambaOUs      = map { $_->objectGUID() => $_ } @sambaOUs;

    my %zentyalUsers    = map { my $oguid = $_->get('msdsObjectGUID'); $oguid ? ($oguid => $_) : () } @{$usersModule->users()};
    my %zentyalContacts = map { my $oguid = $_->get('msdsObjectGUID'); $oguid ? ($oguid => $_) : () } @{$usersModule->contacts()};
    my %zentyalGroups   = map { my $oguid = $_->get('msdsObjectGUID'); $oguid ? ($oguid => $_) : () } @{$usersModule->groups()};
    my %zentyalOUs      = map { my $oguid = $_->get('msdsObjectGUID'); $oguid ? ($oguid => $_) : () } @{$usersModule->ous()};

    my @brokenZentyalUsers = map { $_->name() } grep { not $_->get('msdsobjectguid') } @{$usersModule->users()};
    my @brokenZentyalContacts = map { $_->name() } grep { not $_->get('msdsobjectguid') } @{$usersModule->contacts()};
    my @brokenZentyalGroups = map { $_->name() } grep { not $_->get('msdsobjectguid') } @{$usersModule->groups()};

    if (@brokenZentyalUsers) {
        EBox::error("Found users that are not linked to any Samba user!");
        EBox::error(Dumper(\@brokenZentyalUsers));
    }
    if (@brokenZentyalContacts) {
        EBox::error("Found contacts that are not linked to any Samba contact!");
        EBox::error(Dumper(\@brokenZentyalContacts));
    }
    if (@brokenZentyalGroups) {
        EBox::error("Found groups that are not linked to any Samba group!");
        EBox::error(Dumper(\@brokenZentyalGroups));
    }

    # The following samba entries are special cases, not returned by users or
    # groups functions because they are considered system users or groups.
    # These entries are the 'Administrator' user and the 'Domain Users' and
    # 'Domain admins' groups. Query for them specifically and push to hashes
    my $defaultGroup = new EBox::Users::Group(gid => $usersModule->DEFAULTGROUP());
    if ($defaultGroup->exists()) {
        my $defaultGroupLink = $defaultGroup->get('msdsObjectGUID');
        if (defined $defaultGroupLink) {
            $zentyalGroups{$defaultGroupLink} = $defaultGroup;
        }
    }
    my $admGroup = new EBox::Users::Group(gid => 'Domain Admins');
    if ($admGroup->exists()) {
        my $admGroupLink = $admGroup->get('msdsObjectGUID');
        if (defined $admGroupLink) {
            $zentyalGroups{$admGroupLink} = $admGroup;
        }
    }
    my $admUser = new EBox::Users::User(uid => 'Administrator');
    if ($admUser->exists()) {
        my $admUserLink = $admUser->get('msdsObjectGUID');
        if (defined $admUserLink) {
            $zentyalUsers{$admUserLink} = $admUser;
        }
    }

    #################################################
    #### Sync OUs
    #################################################
    # The array @sambaOUs contain the OUs in samba stored in a hirarquical way.
    # If there is an element in the array that does not exists in Zentyal, it
    # means we have to import it to LDAP.
    # If it is already in LDAP, check if it has been updated since the last
    # s4sync iteration and propagate the changes.
    foreach my $ou (@sambaOUs) {
        my $uniqueID = $ou->objectGUID();
        my $dn = $ou->dn();
        if (exists $zentyalOUs{$uniqueID}) {
            my $changed = $sambaOUs{$uniqueID}->get('whenChanged');
            $changed =~ s/\.\d+Z//;
            if ($changed > $sambaTimestamp) {
                try {
                    $ou->updateZentyal();
<<<<<<< HEAD
                } catch ($error) {
                    EBox::error("Error updating OU $canonicalName: $error");
                }
=======
                } otherwise {
                    my ($error) = @_;
                    EBox::error("Error updating OU '$dn': $error");
                };
>>>>>>> 50039406
            }
            delete $zentyalOUs{$uniqueID};
        } else {
            try {
                $ou->addToZentyal();
<<<<<<< HEAD
            } catch ($error) {
                EBox::error("Error adding OU $canonicalName: $error");
            }
=======
            } otherwise {
                my ($error) = @_;
                EBox::error("Error adding OU '$dn': $error");
            };
>>>>>>> 50039406
        }
    }

    #################################################
    #### Sync users
    #################################################
    # The %sambaUsers hash contains all objects of objectclass type user,
    # indexed by samba objectGUID. If this GUID is not linked to any Zentyal
    # user, import it to LDAP. Otherwise, if exists and it is linked,
    # propagate the changes if the entry is modified since last s4sync
    # iteration.
    #
    # The samba internal users that are imported to Zentyal are:
    #   - The administrator account
    #   - The guest account
    #
    foreach my $uniqueID (keys %sambaUsers) {
        my $sambaUser = $sambaUsers{$uniqueID};
        my $dn = $sambaUser->dn();
        if ((exists $zentyalUsers{$uniqueID})) {
            my $changed = $sambaUser->get('whenChanged');
            $changed =~ s/\.\d+Z//;
            if ($changed > $sambaTimestamp) {
                try {
<<<<<<< HEAD
                    $sambaUsers{$uniqueID}->updateZentyal();
                } catch ($error) {
                    EBox::error("Error updating user $canonicalName: $error");
                }
=======
                    $sambaUser->updateZentyal();
                } otherwise {
                    my ($error) = @_;
                    EBox::error("Error updating user '$dn': $error");
                };
>>>>>>> 50039406
            }
            delete $zentyalUsers{$uniqueID};
        } else {
            try {
<<<<<<< HEAD
                $sambaUsers{$uniqueID}->addToZentyal();
            } catch ($error) {
                EBox::error("Error adding user $canonicalName: $error");
            }
=======
                $sambaUser->addToZentyal();
            } otherwise {
                my ($error) = @_;
                EBox::error("Error adding user '$dn': $error");
            };
>>>>>>> 50039406
        }
    }

    #################################################
    #### Sync contacts
    #################################################
    # Same algorithm as users. No exceptions here.
    foreach my $uniqueID (keys %sambaContacts) {
        my $sambaContact = $sambaContacts{$uniqueID};
        my $dn = $sambaContact->dn();
        if (exists $zentyalContacts{$uniqueID}) {
            my $changed = $sambaContact->get('whenChanged');
            $changed =~ s/\.\d+Z//;
            if ($changed > $sambaTimestamp) {
                try {
<<<<<<< HEAD
                    $sambaContacts{$uniqueID}->updateZentyal();
                } catch ($error) {
                    EBox::error("Error updating contact $canonicalName: $error");
                }
=======
                    $sambaContact->updateZentyal();
                } otherwise {
                    my ($error) = @_;
                    EBox::error("Error updating contact '$dn': $error");
                };
>>>>>>> 50039406
            }
            delete $zentyalContacts{$uniqueID};
        } else {
            try {
<<<<<<< HEAD
                $sambaContacts{$uniqueID}->addToZentyal();
            } catch ($error) {
                EBox::error("Error adding contact $canonicalName: $error");
            }
=======
                $sambaContact->addToZentyal();
            } otherwise {
                my ($error) = @_;
                EBox::error("Error adding contact '$dn': $error");
            };
>>>>>>> 50039406
        }
    }

    #################################################
    #### Sync groups
    #################################################
    foreach my $uniqueID (keys %sambaGroups) {
        my $sambaGroup = $sambaGroups{$uniqueID};
        my $dn = $sambaGroup->dn();
        if ((exists $zentyalGroups{$uniqueID})) {
            my $changed = $sambaGroup->get('whenChanged');
            $changed =~ s/\.\d+Z//;
            if ($changed > $sambaTimestamp) {
                try {
<<<<<<< HEAD
                    $sambaGroups{$uniqueID}->updateZentyal();
                } catch ($error) {
                    EBox::error("Error updating group $canonicalName: $error");
                }
=======
                    $sambaGroup->updateZentyal();
                } otherwise {
                    my ($error) = @_;
                    EBox::error("Error updating group '$dn': $error");
                };
>>>>>>> 50039406
            }
            delete $zentyalGroups{$uniqueID};
        } else {
            # While importing group A, can happen the group has been already
            # imported if group A was a member of a group imported before A.
            # Before importing a group, check if it has been already imported
            # to avoid errors.
            my $searchParams = {
                base => $ldap->dn(),
                scope => 'sub',
                filter => "msdsObjectGUID=$uniqueID",
            };
            my $result = $ldap->search($searchParams);
            next if ($result->count() > 0);

            try {
<<<<<<< HEAD
                $sambaGroups{$uniqueID}->addToZentyal();
            } catch ($error) {
                EBox::error("Error adding group $canonicalName: $error");
            }
=======
                $sambaGroup->addToZentyal();
            } otherwise {
                my ($error) = @_;
                EBox::error("Error adding group '$dn': $error");
            };
>>>>>>> 50039406
        }
    }

    #################################################
    #### Delete section
    #################################################
    # Delete objects in reverse order, otherwise we can delete an OU and
    # after that try to remove a user inside it, getting an error. Delete in
    # this order:
    #   - Groups
    #   - Contacts
    #   - Users
    #   - OUs

    # The groups in the %zentyalGroups hash contain Zentyal groups
    # linked to samba groups that no longer exists in samba. Delete them.
    foreach my $uniqueID (sort keys %zentyalGroups) {
        my $zentyalGroup = $zentyalGroups{$uniqueID};
        try {
<<<<<<< HEAD
            $zentyalGroups{$uniqueID}->setIgnoredModules(['samba']);
            $zentyalGroups{$uniqueID}->deleteObject();
        } catch ($error) {
            EBox::error("Error deleting group $canonicalName: $error");
        }
=======
            $zentyalGroup->setIgnoredModules(['samba']);
            $zentyalGroup->deleteObject();
        } otherwise {
            my ($error) = @_;
            my $dn = $zentyalGroup->dn();
            EBox::error("Error deleting group '$dn': $error");
        };
>>>>>>> 50039406
    }

    # The contacts in the %zentyalContacts hash contain Zentyal contacts
    # linked to samba contacts that no longer exists in samba. Delete them.
    foreach my $uniqueID (sort keys %zentyalContacts) {
        my $zentyalContact = $zentyalContacts{$uniqueID};
        try {
<<<<<<< HEAD
            $zentyalContacts{$uniqueID}->setIgnoredModules(['samba']);
            $zentyalContacts{$uniqueID}->deleteObject();
        } catch ($error) {
            EBox::error("Error deleting contact $canonicalName: $error");
        }
=======
            $zentyalContact->setIgnoredModules(['samba']);
            $zentyalContact->deleteObject();
        } otherwise {
            my ($error) = @_;
            my $dn = $zentyalContact->dn();
            EBox::error("Error deleting contact '$dn': $error");
        };
>>>>>>> 50039406
    }

    # The users in the %zentyalUsers hash contain Zentyal users linked to
    # samba users that no longer exists in samba. Delete them.
    foreach my $uniqueID (keys %zentyalUsers) {
        my $zentyalUser = $zentyalUsers{$uniqueID};
        try {
<<<<<<< HEAD
            $zentyalUsers{$uniqueID}->setIgnoredModules(['samba']);
            $zentyalUsers{$uniqueID}->deleteObject();
        } catch ($error) {
            EBox::error("Error deleting user $canonicalName: $error");
        }
=======
            $zentyalUser->setIgnoredModules(['samba']);
            $zentyalUser->deleteObject();
        } otherwise {
            my ($error) = @_;
            my $dn = $zentyalUser->dn();
            EBox::error("Error deleting user '$dn': $error");
        };
>>>>>>> 50039406
    }

    # In the hash %zentyalOUs are the linked OUs that does not exists in samba.
    # Two cases here:
    #   - It is an OU linked to a samba container object class, like:
    #       - OU=Computers  =>  CN=Computers
    #       - OU=Builtin    =>  CN=Builtin
    #       - OU=Users      =>  CN=Users
    #   - The OU has been removed from samba and we have to delete from
    #     LDAP
    # We check the object GUID still exists in samba, and if it does not,
    # then delete the OU. Otherwise, it is an OU linked to a samba container.
    foreach my $uniqueID (keys %zentyalOUs) {
        my $searchParams = {
            base => $ldb->dn(),
            scope => 'sub',
            filter => "(objectGUID=$uniqueID)",
        };
        my $result = $ldb->search($searchParams);
        next if ($result->count() > 0);

        # As we are iterating the keys of the hash, it is posible to delete
        # the parent OU before than one of its childs. When deleting an OU
        # all of its childs are also deleted, so check the OU still exists in
        # LDAP to avoid errors trying to delete objects that does not exits
        my $zentyalOU = $zentyalOUs{$uniqueID};
        $zentyalOU->clearCache();
        next unless ($zentyalOU->exists());

        try {
<<<<<<< HEAD
            $zentyalOUs{$uniqueID}->setIgnoredModules(['samba']);
            $zentyalOUs{$uniqueID}->deleteObject();
        } catch ($error) {
            EBox::error("Error removing OU $canonicalName: $error");
        }
=======
            $zentyalOU->setIgnoredModules(['samba']);
            $zentyalOU->deleteObject();
        } otherwise {
            my ($error) = @_;
            my $dn = $zentyalOU->dn();
            EBox::error("Error removing OU '$dn': $error");
        };
>>>>>>> 50039406
    }

    # Once we got a full loop execution, store the timestamp. Doing it as the
    # last loop action allows us to retry in case of having a loop breakage.
    write_file($sambaTimestampFile, $newSambaTimestamp);

}<|MERGE_RESOLUTION|>--- conflicted
+++ resolved
@@ -138,31 +138,17 @@
             if ($changed > $sambaTimestamp) {
                 try {
                     $ou->updateZentyal();
-<<<<<<< HEAD
                 } catch ($error) {
-                    EBox::error("Error updating OU $canonicalName: $error");
+                    EBox::error("Error updating OU '$dn': $error");
                 }
-=======
-                } otherwise {
-                    my ($error) = @_;
-                    EBox::error("Error updating OU '$dn': $error");
-                };
->>>>>>> 50039406
             }
             delete $zentyalOUs{$uniqueID};
         } else {
             try {
                 $ou->addToZentyal();
-<<<<<<< HEAD
             } catch ($error) {
-                EBox::error("Error adding OU $canonicalName: $error");
-            }
-=======
-            } otherwise {
-                my ($error) = @_;
                 EBox::error("Error adding OU '$dn': $error");
-            };
->>>>>>> 50039406
+            }
         }
     }
 
@@ -187,34 +173,18 @@
             $changed =~ s/\.\d+Z//;
             if ($changed > $sambaTimestamp) {
                 try {
-<<<<<<< HEAD
-                    $sambaUsers{$uniqueID}->updateZentyal();
+                    $sambaUser->updateZentyal();
                 } catch ($error) {
-                    EBox::error("Error updating user $canonicalName: $error");
+                    EBox::error("Error updating user '$dn': $error");
                 }
-=======
-                    $sambaUser->updateZentyal();
-                } otherwise {
-                    my ($error) = @_;
-                    EBox::error("Error updating user '$dn': $error");
-                };
->>>>>>> 50039406
             }
             delete $zentyalUsers{$uniqueID};
         } else {
             try {
-<<<<<<< HEAD
-                $sambaUsers{$uniqueID}->addToZentyal();
+                $sambaUser->addToZentyal();
             } catch ($error) {
-                EBox::error("Error adding user $canonicalName: $error");
-            }
-=======
-                $sambaUser->addToZentyal();
-            } otherwise {
-                my ($error) = @_;
                 EBox::error("Error adding user '$dn': $error");
-            };
->>>>>>> 50039406
+            }
         }
     }
 
@@ -230,34 +200,19 @@
             $changed =~ s/\.\d+Z//;
             if ($changed > $sambaTimestamp) {
                 try {
-<<<<<<< HEAD
-                    $sambaContacts{$uniqueID}->updateZentyal();
+                    $sambaContact->updateZentyal();
                 } catch ($error) {
                     EBox::error("Error updating contact $canonicalName: $error");
+                    EBox::error("Error updating contact '$dn': $error");
                 }
-=======
-                    $sambaContact->updateZentyal();
-                } otherwise {
-                    my ($error) = @_;
-                    EBox::error("Error updating contact '$dn': $error");
-                };
->>>>>>> 50039406
             }
             delete $zentyalContacts{$uniqueID};
         } else {
             try {
-<<<<<<< HEAD
-                $sambaContacts{$uniqueID}->addToZentyal();
+                $sambaContact->addToZentyal();
             } catch ($error) {
-                EBox::error("Error adding contact $canonicalName: $error");
-            }
-=======
-                $sambaContact->addToZentyal();
-            } otherwise {
-                my ($error) = @_;
                 EBox::error("Error adding contact '$dn': $error");
-            };
->>>>>>> 50039406
+            }
         }
     }
 
@@ -272,18 +227,10 @@
             $changed =~ s/\.\d+Z//;
             if ($changed > $sambaTimestamp) {
                 try {
-<<<<<<< HEAD
-                    $sambaGroups{$uniqueID}->updateZentyal();
+                    $sambaGroup->updateZentyal();
                 } catch ($error) {
-                    EBox::error("Error updating group $canonicalName: $error");
+                    EBox::error("Error updating group '$dn': $error");
                 }
-=======
-                    $sambaGroup->updateZentyal();
-                } otherwise {
-                    my ($error) = @_;
-                    EBox::error("Error updating group '$dn': $error");
-                };
->>>>>>> 50039406
             }
             delete $zentyalGroups{$uniqueID};
         } else {
@@ -300,18 +247,10 @@
             next if ($result->count() > 0);
 
             try {
-<<<<<<< HEAD
-                $sambaGroups{$uniqueID}->addToZentyal();
+                $sambaGroup->addToZentyal();
             } catch ($error) {
-                EBox::error("Error adding group $canonicalName: $error");
-            }
-=======
-                $sambaGroup->addToZentyal();
-            } otherwise {
-                my ($error) = @_;
                 EBox::error("Error adding group '$dn': $error");
-            };
->>>>>>> 50039406
+            }
         }
     }
 
@@ -331,21 +270,12 @@
     foreach my $uniqueID (sort keys %zentyalGroups) {
         my $zentyalGroup = $zentyalGroups{$uniqueID};
         try {
-<<<<<<< HEAD
-            $zentyalGroups{$uniqueID}->setIgnoredModules(['samba']);
-            $zentyalGroups{$uniqueID}->deleteObject();
-        } catch ($error) {
-            EBox::error("Error deleting group $canonicalName: $error");
-        }
-=======
             $zentyalGroup->setIgnoredModules(['samba']);
             $zentyalGroup->deleteObject();
-        } otherwise {
-            my ($error) = @_;
+        } catch ($error) {
             my $dn = $zentyalGroup->dn();
             EBox::error("Error deleting group '$dn': $error");
-        };
->>>>>>> 50039406
+        }
     }
 
     # The contacts in the %zentyalContacts hash contain Zentyal contacts
@@ -353,21 +283,12 @@
     foreach my $uniqueID (sort keys %zentyalContacts) {
         my $zentyalContact = $zentyalContacts{$uniqueID};
         try {
-<<<<<<< HEAD
-            $zentyalContacts{$uniqueID}->setIgnoredModules(['samba']);
-            $zentyalContacts{$uniqueID}->deleteObject();
-        } catch ($error) {
-            EBox::error("Error deleting contact $canonicalName: $error");
-        }
-=======
             $zentyalContact->setIgnoredModules(['samba']);
             $zentyalContact->deleteObject();
-        } otherwise {
-            my ($error) = @_;
+        } catch ($error) {
             my $dn = $zentyalContact->dn();
             EBox::error("Error deleting contact '$dn': $error");
         };
->>>>>>> 50039406
     }
 
     # The users in the %zentyalUsers hash contain Zentyal users linked to
@@ -375,21 +296,12 @@
     foreach my $uniqueID (keys %zentyalUsers) {
         my $zentyalUser = $zentyalUsers{$uniqueID};
         try {
-<<<<<<< HEAD
-            $zentyalUsers{$uniqueID}->setIgnoredModules(['samba']);
-            $zentyalUsers{$uniqueID}->deleteObject();
-        } catch ($error) {
-            EBox::error("Error deleting user $canonicalName: $error");
-        }
-=======
             $zentyalUser->setIgnoredModules(['samba']);
             $zentyalUser->deleteObject();
-        } otherwise {
-            my ($error) = @_;
+        } catch ($error) {
             my $dn = $zentyalUser->dn();
             EBox::error("Error deleting user '$dn': $error");
-        };
->>>>>>> 50039406
+        }
     }
 
     # In the hash %zentyalOUs are the linked OUs that does not exists in samba.
@@ -420,21 +332,12 @@
         next unless ($zentyalOU->exists());
 
         try {
-<<<<<<< HEAD
-            $zentyalOUs{$uniqueID}->setIgnoredModules(['samba']);
-            $zentyalOUs{$uniqueID}->deleteObject();
-        } catch ($error) {
-            EBox::error("Error removing OU $canonicalName: $error");
-        }
-=======
             $zentyalOU->setIgnoredModules(['samba']);
             $zentyalOU->deleteObject();
-        } otherwise {
-            my ($error) = @_;
+        } catch ($error) {
             my $dn = $zentyalOU->dn();
             EBox::error("Error removing OU '$dn': $error");
-        };
->>>>>>> 50039406
+        }
     }
 
     # Once we got a full loop execution, store the timestamp. Doing it as the
