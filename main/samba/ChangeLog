HEAD
<<<<<<< HEAD
	+ Improve provision prodecure
	+ Switch to samba4 bundled version
	+ Change paths for bundled samba4 version
	+ Import sysvol maintaining ACLs
	+ Do not create quarantine share if antivirus is disabled
=======
	+ Use clamd socket instead of shared library for antivirus, this is
	  faster and reduces memory consumption
	+ Do not create quarantine share if antivirus is not enabled
>>>>>>> 97ec374a
	+ Improve backup. Stopping the daemon is no longer needed for taking a
	  backup and ACLs and dns partitions hard links are recreated when
	  restoring.
	+ Empty text files are created now when a virus is found on a share
	+ Modified 'size' field in samba_disk_usage and samba_disk_usage_report
	  tables from INT to BIGINT
3.0.12
	+ New advanced 'unmanaged_acls' option in /etc/zentyal/samba.conf to
	  disable overwriting of ACLs when saving changes
	+ Notify cloud-prof when installed when changes happen in
	  SyncShares and SambaShares models
	+ shareByFilename method now also returns the path and type of the share
	+ Fix shareByFilename method
	+ Update Loghelper to the new log formats
	+ Remove duplicated slash in samba shares and profiles paths
3.0.11
	+ Fixed EBox::Samba::LdbObject::get in list context
3.0.10
	+ Decode utf8 data in LdbObject::get() to avoid encoding problems
	+ Integration with Disaster Recovery service
	+ Restored backupDomains implementation
	+ Explicit set of folder name as default value implementation has changed
	+ Check in group pre-addition whether it already exists as built-in
	+ Added existsDN method to EBox::LDB
	+ Grant rx access on privileged ldap socket to allow user corner to
	  update user passwords
3.0.9
	+ Improve domain join process updating the joined domain DNS server
	+ Set kerberos keys when importing users from samba to zentyal
	+ Fix ACLs for system type shares
3.0.8
	+ Depend on Samba4 RC5
	+ Fix bug in enforceServiceState causing samba to restart twice while
	  saving changes
	+ Set pid file path for nmbd daemon
	+ Set bootDepends in yaml file
	+ Adapted to changes in EBox::LogHelper::_convertTimestamp
	+ Use proper constant in userShares method used by remoteservices module
3.0.7
	+ Sync passwords to samba also when using kerberos keys
3.0.6
	+ Added missing use of UnwillingToPerform exception
	+ Fix bug importing service principals when it is not yet created in
	  LDAP
	+ Roaming profiles and drive letter options cannot be set when joining
	  to an existing domain to avoid overwritting per-user settings
	+ Use the new LdapUserBase interface methods preAddUser and preAddGroup
	  to create the user in samba before in zentyal LDAP. The uidNumber or
	  gidNumber of the Zentyal user is infered from the RID to guarantee
	  unique value in the domain
	+ Infer user's uidNumber and group's gidNumber from RID when this is
	  attribute is not present while synchronizing users. This guarantees
	  the same value for users and groups in all domain controllers
	+ Implement new preAdd(User|Group)Failed and add(User|Group)Failed to
	  remove the object from samba database if something goes wrong
	+ Do not add disabled accounts to Zentyal in s4sync
3.0.5
	+ Enabled optional signed SMB protocol in smb.conf
	+ Delete users and groups from shares ACL when these are deleted
	+ Refuse to delete system critical objects
	+ Added syncFolders information method to allow file syncing
	+ Implement SysInfo::Observer to disallow host or domain name changes if
	  module is configured and update the required fields if it is not
	+ Import sysvol after joining a domain, and add an upstart job to sync it
	  each 5 to 10 minutes (one way).
	+ Map root account to domain administrator account
	+ Reset sysvol ACLs after provision
3.0.4
	+ Fix netlogon share wrong path
	+ Depend on samba4 rc2+zentyal2, which include nmbd daemon for netbios
	  browsing support
3.0.3
	+ Update smb.conf for samba4 RC2
	+ During domain join precedure, wait a couple of seconds for samba to start
	+ Add configkey 'treat_contacts_as_users' to import distribution groups
	  containing contacts. The mail account name is used to locate an user with
	  that name and add it to the group.
	+ Improvements synchronizing group members.
	+ The 'users' method of EBox::Samba::Group has been renamed to 'members' and
	  also returns nested groups
	+ Do not import users and groups after join a domain. The s4sync script will
	  do the job
	+ Search for users and groups to synchronize outside CN=Users
	+ Add more SID's to the list of users and groups to avoid synchronize from
	  samba
	+ Improve GeneralSettings fields validation
	+ Remove duplicated disabled module warning on recycle bin and antivirus
	  modules
	+ Added method to GeneralSettings to update hostname-dependent fields
	+ Tolerate domains ended in .local
3.0.2
	+ Fix samba group members not imported to Zentyal in groups added by
	  the synchronizer
	+ Fix s4sync not starting on boot
	+ Restore DNS setup on domain join failure
	+ Add a line to /etc/fstab to increase the size of /var/lock to 50MB.
	  Samba stores there some tdb files (for example to track connections), so
	  if this fs goes out of space connections can be dropped.
3.0.1
	+ Stop daemon before restoring backup and start when finished
	+ Throw exceptions in checkEnvironment also during first install,
	  otherwise the module is not disabled if DNS is not properly
	  configured.
3.0
	+ Add parameter to _checkEnvironment to set the desired error level
	  (ignore, print on log or throw exception)
	+ Stop daemon while taking backup to avoid samba daemon modifying files
	  while being tarred
	+ Fix share type exceptions on antivirus and recycle bin
	+ Fix enabling guest access on shares need to save changes twice
	+ Fix wrong ACL that was denying access to quarantine folder to guest
	  users
	+ Fix error creating shares with spaces in the path
	+ Implemented configuration backup and restore
	+ Fix checking domain name in General Settings Model
	+ Fixed some strings
2.3.14
	+ Fix access for domain users to shares when guest access is enabled
	  on the share
	+ Setup quarantine directory for zavs and grant access to domain admins only
	+ Write zavs settings on smb.conf
2.3.13
	+ Change default domain netbios to match the left-most part of the
	  host dns domain
	+ Check environment is properly configured before provision samba
	+ Generate random administrator password instead of having a default
	  one for security reasons, to join machines to the domain any user
	  belonging to the Domain Admins group is enough, so there was no
	  need to show this password on the interface
	+ Removed dashboard widgets no longer compatible with samba4
	+ Depend on samba 4.0 beta 8
	+ Check provisioned flag and module enabled in s4sync script
	+ Set the provisioned flag at the end of provision function
	+ shareByFilename() method is now working with samba4
	+ Improved DNS management of the Samba internal domain
	+ Fixed labels on SambaSharePermissions model
	+ Fix guest access to shares (client do not ask for password)
	+ Map nobody and nogroup to domain guest and guests accounts
	+ Add missing use statement on EBox::Samba::User
	+ Fix updating Zentyal LDAP users kerberos keys from samba users
	+ Ensure proper permissions on the samba privileged socket
	+ Check that account names does not exists in the whole domain when
	  adding users and groups from the LdapModuleBase callbacks
	+ Do not notify samba module when deleting Zentyal users and groups
	  through the synchronizer script
	+ Improve netbios name validation (no dots)
	+ Validate netbios domain name as netbios name
	+ Force zentyal-dns dependency version
	+ Fix bug managing the dns domain when enabling/disabling the module
	+ Improvements in daemons management to avoid restarting them twice
	  while saving changes.
2.3.12
	+ Support additional domain controller mode
	+ Remove user addon to set the user as domain admin. Add it to the
	  domain admins group instead.
	+ Sync domain administrator and domain admins accounts to zentyal
	+ Increase log level from 1 to 3 to trace problems.
	+ Provision database only when saving changes, not in module
	  enable.
	+ Change samba home to /home/samba instead /home/ebox/samba
	+ Use the privileged LDAP socket to connect to samba LDAP.
	+ Provision using bind9 DLZ backend.
	+ Add config key to choose the fileserver to use, 'ntvfs' or 's3fs'
	+ Removed wrong empty string translations
	+ Enable printing daemon. Printers ACLs stored in a model within
	  printers module.
2.3.11
	+ Added modeldepends to yaml schema
	+ Enable printing daemon. Printers ACLs are now stored in a model within
	  printers module
	+ Removed wrong empty string translations
2.3.10
	+ Fix exception creating shares
	+ Sync passwords from LDAP to LDB directly from hashes
2.3.9
	+ Fields in General Settings can be edited now, with the exception
	  of domain and computer names
	+ Added methods to get the paths used by shares, users and groups
	  to generate disk usage reports
	+ User addon to enable/disable the account and set the user as
	  domain administrator
	+ Group addon to create group shares
	+ Added method to give captive portal module firewall rules to
	  allow domain joins
2.3.8
	+ Recycle Bin feature is now working with samba4
	+ Remove unnecessary dns enable depend as users already depend on it
	+ Integration with samba 4.0 beta2 which uses samba4 for
	  the Active Directory domain services and the samba3 daemon
	  for the file sharing and printing services
	+ Added LogObserver support
	+ Avoid showing admin password if provision command fails
	+ Add domain name validation, cannot be equal to host name
	+ Fix provision bug caused by passwords containing spaces
	+ Threaded synchronizer script
	+ Roaming profiles implementation
	+ Home drive implementation
	+ Guest access implementation
	+ Delete directories from disk when shares are removed
2.3.7
	+ Fixed problems with provision in fresh install
	+ Adapted to new Model management framework
	+ Store printers in redis using the new JSON config objects
2.3.6
	+ Integrate with zentyal DNS
	+ Fix loop over array reference in funcion usesPort
2.3.5
	+ New samba4 synchronization based on LDB module and LDIF files
	+ Depend on samba-zentyal-modules instead of libldb-perl
	+ Custom build of samba4 is no longer needed
2.3.4
	+ Packaging fixes for precise
	+ Code typo fix in Samba::Model::GeneralSettings::_checkDomainName
2.3.3
	+ Validate domain admin password in general settings
	+ Fixed bugs when adding users or groups with spaces
2.3.2
	+ Ignore mailfilter users in s4sync
2.3.1
	+ Samba4 integration
	+ Service description is now translatable
	+ Restore samba-vscan dependency
2.3
	+ Adapted to new MySQL logs backend
	+ Remove samba-vscan dependency as it is not yet available for precise
	+ Replaced autotools with zbuildtools
	+ Use always the same string to refer to the NetBIOS computer name
	+ Validation of maximum length of domain name, validation against
	  reserved words of netbios and domain names
2.1.7
	+ Allow non-ascii characters in share names and comments
2.1.6
	+ Added config key to set Zentyal folders and default domain prefix
	+ Removed /zentyal prefix from URLs
	+ Added maximum limits to PDC options
	+ Avoid duplicated restart during postinst
2.1.5
	+ Removed wrong quotes in smb.conf
	+ Added missing touch and minsize options in /etc/zentyal/samba.conf
	  for Recycle Bin
2.1.4
	+ Better validation of samba shares paths
	+ Improve smb.conf template: delete use_client_driver and allow include
	  per client
	+ Always depend on samba-vscan
	+ Use quote column option for periodic and report log consolidation
2.1.3
	+ Now deleted users and groups are removed correctly from printers
	  permissions lists
	+ Show group comment if exists as share description
	+ Fixed SQL in activity report section
	+ Removed redundant code _dumpSharesTree and _loadSharesTree
2.1.2
	+ Domain names ending in ".local" are no longer allowed
2.1.1
	+ Quotas are now included in users module
	+ Bugfix: disabled shares are correctly ignored now
	+ Bugfix: fixed bad column name in report consolidation
	+ Renamed internal-backups and quarantine shares from ebox- to zentyal-
	+ Bug fix: default file sharing quota works properly now
2.1
	+ Remove ebox- prefix from helper scripts names
	+ Use new standard enable-module script
	+ Replace /etc/ebox/80samba.conf with /etc/zentyal/samba.conf
	+ Use new initial-setup in postinst and delete old migrations
	+ Bug fix: Home directory is mapped when accessing from a Windows 7 client
	+ User quotas are now stored in configuration backup and users directory
	+ Bug fix: Share size is estimated although some files cannot be read
	+ Bug fix: Removed permissions are actually removed
	+ Roaming profiles with correct file attribs
	+ The files in a group share can be modified by all the members in the
	  group
	+ Show forbidden paths in the "Path not allowed" exception text
	+ Truncate the resource field to avoid overflow error of log database
2.0.7
	+ Removed printers are ignored during backup restore
	+ Added backup domain
	+ Added printers as restore dependency
2.0.6
	+ Check for incompatibility between PDC and PAM on slaves
	+ Improved performance by adding samba LDAP indexes
	+ Only set shares ACL if needed
	+ Set default order for dashboard widgets
2.0.5
	+ Only ASCII characters are now allowed for share names and comments
	+ Bug fix: guest shares also work if PDC not enabled
2.0.4
	+ Fixed quarantine folder permissions
	+ Don't ask for password in guest shares
2.0.3
	+ Bug fix: guest shares now work on Windows clients
	+ Fixed log retrieving for quarantine alerts
2.0.2
	+ Fixed problems in backup restoration
	+ Bug fix: support users and groups with spaces and so on in ACLs
2.0.1
	+ Bug fix: cups daemon is now started before samba one
	+ Bug fix: samba can be enabled now if filesystem does not support quotas
	+ Removed warning due to mix numeric and string values in printer hash.
	+ New CUPS printers are also stored in redis when editing groups
	+ Deleted obsolete code regarding external/non-external printers
1.5.9
	+ Rebranded domain name and description
1.5.8
	+ Zentyal rebrand
	+ On smb.conf.mas: use client driver = no to allow printer server
	  to give clients the uploaded drivers.
1.5.7
	+ Avoid antivirus scan on large files to fix read problems
	+ Add a keyconf to Samba listen on external interfaces
	+ Added more report subsections
1.5.6
	+ Move NSS from ebox-samba to ebox-usersandgroups
	+ Home directories are under /home now
	+ Shares permissions model now states if the ACL is for a user or a group
1.5.5
	+ Bug fix: set proper permissions on guest shares
	+ Bug fix: avoid parse of non-word characters in vscan log entries
1.5.4
	+ Added bridged mode support in firewall helper
1.5.3
	+ Bug fix: do not add acl attribute in /etc/fstab when using xfs
1.5.2
	+ Enforce uniqueness of 'user/group' filed in shares permissions
	+ Enable full audit feature as it's working again in samba 3.4.6
	+ Allow guest shares
1.5.1
	+ Add support for file system ACLs. Modify /etc/fstab
	  accordingly. Add dependency on acl.
	+ Bug fix: check if a group has been deleted when configurer printers,
	  otherwise users end up with a blank screen when granting printer
	  permissions
	+ Use the new upstart scripts that the Ubuntu samba packages ships
	  in Lucid
1.4.2
	+ Add missing samba_virus_report table
1.4.1
	+ Restored RecycleBin feature lost when merged breadcrumbs
1.3.15
	+ Added 'hide files' directive by default in smb.conf.mas
	+ Bug fix: PDC password policy settings are kept after samba restarts
1.3.14
	+ Add DefaultUser model to be used in users and groups default user
	  template. Admins can select if they wish to enable the file sharing
	  account by default when creating new users.
1.3.13
	+ Disable full_audit until fixed in a newer samba version
1.3.12
	+ Add breadcrumbs
1.3.11
	+ Added report support
1.3.10
	+ bugfix: ignore case when comparing domain and netbios names
	+ Added support for Recycle Bin in shares
	+ bugfix: restore Domain Users with GID 513 and not 512.
	  as this made Domain Admins not work
	+ Remove unused quota related methods
1.3.7
	+ Create .V2 profile directories. Windows Vista looks for them.
	+ remove extendedBackup, data files must be backuped using ebackup
1.3.6
	+ bugfix: do not allow netbios names longer than 15 characters
1.3.4
	+ bugfix: some samba actions never appeared in the access log
1.3.3
	+ bugfix: we dont consults users when users is not configured in EBox::Samba::existsShareResource
1.3.1
	+ bugfix: use right number for Domain Computers group
1.3.0
	+ bugfix: keep sambaMinPwdLength attribute
1.1.30
	+ bugfix: add user works if quota is disabled
	+ bugfix: replaced storeElementByName with store to avoid bug when restoring
1.1.20
	+ samba allows the use of internal virtual ifaces now
	+ bugfix: importFromLdif was calling a maethod that was removed in a previous merge
1.1.10
	+ Only update sambaPaths on users with sambaSamAccount object
	class
	+ UI imrpovement: in general setting some fileds are disabled when
	PDC is not selected
1.1
	+ Bugfix: issue with codepages on shares
	+ Home drive letter can be changed now from general settings
	+ Added new PDC model with password settings
	+ Use the new row() and ids() API
	+ Windows user's profiles are backed up only in extended backups
	+ Enable quota support again
	+ Bugfix: when importing data from ldiff we assure that the
	default group is created before any group assignment to avoid
	'group not existent' errors

0.12.101
	+ Bugfix: set force directory mode and force create mode to 0660 in shares
0.12.100
	+ Admin user method is more robust in face of user's incomplete
	groups membership
	+ Bugfix: `printers` method returns an empty list when
	`ebox-printers` package is not installed
	+ Add per-user disk quota
0.12.99
	+ New release
0.12.6.101
	+ Bugfix. roaming profiles are not created automatically when they are
	disabled
0.12.6.100
	+ Support for external printers configured with CUPS
	+ Bugfix. Set users and groups suffix properly in smb.conf
0.12.5
	+ Bugfix. Set loginShell when adding users. By default it takes /bin/false
	but users can change it using /etc/ebox/80samba.conf
0.12.4
	+ Bugfix. Check and correct if there is a user or group with a wrong SID.
	It's possible to run into that scenarion depending when the user/group is
	created
	+ Do not delete some domain attributes that are used to store password
	attributes such us password length, expiration...
0.12.3
	+ Add configuration variable to enable/disable quota support
	  as it might be really slow if we have many users
0.12.2
	+ Restore group share names when restoring a backup
0.12.1
	+ Leave Logon Home empty, as Logon Home = "" as stated by smb.conf
	documentation doesn't seem to work
	+ Make sure  workgroup and netbios names are different
0.12
	+ Add help to model fields
	+ Fix typo in defaultEnabledValue. Now shares are enabled by default.
	+ Fix typo in administrator label
	+ Mark shares strings to translate
	+ Use eBox OID number in LDAP schemas
	+ Do not use shares that don't have permission for any user or group
	+ Remove deprecated printer admin configuration key in smb.conf.mas
	+ Enable dns proxy in smb.conf.mas
0.11.103
	+ Bugfix. Add and use EBox::Samba::Types::Select to avoid
	  issues with the options cache
0.11.102
	+ Extend functinality to add custom shares and not only one per-group:
		- Any share within the file system
		- Any share automatically created under /home/samba/shares
		- Fine-grained access to the share: read-only, read and write,
		  administrator, per user and per group.
	+ Set editable attribute to 1 in User field. To comply with
	  what the type expects and avoid warnings

0.11.101
	+ New release
0.11.100
	+ Change slapd.conf ownership to module users
	+ Fix typos
	+ onInstall() functionality moved to migration script
0.11.99
	+ Allow others to read contents from users home directory to
	publish HTML
0.11
	+ New release
0.10.99
	+ New release
0.10
	+ Create directory with 0770
	+ Add users to Domain Users group
0.9.100
	+ New release
0.9.99
	+ New release
0.9.3
	+ New release
0.9.2
	+ Add ebox backup directory as a shared resource to download/upload
	  files
	+ Create smbldap_bind.conf which contains password with mask 0600
0.9.1
	+ New release
0.9
	+ Added Polish translation
	+ Added German translation
	+ Added Dutch  translation

0.8.99
	+ New release
0.8.1
	+ bugfix. Do not mess up home directories when upgrading
	+ Minor workaround. Create slapd run directory in case it does not
	  exist
0.8
	+ New release
0.7.99
	+ Full backup mode stores shared files
	+ Unlimited i-node quota
	+ Various bug-fixes
	+ Portuguese translation

0.7.1
	+ Initial support for PDC
	+ GUI improvements
	+ Added update/clean actions to eobx-samba-ldap
	+ Use EBox::LDAP singleton
	+ Debian package fixes
	+ Fetch SID from configuration file
	+ Use of ebox-sudoers-friendly

0.7
	+ First public release
0.6
	+ move to client
	+ API documented using naturaldocs
	+ Update install
	+ Update debian scripts
	+ Enable/disable printer sharing and file sharing independentely
	+ Use new syntax to define ACLs in slapd.conf
	+ Implements usesPort
	+ Add full support for printers
	+ Several bugfixes

0.5.2
	+ Fix some packaging issues

0.5.1
	+ Convert module to new menu system

0.5
	+ Initial release<|MERGE_RESOLUTION|>--- conflicted
+++ resolved
@@ -1,15 +1,11 @@
 HEAD
-<<<<<<< HEAD
 	+ Improve provision prodecure
 	+ Switch to samba4 bundled version
 	+ Change paths for bundled samba4 version
 	+ Import sysvol maintaining ACLs
-	+ Do not create quarantine share if antivirus is disabled
-=======
 	+ Use clamd socket instead of shared library for antivirus, this is
 	  faster and reduces memory consumption
 	+ Do not create quarantine share if antivirus is not enabled
->>>>>>> 97ec374a
 	+ Improve backup. Stopping the daemon is no longer needed for taking a
 	  backup and ACLs and dns partitions hard links are recreated when
 	  restoring.
