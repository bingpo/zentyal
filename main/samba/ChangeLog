--- conflicted
+++ resolved
@@ -1,12 +1,7 @@
-<<<<<<< HEAD
 3.3
-=======
-HEAD
 	+ Fixed openLDAP -> samba integration for users, contacts and groups using
 	  non ascii characters.
 	+ Check for acl and user_xattr mount options when adding system shares
-3.2.7
->>>>>>> cfe58f3a
 	+ Depend on new samba4 version that fixes 0-byte size problems
 	+ NT SD are now written to hidden and readonly files
 	+ Remove no longer used antivirus options
