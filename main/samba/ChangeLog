--- conflicted
+++ resolved
@@ -1,11 +1,8 @@
 HEAD
-<<<<<<< HEAD
+	+ Resolve schema master dns name and try to connect to all returned IP
+	  addresses until success
 	+ Skip schema extensions if module disabled
 3.5.3
-=======
-	+ Resolve schema master dns name and try to connect to all returned IP
-	  addresses until success
->>>>>>> 88581f87
 	+ Use bash as default shell
 	+ Added external AD field to LDAP information model
 	+ Allow unsafe chars on admin account to use for join a domain
