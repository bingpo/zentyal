HEAD
<<<<<<< HEAD
	+ Override smbd and nmbd daemons when migrating from 3.2
	+ Refactor _migrateTo35 method to make it more explicit
	+ Increased default max log size to 100 MB
=======
	+ Added waitForLDAPObject to EBox::Module::LDAP
	+ Allow to manage Schema Admins group
	+ Add 'drs:max object sync' parameter to avoid replication error
	  after loading schemas
>>>>>>> 9e74c83a
	+ Backup and restore module's kerberos service password file
4.0.6
	+ Calling correctly to removeGroupShare from the CGI
	+ Fixed external AD keytab generation
	+ Enforce kerberos configuration in external AD mode
	+ Fixed typo in EBox::LDAP::ExternalAD::externalServicesPrincipals
	+ Added disable_uid_sync conf key to save resources when RSAT
	  or ADC mode is not used
	+ Migrate mailboxes when upgrading from Zentyal 3.2
4.0.4
	+ SysvolSync daemon now synchronize deleted GPOs.
	+ Fix sysvol replication broken in some environments.
	+ Forbid backup restore if the server has not the correct hostname
	+ Fix empty LDIF parsing loading DNS zones stored in LDB
4.0.3
	+ Nested OUs are properly shown in GPO Links tree
	+ Avoid notifying slaves while setting the password as it is does
	  by addUser called below
4.0.2
	+ Fix regression in showing the Administrator account
4.0.1
	+ A change in first or last name make DN to change
	+ Do not show administrator password in provision command
	+ Fix ADC mode from the wizard
4.0
	+ Re-enable user synchronization with Zentyal Cloud
	+ Proper notifications when a share is sync'ed with Zentyal Cloud
	+ Fix realUsers count to remove Administrator and Guest account from it
	+ Write broker configuration for mapiproxy server in openchange.conf
	+ Add daemon to check users and groups to have uidNumber and gidNumber
	+ Add confirmation when removing mail account via the edit user form
	+ Add hostname change confirmation dialog to wizard
	+ Fixed EBox::LDAPBase::lastModificationTime
	+ Join as additional domain controller on initial configuration wizard
	+ Name in Module Status is now "Domain Controller and File Sharing"
	+ Set version to 4.0
	+ Fix migration to preserve group type
	+ Do not complain about lack of ACL support with XFS filesystem
	+ Better error message when the root DSE is not found in external
	  AD mode
	+ Do not try to dump config backup if not provisioned
	+ Check samAccountName is unique in entire domain adding users and groups
	+ Ignore cloud-sync warnings from cron
	+ Check DN not exists on the same container creating contacts
	+ Add missing 'use EBox::LDAP::ExternalAD' to Samba.pm
	+ Improve save changes speed avoiding loop in postServiceHook if no changes
	  made to roaming profiles
	+ Implement nameserverAdded and nameserverDelete from NetworkObserver to
	  reset LDAP connection if name servers change in external AD mode
	+ Add dpkg trigger to restart module when samba package is upgraded
	+ Fix ad-migrate script mode check
	+ Adapted to changes in group mail account
	+ Show a warning on post save changes dialog if errors happend while
	  setting shares ACLs
	+ Do not check for acl and user_xattr filesystem options if filesystem is
	  btrfs
	+ Provision: Check domain netbios name is not equal to host netbios name
	+ Resolve schema master dns name and try to connect to all returned IP
	  addresses until success
	+ Skip schema extensions if module disabled
	+ Use bash as default shell
	+ Added external AD field to LDAP information model
	+ Allow unsafe chars on admin account to use for join a domain
	+ Improve the LDIF files parsing created by output of ldbsearch command
	+ Fixed problems with checking mail address duplicates
	+ Fixed bug which could delete the group mail account after a
	  group edit
	+ openchange.conf named properties config uses splitted params
	+ Added EBox::module::LDAP::_loadSchemasFiles
	+ Added EBox::Samba::LdapObject::hasObjectClass
	+ Hide the dns-hostname account after join a domain
	+ Remove mail account management logic from edit user form. This field
	  is now disabled when the mail module is installed, so account management
	  like create, rename or delete it must be done in the mail module user
	  addon
	+ Added code for migration from 3.4
	+ Instance groups using gid parameter is no longer allowed
3.5.2
	+ Fix sssd bug not finding users and groups
	+ Deprecate _schemasAdded redis key, checking if schema is extended in
	  module _regenConfig
	+ Fixed use of deprecated attributes uid and gid instantiating users and
	  groups
3.5.1
	+ Display correctly tree elements on external AD mode
	+ Fixed user creation when remove user from a group in the
	  EditGroup CGI
	+ The groups and groupsNotIn methods have now the same behaviour
	  for all EBox::Samba::OrganizationalPerson classes
	+ When removing a share the 'has files' check is not longer
	  dependent on ACLs
	+ Restored external AD mode
	+ Better errors in GPO models when losing parent row
	+ Catch error trying to add an already added or delete an already deleted
	  user to group
	+ Avoid warning flag on smart match experimental feature
3.5
	+ Setup roaming profiles for each user only when the setting changes
	  in the UI
	+ Remove duplicate entries from the custom shell list
	+ Hide krbtgt user in external AD mode
	+ EBox::Samba::DNS::Zone always return lowercase zone name
	+ Fix members of 'Domain Admins' group not able to delete items from
	  recycle bin
	+ Grant rwx rights to Domain guest and Everybody on guest shares
	+ Added new domainControllers() method
	+ Override daemons when migrating from previous versions
	+ Remove the use of method canonicalName for greater performance, use
	  object DNs instead
	  the end of the work loop
	+ Show Administrator account in the UI so it can be handled from Zentyal
	+ Merge zentyal-users and zentyal-samba in a single package
	+ Added EBox::Samba::User::hasValue to check if a certain value is present
	+ Do not duplicate cloud ops when REST call fails
	+ Use samba instead of slapd + heimdal
	+ Create a container CN=Groups when provisioning as DC
	+ Set gidNumber for new users to Domain Users to have NSS + PAM working
	+ Set gidNumber based on RID for new groups
	+ Set gidNumber to Domain Users and Domain Admin for NSS + PAM
	+ Change default group container to cn=Users as Windows does
	+ Include PAM + NSS services with SSSd to authenticate LDB users
	  in the system
	+ New EBox::Module::LDAP replacing EBox::LdapModule and using
	  EBox::Module::Service as base class, schemas are now loaded
	  in _regenConfig instead of manually in enableActions
	+ Display message when creating a user which username has more
	  than 20 characters
	+ Fixed error when editing user email address when mail module is
	  not installed
	+ Fix domain controllers shown on the computers OU in Manage model
	+ Using paged serch in EBox::Samba::users() method
	+ Added EBox::LDAPBase::pagedSearch method
	+ Added support for addon components when user is in a
	  non-standard OU
	+ Better control for edit user quota
	+ Sent zentyal-usercorner trigger on install / upgrade to restart it if
	  it's installed
	+ Avoid apparmor errors in trusty
	+ Set version to 3.5
	+ Fixed bug when altering mail address through the edit user form
	+ Better integration between mail addon and mail field
	+ Remove method canonicalName and use object DNs for greater performance
	+ Migrate previous configuration from 3.3 when upgrading
3.4
	+ Updated EBox::Samba::Model::Password to use
	  EBox::Usercorner::updateSessionPassword method and the new samba
	  location
	+ Stop changing users and contacts' cn field on object edition, allowed to
	  edit the displayName field, just as Windows does
	+ Disable OpenLDAP users sync in favor of Samba AD replication
	+ Avoid warning when checking whether we are in the usercorner
	+ Updated to use Plack / PSGI instead of mod_perl
	+ Updated to use the new haproxy API
	+ Use service instead of deprecated invoke-rc.d for init.d scripts
	+ Fixed soap.conf for apache 2.4
	+ Depend on apache2-utils, required to run htpasswd
	+ Set version to 3.4
	+ Add script to update the credentials when mode is external AD
	+ Added and used checkMailNotInUse method
	+ Updated cloud sync to ignore any change done in cloud to internal users
	  or groups
	+ Fixed EBox::CloudSync::Slave to sync uid and gid numbers on user update
	  and added unit tests for it
	+ Added EBox::Samba::Group::setInternal method
	+ Allow to use lazy flag with EBox::Samba::User::setInternal
	+ Added unit tests for cloud sync code
	+ Check available IP addresses when enable module
	+ Added lock to cloud-sync script
	+ Better integration of edit groups for mail group aliases
	+ Update group icon when type of group changes
	+ Implement _preModifyUser on LdapUserBase
	+ Throw exceptions on EBox::USers::LdapObject::get when entry not exists
	+ Fixed regression in LDAP info page for external AD mode
	+ Print slave-sync output to zentyal.log instead of stdout
	+ Fixed excesive restrictive validation of external AD password in wizard
3.3
	+ Forbid to create OUs inside Users, Groups or Computer OUs
	  because we not support them when Samba is enabled
	+ Forbid and print specific  error message when trying to put two
	  objects with the same CN in the same container
	+ Switch from Error to TryCatch for exception handling
	+ Remove useless warning when deleting a user or group with offer 2013
	+ Show system but not internal groups in user edition form
	+ Allow unsafe characters for user and password in external AD mode.
	+ Fixed bug in external AD connection. Reuse already estabished
	  external AD connection.
	+ The "sub ous" return the OUs hierarquically ordered
	+ Check for defined uidNumber and gidNumber creating users and groups
	+ Revert useless chown workaround
	+ Wait for the services before ending the start daemon action to prevent
	  its usage before being ready
	+ Better error handling when the default group is not found
	+ Fixed distribution group edition
	+ Add error, errorText and errorDescription methods to
	  EBox::Exceptions::LDAP
	+ Added missing EBox::Exceptions uses
	+ Better error handling when we get a LdapObject that doesn't exists
	+ Remove undefined warnings on users/group creation
	+ Fix 'Cannot connect to samba LDAP' error in manage model when samba
	  is installed but disabled
	+ Add missing use to EBox::Samba::LDAP::ExternalAD
	+ Force DNS restart when users mode changed
	+ Force service principals update on _postServiceHook in external AD mode
	+ Don't use slave cloud sync if not subscribed
	+ Adapted cloud sync to changes in user modules
	+ Added childrenObjectClass parameter to EBox::Samba::LdapObject::children
	+ userExists and groupExists discriminates between shown objects and
	  objects hid by SID
	+ Fixed wrong path in ExternalAD::connectWithKerberos
	+ Update names in tree view when either user or contact is edited
	+ Fixed wizard error when setting external AD mode
	+ Fixed EBox::Samba::groupDn method
	+ In contact edition do not store full name in cn but use
	  givenname and sn to get fullname.
	+ Use paginated search when getting children nodes in LdapObject
	+ UTF8 decode DN when retrieving it from a LDAP object
	+ Removed old migration code from 3.0 to 3.2
	+ Set version to 3.3
	+ Fixed cloud-sync script
3.2
	+ Set version to 3.2
	+ Add objectClass shadowAccount in 3.0 migration to fix disabled accounts
3.1.11
	+ Added migration code to be sure that we have all users added as members
	  of __USERS__ group on OpenLDAP.
	+ Fixed user creation to make all users belong to __USERS__ group
3.1.10
	+ Do not crash when deleting a group if LDB object does not exist
	+ Do not try to migrate from 3.0 if module is not configured
	+ Override daemons when migrating from 3.0
3.1.9
	+ Fix typo in setSecurityGroup when no GID is set yet
	+ Show group in slave as read-only
	+ Show in a slave when the user is not a member of any group
	+ Check email address for a group is done
	+ Add group dialog can now set the e-mail
	+ Master/Slave synchronisation works again
3.1.8
	+ Enable upgrade from 3.0 in initialSetup
	+ Fixed wrong calls to isSystem() in master-slave after API changes
	+ Fix regression trying to join slave after external AD changes
	+ Fix regression in slave host address after nginx integration
	+ Throw DataExists error when adding an OU which already exists
3.1.7
	+ Readded memberUid to the fields to index for SLAPD.
	+ Ignored members that are not valid perl objects to avoid undef entries
	  on EBox::Samba::Group::members method.
	+ Rewrites to share more code with samba module.
	+ Added 'mail' field on zentyalDistributionGroup schema.
	+ Added E-Mail field for Users and Groups when managing them from the UI.
	+ Changed E-Mail field to optional for Contacts.
	+ Updated master-slave sync to use the new User and Group fields.
	+ Look for ssl.cert instead of ssl.pem in Slave::soapClient()
	+ Changed description field to be always input text instead of textarea.
	+ Warn instead of throw exception if home directory already exists
	+ Forbid deletion of Domain Admins group
	+ Forbid deletion of Users, Groups and Computers OUs
	+ Filter also internal users and groups in membership comboboxes
	+ Hide Samba objects that should be shown only on Advance view mode
	+ Added support for disabled accounts
3.1.6
	+ Ignored samba module while (re)provisioning on __USERS__ group creation.
	+ Removed deprecated configuration file keys related with external AD
3.1.5
	+ Fixed EBox::Samba::LdapObject::canonicalName to propagate the flag to
	  get or ignore the root's namedContext canonical name.
	+ The Administrator user is hidden now using the samba module functionality
	  to hide SIDs instead of hardcoded in the code.
3.1.4
	+ Remove needReload notification for group addons
	+ When a new system user is created with uid 0 we also create its home.
	  This is required by Samba for the Administrator account.
	+ Added Net::LDAPBase::existsDN method
	+ Better error control on reprovision, do not clear the
	  reprovision flg on error
	+ Fixed code typo in slave setup
	+ Added menu icon
	+ Added new userCorner method to password model
	+ Usercorner uses the ldap_ro credentials to retrieve user DNs.
	+ preAdd callbacks get a second argument noting the parent when this
	  new object will be created.
	+ All LdapObject based objects will have the 'entryUUID' field available.
	+ Created an EBox::LDAPBase class to share code with the Samba's EBox::LDB
	  one.
	+ Reimplemented EBox::Samba::Group::members to retrieve the members of the
	  group directly instead of searching for the objects that are set as
	  members of the group.
	+ Avoid "cannot return outside of a subroutine" warning in cloud-sync
	+ Added foldable user and group add-ons to dialogs
	+ Replaced package breaks parameter with depends statement
	+ Fixed error in the baseName() method for an Ldap Object
	+ Fixed bug which make delete group dialog to show errors when
	  there was warnings
	+ Added a way to use Net::LDAP mock object for unit testing.
	+ Fixed cloud sync setup when user number is unlimited
	+ Fixed error in server master form when checking if
	  controls are editable
	+ Added a way to retrieve a group by its dn.
	+ New TreeView to manage users, groups and OUs
	+ Configuration key multiple_ous removed as this is now enabled by default
	+ Renamed namespace from UsersAndGroups to Users
	+ Added support for Contacts handling.
	+ Added support for external Active Directory authorization
3.1.3
	+ Renamed namespace from UsersAndGroups to Users
	+ Fixed maximum users check when not using cloud sync
3.1.2
	+ Remove deprecated backup domain methods
	+ Fixed password change in user corner when using samba
	+ Changed reload action to force-reload for nscd init.d daemon
3.1.1
	+ Fixed error message when trying to add a user above the edition maximum
	+ Migrated SOAP services to use Nginx for SSL.
3.1
	+ Updated to reflect the Apache -> WebAdmin rename.
	+ Removed 3.0.X migration code
	+ Added Pre-Depends on slapd to avoid problems with upgrades
	+ Depend on zentyal-core 3.1
3.0.18
	+ Check for already existent service principals before create them.
	  Required because squid and zarafa share the HTTP SPN
3.0.17
	+ Migration to remove leftover need_reprovision key in redis ro
	+ Retrieve global instance correctly in UsersSync
3.0.16
	+ Assure that we don't have a phantom need_reprovision key in
	  read-only tree
	+ Check for maximum number of users depending on the edition
	+ More frequent polling in EBox::Ldap::safeConnect() and
	  more explicit error when it fails
3.0.15
	+ Always mark as changed if it needs LDAP reprovision
	+ Fixed member removal operation for groups
3.0.14
	+ Tentative workaround against home directory chown bug
	+ Slave setup refactored to reuse common code with reprovision
	+ Reprovision LDAP for all LDAP based modules
	+ Don't try to update samba password in user corner when samba is
	  not configured
	+ Add operation arguments on LDAP error whenever is possible
	+ EBox::Samba::User::create() allows now an internal attribute
	+ Users marked as internal are not displayed on the interface
	+ New realUsers() method to filter only non-internal ones
3.0.13
	+ Search in user table now is standard instead of filter only for uid
	+ A bit more explicit text for EBox::Exceptions::LDAP
	+ Reload nscd also when creating new groups
3.0.12
	+ Fixed typo in exception class name in EBox::Ldap
	+ Added missing use statement in EBox::Users and
	  EBox::Samba::LDAPObject classes
3.0.11
	+ Dont loop through the group members when adding/removing members
	+ Added EBox::Exceptions::LDAP
	+ Allow unsafe characters in commentary field
	+ Better check for the incompatibility of Samba with master/slave
	+ Fix modules extending LdapUserBase not notified modifying groups
	+ Allow domain name change in System -> General reprovisioning LDAP db
	+ Depend on dns module to fix save changes order during reprovision
3.0.10
	+ Use less costly LDAP operations when adding or removing members
	  from a group
	+ Added EBox:Users::LdapObject::deleteValues method
	+ Faster custom row id filter for Users model
	+ Forbid user synchronization with other zentyals if samba is provisioned
	+ Display users groups in slave mode
	+ Avoided hang when the local host is wrongly used as master slave
	+ Ldap modules should do a slaveSetup when slave mode enabled
3.0.9
	+ Stop heimdal daemons on enableActions
	+ Fixed alphabetical order in listing of users and groups
3.0.8
	+ Filter in users table no longer matches LDAP dn
	+ Recover better of no-usercorner journal error in slave-sync
	+ Added read-only rootDn and password to LDAP settings screen
	+ Don't allow empty first name in CGIs for user
	  creation/modification. Otherwise you can get LDAP errors.
	+ Operator typo fix in EBox::UsersAndGroup::User::_checkQuota
3.0.7
	+ Fixed LdapObject::get() for list context
	+ Decode utf8 attributes from LDAP at LdapObject::get()
	+ Removed unused method _utf8Attrs
	+ Integration with Disaster Recovery service
	+ Include /home as disk usage facility
	+ Fix enable quotas without rebooting when module is enabled.
	+ Users and groups cannot longer share names because it is incompatible
	  with AD accounts
	+ Use upstart to manage heimdal daemons
	+ Increase the maximum UID number to avoid problems with samba integration
	+ Fixed bug in group creation which on error could call a method
	  in a undefined value
	+ Do not stop openldap daemon when dumping database
	+ Generate kerberos AES keys to be compatible with active directory in
	  W2k8 or higher functional levels
	+ Fixed user quota edition in slave server
	+ Update user password also in samba ldap when changed from user corner
	+ Update 'cn' attribute in cloud-sync
3.0.6
	+ Set userPassword attribute when setting kerberos keys for user
	+ Fixed delGroup operation on cloud slave
	+ Include exception message when there is an error notifying a slave
	+ Fix enable quotas without rebooting when module is enabled
	+ Delete syncjournal files when slave is removed
3.0.5
	+ Fixed reinstall script to stop samba module, otherwise new slapd
	  cannot start because the port is taken
	+ Sync password changes made from cloud to any slave
	+ When syncing, do not update ldap of unchanged entries
3.0.4
	+ Added missing use of UnwillingToPerform exception
	+ New methods on LdapUserBase (preAddUser, preAddUserFailed, preAddGroup
	  and preAddGroupFailed) to notify observers
3.0.3
	+ Setup Cloud slave on first save changes
	+ Synchronize uidNumber in master-slave
	+ Check master's REALM when adding a new slave
	+ Fixed some errors on RESTClient after API change
	+ Updated REST journaling behavior
	+ Do not show unavailable options in master select
	+ Added new EBox::Samba::newUserUidNumber() function
	+ Added check to assure that a no-ldap user has the same uid than
	  a new user
	+ Implement SysInfo::Observer to disallow host domain changes after the
	  kerberos realm has been initialized, and to update the LDAP base DN
	  if module is not yet configured
	+ Added LDAP index for ou attribute
	+ Always write slave-sync script
	+ Increase default quota value to 500MB
3.0.2
	+ Added clearCache() to LdapObject and force reload of krb5Keys
	+ Do not allow user corner password change on slaves
3.0.1
	+ Do not notify samba about users created while restoring backup. Samba
	  will restore its users from its own LDB backup.
3.0
	+ Write NSS config on enableService, modules depending on users may require
	  uid/gid numbers from LDAP
	+ Filter special kerberos and samba users out from the users list
	+ Added dns as restore depend
	+ Reviewed registration strings
2.3.17
	+ Do not translate the service principal names to upper case
	+ Set LDAP service as denined by default for internal networks
	+ Set the managed domain as read only as well as records
2.3.16
	+ Fixed PAM when kerberos is enabled
	+ Fixed addUser operation on slaves
	+ Catch exceptions thrown by notified modules adding LDAP users and groups
	  to rollback the operation and delete the object added prior to notification.
2.3.15
	+ Fixed password change at user corner
	+ Change KDC port to 8880 to preserve the classic default for user corner
2.3.14
	+ Ignore the LDAP error 'no attributes to update' on save
	+ Instantiate users by uid and groups by gid
	+ Change kerberos ports from 88/464 to 8888/8464. This avoid conflicts
	  and management logic of the heimdal daemons. Kerberos records are added
	  with lower priority over samba ones.
	+ Respect the optionality of the 'salt' field inside the kerberos keys
	  in the 'setKerberosKeys' funcion of the User class.
	+ Do not remove service principals when samba is enabled/disabled. Samba
	  will import the keys
	+ Add method to set the user kerberos keys
	+ Stop samba daemon if module is disabled to ensure that port 88 is free
	+ Initialize kerberos realm in lowercase to match the host domain
	+ User template account default options not longer shown in slave servers
	+ Added users filter by OU
2.3.13
	+ Better password policies for LDAP backend
	+ Added user synchronization with Zentyal Cloud
	+ Removed deprecated conf keys (password hashes selection)
	+ Sync kerberos hashes on master-slave
	+ Resolve slave hostname during registering
	+ Fixed framework changes related regression getting redis keys directly
2.3.12
	+ Ask for the host domain in the wizard instead of the old mode selector
	+ Fixed user name validation
2.3.11
	+ Remove deprecated reference to AD Sync in wizard
	+ Check to make sure that quota has been really assigned logs an error
	  instead of raising an exeception, because some file systems does not
	  support quotas
	+ Adapt lastUid and lastGid to the new API and make them compatible
	  with multiple OUs
2.3.10
	+ Use DataForm::ReadOnly::_content instead of acquirers in LdapInfo
	+ Delete obsolete daemons and attributes regarding old replication
	+ Better error control in _loadACLDirectory
	+ Adapted to new Model management framework
	+ Adapted Password type to new framework
	+ Added NTP as enable dependency
2.3.9
	+ Heimdal Kerberos integration for SSO features
	+ Better validation of user names and groups names. Better message
	  when this validation fails
	+ Added user() and group methods() to EBox::Users
	+ Added quota limit check
	+ Added backup domain for /home
	+ Adapted ldapvi to changes in port
	+ Setup master method can now take a custom password
2.3.8
	+ Restart apache after changing master configuration
	+ Removed all files + code cleaning
	+ Disable user editing in slaves
2.3.7
	+ New modifications() method to allow retrieving modifications made to
	  the LDAP object in the last call to 'save'
	+ Create users without password and set it after that, needed for samba4
	+ Removed auth_type warnings
2.3.6
	+ Use the new unified tableBody.mas instead of tableBodyWithoutActions.mas
2.3.5
	+ Packaging fixes for precise
2.3.4
	+ Updated Standard-Versions to 3.9.2
2.3.3
	+ New master-slave architecture
	+ Image in initial configuration wizard is shown again
2.3.2
	+ Added printableName to service and modified description
	+ Fixed executable permissions in src/scripts
	+ Added checks for small business subscription
	+ Bugfix: lastGid method was calling MINUID and SYSMINUID
	+ Reload nscd before trying to init users and groups
2.3.1
	+ Use Digest::SHA instead of Digest::SHA1 and remove libdigest-sha1-perl
	  dependency which no longer exists on precise
2.3
	+ Commented unused code in cleanUser method
	+ Replaced autotools with zbuildtools
2.2.5
	+ Bugfix: ad-sync can now populate groups with more than 1500 users
	+ Bugfix: do not allow adsync passwords longer than 16 chars to avoid
	  crash in pwdsync-server that keeps respawning
	+ Bugfix: mark apache as changed in enableActions to avoid problems adding
	  users before the new nsswitch conf is available for apache, also do not
	  allow to add users if module is not really enabled after save changes
	+ Make sure the default DN does not contains invalid characters
	+ Do not allow malformed LDAP DNs in Mode
2.2.4
	+ Make LDAP ready after enableActions restarting the service to
	  avoid problems when adding users or groups
	+ Fixed corruption when adding ldap attributes
	+ Also disable apparmor in ad-sync mode
	+ Renamed default adsync username from eboxadsync to adsyncuser
2.2.3
	+ Adapt pwdsync user and password offsets to the new hook implementation
	+ Always ignore ForeignSecurityPrincipals accounts in ad-sync
	+ Added more debug messages and improved existing ones in ad-sync
	+ Avoid warnings trying to get userPrincipalName in ad-sync
	+ Skip machine accounts in ad-sync
	+ Use paged queries in ad-sync
	+ Allow to specify custom DN to bind to Windows Server in ad-sync
	+ Ingore empty users in ad-sync
2.2.2
	+ Fixed validation of secret key length in ADSync Options model
	+ Removed useless validation of AD username in ADSync Options model
	+ Show different error when adding users from Windows with invalid chars
	+ Fixed bug managing slapd on ad-sync
2.2.1
	+ Do not enable ADSync to avoid launching daemon before configuration
	+ Also manage slapd daemon on ad-sync setups
	+ Avoid slave connection to incompatible masters
	+ Added quota change form on slaves
	+ Allowed '\' character in ad-sync username
2.1.14
	+ Fixed regression in usercorner link
2.1.13
	+ Moved apache soap configuration from setConf to enableActions
	+ Init slave users on enable (now home directories are created)
	+ Create LDAP indexes during slave enable
2.1.12
	+ Users::lastUid() now takes also into account non-ldap users
	+ Stop old ldap daemons in reinstall script, needed before changing mode
2.1.11
	+ Use a safer mode() implementation to avoid recursions with ModelManager
2.1.10
	+ Start slapd daemon when a module fails to connect
	+ Help in wizard is show again if no custom_prefix defined
2.1.9
	+ Hide help with link in wizard if custom_prefix defined
	+ Removed /zentyal prefix from URLs
	+ Disable autocompletion in user form
	+ Avoid duplicated restart during postinst
2.1.8
	+ Include quota schema in slaves LDAP (fixes replication)
	+ Do not stop slapd daemons after slave enable
	+ Fixed users and groups retrieval if module is disabled
	+ Manage slapd daemon in master mode
	+ Make the optional 'comment' field to also appear as optional on the UI
	+ Ignore users also in pwdsync-server, not only in the ad-sync script
2.1.7
	+ Set submenu items order for integration with the User Corner menu
	+ Avoid undefined dn warning
2.1.6
	+ Fix adsync mode check for zentyal-users cronjob
	+ Removed bad default value for adsync_dn option
	+ Update wizard pages with new order option
	+ Use Unix socket for LDAP connections on standalone and slave without PAM
2.1.5
	+ Manage zentyal-users cronjob with configuration keys for sync times
	  instead of debian/lucid/zentyal-users.cron.d and src/scripts/ad-sync.cron
	+ Configuration key to not to create homes (usefull on LDAP master servers)
	+ New ad-sync-info to show info of ADsync configuration
	+ Allow multiple BDC for ADsync mode with adsync_bdc confkey
	+ Add ADsync service by default and move port value to a confkey
	+ userInfo() tolerates missing quota LDAP attribute
	+ Added captiveportal to the list of modules in the reinstall script
2.1.4
	+ Moved redis_port_usercorner key to usercorner.conf in zentyal-usercorner
	+ Move users/conf/user-eboxlog.conf to usercorner/conf/usercorner-log.conf
2.1.3
	+ Fixed issues with html html attributes quotation
	+ Allow to specify a base DN to bind to AD
	+ Add locking to slave-sync to avoid spawn multiple instances in the
	  event of not being able to connect to a slave
	+ Do not modify users and groups in AD sync if attributes are not changed
	+ Wipe ignored users in AD sync
	+ Allow contacts synchronization in AD sync
	+ New checks in AD sync to avoid warnings
	+ Added update package list command to reinstall script
2.1.2
	+ Non-editable user fields in slaves no longer appear as editable inputs
	+ Numeric 0 is accepted as value for LDAP users attributes
	+ Minor fixes in default quota from user template
	+ Fixed error when writing ad-sync cron file
	+ Do not allow to create users if their home directory already exists
2.1.1
	+ Quotas are now included in users module
	+ System users don't require password
	+ Fixed bug that allowed to create LDAP users whith the same name
	  than users with UID 0 (like root)
2.1
	+ Separate usercorner module to the new zentyal-usercorner package
	+ Remove zentyal- prefix from rejoin-slave and ldapvi scripts
	+ Move /usr/share/ebox-usersandgroups/ebox-usersandgroups/reinstall
	  to /usr/share/zentyal-users/reinstall
	+ Show enableActions for master also in ad-slave mode
	+ Deleted obsolete migrations and use new initialSetup method
	+ Added locks to prevent overlapping in ad-sync script
	+ Fix slave failed operation string on slave hostname
	+ Replace /etc/ebox/80users.conf with /etc/zentyal/users.conf
	+ Added indexes for common LDAP attributes
	+ Replace /var/log/ebox-usercorner with /var/log/zentyal-usercorner
2.0.10
	+ Now the AD synchronization can be disabled at any moment and a
	  server with AD-slave mode can be master for other Zentyal slaves
	+ New /etc/ebox/ad-sync_ignore.users and ad-sync_ignore.groups files
	  to ignore users and groups in the AD synchronization process
	+ Improved zentyal-ldapvi script that works on slave servers
	+ Creates the default group if not exists during restore
	+ Added restore backup precheck to assure there are not conflicts between
	  system users and Zentyal LDAP users (currently only works for masters)
2.0.9
	+ Make sure to create the base directory for user homes before create them
	+ Reconnect to LDAP on backup restore
	+ Better log messages
	+ Save configuration files during restore
	+ Catch possible SIGPIPE on LDAP reconnect
2.0.8
	+ Fix Samba PDC on slaves
	+ Check for incompatibility between Samba PDC and PAM on slaves
	+ Optimize slave-sync script if there are no pending operations
	+ Remove useless call to mode() on slave-sync script (faster now)
	+ Replica LDAP listens in all interfaces
2.0.7
	+ Added index add mechanism to LdapModule
	+ Fixed NSS DN config in masters
2.0.6
	+ Added zentyal-rejoin-slave to rejoin a slave to its master
	+ Fixed NSS/PAM in slave machines
2.0.5
	+ Removed wrong hooks implementation
2.0.4
	+ Fixed infinite recursion when setting up some models on slave servers
	+ Added support for addUser/delUser hooks
2.0.3
	+ Allow LDAP users and groups up to 128 characters
	+ Show precondition message for user corner on slave servers
	+ Unconfigure ftp and zarafa in reinstall script
	+ Do not show adsync debug messages if debug is disabled in config
	+ Allow more than one dot in usernames
2.0.2
	+ Fixed master/slave synchronization issues
	+ Remove userjournal dir when removing a slave
	+ Added lock during module enable to avoid initialization problems
	+ Fixed AD slave synchronization task
2.0.1
	+ Fixed incorrect LDAP binding in some cases
2.0
	+ Fixed user journal dir creation on master
	+ Fixed failed login error on user corner
	+ Default login_shell under PAM Settings UI instead of 80users.conf
	+ Replaced /bin/false with /usr/sbin/nologin as default shell
1.5.10
	+ Some refactorizations centered in safer LDAP connections and defensive
	  code
1.5.9
	+ More info link added in wizard
1.5.8
	+ Zentyal rebrand
1.5.7
	+ Removed NSS in slave configurations
	+ Nasty bug page replaced by the new eBox error page
1.5.6
	+ Fixed user corner access problems with redis server
1.5.5
	+ LDAP master creation optimized and less error-prone
1.5.4
	+ Bug fix: adding a user name with spaces no longer fails
1.5.3
	+ Move NSS from ebox-samba to ebox-usersandgroups
	+ Home directories are under /home now
	+ New options to configure shell and home directory umask
	+ New setup wizard
1.5.2
	+ Bug fix: fixed dbus init for usercorner
1.5.1
	+ Bug fix: fixed nasty bug with the last version of openldap in lucid
	+ Bug fix: do not call processDir if there are no slaves in slave-sync
	+ Bug fix: ebox-usersandgroups-reinstall now unconfigures all ldap modules
	+ Bug fix: updateSchema() returns unless the schema to update is
	  available
	+ Bug fix: Set proper owner and permissions when updating a schema
	+ Bug fix: some problems with the AD synchronization solved
	+ Bug fix: userscorner title icon
	+ Bug fix: addUser() now checks if the user already exists as a
	  system user
	+ Removed deprecated executable 'import-from-ldif'
	+ Bug fix: addUser() now checks for password argument
	+ Bug fix: when restoring we use the new users DN to init users
1.5
	+ Bug fix: don't try to contact slaves from within a slave when groups
	  are updated
	+ Use built-in EBox::ThirdParty::Apache2::AuthCookie
1.4.2
	+ Bug fix: fix wrong migration number
1.4.1
	+ Bug fix: surround LDAP migration with a try/catch to make sure the rest
	  it is run
	+ Bug fix: do not allow \w with localized characters as LDAP schema does not
	  allow them for home directory attribute. (Closes #1713)
1.4
	+ Allow the master to pass extra parameters in SOAP calls to slaves
1.3.17
	+ Bug fix: Set style for login page in user corner
1.3.16
	+ Bug fix: keep menu open on LDAP Info
1.3.15
	+ Add support for ldaps
	+ Add support for slaves running Apache in ports different than 443
	+ Allow to remove slaves from slave list
	+ Added ebox-usersandgroups-reinstall to easily reset the LDAP mode
	+ Bug fix: issue with user deletion in French (Closes #1651)
	+ Bug fix: anonymous connection for getting DN is retried several
	  times, this fixes a bug when restoring configuration backup
1.3.14
	+ Synchronize all the users from the AD and not only from CN=Users
	+ Add operation name and username on updateGroup
	+ Add slave notification for group modify and delete
	+ Change button order to "Add" and "Add and Edit" in Add User
	  template. If users press return in the form it adds a new user
	  and stays on the same page.
1.3.13
	+ Usability enhancements: (Closes #1649)
		* Create a unique Users And Group Folder
		* Unify Add User/Edit User in a single page
		* Unify Add Group/Edit Group in a single page
		* Two buttons: "Add and Edit" and "Add"
		* Add breadcrumbs
	+ Add UserTemplate composite to configure default options that are used when
	  a new user is created
	+ Add defaultUserModel to LdapUserBase.pm
	+ Specify folder for SlaveInfo
	+ Add menu entry with information about LDAP including password
	+ Change enableActions to use the new LDAP default structure from Karmic
1.3.12
	+ Add EBox::Ldap::lastModificationTime to know when the master LDAP
	  database was modified for the last time
	+ Index uid and memberUid to avoid some warnings and improve performance,
	  plus remove some old code and fix some broken one in that part of the code
	+ Bugfix: disable edition of users and groups in ad-slave mode
	+ Don't allow modification of ldap password in Mode model if
	  it has been autogenerated by the eBox installer
	+ Add page title
	+ Separate the Windows AD options in a different model
	+ Fixed the warning of "Edit User" when there are no users in a slave
	+ Remove 'optional' from remote in Mode and also useless validateRow
1.3.10
	+ Use disableApparmorProfile from EBox::Module::Service twice.
	  First in enableActions. And also in setConf to avoid issues
	  if apparmor is installed after users is enabled.
1.3.9
	+ Bugfix: return empty array in usedFiles if it's not master mode
1.3.8
	+ Bugfix: fixed wrong disable of fields in selecting ad-slave in Mode model
1.3.7
	+ Synchronization with Windows Active Directory (#1443)
1.3.6
	+ Use anonymous bind to fetch dn
1.3.5
	+ Disable slapd apparmor profile in enableActions
	+ Reload nscd when adding users and groups
	+ Bugfix: backup bug report now works again
	+ Bugfix: slave-sync does not try to real journal dir when not
	  configured or in slave mode. Journal dir created on
	  master's setup.
1.3.0
	+ eBox LDAP architecture now supports a master-slave configuration
	+ bugfix: Update usercorner service when there is a change on the port number
1.1.30
	+ Added widget to manage group belonging from Edit User page
	+ Fixed backup/restore problem with paswords and given/last names
	+ Changed the way users are stored in LDAP, added givenName in addition
	  to sn, now cn=givenName+sn instead of cn=uid, this fixes a
	  incompatibility bug with eGroupware
	+ In the Edit User interface now Name and Last name are separate
	fields
	+ Usercorner web server certificate can be changed via the CA module
1.1.20
	+ New release
1.1.10
	+ Make slapd listen only on 127.0.0.1
1.1
	+ Added bind v2 compability needed by squid auth, slapd conf
	  regenerated and daemon restarted in postinst to commit possibles
	  changes in configuration
	+ Added group model
	+ Use the new ids() and row() API to optimize the management of hundreds of
	users
	+ Allow dashes in user and group names
	+ Initial release of UserCorner which allow users to change their password
	+ Store multiple password hashes and scrap clear text passwords
0.12.100
	+ Restore backup is more robust: inexistent users in a group are
	  ignored
	+ Make and restore backup more robust: removed slapd.conf
	  parameters in both slapadd and slapcat invokations, so we can use
	  the module with sldap with configuration in the directory itself
0.12.99
	+ New release
0.12.1
	+ Bugfix: Remove eBox system users when restoring backup. This solves
	  an issue restoring backups from 0.12
0.12
	+ Use the new EBox::Model::Row api
	+ Check if there is any added user and show a message
	  in case there isn't any.
	+ Restore users reading from ldiff and adding them through
	  eBox API
	+ Set password-hash in slapd.conf to make password changes from samba sync
	  the user password
0.11.101
	+ New release
0.11.100
	+ onInstall() functionality moved to migration script
	+ Fixed several typos
0.11.99
	+ Remove use of Apache::Singleton
0.11.3
	+ Check used uid's on every posixAccount object under dc=ebox,
	  instead of only under ou=Users,dc=ebox. This solves nasty issues
	  with Samba PDC when adding machines and creating users with
	  repeated uid
0.11.2
	+ Do not generate a new LDAP password if it already exists
0.11.1
	+ Fix issue with module naming which prevented backups from being
	restored
0.11
	+ Initial Ubuntu packaging
	+ bugfix. fix issue with module naming which prevented backups from being
	  restored
0.10.99
	+ Create pseudo-model to use the users table with Ajax
0.10
	+ Allow dots in user names
0.9.100
	+ New release
0.9.99
	+ Bugfix in EBox::Ldap
0.9.3
	+ New release
0.9.2
	+ New release
0.9.1
	+ Make OpenLDAP listen on internal interfaces
0.9
	+ Added Polish translation
	+ Added Aragonese translation
	+ Added Dutch translation
	+ Added German translation
0.8.99
	+ New release
0.8.1
	+ Minor workaround. Create slapd run directory in case it does not
	  exist
0.8
	+ Fix message
0.7.99
	+ Add extended backup support for LDAP
	+ Performance tuning to slapd
	+ Some minor code improvements
	+ Quota now allows unlimited space and i-nodes number
0.7.1
	+ Add delObjectclass (useful for ldap clean actions)
	+ Detect and recover when ldap connection is broken (#25)
	+ Make EBox::Ldap a singleton class
	+ Initial factoring
	+ Use of ebox-sudoers-friendly
0.7
	+ New public release
0.6
	+ Move to client
	+ API documented using naturaldocs
	+ Update install
	+ Update debian scripts
	+ Use new syntax to define ACLs for ldap
	+ Add function to create system users
	+ Move ldap db under ebox directory
0.5.2
	+ Fix some packaging issues
0.5.1
	+ Convert module to new menu system
0.5
	+ Initial release<|MERGE_RESOLUTION|>--- conflicted
+++ resolved
@@ -1,16 +1,13 @@
 HEAD
-<<<<<<< HEAD
-	+ Override smbd and nmbd daemons when migrating from 3.2
-	+ Refactor _migrateTo35 method to make it more explicit
-	+ Increased default max log size to 100 MB
-=======
 	+ Added waitForLDAPObject to EBox::Module::LDAP
 	+ Allow to manage Schema Admins group
 	+ Add 'drs:max object sync' parameter to avoid replication error
 	  after loading schemas
->>>>>>> 9e74c83a
+	+ Override smbd and nmbd daemons when migrating from 3.2
+	+ Refactor _migrateTo35 method to make it more explicit
+	+ Increased default max log size to 100 MB
 	+ Backup and restore module's kerberos service password file
-4.0.6
+4.0.5
 	+ Calling correctly to removeGroupShare from the CGI
 	+ Fixed external AD keytab generation
 	+ Enforce kerberos configuration in external AD mode
