--- conflicted
+++ resolved
@@ -1,8 +1,5 @@
 HEAD
-<<<<<<< HEAD
-=======
     + Fix Samba full audit for logs module. Fix ZS-146 #2094
->>>>>>> fc22a976
 	+ Fix users email import. Fix ZS-159
 	+ Check if mail is already in use in groups form. Fix ZS-39 #1975
 	+ Disable the "Disable account" checkbox for critical system Users. Fix ZS-169
