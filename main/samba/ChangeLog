--- conflicted
+++ resolved
@@ -1,11 +1,8 @@
-<<<<<<< HEAD
 HEAD
 	+ Use new EBox::Users namespace instead of EBox::UsersAndGroups
-=======
 3.1.3
 	+ Removed deprecated backup domains implementation
 	+ Fix id mapping for users and groups added by the s4sync daemon
->>>>>>> 41ac4b4b
 3.1.2
 	+ Fix hostname change when having Samba installed: was trying to create
 	  again Administrator user, now we just update the credentials, ignore
