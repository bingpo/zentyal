--- conflicted
+++ resolved
@@ -1,15 +1,12 @@
 HEAD
-<<<<<<< HEAD
+	+ Fixed user creation when remove user from a group in the
+	  EditGroup CGI
 	+ The groups and groupsNotIn methods have now the same behaviour
 	  for all EBox::Samba::OrganizationalPerson classes
 	+ When removing a share the 'has files' check is not longer
 	  dependent on ACLs
 	+ Restored external AD mode
 	+ Better errors in GPO models when losing parent row
-=======
-	+ Fixed user creation when remove user from a group in the
-	  EditGroup CGI
->>>>>>> ceb3fee4
 	+ Catch error trying to add an already added or delete an already deleted
 	  user to group
 	+ Avoid warning flag on smart match experimental feature
