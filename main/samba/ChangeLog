--- conflicted
+++ resolved
@@ -1,9 +1,6 @@
 HEAD
-<<<<<<< HEAD
 	+ Ignore system ACLs for samba shares, using the NT ACLs instead.
-=======
-	+ Use new libsamba-perl for GPOs
->>>>>>> acfecb6d
+	+ Use new libsamba-perl for GPOs.
 	+ Fixed mail and given name sync for Contacts.
 	+ Stop s4sync while dumping configuration backup
 	+ Ignore Asterisk Queues OU in s4sync
