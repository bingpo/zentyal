HEAD
<<<<<<< HEAD
	+ Do not check for acl and user_xattr filesystem options if filesystem is
	  btrfs
	+ Provision: Check domain netbios name is not equal to host netbios name
	+ Resolve schema master dns name and try to connect to all returned IP
	  addresses until success
	+ Skip schema extensions if module disabled
=======
	+ Show a warning on post save changes dialog if errors happend while
	  setting shares ACLs
>>>>>>> 00a41410
3.5.3
	+ Use bash as default shell
	+ Added external AD field to LDAP information model
	+ Allow unsafe chars on admin account to use for join a domain
	+ Improve the LDIF files parsing created by output of ldbsearch command
	+ Fixed problems with checking mail address duplicates
	+ Fixed bug which could delete the group mail account after a
	  group edit
	+ openchange.conf named properties config uses splitted params
	+ Added EBox::module::LDAP::_loadSchemasFiles
	+ Added EBox::Samba::LdapObject::hasObjectClass
	+ Hide the dns-hostname account after join a domain
	+ Remove mail account management logic from edit user form. This field
	  is now disabled when the mail module is installed, so account management
	  like create, rename or delete it must be done in the mail module user
	  addon
	+ Added code for migration from 3.4
	+ Instance groups using gid parameter is no longer allowed
3.5.2
	+ Fix sssd bug not finding users and groups
	+ Deprecate _schemasAdded redis key, checking if schema is extended in
	  module _regenConfig
	+ Fixed use of deprecated attributes uid and gid instantiating users and
	  groups
3.5.1
	+ Display correctly tree elements on external AD mode
	+ Fixed user creation when remove user from a group in the
	  EditGroup CGI
	+ The groups and groupsNotIn methods have now the same behaviour
	  for all EBox::Samba::OrganizationalPerson classes
	+ When removing a share the 'has files' check is not longer
	  dependent on ACLs
	+ Restored external AD mode
	+ Better errors in GPO models when losing parent row
	+ Catch error trying to add an already added or delete an already deleted
	  user to group
	+ Avoid warning flag on smart match experimental feature
3.5
	+ Setup roaming profiles for each user only when the setting changes
	  in the UI
	+ Remove duplicate entries from the custom shell list
	+ Hide krbtgt user in external AD mode
	+ EBox::Samba::DNS::Zone always return lowercase zone name
	+ Fix members of 'Domain Admins' group not able to delete items from
	  recycle bin
	+ Grant rwx rights to Domain guest and Everybody on guest shares
	+ Added new domainControllers() method
	+ Override daemons when migrating from previous versions
	+ Remove the use of method canonicalName for greater performance, use
	  object DNs instead
	  the end of the work loop
	+ Show Administrator account in the UI so it can be handled from Zentyal
	+ Merge zentyal-users and zentyal-samba in a single package
	+ Added EBox::Samba::User::hasValue to check if a certain value is present
	+ Do not duplicate cloud ops when REST call fails
	+ Use samba instead of slapd + heimdal
	+ Create a container CN=Groups when provisioning as DC
	+ Set gidNumber for new users to Domain Users to have NSS + PAM working
	+ Set gidNumber based on RID for new groups
	+ Set gidNumber to Domain Users and Domain Admin for NSS + PAM
	+ Change default group container to cn=Users as Windows does
	+ Include PAM + NSS services with SSSd to authenticate LDB users
	  in the system
	+ New EBox::Module::LDAP replacing EBox::LdapModule and using
	  EBox::Module::Service as base class, schemas are now loaded
	  in _regenConfig instead of manually in enableActions
	+ Display message when creating a user which username has more
	  than 20 characters
	+ Fixed error when editing user email address when mail module is
	  not installed
	+ Fix domain controllers shown on the computers OU in Manage model
	+ Using paged serch in EBox::Samba::users() method
	+ Added EBox::LDAPBase::pagedSearch method
	+ Added support for addon components when user is in a
	  non-standard OU
	+ Better control for edit user quota
	+ Sent zentyal-usercorner trigger on install / upgrade to restart it if
	  it's installed
	+ Avoid apparmor errors in trusty
	+ Set version to 3.5
	+ Fixed bug when altering mail address through the edit user form
	+ Better integration between mail addon and mail field
	+ Remove method canonicalName and use object DNs for greater performance
	+ Migrate previous configuration from 3.3 when upgrading
3.4
	+ Updated EBox::Samba::Model::Password to use
	  EBox::Usercorner::updateSessionPassword method and the new samba
	  location
	+ Stop changing users and contacts' cn field on object edition, allowed to
	  edit the displayName field, just as Windows does
	+ Disable OpenLDAP users sync in favor of Samba AD replication
	+ Avoid warning when checking whether we are in the usercorner
	+ Updated to use Plack / PSGI instead of mod_perl
	+ Updated to use the new haproxy API
	+ Use service instead of deprecated invoke-rc.d for init.d scripts
	+ Fixed soap.conf for apache 2.4
	+ Depend on apache2-utils, required to run htpasswd
	+ Set version to 3.4
	+ Add script to update the credentials when mode is external AD
	+ Added and used checkMailNotInUse method
	+ Updated cloud sync to ignore any change done in cloud to internal users
	  or groups
	+ Fixed EBox::CloudSync::Slave to sync uid and gid numbers on user update
	  and added unit tests for it
	+ Added EBox::Samba::Group::setInternal method
	+ Allow to use lazy flag with EBox::Samba::User::setInternal
	+ Added unit tests for cloud sync code
	+ Check available IP addresses when enable module
	+ Added lock to cloud-sync script
	+ Better integration of edit groups for mail group aliases
	+ Update group icon when type of group changes
	+ Implement _preModifyUser on LdapUserBase
	+ Throw exceptions on EBox::USers::LdapObject::get when entry not exists
	+ Fixed regression in LDAP info page for external AD mode
	+ Print slave-sync output to zentyal.log instead of stdout
	+ Fixed excesive restrictive validation of external AD password in wizard
3.3
	+ Forbid to create OUs inside Users, Groups or Computer OUs
	  because we not support them when Samba is enabled
	+ Forbid and print specific  error message when trying to put two
	  objects with the same CN in the same container
	+ Switch from Error to TryCatch for exception handling
	+ Remove useless warning when deleting a user or group with offer 2013
	+ Show system but not internal groups in user edition form
	+ Allow unsafe characters for user and password in external AD mode.
	+ Fixed bug in external AD connection. Reuse already estabished
	  external AD connection.
	+ The "sub ous" return the OUs hierarquically ordered
	+ Check for defined uidNumber and gidNumber creating users and groups
	+ Revert useless chown workaround
	+ Wait for the services before ending the start daemon action to prevent
	  its usage before being ready
	+ Better error handling when the default group is not found
	+ Fixed distribution group edition
	+ Add error, errorText and errorDescription methods to
	  EBox::Exceptions::LDAP
	+ Added missing EBox::Exceptions uses
	+ Better error handling when we get a LdapObject that doesn't exists
	+ Remove undefined warnings on users/group creation
	+ Fix 'Cannot connect to samba LDAP' error in manage model when samba
	  is installed but disabled
	+ Add missing use to EBox::Samba::LDAP::ExternalAD
	+ Force DNS restart when users mode changed
	+ Force service principals update on _postServiceHook in external AD mode
	+ Don't use slave cloud sync if not subscribed
	+ Adapted cloud sync to changes in user modules
	+ Added childrenObjectClass parameter to EBox::Samba::LdapObject::children
	+ userExists and groupExists discriminates between shown objects and
	  objects hid by SID
	+ Fixed wrong path in ExternalAD::connectWithKerberos
	+ Update names in tree view when either user or contact is edited
	+ Fixed wizard error when setting external AD mode
	+ Fixed EBox::Samba::groupDn method
	+ In contact edition do not store full name in cn but use
	  givenname and sn to get fullname.
	+ Use paginated search when getting children nodes in LdapObject
	+ UTF8 decode DN when retrieving it from a LDAP object
	+ Removed old migration code from 3.0 to 3.2
	+ Set version to 3.3
	+ Fixed cloud-sync script
3.2
	+ Set version to 3.2
	+ Add objectClass shadowAccount in 3.0 migration to fix disabled accounts
3.1.11
	+ Added migration code to be sure that we have all users added as members
	  of __USERS__ group on OpenLDAP.
	+ Fixed user creation to make all users belong to __USERS__ group
3.1.10
	+ Do not crash when deleting a group if LDB object does not exist
	+ Do not try to migrate from 3.0 if module is not configured
	+ Override daemons when migrating from 3.0
3.1.9
	+ Fix typo in setSecurityGroup when no GID is set yet
	+ Show group in slave as read-only
	+ Show in a slave when the user is not a member of any group
	+ Check email address for a group is done
	+ Add group dialog can now set the e-mail
	+ Master/Slave synchronisation works again
3.1.8
	+ Enable upgrade from 3.0 in initialSetup
	+ Fixed wrong calls to isSystem() in master-slave after API changes
	+ Fix regression trying to join slave after external AD changes
	+ Fix regression in slave host address after nginx integration
	+ Throw DataExists error when adding an OU which already exists
3.1.7
	+ Readded memberUid to the fields to index for SLAPD.
	+ Ignored members that are not valid perl objects to avoid undef entries
	  on EBox::Samba::Group::members method.
	+ Rewrites to share more code with samba module.
	+ Added 'mail' field on zentyalDistributionGroup schema.
	+ Added E-Mail field for Users and Groups when managing them from the UI.
	+ Changed E-Mail field to optional for Contacts.
	+ Updated master-slave sync to use the new User and Group fields.
	+ Look for ssl.cert instead of ssl.pem in Slave::soapClient()
	+ Changed description field to be always input text instead of textarea.
	+ Warn instead of throw exception if home directory already exists
	+ Forbid deletion of Domain Admins group
	+ Forbid deletion of Users, Groups and Computers OUs
	+ Filter also internal users and groups in membership comboboxes
	+ Hide Samba objects that should be shown only on Advance view mode
	+ Added support for disabled accounts
3.1.6
	+ Ignored samba module while (re)provisioning on __USERS__ group creation.
	+ Removed deprecated configuration file keys related with external AD
3.1.5
	+ Fixed EBox::Samba::LdapObject::canonicalName to propagate the flag to
	  get or ignore the root's namedContext canonical name.
	+ The Administrator user is hidden now using the samba module functionality
	  to hide SIDs instead of hardcoded in the code.
3.1.4
	+ Remove needReload notification for group addons
	+ When a new system user is created with uid 0 we also create its home.
	  This is required by Samba for the Administrator account.
	+ Added Net::LDAPBase::existsDN method
	+ Better error control on reprovision, do not clear the
	  reprovision flg on error
	+ Fixed code typo in slave setup
	+ Added menu icon
	+ Added new userCorner method to password model
	+ Usercorner uses the ldap_ro credentials to retrieve user DNs.
	+ preAdd callbacks get a second argument noting the parent when this
	  new object will be created.
	+ All LdapObject based objects will have the 'entryUUID' field available.
	+ Created an EBox::LDAPBase class to share code with the Samba's EBox::LDB
	  one.
	+ Reimplemented EBox::Samba::Group::members to retrieve the members of the
	  group directly instead of searching for the objects that are set as
	  members of the group.
	+ Avoid "cannot return outside of a subroutine" warning in cloud-sync
	+ Added foldable user and group add-ons to dialogs
	+ Replaced package breaks parameter with depends statement
	+ Fixed error in the baseName() method for an Ldap Object
	+ Fixed bug which make delete group dialog to show errors when
	  there was warnings
	+ Added a way to use Net::LDAP mock object for unit testing.
	+ Fixed cloud sync setup when user number is unlimited
	+ Fixed error in server master form when checking if
	  controls are editable
	+ Added a way to retrieve a group by its dn.
	+ New TreeView to manage users, groups and OUs
	+ Configuration key multiple_ous removed as this is now enabled by default
	+ Renamed namespace from UsersAndGroups to Users
	+ Added support for Contacts handling.
	+ Added support for external Active Directory authorization
3.1.3
	+ Renamed namespace from UsersAndGroups to Users
	+ Fixed maximum users check when not using cloud sync
3.1.2
	+ Remove deprecated backup domain methods
	+ Fixed password change in user corner when using samba
	+ Changed reload action to force-reload for nscd init.d daemon
3.1.1
	+ Fixed error message when trying to add a user above the edition maximum
	+ Migrated SOAP services to use Nginx for SSL.
3.1
	+ Updated to reflect the Apache -> WebAdmin rename.
	+ Removed 3.0.X migration code
	+ Added Pre-Depends on slapd to avoid problems with upgrades
	+ Depend on zentyal-core 3.1
3.0.18
	+ Check for already existent service principals before create them.
	  Required because squid and zarafa share the HTTP SPN
3.0.17
	+ Migration to remove leftover need_reprovision key in redis ro
	+ Retrieve global instance correctly in UsersSync
3.0.16
	+ Assure that we don't have a phantom need_reprovision key in
	  read-only tree
	+ Check for maximum number of users depending on the edition
	+ More frequent polling in EBox::Ldap::safeConnect() and
	  more explicit error when it fails
3.0.15
	+ Always mark as changed if it needs LDAP reprovision
	+ Fixed member removal operation for groups
3.0.14
	+ Tentative workaround against home directory chown bug
	+ Slave setup refactored to reuse common code with reprovision
	+ Reprovision LDAP for all LDAP based modules
	+ Don't try to update samba password in user corner when samba is
	  not configured
	+ Add operation arguments on LDAP error whenever is possible
	+ EBox::Samba::User::create() allows now an internal attribute
	+ Users marked as internal are not displayed on the interface
	+ New realUsers() method to filter only non-internal ones
3.0.13
	+ Search in user table now is standard instead of filter only for uid
	+ A bit more explicit text for EBox::Exceptions::LDAP
	+ Reload nscd also when creating new groups
3.0.12
	+ Fixed typo in exception class name in EBox::Ldap
	+ Added missing use statement in EBox::Users and
	  EBox::Samba::LDAPObject classes
3.0.11
	+ Dont loop through the group members when adding/removing members
	+ Added EBox::Exceptions::LDAP
	+ Allow unsafe characters in commentary field
	+ Better check for the incompatibility of Samba with master/slave
	+ Fix modules extending LdapUserBase not notified modifying groups
	+ Allow domain name change in System -> General reprovisioning LDAP db
	+ Depend on dns module to fix save changes order during reprovision
3.0.10
	+ Use less costly LDAP operations when adding or removing members
	  from a group
	+ Added EBox:Users::LdapObject::deleteValues method
	+ Faster custom row id filter for Users model
	+ Forbid user synchronization with other zentyals if samba is provisioned
	+ Display users groups in slave mode
	+ Avoided hang when the local host is wrongly used as master slave
	+ Ldap modules should do a slaveSetup when slave mode enabled
3.0.9
	+ Stop heimdal daemons on enableActions
	+ Fixed alphabetical order in listing of users and groups
3.0.8
	+ Filter in users table no longer matches LDAP dn
	+ Recover better of no-usercorner journal error in slave-sync
	+ Added read-only rootDn and password to LDAP settings screen
	+ Don't allow empty first name in CGIs for user
	  creation/modification. Otherwise you can get LDAP errors.
	+ Operator typo fix in EBox::UsersAndGroup::User::_checkQuota
3.0.7
	+ Fixed LdapObject::get() for list context
	+ Decode utf8 attributes from LDAP at LdapObject::get()
	+ Removed unused method _utf8Attrs
	+ Integration with Disaster Recovery service
	+ Include /home as disk usage facility
	+ Fix enable quotas without rebooting when module is enabled.
	+ Users and groups cannot longer share names because it is incompatible
	  with AD accounts
	+ Use upstart to manage heimdal daemons
	+ Increase the maximum UID number to avoid problems with samba integration
	+ Fixed bug in group creation which on error could call a method
	  in a undefined value
	+ Do not stop openldap daemon when dumping database
	+ Generate kerberos AES keys to be compatible with active directory in
	  W2k8 or higher functional levels
	+ Fixed user quota edition in slave server
	+ Update user password also in samba ldap when changed from user corner
	+ Update 'cn' attribute in cloud-sync
3.0.6
	+ Set userPassword attribute when setting kerberos keys for user
	+ Fixed delGroup operation on cloud slave
	+ Include exception message when there is an error notifying a slave
	+ Fix enable quotas without rebooting when module is enabled
	+ Delete syncjournal files when slave is removed
3.0.5
	+ Fixed reinstall script to stop samba module, otherwise new slapd
	  cannot start because the port is taken
	+ Sync password changes made from cloud to any slave
	+ When syncing, do not update ldap of unchanged entries
3.0.4
	+ Added missing use of UnwillingToPerform exception
	+ New methods on LdapUserBase (preAddUser, preAddUserFailed, preAddGroup
	  and preAddGroupFailed) to notify observers
3.0.3
	+ Setup Cloud slave on first save changes
	+ Synchronize uidNumber in master-slave
	+ Check master's REALM when adding a new slave
	+ Fixed some errors on RESTClient after API change
	+ Updated REST journaling behavior
	+ Do not show unavailable options in master select
	+ Added new EBox::Samba::newUserUidNumber() function
	+ Added check to assure that a no-ldap user has the same uid than
	  a new user
	+ Implement SysInfo::Observer to disallow host domain changes after the
	  kerberos realm has been initialized, and to update the LDAP base DN
	  if module is not yet configured
	+ Added LDAP index for ou attribute
	+ Always write slave-sync script
	+ Increase default quota value to 500MB
3.0.2
	+ Added clearCache() to LdapObject and force reload of krb5Keys
	+ Do not allow user corner password change on slaves
3.0.1
	+ Do not notify samba about users created while restoring backup. Samba
	  will restore its users from its own LDB backup.
3.0
	+ Write NSS config on enableService, modules depending on users may require
	  uid/gid numbers from LDAP
	+ Filter special kerberos and samba users out from the users list
	+ Added dns as restore depend
	+ Reviewed registration strings
2.3.17
	+ Do not translate the service principal names to upper case
	+ Set LDAP service as denined by default for internal networks
	+ Set the managed domain as read only as well as records
2.3.16
	+ Fixed PAM when kerberos is enabled
	+ Fixed addUser operation on slaves
	+ Catch exceptions thrown by notified modules adding LDAP users and groups
	  to rollback the operation and delete the object added prior to notification.
2.3.15
	+ Fixed password change at user corner
	+ Change KDC port to 8880 to preserve the classic default for user corner
2.3.14
	+ Ignore the LDAP error 'no attributes to update' on save
	+ Instantiate users by uid and groups by gid
	+ Change kerberos ports from 88/464 to 8888/8464. This avoid conflicts
	  and management logic of the heimdal daemons. Kerberos records are added
	  with lower priority over samba ones.
	+ Respect the optionality of the 'salt' field inside the kerberos keys
	  in the 'setKerberosKeys' funcion of the User class.
	+ Do not remove service principals when samba is enabled/disabled. Samba
	  will import the keys
	+ Add method to set the user kerberos keys
	+ Stop samba daemon if module is disabled to ensure that port 88 is free
	+ Initialize kerberos realm in lowercase to match the host domain
	+ User template account default options not longer shown in slave servers
	+ Added users filter by OU
2.3.13
	+ Better password policies for LDAP backend
	+ Added user synchronization with Zentyal Cloud
	+ Removed deprecated conf keys (password hashes selection)
	+ Sync kerberos hashes on master-slave
	+ Resolve slave hostname during registering
	+ Fixed framework changes related regression getting redis keys directly
2.3.12
	+ Ask for the host domain in the wizard instead of the old mode selector
	+ Fixed user name validation
2.3.11
	+ Remove deprecated reference to AD Sync in wizard
	+ Check to make sure that quota has been really assigned logs an error
	  instead of raising an exeception, because some file systems does not
	  support quotas
	+ Adapt lastUid and lastGid to the new API and make them compatible
	  with multiple OUs
2.3.10
	+ Use DataForm::ReadOnly::_content instead of acquirers in LdapInfo
	+ Delete obsolete daemons and attributes regarding old replication
	+ Better error control in _loadACLDirectory
	+ Adapted to new Model management framework
	+ Adapted Password type to new framework
	+ Added NTP as enable dependency
2.3.9
	+ Heimdal Kerberos integration for SSO features
	+ Better validation of user names and groups names. Better message
	  when this validation fails
	+ Added user() and group methods() to EBox::Users
	+ Added quota limit check
	+ Added backup domain for /home
	+ Adapted ldapvi to changes in port
	+ Setup master method can now take a custom password
2.3.8
	+ Restart apache after changing master configuration
	+ Removed all files + code cleaning
	+ Disable user editing in slaves
2.3.7
	+ New modifications() method to allow retrieving modifications made to
	  the LDAP object in the last call to 'save'
	+ Create users without password and set it after that, needed for samba4
	+ Removed auth_type warnings
2.3.6
	+ Use the new unified tableBody.mas instead of tableBodyWithoutActions.mas
2.3.5
	+ Packaging fixes for precise
2.3.4
	+ Updated Standard-Versions to 3.9.2
2.3.3
	+ New master-slave architecture
	+ Image in initial configuration wizard is shown again
2.3.2
	+ Added printableName to service and modified description
	+ Fixed executable permissions in src/scripts
	+ Added checks for small business subscription
	+ Bugfix: lastGid method was calling MINUID and SYSMINUID
	+ Reload nscd before trying to init users and groups
2.3.1
	+ Use Digest::SHA instead of Digest::SHA1 and remove libdigest-sha1-perl
	  dependency which no longer exists on precise
2.3
	+ Commented unused code in cleanUser method
	+ Replaced autotools with zbuildtools
2.2.5
	+ Bugfix: ad-sync can now populate groups with more than 1500 users
	+ Bugfix: do not allow adsync passwords longer than 16 chars to avoid
	  crash in pwdsync-server that keeps respawning
	+ Bugfix: mark apache as changed in enableActions to avoid problems adding
	  users before the new nsswitch conf is available for apache, also do not
	  allow to add users if module is not really enabled after save changes
	+ Make sure the default DN does not contains invalid characters
	+ Do not allow malformed LDAP DNs in Mode
2.2.4
	+ Make LDAP ready after enableActions restarting the service to
	  avoid problems when adding users or groups
	+ Fixed corruption when adding ldap attributes
	+ Also disable apparmor in ad-sync mode
	+ Renamed default adsync username from eboxadsync to adsyncuser
2.2.3
	+ Adapt pwdsync user and password offsets to the new hook implementation
	+ Always ignore ForeignSecurityPrincipals accounts in ad-sync
	+ Added more debug messages and improved existing ones in ad-sync
	+ Avoid warnings trying to get userPrincipalName in ad-sync
	+ Skip machine accounts in ad-sync
	+ Use paged queries in ad-sync
	+ Allow to specify custom DN to bind to Windows Server in ad-sync
	+ Ingore empty users in ad-sync
2.2.2
	+ Fixed validation of secret key length in ADSync Options model
	+ Removed useless validation of AD username in ADSync Options model
	+ Show different error when adding users from Windows with invalid chars
	+ Fixed bug managing slapd on ad-sync
2.2.1
	+ Do not enable ADSync to avoid launching daemon before configuration
	+ Also manage slapd daemon on ad-sync setups
	+ Avoid slave connection to incompatible masters
	+ Added quota change form on slaves
	+ Allowed '\' character in ad-sync username
2.1.14
	+ Fixed regression in usercorner link
2.1.13
	+ Moved apache soap configuration from setConf to enableActions
	+ Init slave users on enable (now home directories are created)
	+ Create LDAP indexes during slave enable
2.1.12
	+ Users::lastUid() now takes also into account non-ldap users
	+ Stop old ldap daemons in reinstall script, needed before changing mode
2.1.11
	+ Use a safer mode() implementation to avoid recursions with ModelManager
2.1.10
	+ Start slapd daemon when a module fails to connect
	+ Help in wizard is show again if no custom_prefix defined
2.1.9
	+ Hide help with link in wizard if custom_prefix defined
	+ Removed /zentyal prefix from URLs
	+ Disable autocompletion in user form
	+ Avoid duplicated restart during postinst
2.1.8
	+ Include quota schema in slaves LDAP (fixes replication)
	+ Do not stop slapd daemons after slave enable
	+ Fixed users and groups retrieval if module is disabled
	+ Manage slapd daemon in master mode
	+ Make the optional 'comment' field to also appear as optional on the UI
	+ Ignore users also in pwdsync-server, not only in the ad-sync script
2.1.7
	+ Set submenu items order for integration with the User Corner menu
	+ Avoid undefined dn warning
2.1.6
	+ Fix adsync mode check for zentyal-users cronjob
	+ Removed bad default value for adsync_dn option
	+ Update wizard pages with new order option
	+ Use Unix socket for LDAP connections on standalone and slave without PAM
2.1.5
	+ Manage zentyal-users cronjob with configuration keys for sync times
	  instead of debian/lucid/zentyal-users.cron.d and src/scripts/ad-sync.cron
	+ Configuration key to not to create homes (usefull on LDAP master servers)
	+ New ad-sync-info to show info of ADsync configuration
	+ Allow multiple BDC for ADsync mode with adsync_bdc confkey
	+ Add ADsync service by default and move port value to a confkey
	+ userInfo() tolerates missing quota LDAP attribute
	+ Added captiveportal to the list of modules in the reinstall script
2.1.4
	+ Moved redis_port_usercorner key to usercorner.conf in zentyal-usercorner
	+ Move users/conf/user-eboxlog.conf to usercorner/conf/usercorner-log.conf
2.1.3
	+ Fixed issues with html html attributes quotation
	+ Allow to specify a base DN to bind to AD
	+ Add locking to slave-sync to avoid spawn multiple instances in the
	  event of not being able to connect to a slave
	+ Do not modify users and groups in AD sync if attributes are not changed
	+ Wipe ignored users in AD sync
	+ Allow contacts synchronization in AD sync
	+ New checks in AD sync to avoid warnings
	+ Added update package list command to reinstall script
2.1.2
	+ Non-editable user fields in slaves no longer appear as editable inputs
	+ Numeric 0 is accepted as value for LDAP users attributes
	+ Minor fixes in default quota from user template
	+ Fixed error when writing ad-sync cron file
	+ Do not allow to create users if their home directory already exists
2.1.1
	+ Quotas are now included in users module
	+ System users don't require password
	+ Fixed bug that allowed to create LDAP users whith the same name
	  than users with UID 0 (like root)
2.1
	+ Separate usercorner module to the new zentyal-usercorner package
	+ Remove zentyal- prefix from rejoin-slave and ldapvi scripts
	+ Move /usr/share/ebox-usersandgroups/ebox-usersandgroups/reinstall
	  to /usr/share/zentyal-users/reinstall
	+ Show enableActions for master also in ad-slave mode
	+ Deleted obsolete migrations and use new initialSetup method
	+ Added locks to prevent overlapping in ad-sync script
	+ Fix slave failed operation string on slave hostname
	+ Replace /etc/ebox/80users.conf with /etc/zentyal/users.conf
	+ Added indexes for common LDAP attributes
	+ Replace /var/log/ebox-usercorner with /var/log/zentyal-usercorner
2.0.10
	+ Now the AD synchronization can be disabled at any moment and a
	  server with AD-slave mode can be master for other Zentyal slaves
	+ New /etc/ebox/ad-sync_ignore.users and ad-sync_ignore.groups files
	  to ignore users and groups in the AD synchronization process
	+ Improved zentyal-ldapvi script that works on slave servers
	+ Creates the default group if not exists during restore
	+ Added restore backup precheck to assure there are not conflicts between
	  system users and Zentyal LDAP users (currently only works for masters)
2.0.9
	+ Make sure to create the base directory for user homes before create them
	+ Reconnect to LDAP on backup restore
	+ Better log messages
	+ Save configuration files during restore
	+ Catch possible SIGPIPE on LDAP reconnect
2.0.8
	+ Fix Samba PDC on slaves
	+ Check for incompatibility between Samba PDC and PAM on slaves
	+ Optimize slave-sync script if there are no pending operations
	+ Remove useless call to mode() on slave-sync script (faster now)
	+ Replica LDAP listens in all interfaces
2.0.7
	+ Added index add mechanism to LdapModule
	+ Fixed NSS DN config in masters
2.0.6
	+ Added zentyal-rejoin-slave to rejoin a slave to its master
	+ Fixed NSS/PAM in slave machines
2.0.5
	+ Removed wrong hooks implementation
2.0.4
	+ Fixed infinite recursion when setting up some models on slave servers
	+ Added support for addUser/delUser hooks
2.0.3
	+ Allow LDAP users and groups up to 128 characters
	+ Show precondition message for user corner on slave servers
	+ Unconfigure ftp and zarafa in reinstall script
	+ Do not show adsync debug messages if debug is disabled in config
	+ Allow more than one dot in usernames
2.0.2
	+ Fixed master/slave synchronization issues
	+ Remove userjournal dir when removing a slave
	+ Added lock during module enable to avoid initialization problems
	+ Fixed AD slave synchronization task
2.0.1
	+ Fixed incorrect LDAP binding in some cases
2.0
	+ Fixed user journal dir creation on master
	+ Fixed failed login error on user corner
	+ Default login_shell under PAM Settings UI instead of 80users.conf
	+ Replaced /bin/false with /usr/sbin/nologin as default shell
1.5.10
	+ Some refactorizations centered in safer LDAP connections and defensive
	  code
1.5.9
	+ More info link added in wizard
1.5.8
	+ Zentyal rebrand
1.5.7
	+ Removed NSS in slave configurations
	+ Nasty bug page replaced by the new eBox error page
1.5.6
	+ Fixed user corner access problems with redis server
1.5.5
	+ LDAP master creation optimized and less error-prone
1.5.4
	+ Bug fix: adding a user name with spaces no longer fails
1.5.3
	+ Move NSS from ebox-samba to ebox-usersandgroups
	+ Home directories are under /home now
	+ New options to configure shell and home directory umask
	+ New setup wizard
1.5.2
	+ Bug fix: fixed dbus init for usercorner
1.5.1
	+ Bug fix: fixed nasty bug with the last version of openldap in lucid
	+ Bug fix: do not call processDir if there are no slaves in slave-sync
	+ Bug fix: ebox-usersandgroups-reinstall now unconfigures all ldap modules
	+ Bug fix: updateSchema() returns unless the schema to update is
	  available
	+ Bug fix: Set proper owner and permissions when updating a schema
	+ Bug fix: some problems with the AD synchronization solved
	+ Bug fix: userscorner title icon
	+ Bug fix: addUser() now checks if the user already exists as a
	  system user
	+ Removed deprecated executable 'import-from-ldif'
	+ Bug fix: addUser() now checks for password argument
	+ Bug fix: when restoring we use the new users DN to init users
1.5
	+ Bug fix: don't try to contact slaves from within a slave when groups
	  are updated
	+ Use built-in EBox::ThirdParty::Apache2::AuthCookie
1.4.2
	+ Bug fix: fix wrong migration number
1.4.1
	+ Bug fix: surround LDAP migration with a try/catch to make sure the rest
	  it is run
	+ Bug fix: do not allow \w with localized characters as LDAP schema does not
	  allow them for home directory attribute. (Closes #1713)
1.4
	+ Allow the master to pass extra parameters in SOAP calls to slaves
1.3.17
	+ Bug fix: Set style for login page in user corner
1.3.16
	+ Bug fix: keep menu open on LDAP Info
1.3.15
	+ Add support for ldaps
	+ Add support for slaves running Apache in ports different than 443
	+ Allow to remove slaves from slave list
	+ Added ebox-usersandgroups-reinstall to easily reset the LDAP mode
	+ Bug fix: issue with user deletion in French (Closes #1651)
	+ Bug fix: anonymous connection for getting DN is retried several
	  times, this fixes a bug when restoring configuration backup
1.3.14
	+ Synchronize all the users from the AD and not only from CN=Users
	+ Add operation name and username on updateGroup
	+ Add slave notification for group modify and delete
	+ Change button order to "Add" and "Add and Edit" in Add User
	  template. If users press return in the form it adds a new user
	  and stays on the same page.
1.3.13
	+ Usability enhancements: (Closes #1649)
		* Create a unique Users And Group Folder
		* Unify Add User/Edit User in a single page
		* Unify Add Group/Edit Group in a single page
		* Two buttons: "Add and Edit" and "Add"
		* Add breadcrumbs
	+ Add UserTemplate composite to configure default options that are used when
	  a new user is created
	+ Add defaultUserModel to LdapUserBase.pm
	+ Specify folder for SlaveInfo
	+ Add menu entry with information about LDAP including password
	+ Change enableActions to use the new LDAP default structure from Karmic
1.3.12
	+ Add EBox::Ldap::lastModificationTime to know when the master LDAP
	  database was modified for the last time
	+ Index uid and memberUid to avoid some warnings and improve performance,
	  plus remove some old code and fix some broken one in that part of the code
	+ Bugfix: disable edition of users and groups in ad-slave mode
	+ Don't allow modification of ldap password in Mode model if
	  it has been autogenerated by the eBox installer
	+ Add page title
	+ Separate the Windows AD options in a different model
	+ Fixed the warning of "Edit User" when there are no users in a slave
	+ Remove 'optional' from remote in Mode and also useless validateRow
1.3.10
	+ Use disableApparmorProfile from EBox::Module::Service twice.
	  First in enableActions. And also in setConf to avoid issues
	  if apparmor is installed after users is enabled.
1.3.9
	+ Bugfix: return empty array in usedFiles if it's not master mode
1.3.8
	+ Bugfix: fixed wrong disable of fields in selecting ad-slave in Mode model
1.3.7
	+ Synchronization with Windows Active Directory (#1443)
1.3.6
	+ Use anonymous bind to fetch dn
1.3.5
	+ Disable slapd apparmor profile in enableActions
	+ Reload nscd when adding users and groups
	+ Bugfix: backup bug report now works again
	+ Bugfix: slave-sync does not try to real journal dir when not
	  configured or in slave mode. Journal dir created on
	  master's setup.
1.3.0
	+ eBox LDAP architecture now supports a master-slave configuration
	+ bugfix: Update usercorner service when there is a change on the port number
1.1.30
	+ Added widget to manage group belonging from Edit User page
	+ Fixed backup/restore problem with paswords and given/last names
	+ Changed the way users are stored in LDAP, added givenName in addition
	  to sn, now cn=givenName+sn instead of cn=uid, this fixes a
	  incompatibility bug with eGroupware
	+ In the Edit User interface now Name and Last name are separate
	fields
	+ Usercorner web server certificate can be changed via the CA module
1.1.20
	+ New release
1.1.10
	+ Make slapd listen only on 127.0.0.1
1.1
	+ Added bind v2 compability needed by squid auth, slapd conf
	  regenerated and daemon restarted in postinst to commit possibles
	  changes in configuration
	+ Added group model
	+ Use the new ids() and row() API to optimize the management of hundreds of
	users
	+ Allow dashes in user and group names
	+ Initial release of UserCorner which allow users to change their password
	+ Store multiple password hashes and scrap clear text passwords
0.12.100
	+ Restore backup is more robust: inexistent users in a group are
	  ignored
	+ Make and restore backup more robust: removed slapd.conf
	  parameters in both slapadd and slapcat invokations, so we can use
	  the module with sldap with configuration in the directory itself
0.12.99
	+ New release
0.12.1
	+ Bugfix: Remove eBox system users when restoring backup. This solves
	  an issue restoring backups from 0.12
0.12
	+ Use the new EBox::Model::Row api
	+ Check if there is any added user and show a message
	  in case there isn't any.
	+ Restore users reading from ldiff and adding them through
	  eBox API
	+ Set password-hash in slapd.conf to make password changes from samba sync
	  the user password
0.11.101
	+ New release
0.11.100
	+ onInstall() functionality moved to migration script
	+ Fixed several typos
0.11.99
	+ Remove use of Apache::Singleton
0.11.3
	+ Check used uid's on every posixAccount object under dc=ebox,
	  instead of only under ou=Users,dc=ebox. This solves nasty issues
	  with Samba PDC when adding machines and creating users with
	  repeated uid
0.11.2
	+ Do not generate a new LDAP password if it already exists
0.11.1
	+ Fix issue with module naming which prevented backups from being
	restored
0.11
	+ Initial Ubuntu packaging
	+ bugfix. fix issue with module naming which prevented backups from being
	  restored
0.10.99
	+ Create pseudo-model to use the users table with Ajax
0.10
	+ Allow dots in user names
0.9.100
	+ New release
0.9.99
	+ Bugfix in EBox::Ldap
0.9.3
	+ New release
0.9.2
	+ New release
0.9.1
	+ Make OpenLDAP listen on internal interfaces
0.9
	+ Added Polish translation
	+ Added Aragonese translation
	+ Added Dutch translation
	+ Added German translation
0.8.99
	+ New release
0.8.1
	+ Minor workaround. Create slapd run directory in case it does not
	  exist
0.8
	+ Fix message
0.7.99
	+ Add extended backup support for LDAP
	+ Performance tuning to slapd
	+ Some minor code improvements
	+ Quota now allows unlimited space and i-nodes number
0.7.1
	+ Add delObjectclass (useful for ldap clean actions)
	+ Detect and recover when ldap connection is broken (#25)
	+ Make EBox::Ldap a singleton class
	+ Initial factoring
	+ Use of ebox-sudoers-friendly
0.7
	+ New public release
0.6
	+ Move to client
	+ API documented using naturaldocs
	+ Update install
	+ Update debian scripts
	+ Use new syntax to define ACLs for ldap
	+ Add function to create system users
	+ Move ldap db under ebox directory
0.5.2
	+ Fix some packaging issues
0.5.1
	+ Convert module to new menu system
0.5
	+ Initial release<|MERGE_RESOLUTION|>--- conflicted
+++ resolved
@@ -1,15 +1,12 @@
 HEAD
-<<<<<<< HEAD
+	+ Show a warning on post save changes dialog if errors happend while
+	  setting shares ACLs
 	+ Do not check for acl and user_xattr filesystem options if filesystem is
 	  btrfs
 	+ Provision: Check domain netbios name is not equal to host netbios name
 	+ Resolve schema master dns name and try to connect to all returned IP
 	  addresses until success
 	+ Skip schema extensions if module disabled
-=======
-	+ Show a warning on post save changes dialog if errors happend while
-	  setting shares ACLs
->>>>>>> 00a41410
 3.5.3
 	+ Use bash as default shell
 	+ Added external AD field to LDAP information model
