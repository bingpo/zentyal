<<<<<<< HEAD
3.3
	+ Added new 'Apply ACLs recursively' feature - one checkbox per samba share. 
	  If unchecked, changed ACLs will only be written to top-level share.
	  Subfolders' ACLs will be left unchanged. Default is checked. 
	  Contributed by on-jz
=======
3.2.4
	+ Fixed Samba share ACLs for 'All users' are not written to filesystem
	+ Listen on all interfaces to avoid problems when more than one IP address
	  is configured in the DNS module
	+ Removed unnecessary FirewallHelper implementation
>>>>>>> 691bd06b
	+ Delete unused updateHostnameFields() method
	+ Mark network module as changed when upgrading from 3.0
	+ Enforce set of shares ACLs when upgrading from 3.0
	+ Remove old keytab when exporting new one
	+ Add ForestDnsZones and DomainDnsZones partitions DNS records after
	  join domain as additional domain controller
	+ Removed old migration code from 3.0 to 3.2
	+ Set version to 3.3
	+ Ignore container 'Microsoft Exchange System Objects' when quering
	  users stored in LDB
	+ Write openchange options to smb.conf if module installed
	+ Fix precondition on GPOScripts model
3.2.2
	+ Added retry mechanism in SmbClient to wait until samba is ready
	+ Do not try to get domainSID in s4sync if not ready
	+ Improve retrying log messages in safeConnect
	+ Setup quarantine directory in postHook instead of setConf
	+ Don't use Samba's LDB before it's started
	+ Rewrote a couple of methods to use file access directly instead of LDB
	  so it doesn't depend on the service running
	+ Stop starting samba on safeConnect calls
3.2.1
	+ Fixed start of samba after reboot
3.2
	+ Migrated the Samba provision status into redis
	+ Fixed migration of disabled accounts
	+ Execute the mapping of special accounts method on migration
	+ Set version to 3.2
3.1.14
	+ Fixed provisioning flag also in DC mode
	+ Do not automatically start service in LDB.pm
	+ Added missing EBox::Gettext uses
	+ Prevent member sync between Domain Users and __USERS__ both are handled
	  automatically.
3.1.13
	+ Improve samba daemon startup wait condition
	+ Improve GPO code to be more robust.
	+ Set Administrator user as internal when migrating from 3.0
	+ Do not try to migrate from 3.0 if module is not configured
	+ Override daemons when migrating from 3.0
	+ Migrate disabled accounts from 3.0
3.1.12
	+ Only set share permissions when there is really a permission change
	  instead of doing it on every samba restart.
	+ Fix provisioning flag management on error
3.1.11
	+ Added migration code to be executed when upgrading from 3.0
3.1.10
	+ Wait until all the samba services are ready before trying to connect
	+ Removed useless and problematic enforceServiceState override
3.1.9
	+ Antivirus daemon unlinks the cache file before creating new one
	+ Fix user accounts not enabled when created by s4sync
	+ Wait for RID pool allocation after join domain as DC
	+ Remove no longer needed workaround for DNS SPN
	+ Add samba as a DomainDnsZones and ForestDnsZones replica holder
	  when joining as additional DC (samba bug #9200)
	+ Fixes for LDAP-LDB OUs synchronization
	+ Force restart of DNS module while provisioning to reload zones from LDB
	+ Block until samba LDAP task is listening when restarting module
	+ New state flag 'provisioning'
	+ Added 'All users' option to ACL group permissions
	+ Fix precondition on GPOScripts model
3.1.8
	+ Added EBox::LDB::securityGroups to get the list of security groups from
	  Samba.
	+ Requested SLAPD to add an index on the msdsObjectGUID field.
	+ Added support to set permissions recursively.
	+ Moved the code that sets the share permissions to EBox::Samba to execute
	  it on EBox::Module::Service::_postServiceHook hook so we are sure samba
	  is already started with the new configuration.
	+ Shares are created even if no permissions are assigned nor is a guest
	  shared. Administrators will always have permissions now, so the share
	  should exist.
	+ Fixed zentyal group memberships sync with Samba to handle all supported
	  members and to sync on group creation, not just on group update.
	+ Improved the way we sync group memberships from Samba to Zentyal so we
	  are able to sync nested groups if they are not yet created at that point.
	+ Allowed nested groups sync with OpenLDAP and reused as much as possible
	  code from EBox::Users::Group from EBox::Samba::Group.
	+ Do nothing with shares that are disabled.
	+ Fixed s4sync when checking for OUs updates.
	+ Ignore system ACLs for samba shares, use libsamba-perl library instead.
	+ Disabled custom auth methods for guests, so Kerberos authentication
	  works. This should be reverted once Guest support is fixed on Samba 4.
	+ Synced all members of Zentyal Groups, not just users, when provisioning
	  with Samba.
	+ Stop creating special users or groups on provision time, s4sync will do
	  it for us.
	+ Services principals are copied to Samba before Groups, so we can keep
	  memberships intact.
	+ Mark internal users and groups properly when creating them in LDAP
	+ Filter internal users and groups in ACLs selectors
	+ Fixed bad usage of OpenLDAP when it should be using LDB.
	+ Force a trace back printing when an LDB connection is not possible.
	+ Handled mail field sync for Group, User and Contact.
	+ Use new libsamba-perl for GPOs
	+ Fixed mail and given name sync for Contacts.
	+ Stop s4sync while dumping configuration backup
	+ Ignore Asterisk Queues OU in s4sync
	+ Added hiddenSid() method
	+ Change default description to Zentyal Server instead of File Server
	+ Don't put duplicate bridge interfaces in smb.conf
	+ Mapped group 'Domain Users' to '__USERS__' directly.
	+ Added isInAdvancedViewOnly and renamed setViewInAdvancedOnly to
	  setInAdvancedViewOnly to match the attribute name.
	+ Allowed the syncronization of Users, Groups and Contacts tagged as to be
	  shown only on the Advanced view.
	+ Allowed sync of users without kerberos credentials (Guest account).
	+ Linked Kerberos accounts from Samba with their copy in OpenLDAP.
	+ Removed sync_disabled_users key. We sync all users now.
	+ Removed the useraddon to enable or disable file sharing per user, you
	  can now enable or disable a user directly.
	+ Used text strings to reference userAccountControl flags instead of plain
	  numbers.
	+ Syncronized account disabled / enabled between OpenLDAP and Samba.
	+ Removed deprecated objectClass objects not required anymore because
	  Windows breaks when creating objects with those unused objectClass.
3.1.7
	+ When we are going to start a reprovision, we set the provision flag to
	  false and reset the LDB connection to clear any cached value.
	+ Handle the case where ou=Groups exist in OpenLDAP and a Windows AD, so
	  we map both on provision time instead of breaking.
	+ Fixed wrong call to _linkWithUsersObject in Provision
	+ DNS is now properly restarted after provision
3.1.6
	+ Fix Samba provisioning when joining an existing Windows server.
	+ Fixed s4sync to ignore all sub-OUs for a set of OUs so those tree
	  branches are not synced with samba or deleted from OpenLDAP by mistake.
	+ The Administrator user should be hidden.
3.1.5
	+ Adapted user-addon to right panel view
	+ (u|g)idNumber is now generated by Samba directly by default.
	+ Added support to BuiltinDomain objectClass and synced CN=Builtin,...
	  container as a LDAP OU.
	+ Adapted to updatedRowNotify call with no changes in values
	+ Added menu icon
	+ Added objectByObjectGUID to retrieve an LDB object from its LDAP
	  replica.
	+ Added _linkWithUsersEntry && _linkWithUsersObject and called for every
	  Samba object created from the users module, so we have a direct link
	  between objects.
	+ All LDBObject based objects will have the objectGUID field availble.
	+ Removed unused method EBox::LDB::existsDN.
	+ Updated EBox::LDB class to use the new EBox::LDAPBase to share code.
	+ Updated s4sync to handle OUs and contacts sync.
	+ Removed configuration key 'treat_contacts_as_users'. We handle now
	  Contacts and distribution groups natively.
	+ EBox::Samba::LdbObject inherites from EBox::Users::LdapObject to reuse
	  as much code as possible.
	+ Added a special case to map 'Domain Admins' DN from OpenLDAP to LDB.
	+ Don't allow a share with file system root as path
	+ Adapt firewall rules to new accept chains
	+ Add config key to skip writting homeDirectory and homeDrive attribute
	+ Do not store in samba_access table 4 records each 10s when antivirus
	  daemon is not running
	+ Adapted user addon to multi-OU tree view
	+ Ignored SIDs are now synced to LDAP, but hidden on the interface
	  according to the regexps in /etc/zentyal/sids-to-hide.regex
	+ Do not try to start nmbd if smb.conf is not written
	+ Use krb5 keys on new users when plain password not available
	+ Removed EBox::Samba::Group::usersNotIn() method. It was not used neither
	  valid for samba groups.
	+ New EBox::Samba::computers() to get all objects with computer class
	+ Implemented security group and distribution group concept from AD.
	+ Created an OrganizationalPerson object to reuse code between User
	  accounts and Contacts.
	+ Added incompatiblity with external AD authentication mode
3.1.4
	+ Fix SIDs to ignore list, add missing end of line character in regular
	  expressions
	+ NetBIOS computer name is now updated before reprovision and after
	  hostname change
	+ Use new EBox::Users namespace instead of EBox::UsersAndGroups
3.1.3
	+ Removed deprecated backup domains implementation
	+ Fix id mapping for users and groups added by the s4sync daemon
3.1.2
	+ Fix hostname change when having Samba installed: was trying to create
	  again Administrator user, now we just update the credentials, ignore
	  existing groups
3.1.1
	+ Fixed wrong setting of state in EBox::Samba::Provision
3.1
	+ Replace /home/samba/.provisioned file with a key in redis state
	+ Depend on zentyal-core 3.1
3.0.17
	+ New join_vista_with_guest_shares option in /etc/zentyal/samba.conf to
	  allow join of Windows Vista machines if guest shares are enabled
	+ New sync_disabled_users option in /etc/zentyal/samba.conf to sync
	  users with a disabled account in s4sync
	+ Removed 3.0.X migration code
	+ New s4sync-groups.ignore file to avoid sync internal groups to LDAP
	+ Allow to set "disable_fullaudit" config key in /etc/zentyal/samba.conf
	  to fully disable recording of samba VFS operations in the system log
	+ Added Pre-Depends on samba4 to avoid problems with upgrades
	+ Added Pre-Depends on mysql-server to avoid problems with upgrades
3.0.16
	+ Workaround with retries for the chown __USERS__ bug
	+ Hide sync with cloud options in shares list if remoteservices
	  is not installed
	+ Setup filesystem now writes a valid fstab file even if the filesystem
	  does not have any mount option
	+ Remove idmap_ldb:use_rf2307 option unnecessary with Samba 4.0.5
	+ Clearer error messages when EBox::LDB::safeConnect fails
	+ Raise exception if during the provision either the domain
	  administrator user or the domain administrator group are
	  incorrectly mapped
	+ Adapted firewallCaptivePortalExceptions method to API change
	+ Mark kerberos principal users as internal to be properly filtered
	+ Delete .provisioned file when purging zentyal-samba
	+ Avoid not numeric warning in hash size comparation during provision
	+ Allow user names composed only of digits
	+ Do not add firewall rules to loopback interface
	+ Improve checks when upgrading from 3.0.11
3.0.15
	+ Better check for the incompatibility of Samba with master/slave
	+ Samba can now be reprovisioned if the hostname or domain changes
	+ Depend on users module to fix save changes order during reprovision
	+ Set roaming profile and home drive for new created users if server
	  is first DC
	+ Default value of sync option in SambaShares is now 0
3.0.14
	+ Improve management of DNS zones stored in samba LDAP
	+ Add classes to decode DNS data from samba LDAP
	+ Use less costly LDB operations when adding or removing members
	  from a group
	+ Added EBox:Samba::LDBObject::deleteValues method
	+ Fix wrong URL on provision message
	+ Better error messages when the environment checks for provision fail
	+ Forbid provision if the server is replicating users either master or slave
3.0.13
	+ Integration of new samba 4.0.3 bundled version
	+ Samba daemon is now managed with init.d to avoid unexpected fork problems
	+ Reduce dns resolver timeout on provision checks when joining a domain
	+ Let zentyal manage all samba dependant daemons. Automatic start/stop
	  is disabled now.
	+ Add script to transfer FSMO roles to local server, useful to
	  migrate from Windows to Zentyal
	+ New FSMO management module
	+ Import sysvol maintaining ACLs
	+ Fixed configuration backup problems, stopping the daemon is no longer
	  needed when backing up and ACLs and dns partitions hard links are
	  recreated when restoring.
	+ Remove deprecated code related to printers module
	+ Remove unnecessary pidfiles declarations for upstart daemons
	+ Improve provision procedure
	+ Use clamd socket instead of shared library for antivirus, this is
	  faster and reduces memory consumption
	+ Do not create quarantine share if antivirus is not enabled
	+ Empty text files are created now when a virus is found on a share
	+ Modified 'size' field in samba_disk_usage and samba_disk_usage_report
	  tables from INT to BIGINT
3.0.12
	+ New advanced 'unmanaged_acls' option in /etc/zentyal/samba.conf to
	  disable overwriting of ACLs when saving changes
	+ Notify cloud-prof when installed when changes happen in
	  SyncShares and SambaShares models
	+ shareByFilename method now also returns the path and type of the share
	+ Fix shareByFilename method
	+ Update Loghelper to the new log formats
	+ Remove duplicated slash in samba shares and profiles paths
3.0.11
	+ Fixed EBox::Samba::LdbObject::get in list context
3.0.10
	+ Decode utf8 data in LdbObject::get() to avoid encoding problems
	+ Integration with Disaster Recovery service
	+ Restored backupDomains implementation
	+ Explicit set of folder name as default value implementation has changed
	+ Check in group pre-addition whether it already exists as built-in
	+ Added existsDN method to EBox::LDB
	+ Grant rx access on privileged ldap socket to allow user corner to
	  update user passwords
3.0.9
	+ Improve domain join process updating the joined domain DNS server
	+ Set kerberos keys when importing users from samba to zentyal
	+ Fix ACLs for system type shares
3.0.8
	+ Depend on Samba4 RC5
	+ Fix bug in enforceServiceState causing samba to restart twice while
	  saving changes
	+ Set pid file path for nmbd daemon
	+ Set bootDepends in yaml file
	+ Adapted to changes in EBox::LogHelper::_convertTimestamp
	+ Use proper constant in userShares method used by remoteservices module
3.0.7
	+ Sync passwords to samba also when using kerberos keys
3.0.6
	+ Added missing use of UnwillingToPerform exception
	+ Fix bug importing service principals when it is not yet created in
	  LDAP
	+ Roaming profiles and drive letter options cannot be set when joining
	  to an existing domain to avoid overwritting per-user settings
	+ Use the new LdapUserBase interface methods preAddUser and preAddGroup
	  to create the user in samba before in zentyal LDAP. The uidNumber or
	  gidNumber of the Zentyal user is infered from the RID to guarantee
	  unique value in the domain
	+ Infer user's uidNumber and group's gidNumber from RID when this is
	  attribute is not present while synchronizing users. This guarantees
	  the same value for users and groups in all domain controllers
	+ Implement new preAdd(User|Group)Failed and add(User|Group)Failed to
	  remove the object from samba database if something goes wrong
	+ Do not add disabled accounts to Zentyal in s4sync
3.0.5
	+ Enabled optional signed SMB protocol in smb.conf
	+ Delete users and groups from shares ACL when these are deleted
	+ Refuse to delete system critical objects
	+ Added syncFolders information method to allow file syncing
	+ Implement SysInfo::Observer to disallow host or domain name changes if
	  module is configured and update the required fields if it is not
	+ Import sysvol after joining a domain, and add an upstart job to sync it
	  each 5 to 10 minutes (one way).
	+ Map root account to domain administrator account
	+ Reset sysvol ACLs after provision
3.0.4
	+ Fix netlogon share wrong path
	+ Depend on samba4 rc2+zentyal2, which include nmbd daemon for netbios
	  browsing support
3.0.3
	+ Update smb.conf for samba4 RC2
	+ During domain join precedure, wait a couple of seconds for samba to start
	+ Add configkey 'treat_contacts_as_users' to import distribution groups
	  containing contacts. The mail account name is used to locate an user with
	  that name and add it to the group.
	+ Improvements synchronizing group members.
	+ The 'users' method of EBox::Samba::Group has been renamed to 'members' and
	  also returns nested groups
	+ Do not import users and groups after join a domain. The s4sync script will
	  do the job
	+ Search for users and groups to synchronize outside CN=Users
	+ Add more SID's to the list of users and groups to avoid synchronize from
	  samba
	+ Improve GeneralSettings fields validation
	+ Remove duplicated disabled module warning on recycle bin and antivirus
	  modules
	+ Added method to GeneralSettings to update hostname-dependent fields
	+ Tolerate domains ended in .local
3.0.2
	+ Fix samba group members not imported to Zentyal in groups added by
	  the synchronizer
	+ Fix s4sync not starting on boot
	+ Restore DNS setup on domain join failure
	+ Add a line to /etc/fstab to increase the size of /var/lock to 50MB.
	  Samba stores there some tdb files (for example to track connections), so
	  if this fs goes out of space connections can be dropped.
3.0.1
	+ Stop daemon before restoring backup and start when finished
	+ Throw exceptions in checkEnvironment also during first install,
	  otherwise the module is not disabled if DNS is not properly
	  configured.
3.0
	+ Add parameter to _checkEnvironment to set the desired error level
	  (ignore, print on log or throw exception)
	+ Stop daemon while taking backup to avoid samba daemon modifying files
	  while being tarred
	+ Fix share type exceptions on antivirus and recycle bin
	+ Fix enabling guest access on shares need to save changes twice
	+ Fix wrong ACL that was denying access to quarantine folder to guest
	  users
	+ Fix error creating shares with spaces in the path
	+ Implemented configuration backup and restore
	+ Fix checking domain name in General Settings Model
	+ Fixed some strings
2.3.14
	+ Fix access for domain users to shares when guest access is enabled
	  on the share
	+ Setup quarantine directory for zavs and grant access to domain admins only
	+ Write zavs settings on smb.conf
2.3.13
	+ Change default domain netbios to match the left-most part of the
	  host dns domain
	+ Check environment is properly configured before provision samba
	+ Generate random administrator password instead of having a default
	  one for security reasons, to join machines to the domain any user
	  belonging to the Domain Admins group is enough, so there was no
	  need to show this password on the interface
	+ Removed dashboard widgets no longer compatible with samba4
	+ Depend on samba 4.0 beta 8
	+ Check provisioned flag and module enabled in s4sync script
	+ Set the provisioned flag at the end of provision function
	+ shareByFilename() method is now working with samba4
	+ Improved DNS management of the Samba internal domain
	+ Fixed labels on SambaSharePermissions model
	+ Fix guest access to shares (client do not ask for password)
	+ Map nobody and nogroup to domain guest and guests accounts
	+ Add missing use statement on EBox::Samba::User
	+ Fix updating Zentyal LDAP users kerberos keys from samba users
	+ Ensure proper permissions on the samba privileged socket
	+ Check that account names does not exists in the whole domain when
	  adding users and groups from the LdapModuleBase callbacks
	+ Do not notify samba module when deleting Zentyal users and groups
	  through the synchronizer script
	+ Improve netbios name validation (no dots)
	+ Validate netbios domain name as netbios name
	+ Force zentyal-dns dependency version
	+ Fix bug managing the dns domain when enabling/disabling the module
	+ Improvements in daemons management to avoid restarting them twice
	  while saving changes.
2.3.12
	+ Support additional domain controller mode
	+ Remove user addon to set the user as domain admin. Add it to the
	  domain admins group instead.
	+ Sync domain administrator and domain admins accounts to zentyal
	+ Increase log level from 1 to 3 to trace problems.
	+ Provision database only when saving changes, not in module
	  enable.
	+ Change samba home to /home/samba instead /home/ebox/samba
	+ Use the privileged LDAP socket to connect to samba LDAP.
	+ Provision using bind9 DLZ backend.
	+ Add config key to choose the fileserver to use, 'ntvfs' or 's3fs'
	+ Removed wrong empty string translations
	+ Enable printing daemon. Printers ACLs stored in a model within
	  printers module.
2.3.11
	+ Added modeldepends to yaml schema
	+ Enable printing daemon. Printers ACLs are now stored in a model within
	  printers module
	+ Removed wrong empty string translations
2.3.10
	+ Fix exception creating shares
	+ Sync passwords from LDAP to LDB directly from hashes
2.3.9
	+ Fields in General Settings can be edited now, with the exception
	  of domain and computer names
	+ Added methods to get the paths used by shares, users and groups
	  to generate disk usage reports
	+ User addon to enable/disable the account and set the user as
	  domain administrator
	+ Group addon to create group shares
	+ Added method to give captive portal module firewall rules to
	  allow domain joins
2.3.8
	+ Recycle Bin feature is now working with samba4
	+ Remove unnecessary dns enable depend as users already depend on it
	+ Integration with samba 4.0 beta2 which uses samba4 for
	  the Active Directory domain services and the samba3 daemon
	  for the file sharing and printing services
	+ Added LogObserver support
	+ Avoid showing admin password if provision command fails
	+ Add domain name validation, cannot be equal to host name
	+ Fix provision bug caused by passwords containing spaces
	+ Threaded synchronizer script
	+ Roaming profiles implementation
	+ Home drive implementation
	+ Guest access implementation
	+ Delete directories from disk when shares are removed
2.3.7
	+ Fixed problems with provision in fresh install
	+ Adapted to new Model management framework
	+ Store printers in redis using the new JSON config objects
2.3.6
	+ Integrate with zentyal DNS
	+ Fix loop over array reference in funcion usesPort
2.3.5
	+ New samba4 synchronization based on LDB module and LDIF files
	+ Depend on samba-zentyal-modules instead of libldb-perl
	+ Custom build of samba4 is no longer needed
2.3.4
	+ Packaging fixes for precise
	+ Code typo fix in Samba::Model::GeneralSettings::_checkDomainName
2.3.3
	+ Validate domain admin password in general settings
	+ Fixed bugs when adding users or groups with spaces
2.3.2
	+ Ignore mailfilter users in s4sync
2.3.1
	+ Samba4 integration
	+ Service description is now translatable
	+ Restore samba-vscan dependency
2.3
	+ Adapted to new MySQL logs backend
	+ Remove samba-vscan dependency as it is not yet available for precise
	+ Replaced autotools with zbuildtools
	+ Use always the same string to refer to the NetBIOS computer name
	+ Validation of maximum length of domain name, validation against
	  reserved words of netbios and domain names
2.1.7
	+ Allow non-ascii characters in share names and comments
2.1.6
	+ Added config key to set Zentyal folders and default domain prefix
	+ Removed /zentyal prefix from URLs
	+ Added maximum limits to PDC options
	+ Avoid duplicated restart during postinst
2.1.5
	+ Removed wrong quotes in smb.conf
	+ Added missing touch and minsize options in /etc/zentyal/samba.conf
	  for Recycle Bin
2.1.4
	+ Better validation of samba shares paths
	+ Improve smb.conf template: delete use_client_driver and allow include
	  per client
	+ Always depend on samba-vscan
	+ Use quote column option for periodic and report log consolidation
2.1.3
	+ Now deleted users and groups are removed correctly from printers
	  permissions lists
	+ Show group comment if exists as share description
	+ Fixed SQL in activity report section
	+ Removed redundant code _dumpSharesTree and _loadSharesTree
2.1.2
	+ Domain names ending in ".local" are no longer allowed
2.1.1
	+ Quotas are now included in users module
	+ Bugfix: disabled shares are correctly ignored now
	+ Bugfix: fixed bad column name in report consolidation
	+ Renamed internal-backups and quarantine shares from ebox- to zentyal-
	+ Bug fix: default file sharing quota works properly now
2.1
	+ Remove ebox- prefix from helper scripts names
	+ Use new standard enable-module script
	+ Replace /etc/ebox/80samba.conf with /etc/zentyal/samba.conf
	+ Use new initial-setup in postinst and delete old migrations
	+ Bug fix: Home directory is mapped when accessing from a Windows 7 client
	+ User quotas are now stored in configuration backup and users directory
	+ Bug fix: Share size is estimated although some files cannot be read
	+ Bug fix: Removed permissions are actually removed
	+ Roaming profiles with correct file attribs
	+ The files in a group share can be modified by all the members in the
	  group
	+ Show forbidden paths in the "Path not allowed" exception text
	+ Truncate the resource field to avoid overflow error of log database
2.0.7
	+ Removed printers are ignored during backup restore
	+ Added backup domain
	+ Added printers as restore dependency
2.0.6
	+ Check for incompatibility between PDC and PAM on slaves
	+ Improved performance by adding samba LDAP indexes
	+ Only set shares ACL if needed
	+ Set default order for dashboard widgets
2.0.5
	+ Only ASCII characters are now allowed for share names and comments
	+ Bug fix: guest shares also work if PDC not enabled
2.0.4
	+ Fixed quarantine folder permissions
	+ Don't ask for password in guest shares
2.0.3
	+ Bug fix: guest shares now work on Windows clients
	+ Fixed log retrieving for quarantine alerts
2.0.2
	+ Fixed problems in backup restoration
	+ Bug fix: support users and groups with spaces and so on in ACLs
2.0.1
	+ Bug fix: cups daemon is now started before samba one
	+ Bug fix: samba can be enabled now if filesystem does not support quotas
	+ Removed warning due to mix numeric and string values in printer hash.
	+ New CUPS printers are also stored in redis when editing groups
	+ Deleted obsolete code regarding external/non-external printers
1.5.9
	+ Rebranded domain name and description
1.5.8
	+ Zentyal rebrand
	+ On smb.conf.mas: use client driver = no to allow printer server
	  to give clients the uploaded drivers.
1.5.7
	+ Avoid antivirus scan on large files to fix read problems
	+ Add a keyconf to Samba listen on external interfaces
	+ Added more report subsections
1.5.6
	+ Move NSS from ebox-samba to ebox-usersandgroups
	+ Home directories are under /home now
	+ Shares permissions model now states if the ACL is for a user or a group
1.5.5
	+ Bug fix: set proper permissions on guest shares
	+ Bug fix: avoid parse of non-word characters in vscan log entries
1.5.4
	+ Added bridged mode support in firewall helper
1.5.3
	+ Bug fix: do not add acl attribute in /etc/fstab when using xfs
1.5.2
	+ Enforce uniqueness of 'user/group' filed in shares permissions
	+ Enable full audit feature as it's working again in samba 3.4.6
	+ Allow guest shares
1.5.1
	+ Add support for file system ACLs. Modify /etc/fstab
	  accordingly. Add dependency on acl.
	+ Bug fix: check if a group has been deleted when configurer printers,
	  otherwise users end up with a blank screen when granting printer
	  permissions
	+ Use the new upstart scripts that the Ubuntu samba packages ships
	  in Lucid
1.4.2
	+ Add missing samba_virus_report table
1.4.1
	+ Restored RecycleBin feature lost when merged breadcrumbs
1.3.15
	+ Added 'hide files' directive by default in smb.conf.mas
	+ Bug fix: PDC password policy settings are kept after samba restarts
1.3.14
	+ Add DefaultUser model to be used in users and groups default user
	  template. Admins can select if they wish to enable the file sharing
	  account by default when creating new users.
1.3.13
	+ Disable full_audit until fixed in a newer samba version
1.3.12
	+ Add breadcrumbs
1.3.11
	+ Added report support
1.3.10
	+ bugfix: ignore case when comparing domain and netbios names
	+ Added support for Recycle Bin in shares
	+ bugfix: restore Domain Users with GID 513 and not 512.
	  as this made Domain Admins not work
	+ Remove unused quota related methods
1.3.7
	+ Create .V2 profile directories. Windows Vista looks for them.
	+ remove extendedBackup, data files must be backuped using ebackup
1.3.6
	+ bugfix: do not allow netbios names longer than 15 characters
1.3.4
	+ bugfix: some samba actions never appeared in the access log
1.3.3
	+ bugfix: we dont consults users when users is not configured in EBox::Samba::existsShareResource
1.3.1
	+ bugfix: use right number for Domain Computers group
1.3.0
	+ bugfix: keep sambaMinPwdLength attribute
1.1.30
	+ bugfix: add user works if quota is disabled
	+ bugfix: replaced storeElementByName with store to avoid bug when restoring
1.1.20
	+ samba allows the use of internal virtual ifaces now
	+ bugfix: importFromLdif was calling a maethod that was removed in a previous merge
1.1.10
	+ Only update sambaPaths on users with sambaSamAccount object
	class
	+ UI imrpovement: in general setting some fileds are disabled when
	PDC is not selected
1.1
	+ Bugfix: issue with codepages on shares
	+ Home drive letter can be changed now from general settings
	+ Added new PDC model with password settings
	+ Use the new row() and ids() API
	+ Windows user's profiles are backed up only in extended backups
	+ Enable quota support again
	+ Bugfix: when importing data from ldiff we assure that the
	default group is created before any group assignment to avoid
	'group not existent' errors

0.12.101
	+ Bugfix: set force directory mode and force create mode to 0660 in shares
0.12.100
	+ Admin user method is more robust in face of user's incomplete
	groups membership
	+ Bugfix: `printers` method returns an empty list when
	`ebox-printers` package is not installed
	+ Add per-user disk quota
0.12.99
	+ New release
0.12.6.101
	+ Bugfix. roaming profiles are not created automatically when they are
	disabled
0.12.6.100
	+ Support for external printers configured with CUPS
	+ Bugfix. Set users and groups suffix properly in smb.conf
0.12.5
	+ Bugfix. Set loginShell when adding users. By default it takes /bin/false
	but users can change it using /etc/ebox/80samba.conf
0.12.4
	+ Bugfix. Check and correct if there is a user or group with a wrong SID.
	It's possible to run into that scenarion depending when the user/group is
	created
	+ Do not delete some domain attributes that are used to store password
	attributes such us password length, expiration...
0.12.3
	+ Add configuration variable to enable/disable quota support
	  as it might be really slow if we have many users
0.12.2
	+ Restore group share names when restoring a backup
0.12.1
	+ Leave Logon Home empty, as Logon Home = "" as stated by smb.conf
	documentation doesn't seem to work
	+ Make sure  workgroup and netbios names are different
0.12
	+ Add help to model fields
	+ Fix typo in defaultEnabledValue. Now shares are enabled by default.
	+ Fix typo in administrator label
	+ Mark shares strings to translate
	+ Use eBox OID number in LDAP schemas
	+ Do not use shares that don't have permission for any user or group
	+ Remove deprecated printer admin configuration key in smb.conf.mas
	+ Enable dns proxy in smb.conf.mas
0.11.103
	+ Bugfix. Add and use EBox::Samba::Types::Select to avoid
	  issues with the options cache
0.11.102
	+ Extend functinality to add custom shares and not only one per-group:
		- Any share within the file system
		- Any share automatically created under /home/samba/shares
		- Fine-grained access to the share: read-only, read and write,
		  administrator, per user and per group.
	+ Set editable attribute to 1 in User field. To comply with
	  what the type expects and avoid warnings

0.11.101
	+ New release
0.11.100
	+ Change slapd.conf ownership to module users
	+ Fix typos
	+ onInstall() functionality moved to migration script
0.11.99
	+ Allow others to read contents from users home directory to
	publish HTML
0.11
	+ New release
0.10.99
	+ New release
0.10
	+ Create directory with 0770
	+ Add users to Domain Users group
0.9.100
	+ New release
0.9.99
	+ New release
0.9.3
	+ New release
0.9.2
	+ Add ebox backup directory as a shared resource to download/upload
	  files
	+ Create smbldap_bind.conf which contains password with mask 0600
0.9.1
	+ New release
0.9
	+ Added Polish translation
	+ Added German translation
	+ Added Dutch  translation

0.8.99
	+ New release
0.8.1
	+ bugfix. Do not mess up home directories when upgrading
	+ Minor workaround. Create slapd run directory in case it does not
	  exist
0.8
	+ New release
0.7.99
	+ Full backup mode stores shared files
	+ Unlimited i-node quota
	+ Various bug-fixes
	+ Portuguese translation

0.7.1
	+ Initial support for PDC
	+ GUI improvements
	+ Added update/clean actions to eobx-samba-ldap
	+ Use EBox::LDAP singleton
	+ Debian package fixes
	+ Fetch SID from configuration file
	+ Use of ebox-sudoers-friendly

0.7
	+ First public release
0.6
	+ move to client
	+ API documented using naturaldocs
	+ Update install
	+ Update debian scripts
	+ Enable/disable printer sharing and file sharing independentely
	+ Use new syntax to define ACLs in slapd.conf
	+ Implements usesPort
	+ Add full support for printers
	+ Several bugfixes

0.5.2
	+ Fix some packaging issues

0.5.1
	+ Convert module to new menu system

0.5
	+ Initial release<|MERGE_RESOLUTION|>--- conflicted
+++ resolved
@@ -1,16 +1,12 @@
-<<<<<<< HEAD
 3.3
-	+ Added new 'Apply ACLs recursively' feature - one checkbox per samba share. 
+	+ Added new 'Apply ACLs recursively' feature - one checkbox per samba share.
 	  If unchecked, changed ACLs will only be written to top-level share.
-	  Subfolders' ACLs will be left unchanged. Default is checked. 
-	  Contributed by on-jz
-=======
-3.2.4
+	  Subfolders' ACLs will be left unchanged. Default is checked.
+	  (Contributed by on-jz)
 	+ Fixed Samba share ACLs for 'All users' are not written to filesystem
 	+ Listen on all interfaces to avoid problems when more than one IP address
 	  is configured in the DNS module
 	+ Removed unnecessary FirewallHelper implementation
->>>>>>> 691bd06b
 	+ Delete unused updateHostnameFields() method
 	+ Mark network module as changed when upgrading from 3.0
 	+ Enforce set of shares ACLs when upgrading from 3.0
