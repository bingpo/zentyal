HEAD
<<<<<<< HEAD
	+ Replaced call to existsDN in EBox::SambaLdapUser with call to search
	+ Added menu icon
	+ Added objectByObjectGUID to retrieve an LDB object from its LDAP
	  replica.
	+ Added _linkWithUsersEntry && _linkWithUsersObject and called for every
	  Samba object created from the users module, so we have a direct link
	  between objects.
	+ All LDBObject based objects will have the objectGUID field availble.
	+ Removed unused method EBox::LDB::existsDN.
	+ Updated EBox::LDB class to use the new EBox::LDAPBase to share code.
	+ Updated s4sync to handle OUs and contacts sync.
	+ Removed configuration key 'treat_contacts_as_users'. We handle now
	  Contacts and distribution groups natively.
	+ EBox::Samba::LdbObject inherites from EBox::Users::LdapObject to reuse
	  as much code as possible.
	+ Added a special case to map 'Domain Admins' DN from OpenLDAP to LDB.
=======
	+ Adapted to updatedRowNotify call with no changes in values
	+ Explicitly set firewall version dependency in control file
3.0.21
>>>>>>> 16856a2a
	+ Adapt firewall rules to new accept chains
	+ Add config key to skip writting homeDirectory and homeDrive attribute
	+ Do not store in samba_access table 4 records each 10s when antivirus
	  daemon is not running
	+ Adapted user addon to multi-OU tree view
	+ Ignored SIDs are now synced to LDAP, but hidden on the interface
	  according to the regexps in /etc/zentyal/sids-to-hide.regex
	+ Do not try to start nmbd if smb.conf is not written
	+ Use krb5 keys on new users when plain password not available
	+ Removed EBox::Samba::Group::usersNotIn() method. It was not used neither
	  valid for samba groups.
	+ New EBox::Samba::computers() to get all objects with computer class
	+ Implemented security group and distribution group concept from AD.
	+ Created an OrganizationalPerson object to reuse code between User
	  accounts and Contacts.
	+ Added incompatiblity with external AD authentication mode
3.1.4
	+ Fix SIDs to ignore list, add missing end of line character in regular
	  expressions
	+ NetBIOS computer name is now updated before reprovision and after
	  hostname change
	+ Use new EBox::Users namespace instead of EBox::UsersAndGroups
3.1.3
	+ Removed deprecated backup domains implementation
	+ Fix id mapping for users and groups added by the s4sync daemon
3.1.2
	+ Fix hostname change when having Samba installed: was trying to create
	  again Administrator user, now we just update the credentials, ignore
	  existing groups
3.1.1
	+ Fixed wrong setting of state in EBox::Samba::Provision
3.1
	+ Replace /home/samba/.provisioned file with a key in redis state
	+ Depend on zentyal-core 3.1
3.0.17
	+ New join_vista_with_guest_shares option in /etc/zentyal/samba.conf to
	  allow join of Windows Vista machines if guest shares are enabled
	+ New sync_disabled_users option in /etc/zentyal/samba.conf to sync
	  users with a disabled account in s4sync
	+ Removed 3.0.X migration code
	+ New s4sync-groups.ignore file to avoid sync internal groups to LDAP
	+ Allow to set "disable_fullaudit" config key in /etc/zentyal/samba.conf
	  to fully disable recording of samba VFS operations in the system log
	+ Added Pre-Depends on samba4 to avoid problems with upgrades
	+ Added Pre-Depends on mysql-server to avoid problems with upgrades
3.0.16
	+ Workaround with retries for the chown __USERS__ bug
	+ Hide sync with cloud options in shares list if remoteservices
	  is not installed
	+ Setup filesystem now writes a valid fstab file even if the filesystem
	  does not have any mount option
	+ Remove idmap_ldb:use_rf2307 option unnecessary with Samba 4.0.5
	+ Clearer error messages when EBox::LDB::safeConnect fails
	+ Raise exception if during the provision either the domain
	  administrator user or the domain administrator group are
	  incorrectly mapped
	+ Adapted firewallCaptivePortalExceptions method to API change
	+ Mark kerberos principal users as internal to be properly filtered
	+ Delete .provisioned file when purging zentyal-samba
	+ Avoid not numeric warning in hash size comparation during provision
	+ Allow user names composed only of digits
	+ Do not add firewall rules to loopback interface
	+ Improve checks when upgrading from 3.0.11
3.0.15
	+ Better check for the incompatibility of Samba with master/slave
	+ Samba can now be reprovisioned if the hostname or domain changes
	+ Depend on users module to fix save changes order during reprovision
	+ Set roaming profile and home drive for new created users if server
	  is first DC
	+ Default value of sync option in SambaShares is now 0
3.0.14
	+ Improve management of DNS zones stored in samba LDAP
	+ Add classes to decode DNS data from samba LDAP
	+ Use less costly LDB operations when adding or removing members
	  from a group
	+ Added EBox:Samba::LDBObject::deleteValues method
	+ Fix wrong URL on provision message
	+ Better error messages when the environment checks for provision fail
	+ Forbid provision if the server is replicating users either master or slave
3.0.13
	+ Integration of new samba 4.0.3 bundled version
	+ Samba daemon is now managed with init.d to avoid unexpected fork problems
	+ Reduce dns resolver timeout on provision checks when joining a domain
	+ Let zentyal manage all samba dependant daemons. Automatic start/stop
	  is disabled now.
	+ Add script to transfer FSMO roles to local server, useful to
	  migrate from Windows to Zentyal
	+ New FSMO management module
	+ Import sysvol maintaining ACLs
	+ Fixed configuration backup problems, stopping the daemon is no longer
	  needed when backing up and ACLs and dns partitions hard links are
	  recreated when restoring.
	+ Remove deprecated code related to printers module
	+ Remove unnecessary pidfiles declarations for upstart daemons
	+ Improve provision procedure
	+ Use clamd socket instead of shared library for antivirus, this is
	  faster and reduces memory consumption
	+ Do not create quarantine share if antivirus is not enabled
	+ Empty text files are created now when a virus is found on a share
	+ Modified 'size' field in samba_disk_usage and samba_disk_usage_report
	  tables from INT to BIGINT
3.0.12
	+ New advanced 'unmanaged_acls' option in /etc/zentyal/samba.conf to
	  disable overwriting of ACLs when saving changes
	+ Notify cloud-prof when installed when changes happen in
	  SyncShares and SambaShares models
	+ shareByFilename method now also returns the path and type of the share
	+ Fix shareByFilename method
	+ Update Loghelper to the new log formats
	+ Remove duplicated slash in samba shares and profiles paths
3.0.11
	+ Fixed EBox::Samba::LdbObject::get in list context
3.0.10
	+ Decode utf8 data in LdbObject::get() to avoid encoding problems
	+ Integration with Disaster Recovery service
	+ Restored backupDomains implementation
	+ Explicit set of folder name as default value implementation has changed
	+ Check in group pre-addition whether it already exists as built-in
	+ Added existsDN method to EBox::LDB
	+ Grant rx access on privileged ldap socket to allow user corner to
	  update user passwords
3.0.9
	+ Improve domain join process updating the joined domain DNS server
	+ Set kerberos keys when importing users from samba to zentyal
	+ Fix ACLs for system type shares
3.0.8
	+ Depend on Samba4 RC5
	+ Fix bug in enforceServiceState causing samba to restart twice while
	  saving changes
	+ Set pid file path for nmbd daemon
	+ Set bootDepends in yaml file
	+ Adapted to changes in EBox::LogHelper::_convertTimestamp
	+ Use proper constant in userShares method used by remoteservices module
3.0.7
	+ Sync passwords to samba also when using kerberos keys
3.0.6
	+ Added missing use of UnwillingToPerform exception
	+ Fix bug importing service principals when it is not yet created in
	  LDAP
	+ Roaming profiles and drive letter options cannot be set when joining
	  to an existing domain to avoid overwritting per-user settings
	+ Use the new LdapUserBase interface methods preAddUser and preAddGroup
	  to create the user in samba before in zentyal LDAP. The uidNumber or
	  gidNumber of the Zentyal user is infered from the RID to guarantee
	  unique value in the domain
	+ Infer user's uidNumber and group's gidNumber from RID when this is
	  attribute is not present while synchronizing users. This guarantees
	  the same value for users and groups in all domain controllers
	+ Implement new preAdd(User|Group)Failed and add(User|Group)Failed to
	  remove the object from samba database if something goes wrong
	+ Do not add disabled accounts to Zentyal in s4sync
3.0.5
	+ Enabled optional signed SMB protocol in smb.conf
	+ Delete users and groups from shares ACL when these are deleted
	+ Refuse to delete system critical objects
	+ Added syncFolders information method to allow file syncing
	+ Implement SysInfo::Observer to disallow host or domain name changes if
	  module is configured and update the required fields if it is not
	+ Import sysvol after joining a domain, and add an upstart job to sync it
	  each 5 to 10 minutes (one way).
	+ Map root account to domain administrator account
	+ Reset sysvol ACLs after provision
3.0.4
	+ Fix netlogon share wrong path
	+ Depend on samba4 rc2+zentyal2, which include nmbd daemon for netbios
	  browsing support
3.0.3
	+ Update smb.conf for samba4 RC2
	+ During domain join precedure, wait a couple of seconds for samba to start
	+ Add configkey 'treat_contacts_as_users' to import distribution groups
	  containing contacts. The mail account name is used to locate an user with
	  that name and add it to the group.
	+ Improvements synchronizing group members.
	+ The 'users' method of EBox::Samba::Group has been renamed to 'members' and
	  also returns nested groups
	+ Do not import users and groups after join a domain. The s4sync script will
	  do the job
	+ Search for users and groups to synchronize outside CN=Users
	+ Add more SID's to the list of users and groups to avoid synchronize from
	  samba
	+ Improve GeneralSettings fields validation
	+ Remove duplicated disabled module warning on recycle bin and antivirus
	  modules
	+ Added method to GeneralSettings to update hostname-dependent fields
	+ Tolerate domains ended in .local
3.0.2
	+ Fix samba group members not imported to Zentyal in groups added by
	  the synchronizer
	+ Fix s4sync not starting on boot
	+ Restore DNS setup on domain join failure
	+ Add a line to /etc/fstab to increase the size of /var/lock to 50MB.
	  Samba stores there some tdb files (for example to track connections), so
	  if this fs goes out of space connections can be dropped.
3.0.1
	+ Stop daemon before restoring backup and start when finished
	+ Throw exceptions in checkEnvironment also during first install,
	  otherwise the module is not disabled if DNS is not properly
	  configured.
3.0
	+ Add parameter to _checkEnvironment to set the desired error level
	  (ignore, print on log or throw exception)
	+ Stop daemon while taking backup to avoid samba daemon modifying files
	  while being tarred
	+ Fix share type exceptions on antivirus and recycle bin
	+ Fix enabling guest access on shares need to save changes twice
	+ Fix wrong ACL that was denying access to quarantine folder to guest
	  users
	+ Fix error creating shares with spaces in the path
	+ Implemented configuration backup and restore
	+ Fix checking domain name in General Settings Model
	+ Fixed some strings
2.3.14
	+ Fix access for domain users to shares when guest access is enabled
	  on the share
	+ Setup quarantine directory for zavs and grant access to domain admins only
	+ Write zavs settings on smb.conf
2.3.13
	+ Change default domain netbios to match the left-most part of the
	  host dns domain
	+ Check environment is properly configured before provision samba
	+ Generate random administrator password instead of having a default
	  one for security reasons, to join machines to the domain any user
	  belonging to the Domain Admins group is enough, so there was no
	  need to show this password on the interface
	+ Removed dashboard widgets no longer compatible with samba4
	+ Depend on samba 4.0 beta 8
	+ Check provisioned flag and module enabled in s4sync script
	+ Set the provisioned flag at the end of provision function
	+ shareByFilename() method is now working with samba4
	+ Improved DNS management of the Samba internal domain
	+ Fixed labels on SambaSharePermissions model
	+ Fix guest access to shares (client do not ask for password)
	+ Map nobody and nogroup to domain guest and guests accounts
	+ Add missing use statement on EBox::Samba::User
	+ Fix updating Zentyal LDAP users kerberos keys from samba users
	+ Ensure proper permissions on the samba privileged socket
	+ Check that account names does not exists in the whole domain when
	  adding users and groups from the LdapModuleBase callbacks
	+ Do not notify samba module when deleting Zentyal users and groups
	  through the synchronizer script
	+ Improve netbios name validation (no dots)
	+ Validate netbios domain name as netbios name
	+ Force zentyal-dns dependency version
	+ Fix bug managing the dns domain when enabling/disabling the module
	+ Improvements in daemons management to avoid restarting them twice
	  while saving changes.
2.3.12
	+ Support additional domain controller mode
	+ Remove user addon to set the user as domain admin. Add it to the
	  domain admins group instead.
	+ Sync domain administrator and domain admins accounts to zentyal
	+ Increase log level from 1 to 3 to trace problems.
	+ Provision database only when saving changes, not in module
	  enable.
	+ Change samba home to /home/samba instead /home/ebox/samba
	+ Use the privileged LDAP socket to connect to samba LDAP.
	+ Provision using bind9 DLZ backend.
	+ Add config key to choose the fileserver to use, 'ntvfs' or 's3fs'
	+ Removed wrong empty string translations
	+ Enable printing daemon. Printers ACLs stored in a model within
	  printers module.
2.3.11
	+ Added modeldepends to yaml schema
	+ Enable printing daemon. Printers ACLs are now stored in a model within
	  printers module
	+ Removed wrong empty string translations
2.3.10
	+ Fix exception creating shares
	+ Sync passwords from LDAP to LDB directly from hashes
2.3.9
	+ Fields in General Settings can be edited now, with the exception
	  of domain and computer names
	+ Added methods to get the paths used by shares, users and groups
	  to generate disk usage reports
	+ User addon to enable/disable the account and set the user as
	  domain administrator
	+ Group addon to create group shares
	+ Added method to give captive portal module firewall rules to
	  allow domain joins
2.3.8
	+ Recycle Bin feature is now working with samba4
	+ Remove unnecessary dns enable depend as users already depend on it
	+ Integration with samba 4.0 beta2 which uses samba4 for
	  the Active Directory domain services and the samba3 daemon
	  for the file sharing and printing services
	+ Added LogObserver support
	+ Avoid showing admin password if provision command fails
	+ Add domain name validation, cannot be equal to host name
	+ Fix provision bug caused by passwords containing spaces
	+ Threaded synchronizer script
	+ Roaming profiles implementation
	+ Home drive implementation
	+ Guest access implementation
	+ Delete directories from disk when shares are removed
2.3.7
	+ Fixed problems with provision in fresh install
	+ Adapted to new Model management framework
	+ Store printers in redis using the new JSON config objects
2.3.6
	+ Integrate with zentyal DNS
	+ Fix loop over array reference in funcion usesPort
2.3.5
	+ New samba4 synchronization based on LDB module and LDIF files
	+ Depend on samba-zentyal-modules instead of libldb-perl
	+ Custom build of samba4 is no longer needed
2.3.4
	+ Packaging fixes for precise
	+ Code typo fix in Samba::Model::GeneralSettings::_checkDomainName
2.3.3
	+ Validate domain admin password in general settings
	+ Fixed bugs when adding users or groups with spaces
2.3.2
	+ Ignore mailfilter users in s4sync
2.3.1
	+ Samba4 integration
	+ Service description is now translatable
	+ Restore samba-vscan dependency
2.3
	+ Adapted to new MySQL logs backend
	+ Remove samba-vscan dependency as it is not yet available for precise
	+ Replaced autotools with zbuildtools
	+ Use always the same string to refer to the NetBIOS computer name
	+ Validation of maximum length of domain name, validation against
	  reserved words of netbios and domain names
2.1.7
	+ Allow non-ascii characters in share names and comments
2.1.6
	+ Added config key to set Zentyal folders and default domain prefix
	+ Removed /zentyal prefix from URLs
	+ Added maximum limits to PDC options
	+ Avoid duplicated restart during postinst
2.1.5
	+ Removed wrong quotes in smb.conf
	+ Added missing touch and minsize options in /etc/zentyal/samba.conf
	  for Recycle Bin
2.1.4
	+ Better validation of samba shares paths
	+ Improve smb.conf template: delete use_client_driver and allow include
	  per client
	+ Always depend on samba-vscan
	+ Use quote column option for periodic and report log consolidation
2.1.3
	+ Now deleted users and groups are removed correctly from printers
	  permissions lists
	+ Show group comment if exists as share description
	+ Fixed SQL in activity report section
	+ Removed redundant code _dumpSharesTree and _loadSharesTree
2.1.2
	+ Domain names ending in ".local" are no longer allowed
2.1.1
	+ Quotas are now included in users module
	+ Bugfix: disabled shares are correctly ignored now
	+ Bugfix: fixed bad column name in report consolidation
	+ Renamed internal-backups and quarantine shares from ebox- to zentyal-
	+ Bug fix: default file sharing quota works properly now
2.1
	+ Remove ebox- prefix from helper scripts names
	+ Use new standard enable-module script
	+ Replace /etc/ebox/80samba.conf with /etc/zentyal/samba.conf
	+ Use new initial-setup in postinst and delete old migrations
	+ Bug fix: Home directory is mapped when accessing from a Windows 7 client
	+ User quotas are now stored in configuration backup and users directory
	+ Bug fix: Share size is estimated although some files cannot be read
	+ Bug fix: Removed permissions are actually removed
	+ Roaming profiles with correct file attribs
	+ The files in a group share can be modified by all the members in the
	  group
	+ Show forbidden paths in the "Path not allowed" exception text
	+ Truncate the resource field to avoid overflow error of log database
2.0.7
	+ Removed printers are ignored during backup restore
	+ Added backup domain
	+ Added printers as restore dependency
2.0.6
	+ Check for incompatibility between PDC and PAM on slaves
	+ Improved performance by adding samba LDAP indexes
	+ Only set shares ACL if needed
	+ Set default order for dashboard widgets
2.0.5
	+ Only ASCII characters are now allowed for share names and comments
	+ Bug fix: guest shares also work if PDC not enabled
2.0.4
	+ Fixed quarantine folder permissions
	+ Don't ask for password in guest shares
2.0.3
	+ Bug fix: guest shares now work on Windows clients
	+ Fixed log retrieving for quarantine alerts
2.0.2
	+ Fixed problems in backup restoration
	+ Bug fix: support users and groups with spaces and so on in ACLs
2.0.1
	+ Bug fix: cups daemon is now started before samba one
	+ Bug fix: samba can be enabled now if filesystem does not support quotas
	+ Removed warning due to mix numeric and string values in printer hash.
	+ New CUPS printers are also stored in redis when editing groups
	+ Deleted obsolete code regarding external/non-external printers
1.5.9
	+ Rebranded domain name and description
1.5.8
	+ Zentyal rebrand
	+ On smb.conf.mas: use client driver = no to allow printer server
	  to give clients the uploaded drivers.
1.5.7
	+ Avoid antivirus scan on large files to fix read problems
	+ Add a keyconf to Samba listen on external interfaces
	+ Added more report subsections
1.5.6
	+ Move NSS from ebox-samba to ebox-usersandgroups
	+ Home directories are under /home now
	+ Shares permissions model now states if the ACL is for a user or a group
1.5.5
	+ Bug fix: set proper permissions on guest shares
	+ Bug fix: avoid parse of non-word characters in vscan log entries
1.5.4
	+ Added bridged mode support in firewall helper
1.5.3
	+ Bug fix: do not add acl attribute in /etc/fstab when using xfs
1.5.2
	+ Enforce uniqueness of 'user/group' filed in shares permissions
	+ Enable full audit feature as it's working again in samba 3.4.6
	+ Allow guest shares
1.5.1
	+ Add support for file system ACLs. Modify /etc/fstab
	  accordingly. Add dependency on acl.
	+ Bug fix: check if a group has been deleted when configurer printers,
	  otherwise users end up with a blank screen when granting printer
	  permissions
	+ Use the new upstart scripts that the Ubuntu samba packages ships
	  in Lucid
1.4.2
	+ Add missing samba_virus_report table
1.4.1
	+ Restored RecycleBin feature lost when merged breadcrumbs
1.3.15
	+ Added 'hide files' directive by default in smb.conf.mas
	+ Bug fix: PDC password policy settings are kept after samba restarts
1.3.14
	+ Add DefaultUser model to be used in users and groups default user
	  template. Admins can select if they wish to enable the file sharing
	  account by default when creating new users.
1.3.13
	+ Disable full_audit until fixed in a newer samba version
1.3.12
	+ Add breadcrumbs
1.3.11
	+ Added report support
1.3.10
	+ bugfix: ignore case when comparing domain and netbios names
	+ Added support for Recycle Bin in shares
	+ bugfix: restore Domain Users with GID 513 and not 512.
	  as this made Domain Admins not work
	+ Remove unused quota related methods
1.3.7
	+ Create .V2 profile directories. Windows Vista looks for them.
	+ remove extendedBackup, data files must be backuped using ebackup
1.3.6
	+ bugfix: do not allow netbios names longer than 15 characters
1.3.4
	+ bugfix: some samba actions never appeared in the access log
1.3.3
	+ bugfix: we dont consults users when users is not configured in EBox::Samba::existsShareResource
1.3.1
	+ bugfix: use right number for Domain Computers group
1.3.0
	+ bugfix: keep sambaMinPwdLength attribute
1.1.30
	+ bugfix: add user works if quota is disabled
	+ bugfix: replaced storeElementByName with store to avoid bug when restoring
1.1.20
	+ samba allows the use of internal virtual ifaces now
	+ bugfix: importFromLdif was calling a maethod that was removed in a previous merge
1.1.10
	+ Only update sambaPaths on users with sambaSamAccount object
	class
	+ UI imrpovement: in general setting some fileds are disabled when
	PDC is not selected
1.1
	+ Bugfix: issue with codepages on shares
	+ Home drive letter can be changed now from general settings
	+ Added new PDC model with password settings
	+ Use the new row() and ids() API
	+ Windows user's profiles are backed up only in extended backups
	+ Enable quota support again
	+ Bugfix: when importing data from ldiff we assure that the
	default group is created before any group assignment to avoid
	'group not existent' errors

0.12.101
	+ Bugfix: set force directory mode and force create mode to 0660 in shares
0.12.100
	+ Admin user method is more robust in face of user's incomplete
	groups membership
	+ Bugfix: `printers` method returns an empty list when
	`ebox-printers` package is not installed
	+ Add per-user disk quota
0.12.99
	+ New release
0.12.6.101
	+ Bugfix. roaming profiles are not created automatically when they are
	disabled
0.12.6.100
	+ Support for external printers configured with CUPS
	+ Bugfix. Set users and groups suffix properly in smb.conf
0.12.5
	+ Bugfix. Set loginShell when adding users. By default it takes /bin/false
	but users can change it using /etc/ebox/80samba.conf
0.12.4
	+ Bugfix. Check and correct if there is a user or group with a wrong SID.
	It's possible to run into that scenarion depending when the user/group is
	created
	+ Do not delete some domain attributes that are used to store password
	attributes such us password length, expiration...
0.12.3
	+ Add configuration variable to enable/disable quota support
	  as it might be really slow if we have many users
0.12.2
	+ Restore group share names when restoring a backup
0.12.1
	+ Leave Logon Home empty, as Logon Home = "" as stated by smb.conf
	documentation doesn't seem to work
	+ Make sure  workgroup and netbios names are different
0.12
	+ Add help to model fields
	+ Fix typo in defaultEnabledValue. Now shares are enabled by default.
	+ Fix typo in administrator label
	+ Mark shares strings to translate
	+ Use eBox OID number in LDAP schemas
	+ Do not use shares that don't have permission for any user or group
	+ Remove deprecated printer admin configuration key in smb.conf.mas
	+ Enable dns proxy in smb.conf.mas
0.11.103
	+ Bugfix. Add and use EBox::Samba::Types::Select to avoid
	  issues with the options cache
0.11.102
	+ Extend functinality to add custom shares and not only one per-group:
		- Any share within the file system
		- Any share automatically created under /home/samba/shares
		- Fine-grained access to the share: read-only, read and write,
		  administrator, per user and per group.
	+ Set editable attribute to 1 in User field. To comply with
	  what the type expects and avoid warnings

0.11.101
	+ New release
0.11.100
	+ Change slapd.conf ownership to module users
	+ Fix typos
	+ onInstall() functionality moved to migration script
0.11.99
	+ Allow others to read contents from users home directory to
	publish HTML
0.11
	+ New release
0.10.99
	+ New release
0.10
	+ Create directory with 0770
	+ Add users to Domain Users group
0.9.100
	+ New release
0.9.99
	+ New release
0.9.3
	+ New release
0.9.2
	+ Add ebox backup directory as a shared resource to download/upload
	  files
	+ Create smbldap_bind.conf which contains password with mask 0600
0.9.1
	+ New release
0.9
	+ Added Polish translation
	+ Added German translation
	+ Added Dutch  translation

0.8.99
	+ New release
0.8.1
	+ bugfix. Do not mess up home directories when upgrading
	+ Minor workaround. Create slapd run directory in case it does not
	  exist
0.8
	+ New release
0.7.99
	+ Full backup mode stores shared files
	+ Unlimited i-node quota
	+ Various bug-fixes
	+ Portuguese translation

0.7.1
	+ Initial support for PDC
	+ GUI improvements
	+ Added update/clean actions to eobx-samba-ldap
	+ Use EBox::LDAP singleton
	+ Debian package fixes
	+ Fetch SID from configuration file
	+ Use of ebox-sudoers-friendly

0.7
	+ First public release
0.6
	+ move to client
	+ API documented using naturaldocs
	+ Update install
	+ Update debian scripts
	+ Enable/disable printer sharing and file sharing independentely
	+ Use new syntax to define ACLs in slapd.conf
	+ Implements usesPort
	+ Add full support for printers
	+ Several bugfixes

0.5.2
	+ Fix some packaging issues

0.5.1
	+ Convert module to new menu system

0.5
	+ Initial release<|MERGE_RESOLUTION|>--- conflicted
+++ resolved
@@ -1,5 +1,5 @@
 HEAD
-<<<<<<< HEAD
+	+ Adapted to updatedRowNotify call with no changes in values
 	+ Replaced call to existsDN in EBox::SambaLdapUser with call to search
 	+ Added menu icon
 	+ Added objectByObjectGUID to retrieve an LDB object from its LDAP
@@ -16,11 +16,6 @@
 	+ EBox::Samba::LdbObject inherites from EBox::Users::LdapObject to reuse
 	  as much code as possible.
 	+ Added a special case to map 'Domain Admins' DN from OpenLDAP to LDB.
-=======
-	+ Adapted to updatedRowNotify call with no changes in values
-	+ Explicitly set firewall version dependency in control file
-3.0.21
->>>>>>> 16856a2a
 	+ Adapt firewall rules to new accept chains
 	+ Add config key to skip writting homeDirectory and homeDrive attribute
 	+ Do not store in samba_access table 4 records each 10s when antivirus
