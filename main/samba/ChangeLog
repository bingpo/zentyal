HEAD
<<<<<<< HEAD
	+ Fix migration to preserve group type
4.0
	+ Set version to 4.0
=======
	+ Adapted to changes in group mail account
3.5.4
	+ Show a warning on post save changes dialog if errors happend while
	  setting shares ACLs
>>>>>>> ee89b1e2
	+ Do not check for acl and user_xattr filesystem options if filesystem is
	  btrfs
	+ Provision: Check domain netbios name is not equal to host netbios name
	+ Resolve schema master dns name and try to connect to all returned IP
	  addresses until success
	+ Skip schema extensions if module disabled
	+ Use bash as default shell
	+ Added external AD field to LDAP information model
	+ Allow unsafe chars on admin account to use for join a domain
	+ Improve the LDIF files parsing created by output of ldbsearch command
	+ Fixed problems with checking mail address duplicates
	+ Fixed bug which could delete the group mail account after a
	  group edit
	+ openchange.conf named properties config uses splitted params
	+ Added EBox::module::LDAP::_loadSchemasFiles
	+ Added EBox::Samba::LdapObject::hasObjectClass
	+ Hide the dns-hostname account after join a domain
	+ Remove mail account management logic from edit user form. This field
	  is now disabled when the mail module is installed, so account management
	  like create, rename or delete it must be done in the mail module user
	  addon
	+ Added code for migration from 3.4
	+ Instance groups using gid parameter is no longer allowed
3.5.2
	+ Fix sssd bug not finding users and groups
	+ Deprecate _schemasAdded redis key, checking if schema is extended in
	  module _regenConfig
	+ Fixed use of deprecated attributes uid and gid instantiating users and
	  groups
3.5.1
	+ Display correctly tree elements on external AD mode
	+ Fixed user creation when remove user from a group in the
	  EditGroup CGI
	+ The groups and groupsNotIn methods have now the same behaviour
	  for all EBox::Samba::OrganizationalPerson classes
	+ When removing a share the 'has files' check is not longer
	  dependent on ACLs
	+ Restored external AD mode
	+ Better errors in GPO models when losing parent row
	+ Catch error trying to add an already added or delete an already deleted
	  user to group
	+ Avoid warning flag on smart match experimental feature
3.5
	+ Setup roaming profiles for each user only when the setting changes
	  in the UI
	+ Remove duplicate entries from the custom shell list
	+ Hide krbtgt user in external AD mode
	+ EBox::Samba::DNS::Zone always return lowercase zone name
	+ Fix members of 'Domain Admins' group not able to delete items from
	  recycle bin
	+ Grant rwx rights to Domain guest and Everybody on guest shares
	+ Added new domainControllers() method
	+ Override daemons when migrating from previous versions
	+ Remove the use of method canonicalName for greater performance, use
	  object DNs instead
	  the end of the work loop
	+ Show Administrator account in the UI so it can be handled from Zentyal
	+ Merge zentyal-users and zentyal-samba in a single package
	+ Added EBox::Samba::User::hasValue to check if a certain value is present
	+ Do not duplicate cloud ops when REST call fails
	+ Use samba instead of slapd + heimdal
	+ Create a container CN=Groups when provisioning as DC
	+ Set gidNumber for new users to Domain Users to have NSS + PAM working
	+ Set gidNumber based on RID for new groups
	+ Set gidNumber to Domain Users and Domain Admin for NSS + PAM
	+ Change default group container to cn=Users as Windows does
	+ Include PAM + NSS services with SSSd to authenticate LDB users
	  in the system
	+ New EBox::Module::LDAP replacing EBox::LdapModule and using
	  EBox::Module::Service as base class, schemas are now loaded
	  in _regenConfig instead of manually in enableActions
	+ Display message when creating a user which username has more
	  than 20 characters
	+ Fixed error when editing user email address when mail module is
	  not installed
	+ Fix domain controllers shown on the computers OU in Manage model
	+ Using paged serch in EBox::Samba::users() method
	+ Added EBox::LDAPBase::pagedSearch method
	+ Added support for addon components when user is in a
	  non-standard OU
	+ Better control for edit user quota
	+ Sent zentyal-usercorner trigger on install / upgrade to restart it if
	  it's installed
	+ Avoid apparmor errors in trusty
	+ Set version to 3.5
	+ Fixed bug when altering mail address through the edit user form
	+ Better integration between mail addon and mail field
	+ Remove method canonicalName and use object DNs for greater performance
	+ Migrate previous configuration from 3.3 when upgrading
3.4
	+ Updated EBox::Samba::Model::Password to use
	  EBox::Usercorner::updateSessionPassword method and the new samba
	  location
	+ Stop changing users and contacts' cn field on object edition, allowed to
	  edit the displayName field, just as Windows does
	+ Disable OpenLDAP users sync in favor of Samba AD replication
	+ Avoid warning when checking whether we are in the usercorner
	+ Updated to use Plack / PSGI instead of mod_perl
	+ Updated to use the new haproxy API
	+ Use service instead of deprecated invoke-rc.d for init.d scripts
	+ Fixed soap.conf for apache 2.4
	+ Depend on apache2-utils, required to run htpasswd
	+ Set version to 3.4
	+ Add script to update the credentials when mode is external AD
	+ Added and used checkMailNotInUse method
	+ Updated cloud sync to ignore any change done in cloud to internal users
	  or groups
	+ Fixed EBox::CloudSync::Slave to sync uid and gid numbers on user update
	  and added unit tests for it
	+ Added EBox::Samba::Group::setInternal method
	+ Allow to use lazy flag with EBox::Samba::User::setInternal
	+ Added unit tests for cloud sync code
	+ Check available IP addresses when enable module
	+ Added lock to cloud-sync script
	+ Better integration of edit groups for mail group aliases
	+ Update group icon when type of group changes
	+ Implement _preModifyUser on LdapUserBase
	+ Throw exceptions on EBox::USers::LdapObject::get when entry not exists
	+ Fixed regression in LDAP info page for external AD mode
	+ Print slave-sync output to zentyal.log instead of stdout
	+ Fixed excesive restrictive validation of external AD password in wizard
3.3
	+ Forbid to create OUs inside Users, Groups or Computer OUs
	  because we not support them when Samba is enabled
	+ Forbid and print specific  error message when trying to put two
	  objects with the same CN in the same container
	+ Switch from Error to TryCatch for exception handling
	+ Remove useless warning when deleting a user or group with offer 2013
	+ Show system but not internal groups in user edition form
	+ Allow unsafe characters for user and password in external AD mode.
	+ Fixed bug in external AD connection. Reuse already estabished
	  external AD connection.
	+ The "sub ous" return the OUs hierarquically ordered
	+ Check for defined uidNumber and gidNumber creating users and groups
	+ Revert useless chown workaround
	+ Wait for the services before ending the start daemon action to prevent
	  its usage before being ready
	+ Better error handling when the default group is not found
	+ Fixed distribution group edition
	+ Add error, errorText and errorDescription methods to
	  EBox::Exceptions::LDAP
	+ Added missing EBox::Exceptions uses
	+ Better error handling when we get a LdapObject that doesn't exists
	+ Remove undefined warnings on users/group creation
	+ Fix 'Cannot connect to samba LDAP' error in manage model when samba
	  is installed but disabled
	+ Add missing use to EBox::Samba::LDAP::ExternalAD
	+ Force DNS restart when users mode changed
	+ Force service principals update on _postServiceHook in external AD mode
	+ Don't use slave cloud sync if not subscribed
	+ Adapted cloud sync to changes in user modules
	+ Added childrenObjectClass parameter to EBox::Samba::LdapObject::children
	+ userExists and groupExists discriminates between shown objects and
	  objects hid by SID
	+ Fixed wrong path in ExternalAD::connectWithKerberos
	+ Update names in tree view when either user or contact is edited
	+ Fixed wizard error when setting external AD mode
	+ Fixed EBox::Samba::groupDn method
	+ In contact edition do not store full name in cn but use
	  givenname and sn to get fullname.
	+ Use paginated search when getting children nodes in LdapObject
	+ UTF8 decode DN when retrieving it from a LDAP object
	+ Removed old migration code from 3.0 to 3.2
	+ Set version to 3.3
	+ Fixed cloud-sync script
3.2
	+ Set version to 3.2
	+ Add objectClass shadowAccount in 3.0 migration to fix disabled accounts
3.1.11
	+ Added migration code to be sure that we have all users added as members
	  of __USERS__ group on OpenLDAP.
	+ Fixed user creation to make all users belong to __USERS__ group
3.1.10
	+ Do not crash when deleting a group if LDB object does not exist
	+ Do not try to migrate from 3.0 if module is not configured
	+ Override daemons when migrating from 3.0
3.1.9
	+ Fix typo in setSecurityGroup when no GID is set yet
	+ Show group in slave as read-only
	+ Show in a slave when the user is not a member of any group
	+ Check email address for a group is done
	+ Add group dialog can now set the e-mail
	+ Master/Slave synchronisation works again
3.1.8
	+ Enable upgrade from 3.0 in initialSetup
	+ Fixed wrong calls to isSystem() in master-slave after API changes
	+ Fix regression trying to join slave after external AD changes
	+ Fix regression in slave host address after nginx integration
	+ Throw DataExists error when adding an OU which already exists
3.1.7
	+ Readded memberUid to the fields to index for SLAPD.
	+ Ignored members that are not valid perl objects to avoid undef entries
	  on EBox::Samba::Group::members method.
	+ Rewrites to share more code with samba module.
	+ Added 'mail' field on zentyalDistributionGroup schema.
	+ Added E-Mail field for Users and Groups when managing them from the UI.
	+ Changed E-Mail field to optional for Contacts.
	+ Updated master-slave sync to use the new User and Group fields.
	+ Look for ssl.cert instead of ssl.pem in Slave::soapClient()
	+ Changed description field to be always input text instead of textarea.
	+ Warn instead of throw exception if home directory already exists
	+ Forbid deletion of Domain Admins group
	+ Forbid deletion of Users, Groups and Computers OUs
	+ Filter also internal users and groups in membership comboboxes
	+ Hide Samba objects that should be shown only on Advance view mode
	+ Added support for disabled accounts
3.1.6
	+ Ignored samba module while (re)provisioning on __USERS__ group creation.
	+ Removed deprecated configuration file keys related with external AD
3.1.5
	+ Fixed EBox::Samba::LdapObject::canonicalName to propagate the flag to
	  get or ignore the root's namedContext canonical name.
	+ The Administrator user is hidden now using the samba module functionality
	  to hide SIDs instead of hardcoded in the code.
3.1.4
	+ Remove needReload notification for group addons
	+ When a new system user is created with uid 0 we also create its home.
	  This is required by Samba for the Administrator account.
	+ Added Net::LDAPBase::existsDN method
	+ Better error control on reprovision, do not clear the
	  reprovision flg on error
	+ Fixed code typo in slave setup
	+ Added menu icon
	+ Added new userCorner method to password model
	+ Usercorner uses the ldap_ro credentials to retrieve user DNs.
	+ preAdd callbacks get a second argument noting the parent when this
	  new object will be created.
	+ All LdapObject based objects will have the 'entryUUID' field available.
	+ Created an EBox::LDAPBase class to share code with the Samba's EBox::LDB
	  one.
	+ Reimplemented EBox::Samba::Group::members to retrieve the members of the
	  group directly instead of searching for the objects that are set as
	  members of the group.
	+ Avoid "cannot return outside of a subroutine" warning in cloud-sync
	+ Added foldable user and group add-ons to dialogs
	+ Replaced package breaks parameter with depends statement
	+ Fixed error in the baseName() method for an Ldap Object
	+ Fixed bug which make delete group dialog to show errors when
	  there was warnings
	+ Added a way to use Net::LDAP mock object for unit testing.
	+ Fixed cloud sync setup when user number is unlimited
	+ Fixed error in server master form when checking if
	  controls are editable
	+ Added a way to retrieve a group by its dn.
	+ New TreeView to manage users, groups and OUs
	+ Configuration key multiple_ous removed as this is now enabled by default
	+ Renamed namespace from UsersAndGroups to Users
	+ Added support for Contacts handling.
	+ Added support for external Active Directory authorization
3.1.3
	+ Renamed namespace from UsersAndGroups to Users
	+ Fixed maximum users check when not using cloud sync
3.1.2
	+ Remove deprecated backup domain methods
	+ Fixed password change in user corner when using samba
	+ Changed reload action to force-reload for nscd init.d daemon
3.1.1
	+ Fixed error message when trying to add a user above the edition maximum
	+ Migrated SOAP services to use Nginx for SSL.
3.1
	+ Updated to reflect the Apache -> WebAdmin rename.
	+ Removed 3.0.X migration code
	+ Added Pre-Depends on slapd to avoid problems with upgrades
	+ Depend on zentyal-core 3.1
3.0.18
	+ Check for already existent service principals before create them.
	  Required because squid and zarafa share the HTTP SPN
3.0.17
	+ Migration to remove leftover need_reprovision key in redis ro
	+ Retrieve global instance correctly in UsersSync
3.0.16
	+ Assure that we don't have a phantom need_reprovision key in
	  read-only tree
	+ Check for maximum number of users depending on the edition
	+ More frequent polling in EBox::Ldap::safeConnect() and
	  more explicit error when it fails
3.0.15
	+ Always mark as changed if it needs LDAP reprovision
	+ Fixed member removal operation for groups
3.0.14
	+ Tentative workaround against home directory chown bug
	+ Slave setup refactored to reuse common code with reprovision
	+ Reprovision LDAP for all LDAP based modules
	+ Don't try to update samba password in user corner when samba is
	  not configured
	+ Add operation arguments on LDAP error whenever is possible
	+ EBox::Samba::User::create() allows now an internal attribute
	+ Users marked as internal are not displayed on the interface
	+ New realUsers() method to filter only non-internal ones
3.0.13
	+ Search in user table now is standard instead of filter only for uid
	+ A bit more explicit text for EBox::Exceptions::LDAP
	+ Reload nscd also when creating new groups
3.0.12
	+ Fixed typo in exception class name in EBox::Ldap
	+ Added missing use statement in EBox::Users and
	  EBox::Samba::LDAPObject classes
3.0.11
	+ Dont loop through the group members when adding/removing members
	+ Added EBox::Exceptions::LDAP
	+ Allow unsafe characters in commentary field
	+ Better check for the incompatibility of Samba with master/slave
	+ Fix modules extending LdapUserBase not notified modifying groups
	+ Allow domain name change in System -> General reprovisioning LDAP db
	+ Depend on dns module to fix save changes order during reprovision
3.0.10
	+ Use less costly LDAP operations when adding or removing members
	  from a group
	+ Added EBox:Users::LdapObject::deleteValues method
	+ Faster custom row id filter for Users model
	+ Forbid user synchronization with other zentyals if samba is provisioned
	+ Display users groups in slave mode
	+ Avoided hang when the local host is wrongly used as master slave
	+ Ldap modules should do a slaveSetup when slave mode enabled
3.0.9
	+ Stop heimdal daemons on enableActions
	+ Fixed alphabetical order in listing of users and groups
3.0.8
	+ Filter in users table no longer matches LDAP dn
	+ Recover better of no-usercorner journal error in slave-sync
	+ Added read-only rootDn and password to LDAP settings screen
	+ Don't allow empty first name in CGIs for user
	  creation/modification. Otherwise you can get LDAP errors.
	+ Operator typo fix in EBox::UsersAndGroup::User::_checkQuota
3.0.7
	+ Fixed LdapObject::get() for list context
	+ Decode utf8 attributes from LDAP at LdapObject::get()
	+ Removed unused method _utf8Attrs
	+ Integration with Disaster Recovery service
	+ Include /home as disk usage facility
	+ Fix enable quotas without rebooting when module is enabled.
	+ Users and groups cannot longer share names because it is incompatible
	  with AD accounts
	+ Use upstart to manage heimdal daemons
	+ Increase the maximum UID number to avoid problems with samba integration
	+ Fixed bug in group creation which on error could call a method
	  in a undefined value
	+ Do not stop openldap daemon when dumping database
	+ Generate kerberos AES keys to be compatible with active directory in
	  W2k8 or higher functional levels
	+ Fixed user quota edition in slave server
	+ Update user password also in samba ldap when changed from user corner
	+ Update 'cn' attribute in cloud-sync
3.0.6
	+ Set userPassword attribute when setting kerberos keys for user
	+ Fixed delGroup operation on cloud slave
	+ Include exception message when there is an error notifying a slave
	+ Fix enable quotas without rebooting when module is enabled
	+ Delete syncjournal files when slave is removed
3.0.5
	+ Fixed reinstall script to stop samba module, otherwise new slapd
	  cannot start because the port is taken
	+ Sync password changes made from cloud to any slave
	+ When syncing, do not update ldap of unchanged entries
3.0.4
	+ Added missing use of UnwillingToPerform exception
	+ New methods on LdapUserBase (preAddUser, preAddUserFailed, preAddGroup
	  and preAddGroupFailed) to notify observers
3.0.3
	+ Setup Cloud slave on first save changes
	+ Synchronize uidNumber in master-slave
	+ Check master's REALM when adding a new slave
	+ Fixed some errors on RESTClient after API change
	+ Updated REST journaling behavior
	+ Do not show unavailable options in master select
	+ Added new EBox::Samba::newUserUidNumber() function
	+ Added check to assure that a no-ldap user has the same uid than
	  a new user
	+ Implement SysInfo::Observer to disallow host domain changes after the
	  kerberos realm has been initialized, and to update the LDAP base DN
	  if module is not yet configured
	+ Added LDAP index for ou attribute
	+ Always write slave-sync script
	+ Increase default quota value to 500MB
3.0.2
	+ Added clearCache() to LdapObject and force reload of krb5Keys
	+ Do not allow user corner password change on slaves
3.0.1
	+ Do not notify samba about users created while restoring backup. Samba
	  will restore its users from its own LDB backup.
3.0
	+ Write NSS config on enableService, modules depending on users may require
	  uid/gid numbers from LDAP
	+ Filter special kerberos and samba users out from the users list
	+ Added dns as restore depend
	+ Reviewed registration strings
2.3.17
	+ Do not translate the service principal names to upper case
	+ Set LDAP service as denined by default for internal networks
	+ Set the managed domain as read only as well as records
2.3.16
	+ Fixed PAM when kerberos is enabled
	+ Fixed addUser operation on slaves
	+ Catch exceptions thrown by notified modules adding LDAP users and groups
	  to rollback the operation and delete the object added prior to notification.
2.3.15
	+ Fixed password change at user corner
	+ Change KDC port to 8880 to preserve the classic default for user corner
2.3.14
	+ Ignore the LDAP error 'no attributes to update' on save
	+ Instantiate users by uid and groups by gid
	+ Change kerberos ports from 88/464 to 8888/8464. This avoid conflicts
	  and management logic of the heimdal daemons. Kerberos records are added
	  with lower priority over samba ones.
	+ Respect the optionality of the 'salt' field inside the kerberos keys
	  in the 'setKerberosKeys' funcion of the User class.
	+ Do not remove service principals when samba is enabled/disabled. Samba
	  will import the keys
	+ Add method to set the user kerberos keys
	+ Stop samba daemon if module is disabled to ensure that port 88 is free
	+ Initialize kerberos realm in lowercase to match the host domain
	+ User template account default options not longer shown in slave servers
	+ Added users filter by OU
2.3.13
	+ Better password policies for LDAP backend
	+ Added user synchronization with Zentyal Cloud
	+ Removed deprecated conf keys (password hashes selection)
	+ Sync kerberos hashes on master-slave
	+ Resolve slave hostname during registering
	+ Fixed framework changes related regression getting redis keys directly
2.3.12
	+ Ask for the host domain in the wizard instead of the old mode selector
	+ Fixed user name validation
2.3.11
	+ Remove deprecated reference to AD Sync in wizard
	+ Check to make sure that quota has been really assigned logs an error
	  instead of raising an exeception, because some file systems does not
	  support quotas
	+ Adapt lastUid and lastGid to the new API and make them compatible
	  with multiple OUs
2.3.10
	+ Use DataForm::ReadOnly::_content instead of acquirers in LdapInfo
	+ Delete obsolete daemons and attributes regarding old replication
	+ Better error control in _loadACLDirectory
	+ Adapted to new Model management framework
	+ Adapted Password type to new framework
	+ Added NTP as enable dependency
2.3.9
	+ Heimdal Kerberos integration for SSO features
	+ Better validation of user names and groups names. Better message
	  when this validation fails
	+ Added user() and group methods() to EBox::Users
	+ Added quota limit check
	+ Added backup domain for /home
	+ Adapted ldapvi to changes in port
	+ Setup master method can now take a custom password
2.3.8
	+ Restart apache after changing master configuration
	+ Removed all files + code cleaning
	+ Disable user editing in slaves
2.3.7
	+ New modifications() method to allow retrieving modifications made to
	  the LDAP object in the last call to 'save'
	+ Create users without password and set it after that, needed for samba4
	+ Removed auth_type warnings
2.3.6
	+ Use the new unified tableBody.mas instead of tableBodyWithoutActions.mas
2.3.5
	+ Packaging fixes for precise
2.3.4
	+ Updated Standard-Versions to 3.9.2
2.3.3
	+ New master-slave architecture
	+ Image in initial configuration wizard is shown again
2.3.2
	+ Added printableName to service and modified description
	+ Fixed executable permissions in src/scripts
	+ Added checks for small business subscription
	+ Bugfix: lastGid method was calling MINUID and SYSMINUID
	+ Reload nscd before trying to init users and groups
2.3.1
	+ Use Digest::SHA instead of Digest::SHA1 and remove libdigest-sha1-perl
	  dependency which no longer exists on precise
2.3
	+ Commented unused code in cleanUser method
	+ Replaced autotools with zbuildtools
2.2.5
	+ Bugfix: ad-sync can now populate groups with more than 1500 users
	+ Bugfix: do not allow adsync passwords longer than 16 chars to avoid
	  crash in pwdsync-server that keeps respawning
	+ Bugfix: mark apache as changed in enableActions to avoid problems adding
	  users before the new nsswitch conf is available for apache, also do not
	  allow to add users if module is not really enabled after save changes
	+ Make sure the default DN does not contains invalid characters
	+ Do not allow malformed LDAP DNs in Mode
2.2.4
	+ Make LDAP ready after enableActions restarting the service to
	  avoid problems when adding users or groups
	+ Fixed corruption when adding ldap attributes
	+ Also disable apparmor in ad-sync mode
	+ Renamed default adsync username from eboxadsync to adsyncuser
2.2.3
	+ Adapt pwdsync user and password offsets to the new hook implementation
	+ Always ignore ForeignSecurityPrincipals accounts in ad-sync
	+ Added more debug messages and improved existing ones in ad-sync
	+ Avoid warnings trying to get userPrincipalName in ad-sync
	+ Skip machine accounts in ad-sync
	+ Use paged queries in ad-sync
	+ Allow to specify custom DN to bind to Windows Server in ad-sync
	+ Ingore empty users in ad-sync
2.2.2
	+ Fixed validation of secret key length in ADSync Options model
	+ Removed useless validation of AD username in ADSync Options model
	+ Show different error when adding users from Windows with invalid chars
	+ Fixed bug managing slapd on ad-sync
2.2.1
	+ Do not enable ADSync to avoid launching daemon before configuration
	+ Also manage slapd daemon on ad-sync setups
	+ Avoid slave connection to incompatible masters
	+ Added quota change form on slaves
	+ Allowed '\' character in ad-sync username
2.1.14
	+ Fixed regression in usercorner link
2.1.13
	+ Moved apache soap configuration from setConf to enableActions
	+ Init slave users on enable (now home directories are created)
	+ Create LDAP indexes during slave enable
2.1.12
	+ Users::lastUid() now takes also into account non-ldap users
	+ Stop old ldap daemons in reinstall script, needed before changing mode
2.1.11
	+ Use a safer mode() implementation to avoid recursions with ModelManager
2.1.10
	+ Start slapd daemon when a module fails to connect
	+ Help in wizard is show again if no custom_prefix defined
2.1.9
	+ Hide help with link in wizard if custom_prefix defined
	+ Removed /zentyal prefix from URLs
	+ Disable autocompletion in user form
	+ Avoid duplicated restart during postinst
2.1.8
	+ Include quota schema in slaves LDAP (fixes replication)
	+ Do not stop slapd daemons after slave enable
	+ Fixed users and groups retrieval if module is disabled
	+ Manage slapd daemon in master mode
	+ Make the optional 'comment' field to also appear as optional on the UI
	+ Ignore users also in pwdsync-server, not only in the ad-sync script
2.1.7
	+ Set submenu items order for integration with the User Corner menu
	+ Avoid undefined dn warning
2.1.6
	+ Fix adsync mode check for zentyal-users cronjob
	+ Removed bad default value for adsync_dn option
	+ Update wizard pages with new order option
	+ Use Unix socket for LDAP connections on standalone and slave without PAM
2.1.5
	+ Manage zentyal-users cronjob with configuration keys for sync times
	  instead of debian/lucid/zentyal-users.cron.d and src/scripts/ad-sync.cron
	+ Configuration key to not to create homes (usefull on LDAP master servers)
	+ New ad-sync-info to show info of ADsync configuration
	+ Allow multiple BDC for ADsync mode with adsync_bdc confkey
	+ Add ADsync service by default and move port value to a confkey
	+ userInfo() tolerates missing quota LDAP attribute
	+ Added captiveportal to the list of modules in the reinstall script
2.1.4
	+ Moved redis_port_usercorner key to usercorner.conf in zentyal-usercorner
	+ Move users/conf/user-eboxlog.conf to usercorner/conf/usercorner-log.conf
2.1.3
	+ Fixed issues with html html attributes quotation
	+ Allow to specify a base DN to bind to AD
	+ Add locking to slave-sync to avoid spawn multiple instances in the
	  event of not being able to connect to a slave
	+ Do not modify users and groups in AD sync if attributes are not changed
	+ Wipe ignored users in AD sync
	+ Allow contacts synchronization in AD sync
	+ New checks in AD sync to avoid warnings
	+ Added update package list command to reinstall script
2.1.2
	+ Non-editable user fields in slaves no longer appear as editable inputs
	+ Numeric 0 is accepted as value for LDAP users attributes
	+ Minor fixes in default quota from user template
	+ Fixed error when writing ad-sync cron file
	+ Do not allow to create users if their home directory already exists
2.1.1
	+ Quotas are now included in users module
	+ System users don't require password
	+ Fixed bug that allowed to create LDAP users whith the same name
	  than users with UID 0 (like root)
2.1
	+ Separate usercorner module to the new zentyal-usercorner package
	+ Remove zentyal- prefix from rejoin-slave and ldapvi scripts
	+ Move /usr/share/ebox-usersandgroups/ebox-usersandgroups/reinstall
	  to /usr/share/zentyal-users/reinstall
	+ Show enableActions for master also in ad-slave mode
	+ Deleted obsolete migrations and use new initialSetup method
	+ Added locks to prevent overlapping in ad-sync script
	+ Fix slave failed operation string on slave hostname
	+ Replace /etc/ebox/80users.conf with /etc/zentyal/users.conf
	+ Added indexes for common LDAP attributes
	+ Replace /var/log/ebox-usercorner with /var/log/zentyal-usercorner
2.0.10
	+ Now the AD synchronization can be disabled at any moment and a
	  server with AD-slave mode can be master for other Zentyal slaves
	+ New /etc/ebox/ad-sync_ignore.users and ad-sync_ignore.groups files
	  to ignore users and groups in the AD synchronization process
	+ Improved zentyal-ldapvi script that works on slave servers
	+ Creates the default group if not exists during restore
	+ Added restore backup precheck to assure there are not conflicts between
	  system users and Zentyal LDAP users (currently only works for masters)
2.0.9
	+ Make sure to create the base directory for user homes before create them
	+ Reconnect to LDAP on backup restore
	+ Better log messages
	+ Save configuration files during restore
	+ Catch possible SIGPIPE on LDAP reconnect
2.0.8
	+ Fix Samba PDC on slaves
	+ Check for incompatibility between Samba PDC and PAM on slaves
	+ Optimize slave-sync script if there are no pending operations
	+ Remove useless call to mode() on slave-sync script (faster now)
	+ Replica LDAP listens in all interfaces
2.0.7
	+ Added index add mechanism to LdapModule
	+ Fixed NSS DN config in masters
2.0.6
	+ Added zentyal-rejoin-slave to rejoin a slave to its master
	+ Fixed NSS/PAM in slave machines
2.0.5
	+ Removed wrong hooks implementation
2.0.4
	+ Fixed infinite recursion when setting up some models on slave servers
	+ Added support for addUser/delUser hooks
2.0.3
	+ Allow LDAP users and groups up to 128 characters
	+ Show precondition message for user corner on slave servers
	+ Unconfigure ftp and zarafa in reinstall script
	+ Do not show adsync debug messages if debug is disabled in config
	+ Allow more than one dot in usernames
2.0.2
	+ Fixed master/slave synchronization issues
	+ Remove userjournal dir when removing a slave
	+ Added lock during module enable to avoid initialization problems
	+ Fixed AD slave synchronization task
2.0.1
	+ Fixed incorrect LDAP binding in some cases
2.0
	+ Fixed user journal dir creation on master
	+ Fixed failed login error on user corner
	+ Default login_shell under PAM Settings UI instead of 80users.conf
	+ Replaced /bin/false with /usr/sbin/nologin as default shell
1.5.10
	+ Some refactorizations centered in safer LDAP connections and defensive
	  code
1.5.9
	+ More info link added in wizard
1.5.8
	+ Zentyal rebrand
1.5.7
	+ Removed NSS in slave configurations
	+ Nasty bug page replaced by the new eBox error page
1.5.6
	+ Fixed user corner access problems with redis server
1.5.5
	+ LDAP master creation optimized and less error-prone
1.5.4
	+ Bug fix: adding a user name with spaces no longer fails
1.5.3
	+ Move NSS from ebox-samba to ebox-usersandgroups
	+ Home directories are under /home now
	+ New options to configure shell and home directory umask
	+ New setup wizard
1.5.2
	+ Bug fix: fixed dbus init for usercorner
1.5.1
	+ Bug fix: fixed nasty bug with the last version of openldap in lucid
	+ Bug fix: do not call processDir if there are no slaves in slave-sync
	+ Bug fix: ebox-usersandgroups-reinstall now unconfigures all ldap modules
	+ Bug fix: updateSchema() returns unless the schema to update is
	  available
	+ Bug fix: Set proper owner and permissions when updating a schema
	+ Bug fix: some problems with the AD synchronization solved
	+ Bug fix: userscorner title icon
	+ Bug fix: addUser() now checks if the user already exists as a
	  system user
	+ Removed deprecated executable 'import-from-ldif'
	+ Bug fix: addUser() now checks for password argument
	+ Bug fix: when restoring we use the new users DN to init users
1.5
	+ Bug fix: don't try to contact slaves from within a slave when groups
	  are updated
	+ Use built-in EBox::ThirdParty::Apache2::AuthCookie
1.4.2
	+ Bug fix: fix wrong migration number
1.4.1
	+ Bug fix: surround LDAP migration with a try/catch to make sure the rest
	  it is run
	+ Bug fix: do not allow \w with localized characters as LDAP schema does not
	  allow them for home directory attribute. (Closes #1713)
1.4
	+ Allow the master to pass extra parameters in SOAP calls to slaves
1.3.17
	+ Bug fix: Set style for login page in user corner
1.3.16
	+ Bug fix: keep menu open on LDAP Info
1.3.15
	+ Add support for ldaps
	+ Add support for slaves running Apache in ports different than 443
	+ Allow to remove slaves from slave list
	+ Added ebox-usersandgroups-reinstall to easily reset the LDAP mode
	+ Bug fix: issue with user deletion in French (Closes #1651)
	+ Bug fix: anonymous connection for getting DN is retried several
	  times, this fixes a bug when restoring configuration backup
1.3.14
	+ Synchronize all the users from the AD and not only from CN=Users
	+ Add operation name and username on updateGroup
	+ Add slave notification for group modify and delete
	+ Change button order to "Add" and "Add and Edit" in Add User
	  template. If users press return in the form it adds a new user
	  and stays on the same page.
1.3.13
	+ Usability enhancements: (Closes #1649)
		* Create a unique Users And Group Folder
		* Unify Add User/Edit User in a single page
		* Unify Add Group/Edit Group in a single page
		* Two buttons: "Add and Edit" and "Add"
		* Add breadcrumbs
	+ Add UserTemplate composite to configure default options that are used when
	  a new user is created
	+ Add defaultUserModel to LdapUserBase.pm
	+ Specify folder for SlaveInfo
	+ Add menu entry with information about LDAP including password
	+ Change enableActions to use the new LDAP default structure from Karmic
1.3.12
	+ Add EBox::Ldap::lastModificationTime to know when the master LDAP
	  database was modified for the last time
	+ Index uid and memberUid to avoid some warnings and improve performance,
	  plus remove some old code and fix some broken one in that part of the code
	+ Bugfix: disable edition of users and groups in ad-slave mode
	+ Don't allow modification of ldap password in Mode model if
	  it has been autogenerated by the eBox installer
	+ Add page title
	+ Separate the Windows AD options in a different model
	+ Fixed the warning of "Edit User" when there are no users in a slave
	+ Remove 'optional' from remote in Mode and also useless validateRow
1.3.10
	+ Use disableApparmorProfile from EBox::Module::Service twice.
	  First in enableActions. And also in setConf to avoid issues
	  if apparmor is installed after users is enabled.
1.3.9
	+ Bugfix: return empty array in usedFiles if it's not master mode
1.3.8
	+ Bugfix: fixed wrong disable of fields in selecting ad-slave in Mode model
1.3.7
	+ Synchronization with Windows Active Directory (#1443)
1.3.6
	+ Use anonymous bind to fetch dn
1.3.5
	+ Disable slapd apparmor profile in enableActions
	+ Reload nscd when adding users and groups
	+ Bugfix: backup bug report now works again
	+ Bugfix: slave-sync does not try to real journal dir when not
	  configured or in slave mode. Journal dir created on
	  master's setup.
1.3.0
	+ eBox LDAP architecture now supports a master-slave configuration
	+ bugfix: Update usercorner service when there is a change on the port number
1.1.30
	+ Added widget to manage group belonging from Edit User page
	+ Fixed backup/restore problem with paswords and given/last names
	+ Changed the way users are stored in LDAP, added givenName in addition
	  to sn, now cn=givenName+sn instead of cn=uid, this fixes a
	  incompatibility bug with eGroupware
	+ In the Edit User interface now Name and Last name are separate
	fields
	+ Usercorner web server certificate can be changed via the CA module
1.1.20
	+ New release
1.1.10
	+ Make slapd listen only on 127.0.0.1
1.1
	+ Added bind v2 compability needed by squid auth, slapd conf
	  regenerated and daemon restarted in postinst to commit possibles
	  changes in configuration
	+ Added group model
	+ Use the new ids() and row() API to optimize the management of hundreds of
	users
	+ Allow dashes in user and group names
	+ Initial release of UserCorner which allow users to change their password
	+ Store multiple password hashes and scrap clear text passwords
0.12.100
	+ Restore backup is more robust: inexistent users in a group are
	  ignored
	+ Make and restore backup more robust: removed slapd.conf
	  parameters in both slapadd and slapcat invokations, so we can use
	  the module with sldap with configuration in the directory itself
0.12.99
	+ New release
0.12.1
	+ Bugfix: Remove eBox system users when restoring backup. This solves
	  an issue restoring backups from 0.12
0.12
	+ Use the new EBox::Model::Row api
	+ Check if there is any added user and show a message
	  in case there isn't any.
	+ Restore users reading from ldiff and adding them through
	  eBox API
	+ Set password-hash in slapd.conf to make password changes from samba sync
	  the user password
0.11.101
	+ New release
0.11.100
	+ onInstall() functionality moved to migration script
	+ Fixed several typos
0.11.99
	+ Remove use of Apache::Singleton
0.11.3
	+ Check used uid's on every posixAccount object under dc=ebox,
	  instead of only under ou=Users,dc=ebox. This solves nasty issues
	  with Samba PDC when adding machines and creating users with
	  repeated uid
0.11.2
	+ Do not generate a new LDAP password if it already exists
0.11.1
	+ Fix issue with module naming which prevented backups from being
	restored
0.11
	+ Initial Ubuntu packaging
	+ bugfix. fix issue with module naming which prevented backups from being
	  restored
0.10.99
	+ Create pseudo-model to use the users table with Ajax
0.10
	+ Allow dots in user names
0.9.100
	+ New release
0.9.99
	+ Bugfix in EBox::Ldap
0.9.3
	+ New release
0.9.2
	+ New release
0.9.1
	+ Make OpenLDAP listen on internal interfaces
0.9
	+ Added Polish translation
	+ Added Aragonese translation
	+ Added Dutch translation
	+ Added German translation
0.8.99
	+ New release
0.8.1
	+ Minor workaround. Create slapd run directory in case it does not
	  exist
0.8
	+ Fix message
0.7.99
	+ Add extended backup support for LDAP
	+ Performance tuning to slapd
	+ Some minor code improvements
	+ Quota now allows unlimited space and i-nodes number
0.7.1
	+ Add delObjectclass (useful for ldap clean actions)
	+ Detect and recover when ldap connection is broken (#25)
	+ Make EBox::Ldap a singleton class
	+ Initial factoring
	+ Use of ebox-sudoers-friendly
0.7
	+ New public release
0.6
	+ Move to client
	+ API documented using naturaldocs
	+ Update install
	+ Update debian scripts
	+ Use new syntax to define ACLs for ldap
	+ Add function to create system users
	+ Move ldap db under ebox directory
0.5.2
	+ Fix some packaging issues
0.5.1
	+ Convert module to new menu system
0.5
	+ Initial release<|MERGE_RESOLUTION|>--- conflicted
+++ resolved
@@ -1,14 +1,9 @@
-HEAD
-<<<<<<< HEAD
-	+ Fix migration to preserve group type
 4.0
 	+ Set version to 4.0
-=======
+	+ Fix migration to preserve group type
 	+ Adapted to changes in group mail account
-3.5.4
 	+ Show a warning on post save changes dialog if errors happend while
 	  setting shares ACLs
->>>>>>> ee89b1e2
 	+ Do not check for acl and user_xattr filesystem options if filesystem is
 	  btrfs
 	+ Provision: Check domain netbios name is not equal to host netbios name
