--- conflicted
+++ resolved
@@ -1,8 +1,6 @@
 HEAD
-<<<<<<< HEAD
 	+ Added EBox::module::LDAP::_loadSchemasFiles
 	+ Added EBox::Samba::LdapObject::hasObjectClass
-=======
 	+ Instance groups using gid parameter is no longer allowed
 	+ Clean for reprovision responsability moved to each module
 3.5.2
@@ -13,7 +11,6 @@
 	  groups
 3.5.1
 	+ Display correctly tree elements on external AD mode
->>>>>>> 88fc4ad5
 	+ Fixed user creation when remove user from a group in the
 	  EditGroup CGI
 	+ The groups and groupsNotIn methods have now the same behaviour
