HEAD
<<<<<<< HEAD
	+ Fix ADC mode from the wizard
=======
	+ Do not show administrator password in provision command
>>>>>>> 495ad6cb
4.0
	+ Re-enable user synchronization with Zentyal Cloud
	+ Proper notifications when a share is sync'ed with Zentyal Cloud
	+ Fix realUsers count to remove Administrator and Guest account from it
	+ Write broker configuration for mapiproxy server in openchange.conf
	+ Add daemon to check users and groups to have uidNumber and gidNumber
	+ Add confirmation when removing mail account via the edit user form
	+ Add hostname change confirmation dialog to wizard
	+ Fixed EBox::LDAPBase::lastModificationTime
	+ Join as additional domain controller on initial configuration wizard
	+ Name in Module Status is now "Domain Controller and File Sharing"
	+ Set version to 4.0
	+ Fix migration to preserve group type
	+ Do not complain about lack of ACL support with XFS filesystem
	+ Better error message when the root DSE is not found in external
	  AD mode
	+ Do not try to dump config backup if not provisioned
	+ Check samAccountName is unique in entire domain adding users and groups
	+ Ignore cloud-sync warnings from cron
	+ Check DN not exists on the same container creating contacts
	+ Add missing 'use EBox::LDAP::ExternalAD' to Samba.pm
	+ Improve save changes speed avoiding loop in postServiceHook if no changes
	  made to roaming profiles
	+ Implement nameserverAdded and nameserverDelete from NetworkObserver to
	  reset LDAP connection if name servers change in external AD mode
	+ Add dpkg trigger to restart module when samba package is upgraded
	+ Fix ad-migrate script mode check
	+ Adapted to changes in group mail account
	+ Show a warning on post save changes dialog if errors happend while
	  setting shares ACLs
	+ Do not check for acl and user_xattr filesystem options if filesystem is
	  btrfs
	+ Provision: Check domain netbios name is not equal to host netbios name
	+ Resolve schema master dns name and try to connect to all returned IP
	  addresses until success
	+ Skip schema extensions if module disabled
	+ Use bash as default shell
	+ Added external AD field to LDAP information model
	+ Allow unsafe chars on admin account to use for join a domain
	+ Improve the LDIF files parsing created by output of ldbsearch command
	+ Fixed problems with checking mail address duplicates
	+ Fixed bug which could delete the group mail account after a
	  group edit
	+ openchange.conf named properties config uses splitted params
	+ Added EBox::module::LDAP::_loadSchemasFiles
	+ Added EBox::Samba::LdapObject::hasObjectClass
	+ Hide the dns-hostname account after join a domain
	+ Remove mail account management logic from edit user form. This field
	  is now disabled when the mail module is installed, so account management
	  like create, rename or delete it must be done in the mail module user
	  addon
	+ Added code for migration from 3.4
	+ Instance groups using gid parameter is no longer allowed
3.5.2
	+ Fix sssd bug not finding users and groups
	+ Deprecate _schemasAdded redis key, checking if schema is extended in
	  module _regenConfig
	+ Fixed use of deprecated attributes uid and gid instantiating users and
	  groups
3.5.1
	+ Display correctly tree elements on external AD mode
	+ Fixed user creation when remove user from a group in the
	  EditGroup CGI
	+ The groups and groupsNotIn methods have now the same behaviour
	  for all EBox::Samba::OrganizationalPerson classes
	+ When removing a share the 'has files' check is not longer
	  dependent on ACLs
	+ Restored external AD mode
	+ Better errors in GPO models when losing parent row
	+ Catch error trying to add an already added or delete an already deleted
	  user to group
	+ Avoid warning flag on smart match experimental feature
3.5
	+ Setup roaming profiles for each user only when the setting changes
	  in the UI
	+ Remove duplicate entries from the custom shell list
	+ Hide krbtgt user in external AD mode
	+ EBox::Samba::DNS::Zone always return lowercase zone name
	+ Fix members of 'Domain Admins' group not able to delete items from
	  recycle bin
	+ Grant rwx rights to Domain guest and Everybody on guest shares
	+ Added new domainControllers() method
	+ Override daemons when migrating from previous versions
	+ Remove the use of method canonicalName for greater performance, use
	  object DNs instead
	  the end of the work loop
	+ Show Administrator account in the UI so it can be handled from Zentyal
	+ Merge zentyal-users and zentyal-samba in a single package
	+ Added EBox::Samba::User::hasValue to check if a certain value is present
	+ Do not duplicate cloud ops when REST call fails
	+ Use samba instead of slapd + heimdal
	+ Create a container CN=Groups when provisioning as DC
	+ Set gidNumber for new users to Domain Users to have NSS + PAM working
	+ Set gidNumber based on RID for new groups
	+ Set gidNumber to Domain Users and Domain Admin for NSS + PAM
	+ Change default group container to cn=Users as Windows does
	+ Include PAM + NSS services with SSSd to authenticate LDB users
	  in the system
	+ New EBox::Module::LDAP replacing EBox::LdapModule and using
	  EBox::Module::Service as base class, schemas are now loaded
	  in _regenConfig instead of manually in enableActions
	+ Display message when creating a user which username has more
	  than 20 characters
	+ Fixed error when editing user email address when mail module is
	  not installed
	+ Fix domain controllers shown on the computers OU in Manage model
	+ Using paged serch in EBox::Samba::users() method
	+ Added EBox::LDAPBase::pagedSearch method
	+ Added support for addon components when user is in a
	  non-standard OU
	+ Better control for edit user quota
	+ Sent zentyal-usercorner trigger on install / upgrade to restart it if
	  it's installed
	+ Avoid apparmor errors in trusty
	+ Set version to 3.5
	+ Fixed bug when altering mail address through the edit user form
	+ Better integration between mail addon and mail field
	+ Remove method canonicalName and use object DNs for greater performance
	+ Migrate previous configuration from 3.3 when upgrading
3.4
	+ Updated EBox::Samba::Model::Password to use
	  EBox::Usercorner::updateSessionPassword method and the new samba
	  location
	+ Stop changing users and contacts' cn field on object edition, allowed to
	  edit the displayName field, just as Windows does
	+ Disable OpenLDAP users sync in favor of Samba AD replication
	+ Avoid warning when checking whether we are in the usercorner
	+ Updated to use Plack / PSGI instead of mod_perl
	+ Updated to use the new haproxy API
	+ Use service instead of deprecated invoke-rc.d for init.d scripts
	+ Fixed soap.conf for apache 2.4
	+ Depend on apache2-utils, required to run htpasswd
	+ Set version to 3.4
	+ Add script to update the credentials when mode is external AD
	+ Added and used checkMailNotInUse method
	+ Updated cloud sync to ignore any change done in cloud to internal users
	  or groups
	+ Fixed EBox::CloudSync::Slave to sync uid and gid numbers on user update
	  and added unit tests for it
	+ Added EBox::Samba::Group::setInternal method
	+ Allow to use lazy flag with EBox::Samba::User::setInternal
	+ Added unit tests for cloud sync code
	+ Check available IP addresses when enable module
	+ Added lock to cloud-sync script
	+ Better integration of edit groups for mail group aliases
	+ Update group icon when type of group changes
	+ Implement _preModifyUser on LdapUserBase
	+ Throw exceptions on EBox::USers::LdapObject::get when entry not exists
	+ Fixed regression in LDAP info page for external AD mode
	+ Print slave-sync output to zentyal.log instead of stdout
	+ Fixed excesive restrictive validation of external AD password in wizard
3.3
	+ Forbid to create OUs inside Users, Groups or Computer OUs
	  because we not support them when Samba is enabled
	+ Forbid and print specific  error message when trying to put two
	  objects with the same CN in the same container
	+ Switch from Error to TryCatch for exception handling
	+ Remove useless warning when deleting a user or group with offer 2013
	+ Show system but not internal groups in user edition form
	+ Allow unsafe characters for user and password in external AD mode.
	+ Fixed bug in external AD connection. Reuse already estabished
	  external AD connection.
	+ The "sub ous" return the OUs hierarquically ordered
	+ Check for defined uidNumber and gidNumber creating users and groups
	+ Revert useless chown workaround
	+ Wait for the services before ending the start daemon action to prevent
	  its usage before being ready
	+ Better error handling when the default group is not found
	+ Fixed distribution group edition
	+ Add error, errorText and errorDescription methods to
	  EBox::Exceptions::LDAP
	+ Added missing EBox::Exceptions uses
	+ Better error handling when we get a LdapObject that doesn't exists
	+ Remove undefined warnings on users/group creation
	+ Fix 'Cannot connect to samba LDAP' error in manage model when samba
	  is installed but disabled
	+ Add missing use to EBox::Samba::LDAP::ExternalAD
	+ Force DNS restart when users mode changed
	+ Force service principals update on _postServiceHook in external AD mode
	+ Don't use slave cloud sync if not subscribed
	+ Adapted cloud sync to changes in user modules
	+ Added childrenObjectClass parameter to EBox::Samba::LdapObject::children
	+ userExists and groupExists discriminates between shown objects and
	  objects hid by SID
	+ Fixed wrong path in ExternalAD::connectWithKerberos
	+ Update names in tree view when either user or contact is edited
	+ Fixed wizard error when setting external AD mode
	+ Fixed EBox::Samba::groupDn method
	+ In contact edition do not store full name in cn but use
	  givenname and sn to get fullname.
	+ Use paginated search when getting children nodes in LdapObject
	+ UTF8 decode DN when retrieving it from a LDAP object
	+ Removed old migration code from 3.0 to 3.2
	+ Set version to 3.3
	+ Fixed cloud-sync script
3.2
	+ Set version to 3.2
	+ Add objectClass shadowAccount in 3.0 migration to fix disabled accounts
3.1.11
	+ Added migration code to be sure that we have all users added as members
	  of __USERS__ group on OpenLDAP.
	+ Fixed user creation to make all users belong to __USERS__ group
3.1.10
	+ Do not crash when deleting a group if LDB object does not exist
	+ Do not try to migrate from 3.0 if module is not configured
	+ Override daemons when migrating from 3.0
3.1.9
	+ Fix typo in setSecurityGroup when no GID is set yet
	+ Show group in slave as read-only
	+ Show in a slave when the user is not a member of any group
	+ Check email address for a group is done
	+ Add group dialog can now set the e-mail
	+ Master/Slave synchronisation works again
3.1.8
	+ Enable upgrade from 3.0 in initialSetup
	+ Fixed wrong calls to isSystem() in master-slave after API changes
	+ Fix regression trying to join slave after external AD changes
	+ Fix regression in slave host address after nginx integration
	+ Throw DataExists error when adding an OU which already exists
3.1.7
	+ Readded memberUid to the fields to index for SLAPD.
	+ Ignored members that are not valid perl objects to avoid undef entries
	  on EBox::Samba::Group::members method.
	+ Rewrites to share more code with samba module.
	+ Added 'mail' field on zentyalDistributionGroup schema.
	+ Added E-Mail field for Users and Groups when managing them from the UI.
	+ Changed E-Mail field to optional for Contacts.
	+ Updated master-slave sync to use the new User and Group fields.
	+ Look for ssl.cert instead of ssl.pem in Slave::soapClient()
	+ Changed description field to be always input text instead of textarea.
	+ Warn instead of throw exception if home directory already exists
	+ Forbid deletion of Domain Admins group
	+ Forbid deletion of Users, Groups and Computers OUs
	+ Filter also internal users and groups in membership comboboxes
	+ Hide Samba objects that should be shown only on Advance view mode
	+ Added support for disabled accounts
3.1.6
	+ Ignored samba module while (re)provisioning on __USERS__ group creation.
	+ Removed deprecated configuration file keys related with external AD
3.1.5
	+ Fixed EBox::Samba::LdapObject::canonicalName to propagate the flag to
	  get or ignore the root's namedContext canonical name.
	+ The Administrator user is hidden now using the samba module functionality
	  to hide SIDs instead of hardcoded in the code.
3.1.4
	+ Remove needReload notification for group addons
	+ When a new system user is created with uid 0 we also create its home.
	  This is required by Samba for the Administrator account.
	+ Added Net::LDAPBase::existsDN method
	+ Better error control on reprovision, do not clear the
	  reprovision flg on error
	+ Fixed code typo in slave setup
	+ Added menu icon
	+ Added new userCorner method to password model
	+ Usercorner uses the ldap_ro credentials to retrieve user DNs.
	+ preAdd callbacks get a second argument noting the parent when this
	  new object will be created.
	+ All LdapObject based objects will have the 'entryUUID' field available.
	+ Created an EBox::LDAPBase class to share code with the Samba's EBox::LDB
	  one.
	+ Reimplemented EBox::Samba::Group::members to retrieve the members of the
	  group directly instead of searching for the objects that are set as
	  members of the group.
	+ Avoid "cannot return outside of a subroutine" warning in cloud-sync
	+ Added foldable user and group add-ons to dialogs
	+ Replaced package breaks parameter with depends statement
	+ Fixed error in the baseName() method for an Ldap Object
	+ Fixed bug which make delete group dialog to show errors when
	  there was warnings
	+ Added a way to use Net::LDAP mock object for unit testing.
	+ Fixed cloud sync setup when user number is unlimited
	+ Fixed error in server master form when checking if
	  controls are editable
	+ Added a way to retrieve a group by its dn.
	+ New TreeView to manage users, groups and OUs
	+ Configuration key multiple_ous removed as this is now enabled by default
	+ Renamed namespace from UsersAndGroups to Users
	+ Added support for Contacts handling.
	+ Added support for external Active Directory authorization
3.1.3
	+ Renamed namespace from UsersAndGroups to Users
	+ Fixed maximum users check when not using cloud sync
3.1.2
	+ Remove deprecated backup domain methods
	+ Fixed password change in user corner when using samba
	+ Changed reload action to force-reload for nscd init.d daemon
3.1.1
	+ Fixed error message when trying to add a user above the edition maximum
	+ Migrated SOAP services to use Nginx for SSL.
3.1
	+ Updated to reflect the Apache -> WebAdmin rename.
	+ Removed 3.0.X migration code
	+ Added Pre-Depends on slapd to avoid problems with upgrades
	+ Depend on zentyal-core 3.1
3.0.18
	+ Check for already existent service principals before create them.
	  Required because squid and zarafa share the HTTP SPN
3.0.17
	+ Migration to remove leftover need_reprovision key in redis ro
	+ Retrieve global instance correctly in UsersSync
3.0.16
	+ Assure that we don't have a phantom need_reprovision key in
	  read-only tree
	+ Check for maximum number of users depending on the edition
	+ More frequent polling in EBox::Ldap::safeConnect() and
	  more explicit error when it fails
3.0.15
	+ Always mark as changed if it needs LDAP reprovision
	+ Fixed member removal operation for groups
3.0.14
	+ Tentative workaround against home directory chown bug
	+ Slave setup refactored to reuse common code with reprovision
	+ Reprovision LDAP for all LDAP based modules
	+ Don't try to update samba password in user corner when samba is
	  not configured
	+ Add operation arguments on LDAP error whenever is possible
	+ EBox::Samba::User::create() allows now an internal attribute
	+ Users marked as internal are not displayed on the interface
	+ New realUsers() method to filter only non-internal ones
3.0.13
	+ Search in user table now is standard instead of filter only for uid
	+ A bit more explicit text for EBox::Exceptions::LDAP
	+ Reload nscd also when creating new groups
3.0.12
	+ Fixed typo in exception class name in EBox::Ldap
	+ Added missing use statement in EBox::Users and
	  EBox::Samba::LDAPObject classes
3.0.11
	+ Dont loop through the group members when adding/removing members
	+ Added EBox::Exceptions::LDAP
	+ Allow unsafe characters in commentary field
	+ Better check for the incompatibility of Samba with master/slave
	+ Fix modules extending LdapUserBase not notified modifying groups
	+ Allow domain name change in System -> General reprovisioning LDAP db
	+ Depend on dns module to fix save changes order during reprovision
3.0.10
	+ Use less costly LDAP operations when adding or removing members
	  from a group
	+ Added EBox:Users::LdapObject::deleteValues method
	+ Faster custom row id filter for Users model
	+ Forbid user synchronization with other zentyals if samba is provisioned
	+ Display users groups in slave mode
	+ Avoided hang when the local host is wrongly used as master slave
	+ Ldap modules should do a slaveSetup when slave mode enabled
3.0.9
	+ Stop heimdal daemons on enableActions
	+ Fixed alphabetical order in listing of users and groups
3.0.8
	+ Filter in users table no longer matches LDAP dn
	+ Recover better of no-usercorner journal error in slave-sync
	+ Added read-only rootDn and password to LDAP settings screen
	+ Don't allow empty first name in CGIs for user
	  creation/modification. Otherwise you can get LDAP errors.
	+ Operator typo fix in EBox::UsersAndGroup::User::_checkQuota
3.0.7
	+ Fixed LdapObject::get() for list context
	+ Decode utf8 attributes from LDAP at LdapObject::get()
	+ Removed unused method _utf8Attrs
	+ Integration with Disaster Recovery service
	+ Include /home as disk usage facility
	+ Fix enable quotas without rebooting when module is enabled.
	+ Users and groups cannot longer share names because it is incompatible
	  with AD accounts
	+ Use upstart to manage heimdal daemons
	+ Increase the maximum UID number to avoid problems with samba integration
	+ Fixed bug in group creation which on error could call a method
	  in a undefined value
	+ Do not stop openldap daemon when dumping database
	+ Generate kerberos AES keys to be compatible with active directory in
	  W2k8 or higher functional levels
	+ Fixed user quota edition in slave server
	+ Update user password also in samba ldap when changed from user corner
	+ Update 'cn' attribute in cloud-sync
3.0.6
	+ Set userPassword attribute when setting kerberos keys for user
	+ Fixed delGroup operation on cloud slave
	+ Include exception message when there is an error notifying a slave
	+ Fix enable quotas without rebooting when module is enabled
	+ Delete syncjournal files when slave is removed
3.0.5
	+ Fixed reinstall script to stop samba module, otherwise new slapd
	  cannot start because the port is taken
	+ Sync password changes made from cloud to any slave
	+ When syncing, do not update ldap of unchanged entries
3.0.4
	+ Added missing use of UnwillingToPerform exception
	+ New methods on LdapUserBase (preAddUser, preAddUserFailed, preAddGroup
	  and preAddGroupFailed) to notify observers
3.0.3
	+ Setup Cloud slave on first save changes
	+ Synchronize uidNumber in master-slave
	+ Check master's REALM when adding a new slave
	+ Fixed some errors on RESTClient after API change
	+ Updated REST journaling behavior
	+ Do not show unavailable options in master select
	+ Added new EBox::Samba::newUserUidNumber() function
	+ Added check to assure that a no-ldap user has the same uid than
	  a new user
	+ Implement SysInfo::Observer to disallow host domain changes after the
	  kerberos realm has been initialized, and to update the LDAP base DN
	  if module is not yet configured
	+ Added LDAP index for ou attribute
	+ Always write slave-sync script
	+ Increase default quota value to 500MB
3.0.2
	+ Added clearCache() to LdapObject and force reload of krb5Keys
	+ Do not allow user corner password change on slaves
3.0.1
	+ Do not notify samba about users created while restoring backup. Samba
	  will restore its users from its own LDB backup.
3.0
	+ Write NSS config on enableService, modules depending on users may require
	  uid/gid numbers from LDAP
	+ Filter special kerberos and samba users out from the users list
	+ Added dns as restore depend
	+ Reviewed registration strings
2.3.17
	+ Do not translate the service principal names to upper case
	+ Set LDAP service as denined by default for internal networks
	+ Set the managed domain as read only as well as records
2.3.16
	+ Fixed PAM when kerberos is enabled
	+ Fixed addUser operation on slaves
	+ Catch exceptions thrown by notified modules adding LDAP users and groups
	  to rollback the operation and delete the object added prior to notification.
2.3.15
	+ Fixed password change at user corner
	+ Change KDC port to 8880 to preserve the classic default for user corner
2.3.14
	+ Ignore the LDAP error 'no attributes to update' on save
	+ Instantiate users by uid and groups by gid
	+ Change kerberos ports from 88/464 to 8888/8464. This avoid conflicts
	  and management logic of the heimdal daemons. Kerberos records are added
	  with lower priority over samba ones.
	+ Respect the optionality of the 'salt' field inside the kerberos keys
	  in the 'setKerberosKeys' funcion of the User class.
	+ Do not remove service principals when samba is enabled/disabled. Samba
	  will import the keys
	+ Add method to set the user kerberos keys
	+ Stop samba daemon if module is disabled to ensure that port 88 is free
	+ Initialize kerberos realm in lowercase to match the host domain
	+ User template account default options not longer shown in slave servers
	+ Added users filter by OU
2.3.13
	+ Better password policies for LDAP backend
	+ Added user synchronization with Zentyal Cloud
	+ Removed deprecated conf keys (password hashes selection)
	+ Sync kerberos hashes on master-slave
	+ Resolve slave hostname during registering
	+ Fixed framework changes related regression getting redis keys directly
2.3.12
	+ Ask for the host domain in the wizard instead of the old mode selector
	+ Fixed user name validation
2.3.11
	+ Remove deprecated reference to AD Sync in wizard
	+ Check to make sure that quota has been really assigned logs an error
	  instead of raising an exeception, because some file systems does not
	  support quotas
	+ Adapt lastUid and lastGid to the new API and make them compatible
	  with multiple OUs
2.3.10
	+ Use DataForm::ReadOnly::_content instead of acquirers in LdapInfo
	+ Delete obsolete daemons and attributes regarding old replication
	+ Better error control in _loadACLDirectory
	+ Adapted to new Model management framework
	+ Adapted Password type to new framework
	+ Added NTP as enable dependency
2.3.9
	+ Heimdal Kerberos integration for SSO features
	+ Better validation of user names and groups names. Better message
	  when this validation fails
	+ Added user() and group methods() to EBox::Users
	+ Added quota limit check
	+ Added backup domain for /home
	+ Adapted ldapvi to changes in port
	+ Setup master method can now take a custom password
2.3.8
	+ Restart apache after changing master configuration
	+ Removed all files + code cleaning
	+ Disable user editing in slaves
2.3.7
	+ New modifications() method to allow retrieving modifications made to
	  the LDAP object in the last call to 'save'
	+ Create users without password and set it after that, needed for samba4
	+ Removed auth_type warnings
2.3.6
	+ Use the new unified tableBody.mas instead of tableBodyWithoutActions.mas
2.3.5
	+ Packaging fixes for precise
2.3.4
	+ Updated Standard-Versions to 3.9.2
2.3.3
	+ New master-slave architecture
	+ Image in initial configuration wizard is shown again
2.3.2
	+ Added printableName to service and modified description
	+ Fixed executable permissions in src/scripts
	+ Added checks for small business subscription
	+ Bugfix: lastGid method was calling MINUID and SYSMINUID
	+ Reload nscd before trying to init users and groups
2.3.1
	+ Use Digest::SHA instead of Digest::SHA1 and remove libdigest-sha1-perl
	  dependency which no longer exists on precise
2.3
	+ Commented unused code in cleanUser method
	+ Replaced autotools with zbuildtools
2.2.5
	+ Bugfix: ad-sync can now populate groups with more than 1500 users
	+ Bugfix: do not allow adsync passwords longer than 16 chars to avoid
	  crash in pwdsync-server that keeps respawning
	+ Bugfix: mark apache as changed in enableActions to avoid problems adding
	  users before the new nsswitch conf is available for apache, also do not
	  allow to add users if module is not really enabled after save changes
	+ Make sure the default DN does not contains invalid characters
	+ Do not allow malformed LDAP DNs in Mode
2.2.4
	+ Make LDAP ready after enableActions restarting the service to
	  avoid problems when adding users or groups
	+ Fixed corruption when adding ldap attributes
	+ Also disable apparmor in ad-sync mode
	+ Renamed default adsync username from eboxadsync to adsyncuser
2.2.3
	+ Adapt pwdsync user and password offsets to the new hook implementation
	+ Always ignore ForeignSecurityPrincipals accounts in ad-sync
	+ Added more debug messages and improved existing ones in ad-sync
	+ Avoid warnings trying to get userPrincipalName in ad-sync
	+ Skip machine accounts in ad-sync
	+ Use paged queries in ad-sync
	+ Allow to specify custom DN to bind to Windows Server in ad-sync
	+ Ingore empty users in ad-sync
2.2.2
	+ Fixed validation of secret key length in ADSync Options model
	+ Removed useless validation of AD username in ADSync Options model
	+ Show different error when adding users from Windows with invalid chars
	+ Fixed bug managing slapd on ad-sync
2.2.1
	+ Do not enable ADSync to avoid launching daemon before configuration
	+ Also manage slapd daemon on ad-sync setups
	+ Avoid slave connection to incompatible masters
	+ Added quota change form on slaves
	+ Allowed '\' character in ad-sync username
2.1.14
	+ Fixed regression in usercorner link
2.1.13
	+ Moved apache soap configuration from setConf to enableActions
	+ Init slave users on enable (now home directories are created)
	+ Create LDAP indexes during slave enable
2.1.12
	+ Users::lastUid() now takes also into account non-ldap users
	+ Stop old ldap daemons in reinstall script, needed before changing mode
2.1.11
	+ Use a safer mode() implementation to avoid recursions with ModelManager
2.1.10
	+ Start slapd daemon when a module fails to connect
	+ Help in wizard is show again if no custom_prefix defined
2.1.9
	+ Hide help with link in wizard if custom_prefix defined
	+ Removed /zentyal prefix from URLs
	+ Disable autocompletion in user form
	+ Avoid duplicated restart during postinst
2.1.8
	+ Include quota schema in slaves LDAP (fixes replication)
	+ Do not stop slapd daemons after slave enable
	+ Fixed users and groups retrieval if module is disabled
	+ Manage slapd daemon in master mode
	+ Make the optional 'comment' field to also appear as optional on the UI
	+ Ignore users also in pwdsync-server, not only in the ad-sync script
2.1.7
	+ Set submenu items order for integration with the User Corner menu
	+ Avoid undefined dn warning
2.1.6
	+ Fix adsync mode check for zentyal-users cronjob
	+ Removed bad default value for adsync_dn option
	+ Update wizard pages with new order option
	+ Use Unix socket for LDAP connections on standalone and slave without PAM
2.1.5
	+ Manage zentyal-users cronjob with configuration keys for sync times
	  instead of debian/lucid/zentyal-users.cron.d and src/scripts/ad-sync.cron
	+ Configuration key to not to create homes (usefull on LDAP master servers)
	+ New ad-sync-info to show info of ADsync configuration
	+ Allow multiple BDC for ADsync mode with adsync_bdc confkey
	+ Add ADsync service by default and move port value to a confkey
	+ userInfo() tolerates missing quota LDAP attribute
	+ Added captiveportal to the list of modules in the reinstall script
2.1.4
	+ Moved redis_port_usercorner key to usercorner.conf in zentyal-usercorner
	+ Move users/conf/user-eboxlog.conf to usercorner/conf/usercorner-log.conf
2.1.3
	+ Fixed issues with html html attributes quotation
	+ Allow to specify a base DN to bind to AD
	+ Add locking to slave-sync to avoid spawn multiple instances in the
	  event of not being able to connect to a slave
	+ Do not modify users and groups in AD sync if attributes are not changed
	+ Wipe ignored users in AD sync
	+ Allow contacts synchronization in AD sync
	+ New checks in AD sync to avoid warnings
	+ Added update package list command to reinstall script
2.1.2
	+ Non-editable user fields in slaves no longer appear as editable inputs
	+ Numeric 0 is accepted as value for LDAP users attributes
	+ Minor fixes in default quota from user template
	+ Fixed error when writing ad-sync cron file
	+ Do not allow to create users if their home directory already exists
2.1.1
	+ Quotas are now included in users module
	+ System users don't require password
	+ Fixed bug that allowed to create LDAP users whith the same name
	  than users with UID 0 (like root)
2.1
	+ Separate usercorner module to the new zentyal-usercorner package
	+ Remove zentyal- prefix from rejoin-slave and ldapvi scripts
	+ Move /usr/share/ebox-usersandgroups/ebox-usersandgroups/reinstall
	  to /usr/share/zentyal-users/reinstall
	+ Show enableActions for master also in ad-slave mode
	+ Deleted obsolete migrations and use new initialSetup method
	+ Added locks to prevent overlapping in ad-sync script
	+ Fix slave failed operation string on slave hostname
	+ Replace /etc/ebox/80users.conf with /etc/zentyal/users.conf
	+ Added indexes for common LDAP attributes
	+ Replace /var/log/ebox-usercorner with /var/log/zentyal-usercorner
2.0.10
	+ Now the AD synchronization can be disabled at any moment and a
	  server with AD-slave mode can be master for other Zentyal slaves
	+ New /etc/ebox/ad-sync_ignore.users and ad-sync_ignore.groups files
	  to ignore users and groups in the AD synchronization process
	+ Improved zentyal-ldapvi script that works on slave servers
	+ Creates the default group if not exists during restore
	+ Added restore backup precheck to assure there are not conflicts between
	  system users and Zentyal LDAP users (currently only works for masters)
2.0.9
	+ Make sure to create the base directory for user homes before create them
	+ Reconnect to LDAP on backup restore
	+ Better log messages
	+ Save configuration files during restore
	+ Catch possible SIGPIPE on LDAP reconnect
2.0.8
	+ Fix Samba PDC on slaves
	+ Check for incompatibility between Samba PDC and PAM on slaves
	+ Optimize slave-sync script if there are no pending operations
	+ Remove useless call to mode() on slave-sync script (faster now)
	+ Replica LDAP listens in all interfaces
2.0.7
	+ Added index add mechanism to LdapModule
	+ Fixed NSS DN config in masters
2.0.6
	+ Added zentyal-rejoin-slave to rejoin a slave to its master
	+ Fixed NSS/PAM in slave machines
2.0.5
	+ Removed wrong hooks implementation
2.0.4
	+ Fixed infinite recursion when setting up some models on slave servers
	+ Added support for addUser/delUser hooks
2.0.3
	+ Allow LDAP users and groups up to 128 characters
	+ Show precondition message for user corner on slave servers
	+ Unconfigure ftp and zarafa in reinstall script
	+ Do not show adsync debug messages if debug is disabled in config
	+ Allow more than one dot in usernames
2.0.2
	+ Fixed master/slave synchronization issues
	+ Remove userjournal dir when removing a slave
	+ Added lock during module enable to avoid initialization problems
	+ Fixed AD slave synchronization task
2.0.1
	+ Fixed incorrect LDAP binding in some cases
2.0
	+ Fixed user journal dir creation on master
	+ Fixed failed login error on user corner
	+ Default login_shell under PAM Settings UI instead of 80users.conf
	+ Replaced /bin/false with /usr/sbin/nologin as default shell
1.5.10
	+ Some refactorizations centered in safer LDAP connections and defensive
	  code
1.5.9
	+ More info link added in wizard
1.5.8
	+ Zentyal rebrand
1.5.7
	+ Removed NSS in slave configurations
	+ Nasty bug page replaced by the new eBox error page
1.5.6
	+ Fixed user corner access problems with redis server
1.5.5
	+ LDAP master creation optimized and less error-prone
1.5.4
	+ Bug fix: adding a user name with spaces no longer fails
1.5.3
	+ Move NSS from ebox-samba to ebox-usersandgroups
	+ Home directories are under /home now
	+ New options to configure shell and home directory umask
	+ New setup wizard
1.5.2
	+ Bug fix: fixed dbus init for usercorner
1.5.1
	+ Bug fix: fixed nasty bug with the last version of openldap in lucid
	+ Bug fix: do not call processDir if there are no slaves in slave-sync
	+ Bug fix: ebox-usersandgroups-reinstall now unconfigures all ldap modules
	+ Bug fix: updateSchema() returns unless the schema to update is
	  available
	+ Bug fix: Set proper owner and permissions when updating a schema
	+ Bug fix: some problems with the AD synchronization solved
	+ Bug fix: userscorner title icon
	+ Bug fix: addUser() now checks if the user already exists as a
	  system user
	+ Removed deprecated executable 'import-from-ldif'
	+ Bug fix: addUser() now checks for password argument
	+ Bug fix: when restoring we use the new users DN to init users
1.5
	+ Bug fix: don't try to contact slaves from within a slave when groups
	  are updated
	+ Use built-in EBox::ThirdParty::Apache2::AuthCookie
1.4.2
	+ Bug fix: fix wrong migration number
1.4.1
	+ Bug fix: surround LDAP migration with a try/catch to make sure the rest
	  it is run
	+ Bug fix: do not allow \w with localized characters as LDAP schema does not
	  allow them for home directory attribute. (Closes #1713)
1.4
	+ Allow the master to pass extra parameters in SOAP calls to slaves
1.3.17
	+ Bug fix: Set style for login page in user corner
1.3.16
	+ Bug fix: keep menu open on LDAP Info
1.3.15
	+ Add support for ldaps
	+ Add support for slaves running Apache in ports different than 443
	+ Allow to remove slaves from slave list
	+ Added ebox-usersandgroups-reinstall to easily reset the LDAP mode
	+ Bug fix: issue with user deletion in French (Closes #1651)
	+ Bug fix: anonymous connection for getting DN is retried several
	  times, this fixes a bug when restoring configuration backup
1.3.14
	+ Synchronize all the users from the AD and not only from CN=Users
	+ Add operation name and username on updateGroup
	+ Add slave notification for group modify and delete
	+ Change button order to "Add" and "Add and Edit" in Add User
	  template. If users press return in the form it adds a new user
	  and stays on the same page.
1.3.13
	+ Usability enhancements: (Closes #1649)
		* Create a unique Users And Group Folder
		* Unify Add User/Edit User in a single page
		* Unify Add Group/Edit Group in a single page
		* Two buttons: "Add and Edit" and "Add"
		* Add breadcrumbs
	+ Add UserTemplate composite to configure default options that are used when
	  a new user is created
	+ Add defaultUserModel to LdapUserBase.pm
	+ Specify folder for SlaveInfo
	+ Add menu entry with information about LDAP including password
	+ Change enableActions to use the new LDAP default structure from Karmic
1.3.12
	+ Add EBox::Ldap::lastModificationTime to know when the master LDAP
	  database was modified for the last time
	+ Index uid and memberUid to avoid some warnings and improve performance,
	  plus remove some old code and fix some broken one in that part of the code
	+ Bugfix: disable edition of users and groups in ad-slave mode
	+ Don't allow modification of ldap password in Mode model if
	  it has been autogenerated by the eBox installer
	+ Add page title
	+ Separate the Windows AD options in a different model
	+ Fixed the warning of "Edit User" when there are no users in a slave
	+ Remove 'optional' from remote in Mode and also useless validateRow
1.3.10
	+ Use disableApparmorProfile from EBox::Module::Service twice.
	  First in enableActions. And also in setConf to avoid issues
	  if apparmor is installed after users is enabled.
1.3.9
	+ Bugfix: return empty array in usedFiles if it's not master mode
1.3.8
	+ Bugfix: fixed wrong disable of fields in selecting ad-slave in Mode model
1.3.7
	+ Synchronization with Windows Active Directory (#1443)
1.3.6
	+ Use anonymous bind to fetch dn
1.3.5
	+ Disable slapd apparmor profile in enableActions
	+ Reload nscd when adding users and groups
	+ Bugfix: backup bug report now works again
	+ Bugfix: slave-sync does not try to real journal dir when not
	  configured or in slave mode. Journal dir created on
	  master's setup.
1.3.0
	+ eBox LDAP architecture now supports a master-slave configuration
	+ bugfix: Update usercorner service when there is a change on the port number
1.1.30
	+ Added widget to manage group belonging from Edit User page
	+ Fixed backup/restore problem with paswords and given/last names
	+ Changed the way users are stored in LDAP, added givenName in addition
	  to sn, now cn=givenName+sn instead of cn=uid, this fixes a
	  incompatibility bug with eGroupware
	+ In the Edit User interface now Name and Last name are separate
	fields
	+ Usercorner web server certificate can be changed via the CA module
1.1.20
	+ New release
1.1.10
	+ Make slapd listen only on 127.0.0.1
1.1
	+ Added bind v2 compability needed by squid auth, slapd conf
	  regenerated and daemon restarted in postinst to commit possibles
	  changes in configuration
	+ Added group model
	+ Use the new ids() and row() API to optimize the management of hundreds of
	users
	+ Allow dashes in user and group names
	+ Initial release of UserCorner which allow users to change their password
	+ Store multiple password hashes and scrap clear text passwords
0.12.100
	+ Restore backup is more robust: inexistent users in a group are
	  ignored
	+ Make and restore backup more robust: removed slapd.conf
	  parameters in both slapadd and slapcat invokations, so we can use
	  the module with sldap with configuration in the directory itself
0.12.99
	+ New release
0.12.1
	+ Bugfix: Remove eBox system users when restoring backup. This solves
	  an issue restoring backups from 0.12
0.12
	+ Use the new EBox::Model::Row api
	+ Check if there is any added user and show a message
	  in case there isn't any.
	+ Restore users reading from ldiff and adding them through
	  eBox API
	+ Set password-hash in slapd.conf to make password changes from samba sync
	  the user password
0.11.101
	+ New release
0.11.100
	+ onInstall() functionality moved to migration script
	+ Fixed several typos
0.11.99
	+ Remove use of Apache::Singleton
0.11.3
	+ Check used uid's on every posixAccount object under dc=ebox,
	  instead of only under ou=Users,dc=ebox. This solves nasty issues
	  with Samba PDC when adding machines and creating users with
	  repeated uid
0.11.2
	+ Do not generate a new LDAP password if it already exists
0.11.1
	+ Fix issue with module naming which prevented backups from being
	restored
0.11
	+ Initial Ubuntu packaging
	+ bugfix. fix issue with module naming which prevented backups from being
	  restored
0.10.99
	+ Create pseudo-model to use the users table with Ajax
0.10
	+ Allow dots in user names
0.9.100
	+ New release
0.9.99
	+ Bugfix in EBox::Ldap
0.9.3
	+ New release
0.9.2
	+ New release
0.9.1
	+ Make OpenLDAP listen on internal interfaces
0.9
	+ Added Polish translation
	+ Added Aragonese translation
	+ Added Dutch translation
	+ Added German translation
0.8.99
	+ New release
0.8.1
	+ Minor workaround. Create slapd run directory in case it does not
	  exist
0.8
	+ Fix message
0.7.99
	+ Add extended backup support for LDAP
	+ Performance tuning to slapd
	+ Some minor code improvements
	+ Quota now allows unlimited space and i-nodes number
0.7.1
	+ Add delObjectclass (useful for ldap clean actions)
	+ Detect and recover when ldap connection is broken (#25)
	+ Make EBox::Ldap a singleton class
	+ Initial factoring
	+ Use of ebox-sudoers-friendly
0.7
	+ New public release
0.6
	+ Move to client
	+ API documented using naturaldocs
	+ Update install
	+ Update debian scripts
	+ Use new syntax to define ACLs for ldap
	+ Add function to create system users
	+ Move ldap db under ebox directory
0.5.2
	+ Fix some packaging issues
0.5.1
	+ Convert module to new menu system
0.5
	+ Initial release<|MERGE_RESOLUTION|>--- conflicted
+++ resolved
@@ -1,9 +1,6 @@
 HEAD
-<<<<<<< HEAD
+	+ Do not show administrator password in provision command
 	+ Fix ADC mode from the wizard
-=======
-	+ Do not show administrator password in provision command
->>>>>>> 495ad6cb
 4.0
 	+ Re-enable user synchronization with Zentyal Cloud
 	+ Proper notifications when a share is sync'ed with Zentyal Cloud
