--- conflicted
+++ resolved
@@ -1,13 +1,10 @@
 HEAD
-<<<<<<< HEAD
-	+ Added code for migration from 3.4
-	+ Instance groups using gid parameter is no longer allowed
-=======
 	+ Remove mail account management logic from edit user form. This field
 	  is now disabled when the mail module is installed, so account management
 	  like create, rename or delete it must be done in the mail module user
 	  addon
->>>>>>> bacaf571
+	+ Added code for migration from 3.4
+	+ Instance groups using gid parameter is no longer allowed
 3.5.2
 	+ Fix sssd bug not finding users and groups
 	+ Deprecate _schemasAdded redis key, checking if schema is extended in
