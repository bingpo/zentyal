--- conflicted
+++ resolved
@@ -1,4 +1,5 @@
-<<<<<<< HEAD
+HEAD
+	+ Clean for reprovision responsability moved to each module
 3.5.2
 	+ Fix sssd bug not finding users and groups
 	+ Deprecate _schemasAdded redis key, checking if schema is extended in
@@ -19,10 +20,6 @@
 	  user to group
 	+ Avoid warning flag on smart match experimental feature
 3.5
-=======
-3.5
-	+ Clean for reprovision responsability moved to each module
->>>>>>> b9f484a4
 	+ Setup roaming profiles for each user only when the setting changes
 	  in the UI
 	+ Remove duplicate entries from the custom shell list
