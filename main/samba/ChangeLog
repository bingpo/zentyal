<<<<<<< HEAD
3.3
	+ Added new 'Apply ACLs recursively' feature - one checkbox per samba share.
	  If unchecked, changed ACLs will only be written to top-level share.
	  Subfolders' ACLs will be left unchanged. Default is checked.
	  (Contributed by on-jz)
=======
3.2.6
	+ Set zavsd socket mode to 0777
	+ Fix already defined variable warning
	+ Fixed Samba share ACLs for guest-shares do not contain 'Domain Users'
	  (Contributed by on-jz)
	+ Disable debug to parse ldbsearch command output when looking on idmap.ldb
	+ Set case sensitive on a per share basis
3.2.5
	+ Fix netbios name no being updated when hostname change and samba module
	  is not enabled
	+ Disable debug to parse ldbsearch command output when looking for DNS
	  zones stored in samba
	+ Open files with minimal access mask to set the security descriptors
3.2.4
>>>>>>> 270f4a14
	+ Fixed Samba share ACLs for 'All users' are not written to filesystem
	+ Listen on all interfaces to avoid problems when more than one IP address
	  is configured in the DNS module
	+ Removed unnecessary FirewallHelper implementation
	+ Delete unused updateHostnameFields() method
	+ Mark network module as changed when upgrading from 3.0
	+ Enforce set of shares ACLs when upgrading from 3.0
	+ Remove old keytab when exporting new one
	+ Add ForestDnsZones and DomainDnsZones partitions DNS records after
	  join domain as additional domain controller
	+ Removed old migration code from 3.0 to 3.2
	+ Set version to 3.3
	+ Ignore container 'Microsoft Exchange System Objects' when quering
	  users stored in LDB
	+ Write openchange options to smb.conf if module installed
	+ Fix precondition on GPOScripts model
3.2.2
	+ Added retry mechanism in SmbClient to wait until samba is ready
	+ Do not try to get domainSID in s4sync if not ready
	+ Improve retrying log messages in safeConnect
	+ Setup quarantine directory in postHook instead of setConf
	+ Don't use Samba's LDB before it's started
	+ Rewrote a couple of methods to use file access directly instead of LDB
	  so it doesn't depend on the service running
	+ Stop starting samba on safeConnect calls
3.2.1
	+ Fixed start of samba after reboot
3.2
	+ Migrated the Samba provision status into redis
	+ Fixed migration of disabled accounts
	+ Execute the mapping of special accounts method on migration
	+ Set version to 3.2
3.1.14
	+ Fixed provisioning flag also in DC mode
	+ Do not automatically start service in LDB.pm
	+ Added missing EBox::Gettext uses
	+ Prevent member sync between Domain Users and __USERS__ both are handled
	  automatically.
3.1.13
	+ Improve samba daemon startup wait condition
	+ Improve GPO code to be more robust.
	+ Set Administrator user as internal when migrating from 3.0
	+ Do not try to migrate from 3.0 if module is not configured
	+ Override daemons when migrating from 3.0
	+ Migrate disabled accounts from 3.0
3.1.12
	+ Only set share permissions when there is really a permission change
	  instead of doing it on every samba restart.
	+ Fix provisioning flag management on error
3.1.11
	+ Added migration code to be executed when upgrading from 3.0
3.1.10
	+ Wait until all the samba services are ready before trying to connect
	+ Removed useless and problematic enforceServiceState override
3.1.9
	+ Antivirus daemon unlinks the cache file before creating new one
	+ Fix user accounts not enabled when created by s4sync
	+ Wait for RID pool allocation after join domain as DC
	+ Remove no longer needed workaround for DNS SPN
	+ Add samba as a DomainDnsZones and ForestDnsZones replica holder
	  when joining as additional DC (samba bug #9200)
	+ Fixes for LDAP-LDB OUs synchronization
	+ Force restart of DNS module while provisioning to reload zones from LDB
	+ Block until samba LDAP task is listening when restarting module
	+ New state flag 'provisioning'
	+ Added 'All users' option to ACL group permissions
	+ Fix precondition on GPOScripts model
3.1.8
	+ Added EBox::LDB::securityGroups to get the list of security groups from
	  Samba.
	+ Requested SLAPD to add an index on the msdsObjectGUID field.
	+ Added support to set permissions recursively.
	+ Moved the code that sets the share permissions to EBox::Samba to execute
	  it on EBox::Module::Service::_postServiceHook hook so we are sure samba
	  is already started with the new configuration.
	+ Shares are created even if no permissions are assigned nor is a guest
	  shared. Administrators will always have permissions now, so the share
	  should exist.
	+ Fixed zentyal group memberships sync with Samba to handle all supported
	  members and to sync on group creation, not just on group update.
	+ Improved the way we sync group memberships from Samba to Zentyal so we
	  are able to sync nested groups if they are not yet created at that point.
	+ Allowed nested groups sync with OpenLDAP and reused as much as possible
	  code from EBox::Users::Group from EBox::Samba::Group.
	+ Do nothing with shares that are disabled.
	+ Fixed s4sync when checking for OUs updates.
	+ Ignore system ACLs for samba shares, use libsamba-perl library instead.
	+ Disabled custom auth methods for guests, so Kerberos authentication
	  works. This should be reverted once Guest support is fixed on Samba 4.
	+ Synced all members of Zentyal Groups, not just users, when provisioning
	  with Samba.
	+ Stop creating special users or groups on provision time, s4sync will do
	  it for us.
	+ Services principals are copied to Samba before Groups, so we can keep
	  memberships intact.
	+ Mark internal users and groups properly when creating them in LDAP
	+ Filter internal users and groups in ACLs selectors
	+ Fixed bad usage of OpenLDAP when it should be using LDB.
	+ Force a trace back printing when an LDB connection is not possible.
	+ Handled mail field sync for Group, User and Contact.
	+ Use new libsamba-perl for GPOs
	+ Fixed mail and given name sync for Contacts.
	+ Stop s4sync while dumping configuration backup
	+ Ignore Asterisk Queues OU in s4sync
	+ Added hiddenSid() method
	+ Change default description to Zentyal Server instead of File Server
	+ Don't put duplicate bridge interfaces in smb.conf
	+ Mapped group 'Domain Users' to '__USERS__' directly.
	+ Added isInAdvancedViewOnly and renamed setViewInAdvancedOnly to
	  setInAdvancedViewOnly to match the attribute name.
	+ Allowed the syncronization of Users, Groups and Contacts tagged as to be
	  shown only on the Advanced view.
	+ Allowed sync of users without kerberos credentials (Guest account).
	+ Linked Kerberos accounts from Samba with their copy in OpenLDAP.
	+ Removed sync_disabled_users key. We sync all users now.
	+ Removed the useraddon to enable or disable file sharing per user, you
	  can now enable or disable a user directly.
	+ Used text strings to reference userAccountControl flags instead of plain
	  numbers.
	+ Syncronized account disabled / enabled between OpenLDAP and Samba.
	+ Removed deprecated objectClass objects not required anymore because
	  Windows breaks when creating objects with those unused objectClass.
3.1.7
	+ When we are going to start a reprovision, we set the provision flag to
	  false and reset the LDB connection to clear any cached value.
	+ Handle the case where ou=Groups exist in OpenLDAP and a Windows AD, so
	  we map both on provision time instead of breaking.
	+ Fixed wrong call to _linkWithUsersObject in Provision
	+ DNS is now properly restarted after provision
3.1.6
	+ Fix Samba provisioning when joining an existing Windows server.
	+ Fixed s4sync to ignore all sub-OUs for a set of OUs so those tree
	  branches are not synced with samba or deleted from OpenLDAP by mistake.
	+ The Administrator user should be hidden.
3.1.5
	+ Adapted user-addon to right panel view
	+ (u|g)idNumber is now generated by Samba directly by default.
	+ Added support to BuiltinDomain objectClass and synced CN=Builtin,...
	  container as a LDAP OU.
	+ Adapted to updatedRowNotify call with no changes in values
	+ Added menu icon
	+ Added objectByObjectGUID to retrieve an LDB object from its LDAP
	  replica.
	+ Added _linkWithUsersEntry && _linkWithUsersObject and called for every
	  Samba object created from the users module, so we have a direct link
	  between objects.
	+ All LDBObject based objects will have the objectGUID field availble.
	+ Removed unused method EBox::LDB::existsDN.
	+ Updated EBox::LDB class to use the new EBox::LDAPBase to share code.
	+ Updated s4sync to handle OUs and contacts sync.
	+ Removed configuration key 'treat_contacts_as_users'. We handle now
	  Contacts and distribution groups natively.
	+ EBox::Samba::LdbObject inherites from EBox::Users::LdapObject to reuse
	  as much code as possible.
	+ Added a special case to map 'Domain Admins' DN from OpenLDAP to LDB.
	+ Don't allow a share with file system root as path
	+ Adapt firewall rules to new accept chains
	+ Add config key to skip writting homeDirectory and homeDrive attribute
	+ Do not store in samba_access table 4 records each 10s when antivirus
	  daemon is not running
	+ Adapted user addon to multi-OU tree view
	+ Ignored SIDs are now synced to LDAP, but hidden on the interface
	  according to the regexps in /etc/zentyal/sids-to-hide.regex
	+ Do not try to start nmbd if smb.conf is not written
	+ Use krb5 keys on new users when plain password not available
	+ Removed EBox::Samba::Group::usersNotIn() method. It was not used neither
	  valid for samba groups.
	+ New EBox::Samba::computers() to get all objects with computer class
	+ Implemented security group and distribution group concept from AD.
	+ Created an OrganizationalPerson object to reuse code between User
	  accounts and Contacts.
	+ Added incompatiblity with external AD authentication mode
3.1.4
	+ Fix SIDs to ignore list, add missing end of line character in regular
	  expressions
	+ NetBIOS computer name is now updated before reprovision and after
	  hostname change
	+ Use new EBox::Users namespace instead of EBox::UsersAndGroups
3.1.3
	+ Removed deprecated backup domains implementation
	+ Fix id mapping for users and groups added by the s4sync daemon
3.1.2
	+ Fix hostname change when having Samba installed: was trying to create
	  again Administrator user, now we just update the credentials, ignore
	  existing groups
3.1.1
	+ Fixed wrong setting of state in EBox::Samba::Provision
3.1
	+ Replace /home/samba/.provisioned file with a key in redis state
	+ Depend on zentyal-core 3.1
3.0.17
	+ New join_vista_with_guest_shares option in /etc/zentyal/samba.conf to
	  allow join of Windows Vista machines if guest shares are enabled
	+ New sync_disabled_users option in /etc/zentyal/samba.conf to sync
	  users with a disabled account in s4sync
	+ Removed 3.0.X migration code
	+ New s4sync-groups.ignore file to avoid sync internal groups to LDAP
	+ Allow to set "disable_fullaudit" config key in /etc/zentyal/samba.conf
	  to fully disable recording of samba VFS operations in the system log
	+ Added Pre-Depends on samba4 to avoid problems with upgrades
	+ Added Pre-Depends on mysql-server to avoid problems with upgrades
3.0.16
	+ Workaround with retries for the chown __USERS__ bug
	+ Hide sync with cloud options in shares list if remoteservices
	  is not installed
	+ Setup filesystem now writes a valid fstab file even if the filesystem
	  does not have any mount option
	+ Remove idmap_ldb:use_rf2307 option unnecessary with Samba 4.0.5
	+ Clearer error messages when EBox::LDB::safeConnect fails
	+ Raise exception if during the provision either the domain
	  administrator user or the domain administrator group are
	  incorrectly mapped
	+ Adapted firewallCaptivePortalExceptions method to API change
	+ Mark kerberos principal users as internal to be properly filtered
	+ Delete .provisioned file when purging zentyal-samba
	+ Avoid not numeric warning in hash size comparation during provision
	+ Allow user names composed only of digits
	+ Do not add firewall rules to loopback interface
	+ Improve checks when upgrading from 3.0.11
3.0.15
	+ Better check for the incompatibility of Samba with master/slave
	+ Samba can now be reprovisioned if the hostname or domain changes
	+ Depend on users module to fix save changes order during reprovision
	+ Set roaming profile and home drive for new created users if server
	  is first DC
	+ Default value of sync option in SambaShares is now 0
3.0.14
	+ Improve management of DNS zones stored in samba LDAP
	+ Add classes to decode DNS data from samba LDAP
	+ Use less costly LDB operations when adding or removing members
	  from a group
	+ Added EBox:Samba::LDBObject::deleteValues method
	+ Fix wrong URL on provision message
	+ Better error messages when the environment checks for provision fail
	+ Forbid provision if the server is replicating users either master or slave
3.0.13
	+ Integration of new samba 4.0.3 bundled version
	+ Samba daemon is now managed with init.d to avoid unexpected fork problems
	+ Reduce dns resolver timeout on provision checks when joining a domain
	+ Let zentyal manage all samba dependant daemons. Automatic start/stop
	  is disabled now.
	+ Add script to transfer FSMO roles to local server, useful to
	  migrate from Windows to Zentyal
	+ New FSMO management module
	+ Import sysvol maintaining ACLs
	+ Fixed configuration backup problems, stopping the daemon is no longer
	  needed when backing up and ACLs and dns partitions hard links are
	  recreated when restoring.
	+ Remove deprecated code related to printers module
	+ Remove unnecessary pidfiles declarations for upstart daemons
	+ Improve provision procedure
	+ Use clamd socket instead of shared library for antivirus, this is
	  faster and reduces memory consumption
	+ Do not create quarantine share if antivirus is not enabled
	+ Empty text files are created now when a virus is found on a share
	+ Modified 'size' field in samba_disk_usage and samba_disk_usage_report
	  tables from INT to BIGINT
3.0.12
	+ New advanced 'unmanaged_acls' option in /etc/zentyal/samba.conf to
	  disable overwriting of ACLs when saving changes
	+ Notify cloud-prof when installed when changes happen in
	  SyncShares and SambaShares models
	+ shareByFilename method now also returns the path and type of the share
	+ Fix shareByFilename method
	+ Update Loghelper to the new log formats
	+ Remove duplicated slash in samba shares and profiles paths
3.0.11
	+ Fixed EBox::Samba::LdbObject::get in list context
3.0.10
	+ Decode utf8 data in LdbObject::get() to avoid encoding problems
	+ Integration with Disaster Recovery service
	+ Restored backupDomains implementation
	+ Explicit set of folder name as default value implementation has changed
	+ Check in group pre-addition whether it already exists as built-in
	+ Added existsDN method to EBox::LDB
	+ Grant rx access on privileged ldap socket to allow user corner to
	  update user passwords
3.0.9
	+ Improve domain join process updating the joined domain DNS server
	+ Set kerberos keys when importing users from samba to zentyal
	+ Fix ACLs for system type shares
3.0.8
	+ Depend on Samba4 RC5
	+ Fix bug in enforceServiceState causing samba to restart twice while
	  saving changes
	+ Set pid file path for nmbd daemon
	+ Set bootDepends in yaml file
	+ Adapted to changes in EBox::LogHelper::_convertTimestamp
	+ Use proper constant in userShares method used by remoteservices module
3.0.7
	+ Sync passwords to samba also when using kerberos keys
3.0.6
	+ Added missing use of UnwillingToPerform exception
	+ Fix bug importing service principals when it is not yet created in
	  LDAP
	+ Roaming profiles and drive letter options cannot be set when joining
	  to an existing domain to avoid overwritting per-user settings
	+ Use the new LdapUserBase interface methods preAddUser and preAddGroup
	  to create the user in samba before in zentyal LDAP. The uidNumber or
	  gidNumber of the Zentyal user is infered from the RID to guarantee
	  unique value in the domain
	+ Infer user's uidNumber and group's gidNumber from RID when this is
	  attribute is not present while synchronizing users. This guarantees
	  the same value for users and groups in all domain controllers
	+ Implement new preAdd(User|Group)Failed and add(User|Group)Failed to
	  remove the object from samba database if something goes wrong
	+ Do not add disabled accounts to Zentyal in s4sync
3.0.5
	+ Enabled optional signed SMB protocol in smb.conf
	+ Delete users and groups from shares ACL when these are deleted
	+ Refuse to delete system critical objects
	+ Added syncFolders information method to allow file syncing
	+ Implement SysInfo::Observer to disallow host or domain name changes if
	  module is configured and update the required fields if it is not
	+ Import sysvol after joining a domain, and add an upstart job to sync it
	  each 5 to 10 minutes (one way).
	+ Map root account to domain administrator account
	+ Reset sysvol ACLs after provision
3.0.4
	+ Fix netlogon share wrong path
	+ Depend on samba4 rc2+zentyal2, which include nmbd daemon for netbios
	  browsing support
3.0.3
	+ Update smb.conf for samba4 RC2
	+ During domain join precedure, wait a couple of seconds for samba to start
	+ Add configkey 'treat_contacts_as_users' to import distribution groups
	  containing contacts. The mail account name is used to locate an user with
	  that name and add it to the group.
	+ Improvements synchronizing group members.
	+ The 'users' method of EBox::Samba::Group has been renamed to 'members' and
	  also returns nested groups
	+ Do not import users and groups after join a domain. The s4sync script will
	  do the job
	+ Search for users and groups to synchronize outside CN=Users
	+ Add more SID's to the list of users and groups to avoid synchronize from
	  samba
	+ Improve GeneralSettings fields validation
	+ Remove duplicated disabled module warning on recycle bin and antivirus
	  modules
	+ Added method to GeneralSettings to update hostname-dependent fields
	+ Tolerate domains ended in .local
3.0.2
	+ Fix samba group members not imported to Zentyal in groups added by
	  the synchronizer
	+ Fix s4sync not starting on boot
	+ Restore DNS setup on domain join failure
	+ Add a line to /etc/fstab to increase the size of /var/lock to 50MB.
	  Samba stores there some tdb files (for example to track connections), so
	  if this fs goes out of space connections can be dropped.
3.0.1
	+ Stop daemon before restoring backup and start when finished
	+ Throw exceptions in checkEnvironment also during first install,
	  otherwise the module is not disabled if DNS is not properly
	  configured.
3.0
	+ Add parameter to _checkEnvironment to set the desired error level
	  (ignore, print on log or throw exception)
	+ Stop daemon while taking backup to avoid samba daemon modifying files
	  while being tarred
	+ Fix share type exceptions on antivirus and recycle bin
	+ Fix enabling guest access on shares need to save changes twice
	+ Fix wrong ACL that was denying access to quarantine folder to guest
	  users
	+ Fix error creating shares with spaces in the path
	+ Implemented configuration backup and restore
	+ Fix checking domain name in General Settings Model
	+ Fixed some strings
2.3.14
	+ Fix access for domain users to shares when guest access is enabled
	  on the share
	+ Setup quarantine directory for zavs and grant access to domain admins only
	+ Write zavs settings on smb.conf
2.3.13
	+ Change default domain netbios to match the left-most part of the
	  host dns domain
	+ Check environment is properly configured before provision samba
	+ Generate random administrator password instead of having a default
	  one for security reasons, to join machines to the domain any user
	  belonging to the Domain Admins group is enough, so there was no
	  need to show this password on the interface
	+ Removed dashboard widgets no longer compatible with samba4
	+ Depend on samba 4.0 beta 8
	+ Check provisioned flag and module enabled in s4sync script
	+ Set the provisioned flag at the end of provision function
	+ shareByFilename() method is now working with samba4
	+ Improved DNS management of the Samba internal domain
	+ Fixed labels on SambaSharePermissions model
	+ Fix guest access to shares (client do not ask for password)
	+ Map nobody and nogroup to domain guest and guests accounts
	+ Add missing use statement on EBox::Samba::User
	+ Fix updating Zentyal LDAP users kerberos keys from samba users
	+ Ensure proper permissions on the samba privileged socket
	+ Check that account names does not exists in the whole domain when
	  adding users and groups from the LdapModuleBase callbacks
	+ Do not notify samba module when deleting Zentyal users and groups
	  through the synchronizer script
	+ Improve netbios name validation (no dots)
	+ Validate netbios domain name as netbios name
	+ Force zentyal-dns dependency version
	+ Fix bug managing the dns domain when enabling/disabling the module
	+ Improvements in daemons management to avoid restarting them twice
	  while saving changes.
2.3.12
	+ Support additional domain controller mode
	+ Remove user addon to set the user as domain admin. Add it to the
	  domain admins group instead.
	+ Sync domain administrator and domain admins accounts to zentyal
	+ Increase log level from 1 to 3 to trace problems.
	+ Provision database only when saving changes, not in module
	  enable.
	+ Change samba home to /home/samba instead /home/ebox/samba
	+ Use the privileged LDAP socket to connect to samba LDAP.
	+ Provision using bind9 DLZ backend.
	+ Add config key to choose the fileserver to use, 'ntvfs' or 's3fs'
	+ Removed wrong empty string translations
	+ Enable printing daemon. Printers ACLs stored in a model within
	  printers module.
2.3.11
	+ Added modeldepends to yaml schema
	+ Enable printing daemon. Printers ACLs are now stored in a model within
	  printers module
	+ Removed wrong empty string translations
2.3.10
	+ Fix exception creating shares
	+ Sync passwords from LDAP to LDB directly from hashes
2.3.9
	+ Fields in General Settings can be edited now, with the exception
	  of domain and computer names
	+ Added methods to get the paths used by shares, users and groups
	  to generate disk usage reports
	+ User addon to enable/disable the account and set the user as
	  domain administrator
	+ Group addon to create group shares
	+ Added method to give captive portal module firewall rules to
	  allow domain joins
2.3.8
	+ Recycle Bin feature is now working with samba4
	+ Remove unnecessary dns enable depend as users already depend on it
	+ Integration with samba 4.0 beta2 which uses samba4 for
	  the Active Directory domain services and the samba3 daemon
	  for the file sharing and printing services
	+ Added LogObserver support
	+ Avoid showing admin password if provision command fails
	+ Add domain name validation, cannot be equal to host name
	+ Fix provision bug caused by passwords containing spaces
	+ Threaded synchronizer script
	+ Roaming profiles implementation
	+ Home drive implementation
	+ Guest access implementation
	+ Delete directories from disk when shares are removed
2.3.7
	+ Fixed problems with provision in fresh install
	+ Adapted to new Model management framework
	+ Store printers in redis using the new JSON config objects
2.3.6
	+ Integrate with zentyal DNS
	+ Fix loop over array reference in funcion usesPort
2.3.5
	+ New samba4 synchronization based on LDB module and LDIF files
	+ Depend on samba-zentyal-modules instead of libldb-perl
	+ Custom build of samba4 is no longer needed
2.3.4
	+ Packaging fixes for precise
	+ Code typo fix in Samba::Model::GeneralSettings::_checkDomainName
2.3.3
	+ Validate domain admin password in general settings
	+ Fixed bugs when adding users or groups with spaces
2.3.2
	+ Ignore mailfilter users in s4sync
2.3.1
	+ Samba4 integration
	+ Service description is now translatable
	+ Restore samba-vscan dependency
2.3
	+ Adapted to new MySQL logs backend
	+ Remove samba-vscan dependency as it is not yet available for precise
	+ Replaced autotools with zbuildtools
	+ Use always the same string to refer to the NetBIOS computer name
	+ Validation of maximum length of domain name, validation against
	  reserved words of netbios and domain names
2.1.7
	+ Allow non-ascii characters in share names and comments
2.1.6
	+ Added config key to set Zentyal folders and default domain prefix
	+ Removed /zentyal prefix from URLs
	+ Added maximum limits to PDC options
	+ Avoid duplicated restart during postinst
2.1.5
	+ Removed wrong quotes in smb.conf
	+ Added missing touch and minsize options in /etc/zentyal/samba.conf
	  for Recycle Bin
2.1.4
	+ Better validation of samba shares paths
	+ Improve smb.conf template: delete use_client_driver and allow include
	  per client
	+ Always depend on samba-vscan
	+ Use quote column option for periodic and report log consolidation
2.1.3
	+ Now deleted users and groups are removed correctly from printers
	  permissions lists
	+ Show group comment if exists as share description
	+ Fixed SQL in activity report section
	+ Removed redundant code _dumpSharesTree and _loadSharesTree
2.1.2
	+ Domain names ending in ".local" are no longer allowed
2.1.1
	+ Quotas are now included in users module
	+ Bugfix: disabled shares are correctly ignored now
	+ Bugfix: fixed bad column name in report consolidation
	+ Renamed internal-backups and quarantine shares from ebox- to zentyal-
	+ Bug fix: default file sharing quota works properly now
2.1
	+ Remove ebox- prefix from helper scripts names
	+ Use new standard enable-module script
	+ Replace /etc/ebox/80samba.conf with /etc/zentyal/samba.conf
	+ Use new initial-setup in postinst and delete old migrations
	+ Bug fix: Home directory is mapped when accessing from a Windows 7 client
	+ User quotas are now stored in configuration backup and users directory
	+ Bug fix: Share size is estimated although some files cannot be read
	+ Bug fix: Removed permissions are actually removed
	+ Roaming profiles with correct file attribs
	+ The files in a group share can be modified by all the members in the
	  group
	+ Show forbidden paths in the "Path not allowed" exception text
	+ Truncate the resource field to avoid overflow error of log database
2.0.7
	+ Removed printers are ignored during backup restore
	+ Added backup domain
	+ Added printers as restore dependency
2.0.6
	+ Check for incompatibility between PDC and PAM on slaves
	+ Improved performance by adding samba LDAP indexes
	+ Only set shares ACL if needed
	+ Set default order for dashboard widgets
2.0.5
	+ Only ASCII characters are now allowed for share names and comments
	+ Bug fix: guest shares also work if PDC not enabled
2.0.4
	+ Fixed quarantine folder permissions
	+ Don't ask for password in guest shares
2.0.3
	+ Bug fix: guest shares now work on Windows clients
	+ Fixed log retrieving for quarantine alerts
2.0.2
	+ Fixed problems in backup restoration
	+ Bug fix: support users and groups with spaces and so on in ACLs
2.0.1
	+ Bug fix: cups daemon is now started before samba one
	+ Bug fix: samba can be enabled now if filesystem does not support quotas
	+ Removed warning due to mix numeric and string values in printer hash.
	+ New CUPS printers are also stored in redis when editing groups
	+ Deleted obsolete code regarding external/non-external printers
1.5.9
	+ Rebranded domain name and description
1.5.8
	+ Zentyal rebrand
	+ On smb.conf.mas: use client driver = no to allow printer server
	  to give clients the uploaded drivers.
1.5.7
	+ Avoid antivirus scan on large files to fix read problems
	+ Add a keyconf to Samba listen on external interfaces
	+ Added more report subsections
1.5.6
	+ Move NSS from ebox-samba to ebox-usersandgroups
	+ Home directories are under /home now
	+ Shares permissions model now states if the ACL is for a user or a group
1.5.5
	+ Bug fix: set proper permissions on guest shares
	+ Bug fix: avoid parse of non-word characters in vscan log entries
1.5.4
	+ Added bridged mode support in firewall helper
1.5.3
	+ Bug fix: do not add acl attribute in /etc/fstab when using xfs
1.5.2
	+ Enforce uniqueness of 'user/group' filed in shares permissions
	+ Enable full audit feature as it's working again in samba 3.4.6
	+ Allow guest shares
1.5.1
	+ Add support for file system ACLs. Modify /etc/fstab
	  accordingly. Add dependency on acl.
	+ Bug fix: check if a group has been deleted when configurer printers,
	  otherwise users end up with a blank screen when granting printer
	  permissions
	+ Use the new upstart scripts that the Ubuntu samba packages ships
	  in Lucid
1.4.2
	+ Add missing samba_virus_report table
1.4.1
	+ Restored RecycleBin feature lost when merged breadcrumbs
1.3.15
	+ Added 'hide files' directive by default in smb.conf.mas
	+ Bug fix: PDC password policy settings are kept after samba restarts
1.3.14
	+ Add DefaultUser model to be used in users and groups default user
	  template. Admins can select if they wish to enable the file sharing
	  account by default when creating new users.
1.3.13
	+ Disable full_audit until fixed in a newer samba version
1.3.12
	+ Add breadcrumbs
1.3.11
	+ Added report support
1.3.10
	+ bugfix: ignore case when comparing domain and netbios names
	+ Added support for Recycle Bin in shares
	+ bugfix: restore Domain Users with GID 513 and not 512.
	  as this made Domain Admins not work
	+ Remove unused quota related methods
1.3.7
	+ Create .V2 profile directories. Windows Vista looks for them.
	+ remove extendedBackup, data files must be backuped using ebackup
1.3.6
	+ bugfix: do not allow netbios names longer than 15 characters
1.3.4
	+ bugfix: some samba actions never appeared in the access log
1.3.3
	+ bugfix: we dont consults users when users is not configured in EBox::Samba::existsShareResource
1.3.1
	+ bugfix: use right number for Domain Computers group
1.3.0
	+ bugfix: keep sambaMinPwdLength attribute
1.1.30
	+ bugfix: add user works if quota is disabled
	+ bugfix: replaced storeElementByName with store to avoid bug when restoring
1.1.20
	+ samba allows the use of internal virtual ifaces now
	+ bugfix: importFromLdif was calling a maethod that was removed in a previous merge
1.1.10
	+ Only update sambaPaths on users with sambaSamAccount object
	class
	+ UI imrpovement: in general setting some fileds are disabled when
	PDC is not selected
1.1
	+ Bugfix: issue with codepages on shares
	+ Home drive letter can be changed now from general settings
	+ Added new PDC model with password settings
	+ Use the new row() and ids() API
	+ Windows user's profiles are backed up only in extended backups
	+ Enable quota support again
	+ Bugfix: when importing data from ldiff we assure that the
	default group is created before any group assignment to avoid
	'group not existent' errors

0.12.101
	+ Bugfix: set force directory mode and force create mode to 0660 in shares
0.12.100
	+ Admin user method is more robust in face of user's incomplete
	groups membership
	+ Bugfix: `printers` method returns an empty list when
	`ebox-printers` package is not installed
	+ Add per-user disk quota
0.12.99
	+ New release
0.12.6.101
	+ Bugfix. roaming profiles are not created automatically when they are
	disabled
0.12.6.100
	+ Support for external printers configured with CUPS
	+ Bugfix. Set users and groups suffix properly in smb.conf
0.12.5
	+ Bugfix. Set loginShell when adding users. By default it takes /bin/false
	but users can change it using /etc/ebox/80samba.conf
0.12.4
	+ Bugfix. Check and correct if there is a user or group with a wrong SID.
	It's possible to run into that scenarion depending when the user/group is
	created
	+ Do not delete some domain attributes that are used to store password
	attributes such us password length, expiration...
0.12.3
	+ Add configuration variable to enable/disable quota support
	  as it might be really slow if we have many users
0.12.2
	+ Restore group share names when restoring a backup
0.12.1
	+ Leave Logon Home empty, as Logon Home = "" as stated by smb.conf
	documentation doesn't seem to work
	+ Make sure  workgroup and netbios names are different
0.12
	+ Add help to model fields
	+ Fix typo in defaultEnabledValue. Now shares are enabled by default.
	+ Fix typo in administrator label
	+ Mark shares strings to translate
	+ Use eBox OID number in LDAP schemas
	+ Do not use shares that don't have permission for any user or group
	+ Remove deprecated printer admin configuration key in smb.conf.mas
	+ Enable dns proxy in smb.conf.mas
0.11.103
	+ Bugfix. Add and use EBox::Samba::Types::Select to avoid
	  issues with the options cache
0.11.102
	+ Extend functinality to add custom shares and not only one per-group:
		- Any share within the file system
		- Any share automatically created under /home/samba/shares
		- Fine-grained access to the share: read-only, read and write,
		  administrator, per user and per group.
	+ Set editable attribute to 1 in User field. To comply with
	  what the type expects and avoid warnings

0.11.101
	+ New release
0.11.100
	+ Change slapd.conf ownership to module users
	+ Fix typos
	+ onInstall() functionality moved to migration script
0.11.99
	+ Allow others to read contents from users home directory to
	publish HTML
0.11
	+ New release
0.10.99
	+ New release
0.10
	+ Create directory with 0770
	+ Add users to Domain Users group
0.9.100
	+ New release
0.9.99
	+ New release
0.9.3
	+ New release
0.9.2
	+ Add ebox backup directory as a shared resource to download/upload
	  files
	+ Create smbldap_bind.conf which contains password with mask 0600
0.9.1
	+ New release
0.9
	+ Added Polish translation
	+ Added German translation
	+ Added Dutch  translation

0.8.99
	+ New release
0.8.1
	+ bugfix. Do not mess up home directories when upgrading
	+ Minor workaround. Create slapd run directory in case it does not
	  exist
0.8
	+ New release
0.7.99
	+ Full backup mode stores shared files
	+ Unlimited i-node quota
	+ Various bug-fixes
	+ Portuguese translation

0.7.1
	+ Initial support for PDC
	+ GUI improvements
	+ Added update/clean actions to eobx-samba-ldap
	+ Use EBox::LDAP singleton
	+ Debian package fixes
	+ Fetch SID from configuration file
	+ Use of ebox-sudoers-friendly

0.7
	+ First public release
0.6
	+ move to client
	+ API documented using naturaldocs
	+ Update install
	+ Update debian scripts
	+ Enable/disable printer sharing and file sharing independentely
	+ Use new syntax to define ACLs in slapd.conf
	+ Implements usesPort
	+ Add full support for printers
	+ Several bugfixes

0.5.2
	+ Fix some packaging issues

0.5.1
	+ Convert module to new menu system

0.5
	+ Initial release<|MERGE_RESOLUTION|>--- conflicted
+++ resolved
@@ -1,25 +1,19 @@
-<<<<<<< HEAD
 3.3
-	+ Added new 'Apply ACLs recursively' feature - one checkbox per samba share.
-	  If unchecked, changed ACLs will only be written to top-level share.
-	  Subfolders' ACLs will be left unchanged. Default is checked.
-	  (Contributed by on-jz)
-=======
-3.2.6
 	+ Set zavsd socket mode to 0777
 	+ Fix already defined variable warning
 	+ Fixed Samba share ACLs for guest-shares do not contain 'Domain Users'
 	  (Contributed by on-jz)
 	+ Disable debug to parse ldbsearch command output when looking on idmap.ldb
 	+ Set case sensitive on a per share basis
-3.2.5
 	+ Fix netbios name no being updated when hostname change and samba module
 	  is not enabled
 	+ Disable debug to parse ldbsearch command output when looking for DNS
 	  zones stored in samba
 	+ Open files with minimal access mask to set the security descriptors
-3.2.4
->>>>>>> 270f4a14
+	+ Added new 'Apply ACLs recursively' feature - one checkbox per samba share.
+	  If unchecked, changed ACLs will only be written to top-level share.
+	  Subfolders' ACLs will be left unchanged. Default is checked.
+	  (Contributed by on-jz)
 	+ Fixed Samba share ACLs for 'All users' are not written to filesystem
 	+ Listen on all interfaces to avoid problems when more than one IP address
 	  is configured in the DNS module
