--- conflicted
+++ resolved
@@ -1,4 +1,3 @@
-<<<<<<< HEAD
 3.4
 	+ Split openchange configuration into its own config file and set correct
 	  permissions on it
@@ -10,11 +9,8 @@
 	+ Depend on new samba packaging instead of old samba4 one
 	+ Use service instead of deprecated invoke-rc.d for init.d scripts
 	+ Set version to 3.4
-=======
-HEAD
 	+ EBox::Samba::LdbObject::setCritical cannot use lazy flag to work
 	  correctly
->>>>>>> ddc133e8
 	+ Fix NT_STATUS_ACCESS_DENIED opening files quering the DOS attributes
 	  and passing them to open function
 	+ Set OpenChange as not provisioned when Samba is reprovisioned
