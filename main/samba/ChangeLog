--- conflicted
+++ resolved
@@ -1,9 +1,5 @@
 HEAD
-<<<<<<< HEAD
 	+ Added syncFolders information method to allow file syncing
-	+ Improve GeneralSettings fields validation
-	+ Update for samba4 RC1
-=======
 	+ Implement SysInfo::Observer to disallow host or domain name changes if
 	  module is configured and update the required fields if it is not
 	+ Import sysvol after joining a domain, and add an upstart job to sync it
@@ -29,7 +25,6 @@
 	+ Add more SID's to the list of users and groups to avoid synchronize from
 	  samba
 	+ Improve GeneralSettings fields validation
->>>>>>> 67bfff1b
 	+ Remove duplicated disabled module warning on recycle bin and antivirus
 	  modules
 	+ Added method to GeneralSettings to update hostname-dependent fields
