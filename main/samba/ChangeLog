HEAD
<<<<<<< HEAD
	+ Fixed external AD keytab generation
	+ Enforce kerberos configuration in external AD mode
	+ Fixed typo in EBox::LDAP::ExternalAD::externalServicesPrincipals
=======
	+ Calling correctly to removeGroupShare from the CGI
>>>>>>> 473bced7
	+ Added disable_uid_sync conf key to save resources when RSAT
	  or ADC mode is not used
	+ Migrate mailboxes when upgrading from Zentyal 3.2
4.0.4
	+ SysvolSync daemon now synchronize deleted GPOs.
	+ Fix sysvol replication broken in some environments.
	+ Forbid backup restore if the server has not the correct hostname
	+ Fix empty LDIF parsing loading DNS zones stored in LDB
4.0.3
	+ Nested OUs are properly shown in GPO Links tree
	+ Avoid notifying slaves while setting the password as it is does
	  by addUser called below
4.0.2
	+ Fix regression in showing the Administrator account
4.0.1
	+ A change in first or last name make DN to change
	+ Do not show administrator password in provision command
	+ Fix ADC mode from the wizard
4.0
	+ Re-enable user synchronization with Zentyal Cloud
	+ Proper notifications when a share is sync'ed with Zentyal Cloud
	+ Fix realUsers count to remove Administrator and Guest account from it
	+ Write broker configuration for mapiproxy server in openchange.conf
	+ Add daemon to check users and groups to have uidNumber and gidNumber
	+ Add confirmation when removing mail account via the edit user form
	+ Add hostname change confirmation dialog to wizard
	+ Fixed EBox::LDAPBase::lastModificationTime
	+ Join as additional domain controller on initial configuration wizard
	+ Name in Module Status is now "Domain Controller and File Sharing"
	+ Set version to 4.0
	+ Fix migration to preserve group type
	+ Do not complain about lack of ACL support with XFS filesystem
	+ Better error message when the root DSE is not found in external
	  AD mode
	+ Do not try to dump config backup if not provisioned
	+ Check samAccountName is unique in entire domain adding users and groups
	+ Ignore cloud-sync warnings from cron
	+ Check DN not exists on the same container creating contacts
	+ Add missing 'use EBox::LDAP::ExternalAD' to Samba.pm
	+ Improve save changes speed avoiding loop in postServiceHook if no changes
	  made to roaming profiles
	+ Implement nameserverAdded and nameserverDelete from NetworkObserver to
	  reset LDAP connection if name servers change in external AD mode
	+ Add dpkg trigger to restart module when samba package is upgraded
	+ Fix ad-migrate script mode check
	+ Adapted to changes in group mail account
	+ Show a warning on post save changes dialog if errors happend while
	  setting shares ACLs
	+ Do not check for acl and user_xattr filesystem options if filesystem is
	  btrfs
	+ Provision: Check domain netbios name is not equal to host netbios name
	+ Resolve schema master dns name and try to connect to all returned IP
	  addresses until success
	+ Skip schema extensions if module disabled
	+ Use bash as default shell
	+ Added external AD field to LDAP information model
	+ Allow unsafe chars on admin account to use for join a domain
	+ Improve the LDIF files parsing created by output of ldbsearch command
	+ Fixed problems with checking mail address duplicates
	+ Fixed bug which could delete the group mail account after a
	  group edit
	+ openchange.conf named properties config uses splitted params
	+ Added EBox::module::LDAP::_loadSchemasFiles
	+ Added EBox::Samba::LdapObject::hasObjectClass
	+ Hide the dns-hostname account after join a domain
	+ Remove mail account management logic from edit user form. This field
	  is now disabled when the mail module is installed, so account management
	  like create, rename or delete it must be done in the mail module user
	  addon
	+ Added code for migration from 3.4
	+ Instance groups using gid parameter is no longer allowed
3.5.2
	+ Fix sssd bug not finding users and groups
	+ Deprecate _schemasAdded redis key, checking if schema is extended in
	  module _regenConfig
	+ Fixed use of deprecated attributes uid and gid instantiating users and
	  groups
3.5.1
	+ Display correctly tree elements on external AD mode
	+ Fixed user creation when remove user from a group in the
	  EditGroup CGI
	+ The groups and groupsNotIn methods have now the same behaviour
	  for all EBox::Samba::OrganizationalPerson classes
	+ When removing a share the 'has files' check is not longer
	  dependent on ACLs
	+ Restored external AD mode
	+ Better errors in GPO models when losing parent row
	+ Catch error trying to add an already added or delete an already deleted
	  user to group
	+ Avoid warning flag on smart match experimental feature
3.5
	+ Setup roaming profiles for each user only when the setting changes
	  in the UI
	+ Remove duplicate entries from the custom shell list
	+ Hide krbtgt user in external AD mode
	+ EBox::Samba::DNS::Zone always return lowercase zone name
	+ Fix members of 'Domain Admins' group not able to delete items from
	  recycle bin
	+ Grant rwx rights to Domain guest and Everybody on guest shares
	+ Added new domainControllers() method
	+ Override daemons when migrating from previous versions
	+ Remove the use of method canonicalName for greater performance, use
	  object DNs instead
	  the end of the work loop
	+ Show Administrator account in the UI so it can be handled from Zentyal
	+ Merge zentyal-users and zentyal-samba in a single package
	+ Added EBox::Samba::User::hasValue to check if a certain value is present
	+ Do not duplicate cloud ops when REST call fails
	+ Use samba instead of slapd + heimdal
	+ Create a container CN=Groups when provisioning as DC
	+ Set gidNumber for new users to Domain Users to have NSS + PAM working
	+ Set gidNumber based on RID for new groups
	+ Set gidNumber to Domain Users and Domain Admin for NSS + PAM
	+ Change default group container to cn=Users as Windows does
	+ Include PAM + NSS services with SSSd to authenticate LDB users
	  in the system
	+ New EBox::Module::LDAP replacing EBox::LdapModule and using
	  EBox::Module::Service as base class, schemas are now loaded
	  in _regenConfig instead of manually in enableActions
	+ Display message when creating a user which username has more
	  than 20 characters
	+ Fixed error when editing user email address when mail module is
	  not installed
	+ Fix domain controllers shown on the computers OU in Manage model
	+ Using paged serch in EBox::Samba::users() method
	+ Added EBox::LDAPBase::pagedSearch method
	+ Added support for addon components when user is in a
	  non-standard OU
	+ Better control for edit user quota
	+ Sent zentyal-usercorner trigger on install / upgrade to restart it if
	  it's installed
	+ Avoid apparmor errors in trusty
	+ Set version to 3.5
	+ Fixed bug when altering mail address through the edit user form
	+ Better integration between mail addon and mail field
	+ Remove method canonicalName and use object DNs for greater performance
	+ Migrate previous configuration from 3.3 when upgrading
3.4
	+ Updated EBox::Samba::Model::Password to use
	  EBox::Usercorner::updateSessionPassword method and the new samba
	  location
	+ Stop changing users and contacts' cn field on object edition, allowed to
	  edit the displayName field, just as Windows does
	+ Disable OpenLDAP users sync in favor of Samba AD replication
	+ Avoid warning when checking whether we are in the usercorner
	+ Updated to use Plack / PSGI instead of mod_perl
	+ Updated to use the new haproxy API
	+ Use service instead of deprecated invoke-rc.d for init.d scripts
	+ Fixed soap.conf for apache 2.4
	+ Depend on apache2-utils, required to run htpasswd
	+ Set version to 3.4
	+ Add script to update the credentials when mode is external AD
	+ Added and used checkMailNotInUse method
	+ Updated cloud sync to ignore any change done in cloud to internal users
	  or groups
	+ Fixed EBox::CloudSync::Slave to sync uid and gid numbers on user update
	  and added unit tests for it
	+ Added EBox::Samba::Group::setInternal method
	+ Allow to use lazy flag with EBox::Samba::User::setInternal
	+ Added unit tests for cloud sync code
	+ Check available IP addresses when enable module
	+ Added lock to cloud-sync script
	+ Better integration of edit groups for mail group aliases
	+ Update group icon when type of group changes
	+ Implement _preModifyUser on LdapUserBase
	+ Throw exceptions on EBox::USers::LdapObject::get when entry not exists
	+ Fixed regression in LDAP info page for external AD mode
	+ Print slave-sync output to zentyal.log instead of stdout
	+ Fixed excesive restrictive validation of external AD password in wizard
3.3
	+ Forbid to create OUs inside Users, Groups or Computer OUs
	  because we not support them when Samba is enabled
	+ Forbid and print specific  error message when trying to put two
	  objects with the same CN in the same container
	+ Switch from Error to TryCatch for exception handling
	+ Remove useless warning when deleting a user or group with offer 2013
	+ Show system but not internal groups in user edition form
	+ Allow unsafe characters for user and password in external AD mode.
	+ Fixed bug in external AD connection. Reuse already estabished
	  external AD connection.
	+ The "sub ous" return the OUs hierarquically ordered
	+ Check for defined uidNumber and gidNumber creating users and groups
	+ Revert useless chown workaround
	+ Wait for the services before ending the start daemon action to prevent
	  its usage before being ready
	+ Better error handling when the default group is not found
	+ Fixed distribution group edition
	+ Add error, errorText and errorDescription methods to
	  EBox::Exceptions::LDAP
	+ Added missing EBox::Exceptions uses
	+ Better error handling when we get a LdapObject that doesn't exists
	+ Remove undefined warnings on users/group creation
	+ Fix 'Cannot connect to samba LDAP' error in manage model when samba
	  is installed but disabled
	+ Add missing use to EBox::Samba::LDAP::ExternalAD
	+ Force DNS restart when users mode changed
	+ Force service principals update on _postServiceHook in external AD mode
	+ Don't use slave cloud sync if not subscribed
	+ Adapted cloud sync to changes in user modules
	+ Added childrenObjectClass parameter to EBox::Samba::LdapObject::children
	+ userExists and groupExists discriminates between shown objects and
	  objects hid by SID
	+ Fixed wrong path in ExternalAD::connectWithKerberos
	+ Update names in tree view when either user or contact is edited
	+ Fixed wizard error when setting external AD mode
	+ Fixed EBox::Samba::groupDn method
	+ In contact edition do not store full name in cn but use
	  givenname and sn to get fullname.
	+ Use paginated search when getting children nodes in LdapObject
	+ UTF8 decode DN when retrieving it from a LDAP object
	+ Removed old migration code from 3.0 to 3.2
	+ Set version to 3.3
	+ Fixed cloud-sync script
3.2
	+ Set version to 3.2
	+ Add objectClass shadowAccount in 3.0 migration to fix disabled accounts
3.1.11
	+ Added migration code to be sure that we have all users added as members
	  of __USERS__ group on OpenLDAP.
	+ Fixed user creation to make all users belong to __USERS__ group
3.1.10
	+ Do not crash when deleting a group if LDB object does not exist
	+ Do not try to migrate from 3.0 if module is not configured
	+ Override daemons when migrating from 3.0
3.1.9
	+ Fix typo in setSecurityGroup when no GID is set yet
	+ Show group in slave as read-only
	+ Show in a slave when the user is not a member of any group
	+ Check email address for a group is done
	+ Add group dialog can now set the e-mail
	+ Master/Slave synchronisation works again
3.1.8
	+ Enable upgrade from 3.0 in initialSetup
	+ Fixed wrong calls to isSystem() in master-slave after API changes
	+ Fix regression trying to join slave after external AD changes
	+ Fix regression in slave host address after nginx integration
	+ Throw DataExists error when adding an OU which already exists
3.1.7
	+ Readded memberUid to the fields to index for SLAPD.
	+ Ignored members that are not valid perl objects to avoid undef entries
	  on EBox::Samba::Group::members method.
	+ Rewrites to share more code with samba module.
	+ Added 'mail' field on zentyalDistributionGroup schema.
	+ Added E-Mail field for Users and Groups when managing them from the UI.
	+ Changed E-Mail field to optional for Contacts.
	+ Updated master-slave sync to use the new User and Group fields.
	+ Look for ssl.cert instead of ssl.pem in Slave::soapClient()
	+ Changed description field to be always input text instead of textarea.
	+ Warn instead of throw exception if home directory already exists
	+ Forbid deletion of Domain Admins group
	+ Forbid deletion of Users, Groups and Computers OUs
	+ Filter also internal users and groups in membership comboboxes
	+ Hide Samba objects that should be shown only on Advance view mode
	+ Added support for disabled accounts
3.1.6
	+ Ignored samba module while (re)provisioning on __USERS__ group creation.
	+ Removed deprecated configuration file keys related with external AD
3.1.5
	+ Fixed EBox::Samba::LdapObject::canonicalName to propagate the flag to
	  get or ignore the root's namedContext canonical name.
	+ The Administrator user is hidden now using the samba module functionality
	  to hide SIDs instead of hardcoded in the code.
3.1.4
	+ Remove needReload notification for group addons
	+ When a new system user is created with uid 0 we also create its home.
	  This is required by Samba for the Administrator account.
	+ Added Net::LDAPBase::existsDN method
	+ Better error control on reprovision, do not clear the
	  reprovision flg on error
	+ Fixed code typo in slave setup
	+ Added menu icon
	+ Added new userCorner method to password model
	+ Usercorner uses the ldap_ro credentials to retrieve user DNs.
	+ preAdd callbacks get a second argument noting the parent when this
	  new object will be created.
	+ All LdapObject based objects will have the 'entryUUID' field available.
	+ Created an EBox::LDAPBase class to share code with the Samba's EBox::LDB
	  one.
	+ Reimplemented EBox::Samba::Group::members to retrieve the members of the
	  group directly instead of searching for the objects that are set as
	  members of the group.
	+ Avoid "cannot return outside of a subroutine" warning in cloud-sync
	+ Added foldable user and group add-ons to dialogs
	+ Replaced package breaks parameter with depends statement
	+ Fixed error in the baseName() method for an Ldap Object
	+ Fixed bug which make delete group dialog to show errors when
	  there was warnings
	+ Added a way to use Net::LDAP mock object for unit testing.
	+ Fixed cloud sync setup when user number is unlimited
	+ Fixed error in server master form when checking if
	  controls are editable
	+ Added a way to retrieve a group by its dn.
	+ New TreeView to manage users, groups and OUs
	+ Configuration key multiple_ous removed as this is now enabled by default
	+ Renamed namespace from UsersAndGroups to Users
	+ Added support for Contacts handling.
	+ Added support for external Active Directory authorization
3.1.3
	+ Renamed namespace from UsersAndGroups to Users
	+ Fixed maximum users check when not using cloud sync
3.1.2
	+ Remove deprecated backup domain methods
	+ Fixed password change in user corner when using samba
	+ Changed reload action to force-reload for nscd init.d daemon
3.1.1
	+ Fixed error message when trying to add a user above the edition maximum
	+ Migrated SOAP services to use Nginx for SSL.
3.1
	+ Updated to reflect the Apache -> WebAdmin rename.
	+ Removed 3.0.X migration code
	+ Added Pre-Depends on slapd to avoid problems with upgrades
	+ Depend on zentyal-core 3.1
3.0.18
	+ Check for already existent service principals before create them.
	  Required because squid and zarafa share the HTTP SPN
3.0.17
	+ Migration to remove leftover need_reprovision key in redis ro
	+ Retrieve global instance correctly in UsersSync
3.0.16
	+ Assure that we don't have a phantom need_reprovision key in
	  read-only tree
	+ Check for maximum number of users depending on the edition
	+ More frequent polling in EBox::Ldap::safeConnect() and
	  more explicit error when it fails
3.0.15
	+ Always mark as changed if it needs LDAP reprovision
	+ Fixed member removal operation for groups
3.0.14
	+ Tentative workaround against home directory chown bug
	+ Slave setup refactored to reuse common code with reprovision
	+ Reprovision LDAP for all LDAP based modules
	+ Don't try to update samba password in user corner when samba is
	  not configured
	+ Add operation arguments on LDAP error whenever is possible
	+ EBox::Samba::User::create() allows now an internal attribute
	+ Users marked as internal are not displayed on the interface
	+ New realUsers() method to filter only non-internal ones
3.0.13
	+ Search in user table now is standard instead of filter only for uid
	+ A bit more explicit text for EBox::Exceptions::LDAP
	+ Reload nscd also when creating new groups
3.0.12
	+ Fixed typo in exception class name in EBox::Ldap
	+ Added missing use statement in EBox::Users and
	  EBox::Samba::LDAPObject classes
3.0.11
	+ Dont loop through the group members when adding/removing members
	+ Added EBox::Exceptions::LDAP
	+ Allow unsafe characters in commentary field
	+ Better check for the incompatibility of Samba with master/slave
	+ Fix modules extending LdapUserBase not notified modifying groups
	+ Allow domain name change in System -> General reprovisioning LDAP db
	+ Depend on dns module to fix save changes order during reprovision
3.0.10
	+ Use less costly LDAP operations when adding or removing members
	  from a group
	+ Added EBox:Users::LdapObject::deleteValues method
	+ Faster custom row id filter for Users model
	+ Forbid user synchronization with other zentyals if samba is provisioned
	+ Display users groups in slave mode
	+ Avoided hang when the local host is wrongly used as master slave
	+ Ldap modules should do a slaveSetup when slave mode enabled
3.0.9
	+ Stop heimdal daemons on enableActions
	+ Fixed alphabetical order in listing of users and groups
3.0.8
	+ Filter in users table no longer matches LDAP dn
	+ Recover better of no-usercorner journal error in slave-sync
	+ Added read-only rootDn and password to LDAP settings screen
	+ Don't allow empty first name in CGIs for user
	  creation/modification. Otherwise you can get LDAP errors.
	+ Operator typo fix in EBox::UsersAndGroup::User::_checkQuota
3.0.7
	+ Fixed LdapObject::get() for list context
	+ Decode utf8 attributes from LDAP at LdapObject::get()
	+ Removed unused method _utf8Attrs
	+ Integration with Disaster Recovery service
	+ Include /home as disk usage facility
	+ Fix enable quotas without rebooting when module is enabled.
	+ Users and groups cannot longer share names because it is incompatible
	  with AD accounts
	+ Use upstart to manage heimdal daemons
	+ Increase the maximum UID number to avoid problems with samba integration
	+ Fixed bug in group creation which on error could call a method
	  in a undefined value
	+ Do not stop openldap daemon when dumping database
	+ Generate kerberos AES keys to be compatible with active directory in
	  W2k8 or higher functional levels
	+ Fixed user quota edition in slave server
	+ Update user password also in samba ldap when changed from user corner
	+ Update 'cn' attribute in cloud-sync
3.0.6
	+ Set userPassword attribute when setting kerberos keys for user
	+ Fixed delGroup operation on cloud slave
	+ Include exception message when there is an error notifying a slave
	+ Fix enable quotas without rebooting when module is enabled
	+ Delete syncjournal files when slave is removed
3.0.5
	+ Fixed reinstall script to stop samba module, otherwise new slapd
	  cannot start because the port is taken
	+ Sync password changes made from cloud to any slave
	+ When syncing, do not update ldap of unchanged entries
3.0.4
	+ Added missing use of UnwillingToPerform exception
	+ New methods on LdapUserBase (preAddUser, preAddUserFailed, preAddGroup
	  and preAddGroupFailed) to notify observers
3.0.3
	+ Setup Cloud slave on first save changes
	+ Synchronize uidNumber in master-slave
	+ Check master's REALM when adding a new slave
	+ Fixed some errors on RESTClient after API change
	+ Updated REST journaling behavior
	+ Do not show unavailable options in master select
	+ Added new EBox::Samba::newUserUidNumber() function
	+ Added check to assure that a no-ldap user has the same uid than
	  a new user
	+ Implement SysInfo::Observer to disallow host domain changes after the
	  kerberos realm has been initialized, and to update the LDAP base DN
	  if module is not yet configured
	+ Added LDAP index for ou attribute
	+ Always write slave-sync script
	+ Increase default quota value to 500MB
3.0.2
	+ Added clearCache() to LdapObject and force reload of krb5Keys
	+ Do not allow user corner password change on slaves
3.0.1
	+ Do not notify samba about users created while restoring backup. Samba
	  will restore its users from its own LDB backup.
3.0
	+ Write NSS config on enableService, modules depending on users may require
	  uid/gid numbers from LDAP
	+ Filter special kerberos and samba users out from the users list
	+ Added dns as restore depend
	+ Reviewed registration strings
2.3.17
	+ Do not translate the service principal names to upper case
	+ Set LDAP service as denined by default for internal networks
	+ Set the managed domain as read only as well as records
2.3.16
	+ Fixed PAM when kerberos is enabled
	+ Fixed addUser operation on slaves
	+ Catch exceptions thrown by notified modules adding LDAP users and groups
	  to rollback the operation and delete the object added prior to notification.
2.3.15
	+ Fixed password change at user corner
	+ Change KDC port to 8880 to preserve the classic default for user corner
2.3.14
	+ Ignore the LDAP error 'no attributes to update' on save
	+ Instantiate users by uid and groups by gid
	+ Change kerberos ports from 88/464 to 8888/8464. This avoid conflicts
	  and management logic of the heimdal daemons. Kerberos records are added
	  with lower priority over samba ones.
	+ Respect the optionality of the 'salt' field inside the kerberos keys
	  in the 'setKerberosKeys' funcion of the User class.
	+ Do not remove service principals when samba is enabled/disabled. Samba
	  will import the keys
	+ Add method to set the user kerberos keys
	+ Stop samba daemon if module is disabled to ensure that port 88 is free
	+ Initialize kerberos realm in lowercase to match the host domain
	+ User template account default options not longer shown in slave servers
	+ Added users filter by OU
2.3.13
	+ Better password policies for LDAP backend
	+ Added user synchronization with Zentyal Cloud
	+ Removed deprecated conf keys (password hashes selection)
	+ Sync kerberos hashes on master-slave
	+ Resolve slave hostname during registering
	+ Fixed framework changes related regression getting redis keys directly
2.3.12
	+ Ask for the host domain in the wizard instead of the old mode selector
	+ Fixed user name validation
2.3.11
	+ Remove deprecated reference to AD Sync in wizard
	+ Check to make sure that quota has been really assigned logs an error
	  instead of raising an exeception, because some file systems does not
	  support quotas
	+ Adapt lastUid and lastGid to the new API and make them compatible
	  with multiple OUs
2.3.10
	+ Use DataForm::ReadOnly::_content instead of acquirers in LdapInfo
	+ Delete obsolete daemons and attributes regarding old replication
	+ Better error control in _loadACLDirectory
	+ Adapted to new Model management framework
	+ Adapted Password type to new framework
	+ Added NTP as enable dependency
2.3.9
	+ Heimdal Kerberos integration for SSO features
	+ Better validation of user names and groups names. Better message
	  when this validation fails
	+ Added user() and group methods() to EBox::Users
	+ Added quota limit check
	+ Added backup domain for /home
	+ Adapted ldapvi to changes in port
	+ Setup master method can now take a custom password
2.3.8
	+ Restart apache after changing master configuration
	+ Removed all files + code cleaning
	+ Disable user editing in slaves
2.3.7
	+ New modifications() method to allow retrieving modifications made to
	  the LDAP object in the last call to 'save'
	+ Create users without password and set it after that, needed for samba4
	+ Removed auth_type warnings
2.3.6
	+ Use the new unified tableBody.mas instead of tableBodyWithoutActions.mas
2.3.5
	+ Packaging fixes for precise
2.3.4
	+ Updated Standard-Versions to 3.9.2
2.3.3
	+ New master-slave architecture
	+ Image in initial configuration wizard is shown again
2.3.2
	+ Added printableName to service and modified description
	+ Fixed executable permissions in src/scripts
	+ Added checks for small business subscription
	+ Bugfix: lastGid method was calling MINUID and SYSMINUID
	+ Reload nscd before trying to init users and groups
2.3.1
	+ Use Digest::SHA instead of Digest::SHA1 and remove libdigest-sha1-perl
	  dependency which no longer exists on precise
2.3
	+ Commented unused code in cleanUser method
	+ Replaced autotools with zbuildtools
2.2.5
	+ Bugfix: ad-sync can now populate groups with more than 1500 users
	+ Bugfix: do not allow adsync passwords longer than 16 chars to avoid
	  crash in pwdsync-server that keeps respawning
	+ Bugfix: mark apache as changed in enableActions to avoid problems adding
	  users before the new nsswitch conf is available for apache, also do not
	  allow to add users if module is not really enabled after save changes
	+ Make sure the default DN does not contains invalid characters
	+ Do not allow malformed LDAP DNs in Mode
2.2.4
	+ Make LDAP ready after enableActions restarting the service to
	  avoid problems when adding users or groups
	+ Fixed corruption when adding ldap attributes
	+ Also disable apparmor in ad-sync mode
	+ Renamed default adsync username from eboxadsync to adsyncuser
2.2.3
	+ Adapt pwdsync user and password offsets to the new hook implementation
	+ Always ignore ForeignSecurityPrincipals accounts in ad-sync
	+ Added more debug messages and improved existing ones in ad-sync
	+ Avoid warnings trying to get userPrincipalName in ad-sync
	+ Skip machine accounts in ad-sync
	+ Use paged queries in ad-sync
	+ Allow to specify custom DN to bind to Windows Server in ad-sync
	+ Ingore empty users in ad-sync
2.2.2
	+ Fixed validation of secret key length in ADSync Options model
	+ Removed useless validation of AD username in ADSync Options model
	+ Show different error when adding users from Windows with invalid chars
	+ Fixed bug managing slapd on ad-sync
2.2.1
	+ Do not enable ADSync to avoid launching daemon before configuration
	+ Also manage slapd daemon on ad-sync setups
	+ Avoid slave connection to incompatible masters
	+ Added quota change form on slaves
	+ Allowed '\' character in ad-sync username
2.1.14
	+ Fixed regression in usercorner link
2.1.13
	+ Moved apache soap configuration from setConf to enableActions
	+ Init slave users on enable (now home directories are created)
	+ Create LDAP indexes during slave enable
2.1.12
	+ Users::lastUid() now takes also into account non-ldap users
	+ Stop old ldap daemons in reinstall script, needed before changing mode
2.1.11
	+ Use a safer mode() implementation to avoid recursions with ModelManager
2.1.10
	+ Start slapd daemon when a module fails to connect
	+ Help in wizard is show again if no custom_prefix defined
2.1.9
	+ Hide help with link in wizard if custom_prefix defined
	+ Removed /zentyal prefix from URLs
	+ Disable autocompletion in user form
	+ Avoid duplicated restart during postinst
2.1.8
	+ Include quota schema in slaves LDAP (fixes replication)
	+ Do not stop slapd daemons after slave enable
	+ Fixed users and groups retrieval if module is disabled
	+ Manage slapd daemon in master mode
	+ Make the optional 'comment' field to also appear as optional on the UI
	+ Ignore users also in pwdsync-server, not only in the ad-sync script
2.1.7
	+ Set submenu items order for integration with the User Corner menu
	+ Avoid undefined dn warning
2.1.6
	+ Fix adsync mode check for zentyal-users cronjob
	+ Removed bad default value for adsync_dn option
	+ Update wizard pages with new order option
	+ Use Unix socket for LDAP connections on standalone and slave without PAM
2.1.5
	+ Manage zentyal-users cronjob with configuration keys for sync times
	  instead of debian/lucid/zentyal-users.cron.d and src/scripts/ad-sync.cron
	+ Configuration key to not to create homes (usefull on LDAP master servers)
	+ New ad-sync-info to show info of ADsync configuration
	+ Allow multiple BDC for ADsync mode with adsync_bdc confkey
	+ Add ADsync service by default and move port value to a confkey
	+ userInfo() tolerates missing quota LDAP attribute
	+ Added captiveportal to the list of modules in the reinstall script
2.1.4
	+ Moved redis_port_usercorner key to usercorner.conf in zentyal-usercorner
	+ Move users/conf/user-eboxlog.conf to usercorner/conf/usercorner-log.conf
2.1.3
	+ Fixed issues with html html attributes quotation
	+ Allow to specify a base DN to bind to AD
	+ Add locking to slave-sync to avoid spawn multiple instances in the
	  event of not being able to connect to a slave
	+ Do not modify users and groups in AD sync if attributes are not changed
	+ Wipe ignored users in AD sync
	+ Allow contacts synchronization in AD sync
	+ New checks in AD sync to avoid warnings
	+ Added update package list command to reinstall script
2.1.2
	+ Non-editable user fields in slaves no longer appear as editable inputs
	+ Numeric 0 is accepted as value for LDAP users attributes
	+ Minor fixes in default quota from user template
	+ Fixed error when writing ad-sync cron file
	+ Do not allow to create users if their home directory already exists
2.1.1
	+ Quotas are now included in users module
	+ System users don't require password
	+ Fixed bug that allowed to create LDAP users whith the same name
	  than users with UID 0 (like root)
2.1
	+ Separate usercorner module to the new zentyal-usercorner package
	+ Remove zentyal- prefix from rejoin-slave and ldapvi scripts
	+ Move /usr/share/ebox-usersandgroups/ebox-usersandgroups/reinstall
	  to /usr/share/zentyal-users/reinstall
	+ Show enableActions for master also in ad-slave mode
	+ Deleted obsolete migrations and use new initialSetup method
	+ Added locks to prevent overlapping in ad-sync script
	+ Fix slave failed operation string on slave hostname
	+ Replace /etc/ebox/80users.conf with /etc/zentyal/users.conf
	+ Added indexes for common LDAP attributes
	+ Replace /var/log/ebox-usercorner with /var/log/zentyal-usercorner
2.0.10
	+ Now the AD synchronization can be disabled at any moment and a
	  server with AD-slave mode can be master for other Zentyal slaves
	+ New /etc/ebox/ad-sync_ignore.users and ad-sync_ignore.groups files
	  to ignore users and groups in the AD synchronization process
	+ Improved zentyal-ldapvi script that works on slave servers
	+ Creates the default group if not exists during restore
	+ Added restore backup precheck to assure there are not conflicts between
	  system users and Zentyal LDAP users (currently only works for masters)
2.0.9
	+ Make sure to create the base directory for user homes before create them
	+ Reconnect to LDAP on backup restore
	+ Better log messages
	+ Save configuration files during restore
	+ Catch possible SIGPIPE on LDAP reconnect
2.0.8
	+ Fix Samba PDC on slaves
	+ Check for incompatibility between Samba PDC and PAM on slaves
	+ Optimize slave-sync script if there are no pending operations
	+ Remove useless call to mode() on slave-sync script (faster now)
	+ Replica LDAP listens in all interfaces
2.0.7
	+ Added index add mechanism to LdapModule
	+ Fixed NSS DN config in masters
2.0.6
	+ Added zentyal-rejoin-slave to rejoin a slave to its master
	+ Fixed NSS/PAM in slave machines
2.0.5
	+ Removed wrong hooks implementation
2.0.4
	+ Fixed infinite recursion when setting up some models on slave servers
	+ Added support for addUser/delUser hooks
2.0.3
	+ Allow LDAP users and groups up to 128 characters
	+ Show precondition message for user corner on slave servers
	+ Unconfigure ftp and zarafa in reinstall script
	+ Do not show adsync debug messages if debug is disabled in config
	+ Allow more than one dot in usernames
2.0.2
	+ Fixed master/slave synchronization issues
	+ Remove userjournal dir when removing a slave
	+ Added lock during module enable to avoid initialization problems
	+ Fixed AD slave synchronization task
2.0.1
	+ Fixed incorrect LDAP binding in some cases
2.0
	+ Fixed user journal dir creation on master
	+ Fixed failed login error on user corner
	+ Default login_shell under PAM Settings UI instead of 80users.conf
	+ Replaced /bin/false with /usr/sbin/nologin as default shell
1.5.10
	+ Some refactorizations centered in safer LDAP connections and defensive
	  code
1.5.9
	+ More info link added in wizard
1.5.8
	+ Zentyal rebrand
1.5.7
	+ Removed NSS in slave configurations
	+ Nasty bug page replaced by the new eBox error page
1.5.6
	+ Fixed user corner access problems with redis server
1.5.5
	+ LDAP master creation optimized and less error-prone
1.5.4
	+ Bug fix: adding a user name with spaces no longer fails
1.5.3
	+ Move NSS from ebox-samba to ebox-usersandgroups
	+ Home directories are under /home now
	+ New options to configure shell and home directory umask
	+ New setup wizard
1.5.2
	+ Bug fix: fixed dbus init for usercorner
1.5.1
	+ Bug fix: fixed nasty bug with the last version of openldap in lucid
	+ Bug fix: do not call processDir if there are no slaves in slave-sync
	+ Bug fix: ebox-usersandgroups-reinstall now unconfigures all ldap modules
	+ Bug fix: updateSchema() returns unless the schema to update is
	  available
	+ Bug fix: Set proper owner and permissions when updating a schema
	+ Bug fix: some problems with the AD synchronization solved
	+ Bug fix: userscorner title icon
	+ Bug fix: addUser() now checks if the user already exists as a
	  system user
	+ Removed deprecated executable 'import-from-ldif'
	+ Bug fix: addUser() now checks for password argument
	+ Bug fix: when restoring we use the new users DN to init users
1.5
	+ Bug fix: don't try to contact slaves from within a slave when groups
	  are updated
	+ Use built-in EBox::ThirdParty::Apache2::AuthCookie
1.4.2
	+ Bug fix: fix wrong migration number
1.4.1
	+ Bug fix: surround LDAP migration with a try/catch to make sure the rest
	  it is run
	+ Bug fix: do not allow \w with localized characters as LDAP schema does not
	  allow them for home directory attribute. (Closes #1713)
1.4
	+ Allow the master to pass extra parameters in SOAP calls to slaves
1.3.17
	+ Bug fix: Set style for login page in user corner
1.3.16
	+ Bug fix: keep menu open on LDAP Info
1.3.15
	+ Add support for ldaps
	+ Add support for slaves running Apache in ports different than 443
	+ Allow to remove slaves from slave list
	+ Added ebox-usersandgroups-reinstall to easily reset the LDAP mode
	+ Bug fix: issue with user deletion in French (Closes #1651)
	+ Bug fix: anonymous connection for getting DN is retried several
	  times, this fixes a bug when restoring configuration backup
1.3.14
	+ Synchronize all the users from the AD and not only from CN=Users
	+ Add operation name and username on updateGroup
	+ Add slave notification for group modify and delete
	+ Change button order to "Add" and "Add and Edit" in Add User
	  template. If users press return in the form it adds a new user
	  and stays on the same page.
1.3.13
	+ Usability enhancements: (Closes #1649)
		* Create a unique Users And Group Folder
		* Unify Add User/Edit User in a single page
		* Unify Add Group/Edit Group in a single page
		* Two buttons: "Add and Edit" and "Add"
		* Add breadcrumbs
	+ Add UserTemplate composite to configure default options that are used when
	  a new user is created
	+ Add defaultUserModel to LdapUserBase.pm
	+ Specify folder for SlaveInfo
	+ Add menu entry with information about LDAP including password
	+ Change enableActions to use the new LDAP default structure from Karmic
1.3.12
	+ Add EBox::Ldap::lastModificationTime to know when the master LDAP
	  database was modified for the last time
	+ Index uid and memberUid to avoid some warnings and improve performance,
	  plus remove some old code and fix some broken one in that part of the code
	+ Bugfix: disable edition of users and groups in ad-slave mode
	+ Don't allow modification of ldap password in Mode model if
	  it has been autogenerated by the eBox installer
	+ Add page title
	+ Separate the Windows AD options in a different model
	+ Fixed the warning of "Edit User" when there are no users in a slave
	+ Remove 'optional' from remote in Mode and also useless validateRow
1.3.10
	+ Use disableApparmorProfile from EBox::Module::Service twice.
	  First in enableActions. And also in setConf to avoid issues
	  if apparmor is installed after users is enabled.
1.3.9
	+ Bugfix: return empty array in usedFiles if it's not master mode
1.3.8
	+ Bugfix: fixed wrong disable of fields in selecting ad-slave in Mode model
1.3.7
	+ Synchronization with Windows Active Directory (#1443)
1.3.6
	+ Use anonymous bind to fetch dn
1.3.5
	+ Disable slapd apparmor profile in enableActions
	+ Reload nscd when adding users and groups
	+ Bugfix: backup bug report now works again
	+ Bugfix: slave-sync does not try to real journal dir when not
	  configured or in slave mode. Journal dir created on
	  master's setup.
1.3.0
	+ eBox LDAP architecture now supports a master-slave configuration
	+ bugfix: Update usercorner service when there is a change on the port number
1.1.30
	+ Added widget to manage group belonging from Edit User page
	+ Fixed backup/restore problem with paswords and given/last names
	+ Changed the way users are stored in LDAP, added givenName in addition
	  to sn, now cn=givenName+sn instead of cn=uid, this fixes a
	  incompatibility bug with eGroupware
	+ In the Edit User interface now Name and Last name are separate
	fields
	+ Usercorner web server certificate can be changed via the CA module
1.1.20
	+ New release
1.1.10
	+ Make slapd listen only on 127.0.0.1
1.1
	+ Added bind v2 compability needed by squid auth, slapd conf
	  regenerated and daemon restarted in postinst to commit possibles
	  changes in configuration
	+ Added group model
	+ Use the new ids() and row() API to optimize the management of hundreds of
	users
	+ Allow dashes in user and group names
	+ Initial release of UserCorner which allow users to change their password
	+ Store multiple password hashes and scrap clear text passwords
0.12.100
	+ Restore backup is more robust: inexistent users in a group are
	  ignored
	+ Make and restore backup more robust: removed slapd.conf
	  parameters in both slapadd and slapcat invokations, so we can use
	  the module with sldap with configuration in the directory itself
0.12.99
	+ New release
0.12.1
	+ Bugfix: Remove eBox system users when restoring backup. This solves
	  an issue restoring backups from 0.12
0.12
	+ Use the new EBox::Model::Row api
	+ Check if there is any added user and show a message
	  in case there isn't any.
	+ Restore users reading from ldiff and adding them through
	  eBox API
	+ Set password-hash in slapd.conf to make password changes from samba sync
	  the user password
0.11.101
	+ New release
0.11.100
	+ onInstall() functionality moved to migration script
	+ Fixed several typos
0.11.99
	+ Remove use of Apache::Singleton
0.11.3
	+ Check used uid's on every posixAccount object under dc=ebox,
	  instead of only under ou=Users,dc=ebox. This solves nasty issues
	  with Samba PDC when adding machines and creating users with
	  repeated uid
0.11.2
	+ Do not generate a new LDAP password if it already exists
0.11.1
	+ Fix issue with module naming which prevented backups from being
	restored
0.11
	+ Initial Ubuntu packaging
	+ bugfix. fix issue with module naming which prevented backups from being
	  restored
0.10.99
	+ Create pseudo-model to use the users table with Ajax
0.10
	+ Allow dots in user names
0.9.100
	+ New release
0.9.99
	+ Bugfix in EBox::Ldap
0.9.3
	+ New release
0.9.2
	+ New release
0.9.1
	+ Make OpenLDAP listen on internal interfaces
0.9
	+ Added Polish translation
	+ Added Aragonese translation
	+ Added Dutch translation
	+ Added German translation
0.8.99
	+ New release
0.8.1
	+ Minor workaround. Create slapd run directory in case it does not
	  exist
0.8
	+ Fix message
0.7.99
	+ Add extended backup support for LDAP
	+ Performance tuning to slapd
	+ Some minor code improvements
	+ Quota now allows unlimited space and i-nodes number
0.7.1
	+ Add delObjectclass (useful for ldap clean actions)
	+ Detect and recover when ldap connection is broken (#25)
	+ Make EBox::Ldap a singleton class
	+ Initial factoring
	+ Use of ebox-sudoers-friendly
0.7
	+ New public release
0.6
	+ Move to client
	+ API documented using naturaldocs
	+ Update install
	+ Update debian scripts
	+ Use new syntax to define ACLs for ldap
	+ Add function to create system users
	+ Move ldap db under ebox directory
0.5.2
	+ Fix some packaging issues
0.5.1
	+ Convert module to new menu system
0.5
	+ Initial release<|MERGE_RESOLUTION|>--- conflicted
+++ resolved
@@ -1,11 +1,8 @@
 HEAD
-<<<<<<< HEAD
+	+ Calling correctly to removeGroupShare from the CGI
 	+ Fixed external AD keytab generation
 	+ Enforce kerberos configuration in external AD mode
 	+ Fixed typo in EBox::LDAP::ExternalAD::externalServicesPrincipals
-=======
-	+ Calling correctly to removeGroupShare from the CGI
->>>>>>> 473bced7
 	+ Added disable_uid_sync conf key to save resources when RSAT
 	  or ADC mode is not used
 	+ Migrate mailboxes when upgrading from Zentyal 3.2
