HEAD
<<<<<<< HEAD
	+ Delete obsolete cron file when upgrading from 4.0
4.1.3
	+ Remove deprecated bridged mode condition
=======
	+ Configuration for openchange notifications with dovecot plugin
>>>>>>> 9566c215
4.1.2
	+ Add integration with zentyal-antivirus
4.1.1
	+ Remove wrong Synchronization broken link in the menu
4.1
	+ Remove deprecated OpenChange notifications settings in smb.conf
	+ Disable administrator account expiration on provision
	+ Remove no longer supported cloud synchronization
	+ Remove no longer used External AD mode
	+ Remove the limited GPO support from the Zentyal UI
	+ Remove no longer supported antivirus integration
	+ Added support for quotas on extra FS
4.0.8
	+ Create roaming profile directory correctly when the
	  samAccountName has any space
4.0.7
	+ Added config keys to enable samba to listen only on internal
	  interfaces
	+ Better error when editing user with empty first or last name
	+ Allow restore backup when samba is not provisioned
	+ Set roaming profile for new users
4.0.6
	+ Remove deprecated sids-to-hide file and associated methods
	+ Fixed sort order of EBox::Samba::users method
	+ Adapted migration code from 3.2 to 4.0
	+ Added waitForLDAPObject to EBox::Module::LDAP
	+ Allow to manage Schema Admins group
	+ Add 'drs:max object sync' parameter to avoid replication error
	  after loading schemas
	+ Override smbd and nmbd daemons when migrating from 3.2
	+ Increased default max log size to 100 MB
	+ Backup and restore module's kerberos service password file
4.0.5
	+ Calling correctly to removeGroupShare from the CGI
	+ Fixed external AD keytab generation
	+ Enforce kerberos configuration in external AD mode
	+ Fixed typo in EBox::LDAP::ExternalAD::externalServicesPrincipals
	+ Added disable_uid_sync conf key to save resources when RSAT
	  or ADC mode is not used
	+ Migrate mailboxes when upgrading from Zentyal 3.2
4.0.4
	+ SysvolSync daemon now synchronize deleted GPOs.
	+ Fix sysvol replication broken in some environments.
	+ Forbid backup restore if the server has not the correct hostname
	+ Fix empty LDIF parsing loading DNS zones stored in LDB
4.0.3
	+ Nested OUs are properly shown in GPO Links tree
	+ Avoid notifying slaves while setting the password as it is does
	  by addUser called below
4.0.2
	+ Fix regression in showing the Administrator account
4.0.1
	+ A change in first or last name make DN to change
	+ Do not show administrator password in provision command
	+ Fix ADC mode from the wizard
4.0
	+ Re-enable user synchronization with Zentyal Cloud
	+ Proper notifications when a share is sync'ed with Zentyal Cloud
	+ Fix realUsers count to remove Administrator and Guest account from it
	+ Write broker configuration for mapiproxy server in openchange.conf
	+ Add daemon to check users and groups to have uidNumber and gidNumber
	+ Add confirmation when removing mail account via the edit user form
	+ Add hostname change confirmation dialog to wizard
	+ Fixed EBox::LDAPBase::lastModificationTime
	+ Join as additional domain controller on initial configuration wizard
	+ Name in Module Status is now "Domain Controller and File Sharing"
	+ Set version to 4.0
	+ Fix migration to preserve group type
	+ Do not complain about lack of ACL support with XFS filesystem
	+ Better error message when the root DSE is not found in external
	  AD mode
	+ Do not try to dump config backup if not provisioned
	+ Check samAccountName is unique in entire domain adding users and groups
	+ Ignore cloud-sync warnings from cron
	+ Check DN not exists on the same container creating contacts
	+ Add missing 'use EBox::LDAP::ExternalAD' to Samba.pm
	+ Improve save changes speed avoiding loop in postServiceHook if no changes
	  made to roaming profiles
	+ Implement nameserverAdded and nameserverDelete from NetworkObserver to
	  reset LDAP connection if name servers change in external AD mode
	+ Add dpkg trigger to restart module when samba package is upgraded
	+ Fix ad-migrate script mode check
	+ Adapted to changes in group mail account
	+ Show a warning on post save changes dialog if errors happend while
	  setting shares ACLs
	+ Do not check for acl and user_xattr filesystem options if filesystem is
	  btrfs
	+ Provision: Check domain netbios name is not equal to host netbios name
	+ Resolve schema master dns name and try to connect to all returned IP
	  addresses until success
	+ Skip schema extensions if module disabled
	+ Use bash as default shell
	+ Added external AD field to LDAP information model
	+ Allow unsafe chars on admin account to use for join a domain
	+ Improve the LDIF files parsing created by output of ldbsearch command
	+ Fixed problems with checking mail address duplicates
	+ Fixed bug which could delete the group mail account after a
	  group edit
	+ openchange.conf named properties config uses splitted params
	+ Added EBox::module::LDAP::_loadSchemasFiles
	+ Added EBox::Samba::LdapObject::hasObjectClass
	+ Hide the dns-hostname account after join a domain
	+ Remove mail account management logic from edit user form. This field
	  is now disabled when the mail module is installed, so account management
	  like create, rename or delete it must be done in the mail module user
	  addon
	+ Added code for migration from 3.4
	+ Instance groups using gid parameter is no longer allowed
3.5.2
	+ Fix sssd bug not finding users and groups
	+ Deprecate _schemasAdded redis key, checking if schema is extended in
	  module _regenConfig
	+ Fixed use of deprecated attributes uid and gid instantiating users and
	  groups
3.5.1
	+ Display correctly tree elements on external AD mode
	+ Fixed user creation when remove user from a group in the
	  EditGroup CGI
	+ The groups and groupsNotIn methods have now the same behaviour
	  for all EBox::Samba::OrganizationalPerson classes
	+ When removing a share the 'has files' check is not longer
	  dependent on ACLs
	+ Restored external AD mode
	+ Better errors in GPO models when losing parent row
	+ Catch error trying to add an already added or delete an already deleted
	  user to group
	+ Avoid warning flag on smart match experimental feature
3.5
	+ Setup roaming profiles for each user only when the setting changes
	  in the UI
	+ Remove duplicate entries from the custom shell list
	+ Hide krbtgt user in external AD mode
	+ EBox::Samba::DNS::Zone always return lowercase zone name
	+ Fix members of 'Domain Admins' group not able to delete items from
	  recycle bin
	+ Grant rwx rights to Domain guest and Everybody on guest shares
	+ Added new domainControllers() method
	+ Override daemons when migrating from previous versions
	+ Remove the use of method canonicalName for greater performance, use
	  object DNs instead
	  the end of the work loop
	+ Show Administrator account in the UI so it can be handled from Zentyal
	+ Merge zentyal-users and zentyal-samba in a single package
	+ Added EBox::Samba::User::hasValue to check if a certain value is present
	+ Do not duplicate cloud ops when REST call fails
	+ Use samba instead of slapd + heimdal
	+ Create a container CN=Groups when provisioning as DC
	+ Set gidNumber for new users to Domain Users to have NSS + PAM working
	+ Set gidNumber based on RID for new groups
	+ Set gidNumber to Domain Users and Domain Admin for NSS + PAM
	+ Change default group container to cn=Users as Windows does
	+ Include PAM + NSS services with SSSd to authenticate LDB users
	  in the system
	+ New EBox::Module::LDAP replacing EBox::LdapModule and using
	  EBox::Module::Service as base class, schemas are now loaded
	  in _regenConfig instead of manually in enableActions
	+ Display message when creating a user which username has more
	  than 20 characters
	+ Fixed error when editing user email address when mail module is
	  not installed
	+ Fix domain controllers shown on the computers OU in Manage model
	+ Using paged serch in EBox::Samba::users() method
	+ Added EBox::LDAPBase::pagedSearch method
	+ Added support for addon components when user is in a
	  non-standard OU
	+ Better control for edit user quota
	+ Sent zentyal-usercorner trigger on install / upgrade to restart it if
	  it's installed
	+ Avoid apparmor errors in trusty
	+ Set version to 3.5
	+ Fixed bug when altering mail address through the edit user form
	+ Better integration between mail addon and mail field
	+ Remove method canonicalName and use object DNs for greater performance
	+ Migrate previous configuration from 3.3 when upgrading
3.4
	+ Updated EBox::Samba::Model::Password to use
	  EBox::Usercorner::updateSessionPassword method and the new samba
	  location
	+ Stop changing users and contacts' cn field on object edition, allowed to
	  edit the displayName field, just as Windows does
	+ Disable OpenLDAP users sync in favor of Samba AD replication
	+ Avoid warning when checking whether we are in the usercorner
	+ Updated to use Plack / PSGI instead of mod_perl
	+ Updated to use the new haproxy API
	+ Use service instead of deprecated invoke-rc.d for init.d scripts
	+ Fixed soap.conf for apache 2.4
	+ Depend on apache2-utils, required to run htpasswd
	+ Set version to 3.4
	+ Add script to update the credentials when mode is external AD
	+ Added and used checkMailNotInUse method
	+ Updated cloud sync to ignore any change done in cloud to internal users
	  or groups
	+ Fixed EBox::CloudSync::Slave to sync uid and gid numbers on user update
	  and added unit tests for it
	+ Added EBox::Samba::Group::setInternal method
	+ Allow to use lazy flag with EBox::Samba::User::setInternal
	+ Added unit tests for cloud sync code
	+ Check available IP addresses when enable module
	+ Added lock to cloud-sync script
	+ Better integration of edit groups for mail group aliases
	+ Update group icon when type of group changes
	+ Implement _preModifyUser on LdapUserBase
	+ Throw exceptions on EBox::USers::LdapObject::get when entry not exists
	+ Fixed regression in LDAP info page for external AD mode
	+ Print slave-sync output to zentyal.log instead of stdout
	+ Fixed excesive restrictive validation of external AD password in wizard
3.3
	+ Forbid to create OUs inside Users, Groups or Computer OUs
	  because we not support them when Samba is enabled
	+ Forbid and print specific  error message when trying to put two
	  objects with the same CN in the same container
	+ Switch from Error to TryCatch for exception handling
	+ Remove useless warning when deleting a user or group with offer 2013
	+ Show system but not internal groups in user edition form
	+ Allow unsafe characters for user and password in external AD mode.
	+ Fixed bug in external AD connection. Reuse already estabished
	  external AD connection.
	+ The "sub ous" return the OUs hierarquically ordered
	+ Check for defined uidNumber and gidNumber creating users and groups
	+ Revert useless chown workaround
	+ Wait for the services before ending the start daemon action to prevent
	  its usage before being ready
	+ Better error handling when the default group is not found
	+ Fixed distribution group edition
	+ Add error, errorText and errorDescription methods to
	  EBox::Exceptions::LDAP
	+ Added missing EBox::Exceptions uses
	+ Better error handling when we get a LdapObject that doesn't exists
	+ Remove undefined warnings on users/group creation
	+ Fix 'Cannot connect to samba LDAP' error in manage model when samba
	  is installed but disabled
	+ Add missing use to EBox::Samba::LDAP::ExternalAD
	+ Force DNS restart when users mode changed
	+ Force service principals update on _postServiceHook in external AD mode
	+ Don't use slave cloud sync if not subscribed
	+ Adapted cloud sync to changes in user modules
	+ Added childrenObjectClass parameter to EBox::Samba::LdapObject::children
	+ userExists and groupExists discriminates between shown objects and
	  objects hid by SID
	+ Fixed wrong path in ExternalAD::connectWithKerberos
	+ Update names in tree view when either user or contact is edited
	+ Fixed wizard error when setting external AD mode
	+ Fixed EBox::Samba::groupDn method
	+ In contact edition do not store full name in cn but use
	  givenname and sn to get fullname.
	+ Use paginated search when getting children nodes in LdapObject
	+ UTF8 decode DN when retrieving it from a LDAP object
	+ Removed old migration code from 3.0 to 3.2
	+ Set version to 3.3
	+ Fixed cloud-sync script
3.2
	+ Set version to 3.2
	+ Add objectClass shadowAccount in 3.0 migration to fix disabled accounts
3.1.11
	+ Added migration code to be sure that we have all users added as members
	  of __USERS__ group on OpenLDAP.
	+ Fixed user creation to make all users belong to __USERS__ group
3.1.10
	+ Do not crash when deleting a group if LDB object does not exist
	+ Do not try to migrate from 3.0 if module is not configured
	+ Override daemons when migrating from 3.0
3.1.9
	+ Fix typo in setSecurityGroup when no GID is set yet
	+ Show group in slave as read-only
	+ Show in a slave when the user is not a member of any group
	+ Check email address for a group is done
	+ Add group dialog can now set the e-mail
	+ Master/Slave synchronisation works again
3.1.8
	+ Enable upgrade from 3.0 in initialSetup
	+ Fixed wrong calls to isSystem() in master-slave after API changes
	+ Fix regression trying to join slave after external AD changes
	+ Fix regression in slave host address after nginx integration
	+ Throw DataExists error when adding an OU which already exists
3.1.7
	+ Readded memberUid to the fields to index for SLAPD.
	+ Ignored members that are not valid perl objects to avoid undef entries
	  on EBox::Samba::Group::members method.
	+ Rewrites to share more code with samba module.
	+ Added 'mail' field on zentyalDistributionGroup schema.
	+ Added E-Mail field for Users and Groups when managing them from the UI.
	+ Changed E-Mail field to optional for Contacts.
	+ Updated master-slave sync to use the new User and Group fields.
	+ Look for ssl.cert instead of ssl.pem in Slave::soapClient()
	+ Changed description field to be always input text instead of textarea.
	+ Warn instead of throw exception if home directory already exists
	+ Forbid deletion of Domain Admins group
	+ Forbid deletion of Users, Groups and Computers OUs
	+ Filter also internal users and groups in membership comboboxes
	+ Hide Samba objects that should be shown only on Advance view mode
	+ Added support for disabled accounts
3.1.6
	+ Ignored samba module while (re)provisioning on __USERS__ group creation.
	+ Removed deprecated configuration file keys related with external AD
3.1.5
	+ Fixed EBox::Samba::LdapObject::canonicalName to propagate the flag to
	  get or ignore the root's namedContext canonical name.
	+ The Administrator user is hidden now using the samba module functionality
	  to hide SIDs instead of hardcoded in the code.
3.1.4
	+ Remove needReload notification for group addons
	+ When a new system user is created with uid 0 we also create its home.
	  This is required by Samba for the Administrator account.
	+ Added Net::LDAPBase::existsDN method
	+ Better error control on reprovision, do not clear the
	  reprovision flg on error
	+ Fixed code typo in slave setup
	+ Added menu icon
	+ Added new userCorner method to password model
	+ Usercorner uses the ldap_ro credentials to retrieve user DNs.
	+ preAdd callbacks get a second argument noting the parent when this
	  new object will be created.
	+ All LdapObject based objects will have the 'entryUUID' field available.
	+ Created an EBox::LDAPBase class to share code with the Samba's EBox::LDB
	  one.
	+ Reimplemented EBox::Samba::Group::members to retrieve the members of the
	  group directly instead of searching for the objects that are set as
	  members of the group.
	+ Avoid "cannot return outside of a subroutine" warning in cloud-sync
	+ Added foldable user and group add-ons to dialogs
	+ Replaced package breaks parameter with depends statement
	+ Fixed error in the baseName() method for an Ldap Object
	+ Fixed bug which make delete group dialog to show errors when
	  there was warnings
	+ Added a way to use Net::LDAP mock object for unit testing.
	+ Fixed cloud sync setup when user number is unlimited
	+ Fixed error in server master form when checking if
	  controls are editable
	+ Added a way to retrieve a group by its dn.
	+ New TreeView to manage users, groups and OUs
	+ Configuration key multiple_ous removed as this is now enabled by default
	+ Renamed namespace from UsersAndGroups to Users
	+ Added support for Contacts handling.
	+ Added support for external Active Directory authorization
3.1.3
	+ Renamed namespace from UsersAndGroups to Users
	+ Fixed maximum users check when not using cloud sync
3.1.2
	+ Remove deprecated backup domain methods
	+ Fixed password change in user corner when using samba
	+ Changed reload action to force-reload for nscd init.d daemon
3.1.1
	+ Fixed error message when trying to add a user above the edition maximum
	+ Migrated SOAP services to use Nginx for SSL.
3.1
	+ Updated to reflect the Apache -> WebAdmin rename.
	+ Removed 3.0.X migration code
	+ Added Pre-Depends on slapd to avoid problems with upgrades
	+ Depend on zentyal-core 3.1
3.0.18
	+ Check for already existent service principals before create them.
	  Required because squid and zarafa share the HTTP SPN
3.0.17
	+ Migration to remove leftover need_reprovision key in redis ro
	+ Retrieve global instance correctly in UsersSync
3.0.16
	+ Assure that we don't have a phantom need_reprovision key in
	  read-only tree
	+ Check for maximum number of users depending on the edition
	+ More frequent polling in EBox::Ldap::safeConnect() and
	  more explicit error when it fails
3.0.15
	+ Always mark as changed if it needs LDAP reprovision
	+ Fixed member removal operation for groups
3.0.14
	+ Tentative workaround against home directory chown bug
	+ Slave setup refactored to reuse common code with reprovision
	+ Reprovision LDAP for all LDAP based modules
	+ Don't try to update samba password in user corner when samba is
	  not configured
	+ Add operation arguments on LDAP error whenever is possible
	+ EBox::Samba::User::create() allows now an internal attribute
	+ Users marked as internal are not displayed on the interface
	+ New realUsers() method to filter only non-internal ones
3.0.13
	+ Search in user table now is standard instead of filter only for uid
	+ A bit more explicit text for EBox::Exceptions::LDAP
	+ Reload nscd also when creating new groups
3.0.12
	+ Fixed typo in exception class name in EBox::Ldap
	+ Added missing use statement in EBox::Users and
	  EBox::Samba::LDAPObject classes
3.0.11
	+ Dont loop through the group members when adding/removing members
	+ Added EBox::Exceptions::LDAP
	+ Allow unsafe characters in commentary field
	+ Better check for the incompatibility of Samba with master/slave
	+ Fix modules extending LdapUserBase not notified modifying groups
	+ Allow domain name change in System -> General reprovisioning LDAP db
	+ Depend on dns module to fix save changes order during reprovision
3.0.10
	+ Use less costly LDAP operations when adding or removing members
	  from a group
	+ Added EBox:Users::LdapObject::deleteValues method
	+ Faster custom row id filter for Users model
	+ Forbid user synchronization with other zentyals if samba is provisioned
	+ Display users groups in slave mode
	+ Avoided hang when the local host is wrongly used as master slave
	+ Ldap modules should do a slaveSetup when slave mode enabled
3.0.9
	+ Stop heimdal daemons on enableActions
	+ Fixed alphabetical order in listing of users and groups
3.0.8
	+ Filter in users table no longer matches LDAP dn
	+ Recover better of no-usercorner journal error in slave-sync
	+ Added read-only rootDn and password to LDAP settings screen
	+ Don't allow empty first name in CGIs for user
	  creation/modification. Otherwise you can get LDAP errors.
	+ Operator typo fix in EBox::UsersAndGroup::User::_checkQuota
3.0.7
	+ Fixed LdapObject::get() for list context
	+ Decode utf8 attributes from LDAP at LdapObject::get()
	+ Removed unused method _utf8Attrs
	+ Integration with Disaster Recovery service
	+ Include /home as disk usage facility
	+ Fix enable quotas without rebooting when module is enabled.
	+ Users and groups cannot longer share names because it is incompatible
	  with AD accounts
	+ Use upstart to manage heimdal daemons
	+ Increase the maximum UID number to avoid problems with samba integration
	+ Fixed bug in group creation which on error could call a method
	  in a undefined value
	+ Do not stop openldap daemon when dumping database
	+ Generate kerberos AES keys to be compatible with active directory in
	  W2k8 or higher functional levels
	+ Fixed user quota edition in slave server
	+ Update user password also in samba ldap when changed from user corner
	+ Update 'cn' attribute in cloud-sync
3.0.6
	+ Set userPassword attribute when setting kerberos keys for user
	+ Fixed delGroup operation on cloud slave
	+ Include exception message when there is an error notifying a slave
	+ Fix enable quotas without rebooting when module is enabled
	+ Delete syncjournal files when slave is removed
3.0.5
	+ Fixed reinstall script to stop samba module, otherwise new slapd
	  cannot start because the port is taken
	+ Sync password changes made from cloud to any slave
	+ When syncing, do not update ldap of unchanged entries
3.0.4
	+ Added missing use of UnwillingToPerform exception
	+ New methods on LdapUserBase (preAddUser, preAddUserFailed, preAddGroup
	  and preAddGroupFailed) to notify observers
3.0.3
	+ Setup Cloud slave on first save changes
	+ Synchronize uidNumber in master-slave
	+ Check master's REALM when adding a new slave
	+ Fixed some errors on RESTClient after API change
	+ Updated REST journaling behavior
	+ Do not show unavailable options in master select
	+ Added new EBox::Samba::newUserUidNumber() function
	+ Added check to assure that a no-ldap user has the same uid than
	  a new user
	+ Implement SysInfo::Observer to disallow host domain changes after the
	  kerberos realm has been initialized, and to update the LDAP base DN
	  if module is not yet configured
	+ Added LDAP index for ou attribute
	+ Always write slave-sync script
	+ Increase default quota value to 500MB
3.0.2
	+ Added clearCache() to LdapObject and force reload of krb5Keys
	+ Do not allow user corner password change on slaves
3.0.1
	+ Do not notify samba about users created while restoring backup. Samba
	  will restore its users from its own LDB backup.
3.0
	+ Write NSS config on enableService, modules depending on users may require
	  uid/gid numbers from LDAP
	+ Filter special kerberos and samba users out from the users list
	+ Added dns as restore depend
	+ Reviewed registration strings
2.3.17
	+ Do not translate the service principal names to upper case
	+ Set LDAP service as denined by default for internal networks
	+ Set the managed domain as read only as well as records
2.3.16
	+ Fixed PAM when kerberos is enabled
	+ Fixed addUser operation on slaves
	+ Catch exceptions thrown by notified modules adding LDAP users and groups
	  to rollback the operation and delete the object added prior to notification.
2.3.15
	+ Fixed password change at user corner
	+ Change KDC port to 8880 to preserve the classic default for user corner
2.3.14
	+ Ignore the LDAP error 'no attributes to update' on save
	+ Instantiate users by uid and groups by gid
	+ Change kerberos ports from 88/464 to 8888/8464. This avoid conflicts
	  and management logic of the heimdal daemons. Kerberos records are added
	  with lower priority over samba ones.
	+ Respect the optionality of the 'salt' field inside the kerberos keys
	  in the 'setKerberosKeys' funcion of the User class.
	+ Do not remove service principals when samba is enabled/disabled. Samba
	  will import the keys
	+ Add method to set the user kerberos keys
	+ Stop samba daemon if module is disabled to ensure that port 88 is free
	+ Initialize kerberos realm in lowercase to match the host domain
	+ User template account default options not longer shown in slave servers
	+ Added users filter by OU
2.3.13
	+ Better password policies for LDAP backend
	+ Added user synchronization with Zentyal Cloud
	+ Removed deprecated conf keys (password hashes selection)
	+ Sync kerberos hashes on master-slave
	+ Resolve slave hostname during registering
	+ Fixed framework changes related regression getting redis keys directly
2.3.12
	+ Ask for the host domain in the wizard instead of the old mode selector
	+ Fixed user name validation
2.3.11
	+ Remove deprecated reference to AD Sync in wizard
	+ Check to make sure that quota has been really assigned logs an error
	  instead of raising an exeception, because some file systems does not
	  support quotas
	+ Adapt lastUid and lastGid to the new API and make them compatible
	  with multiple OUs
2.3.10
	+ Use DataForm::ReadOnly::_content instead of acquirers in LdapInfo
	+ Delete obsolete daemons and attributes regarding old replication
	+ Better error control in _loadACLDirectory
	+ Adapted to new Model management framework
	+ Adapted Password type to new framework
	+ Added NTP as enable dependency
2.3.9
	+ Heimdal Kerberos integration for SSO features
	+ Better validation of user names and groups names. Better message
	  when this validation fails
	+ Added user() and group methods() to EBox::Users
	+ Added quota limit check
	+ Added backup domain for /home
	+ Adapted ldapvi to changes in port
	+ Setup master method can now take a custom password
2.3.8
	+ Restart apache after changing master configuration
	+ Removed all files + code cleaning
	+ Disable user editing in slaves
2.3.7
	+ New modifications() method to allow retrieving modifications made to
	  the LDAP object in the last call to 'save'
	+ Create users without password and set it after that, needed for samba4
	+ Removed auth_type warnings
2.3.6
	+ Use the new unified tableBody.mas instead of tableBodyWithoutActions.mas
2.3.5
	+ Packaging fixes for precise
2.3.4
	+ Updated Standard-Versions to 3.9.2
2.3.3
	+ New master-slave architecture
	+ Image in initial configuration wizard is shown again
2.3.2
	+ Added printableName to service and modified description
	+ Fixed executable permissions in src/scripts
	+ Added checks for small business subscription
	+ Bugfix: lastGid method was calling MINUID and SYSMINUID
	+ Reload nscd before trying to init users and groups
2.3.1
	+ Use Digest::SHA instead of Digest::SHA1 and remove libdigest-sha1-perl
	  dependency which no longer exists on precise
2.3
	+ Commented unused code in cleanUser method
	+ Replaced autotools with zbuildtools
2.2.5
	+ Bugfix: ad-sync can now populate groups with more than 1500 users
	+ Bugfix: do not allow adsync passwords longer than 16 chars to avoid
	  crash in pwdsync-server that keeps respawning
	+ Bugfix: mark apache as changed in enableActions to avoid problems adding
	  users before the new nsswitch conf is available for apache, also do not
	  allow to add users if module is not really enabled after save changes
	+ Make sure the default DN does not contains invalid characters
	+ Do not allow malformed LDAP DNs in Mode
2.2.4
	+ Make LDAP ready after enableActions restarting the service to
	  avoid problems when adding users or groups
	+ Fixed corruption when adding ldap attributes
	+ Also disable apparmor in ad-sync mode
	+ Renamed default adsync username from eboxadsync to adsyncuser
2.2.3
	+ Adapt pwdsync user and password offsets to the new hook implementation
	+ Always ignore ForeignSecurityPrincipals accounts in ad-sync
	+ Added more debug messages and improved existing ones in ad-sync
	+ Avoid warnings trying to get userPrincipalName in ad-sync
	+ Skip machine accounts in ad-sync
	+ Use paged queries in ad-sync
	+ Allow to specify custom DN to bind to Windows Server in ad-sync
	+ Ingore empty users in ad-sync
2.2.2
	+ Fixed validation of secret key length in ADSync Options model
	+ Removed useless validation of AD username in ADSync Options model
	+ Show different error when adding users from Windows with invalid chars
	+ Fixed bug managing slapd on ad-sync
2.2.1
	+ Do not enable ADSync to avoid launching daemon before configuration
	+ Also manage slapd daemon on ad-sync setups
	+ Avoid slave connection to incompatible masters
	+ Added quota change form on slaves
	+ Allowed '\' character in ad-sync username
2.1.14
	+ Fixed regression in usercorner link
2.1.13
	+ Moved apache soap configuration from setConf to enableActions
	+ Init slave users on enable (now home directories are created)
	+ Create LDAP indexes during slave enable
2.1.12
	+ Users::lastUid() now takes also into account non-ldap users
	+ Stop old ldap daemons in reinstall script, needed before changing mode
2.1.11
	+ Use a safer mode() implementation to avoid recursions with ModelManager
2.1.10
	+ Start slapd daemon when a module fails to connect
	+ Help in wizard is show again if no custom_prefix defined
2.1.9
	+ Hide help with link in wizard if custom_prefix defined
	+ Removed /zentyal prefix from URLs
	+ Disable autocompletion in user form
	+ Avoid duplicated restart during postinst
2.1.8
	+ Include quota schema in slaves LDAP (fixes replication)
	+ Do not stop slapd daemons after slave enable
	+ Fixed users and groups retrieval if module is disabled
	+ Manage slapd daemon in master mode
	+ Make the optional 'comment' field to also appear as optional on the UI
	+ Ignore users also in pwdsync-server, not only in the ad-sync script
2.1.7
	+ Set submenu items order for integration with the User Corner menu
	+ Avoid undefined dn warning
2.1.6
	+ Fix adsync mode check for zentyal-users cronjob
	+ Removed bad default value for adsync_dn option
	+ Update wizard pages with new order option
	+ Use Unix socket for LDAP connections on standalone and slave without PAM
2.1.5
	+ Manage zentyal-users cronjob with configuration keys for sync times
	  instead of debian/lucid/zentyal-users.cron.d and src/scripts/ad-sync.cron
	+ Configuration key to not to create homes (usefull on LDAP master servers)
	+ New ad-sync-info to show info of ADsync configuration
	+ Allow multiple BDC for ADsync mode with adsync_bdc confkey
	+ Add ADsync service by default and move port value to a confkey
	+ userInfo() tolerates missing quota LDAP attribute
	+ Added captiveportal to the list of modules in the reinstall script
2.1.4
	+ Moved redis_port_usercorner key to usercorner.conf in zentyal-usercorner
	+ Move users/conf/user-eboxlog.conf to usercorner/conf/usercorner-log.conf
2.1.3
	+ Fixed issues with html html attributes quotation
	+ Allow to specify a base DN to bind to AD
	+ Add locking to slave-sync to avoid spawn multiple instances in the
	  event of not being able to connect to a slave
	+ Do not modify users and groups in AD sync if attributes are not changed
	+ Wipe ignored users in AD sync
	+ Allow contacts synchronization in AD sync
	+ New checks in AD sync to avoid warnings
	+ Added update package list command to reinstall script
2.1.2
	+ Non-editable user fields in slaves no longer appear as editable inputs
	+ Numeric 0 is accepted as value for LDAP users attributes
	+ Minor fixes in default quota from user template
	+ Fixed error when writing ad-sync cron file
	+ Do not allow to create users if their home directory already exists
2.1.1
	+ Quotas are now included in users module
	+ System users don't require password
	+ Fixed bug that allowed to create LDAP users whith the same name
	  than users with UID 0 (like root)
2.1
	+ Separate usercorner module to the new zentyal-usercorner package
	+ Remove zentyal- prefix from rejoin-slave and ldapvi scripts
	+ Move /usr/share/ebox-usersandgroups/ebox-usersandgroups/reinstall
	  to /usr/share/zentyal-users/reinstall
	+ Show enableActions for master also in ad-slave mode
	+ Deleted obsolete migrations and use new initialSetup method
	+ Added locks to prevent overlapping in ad-sync script
	+ Fix slave failed operation string on slave hostname
	+ Replace /etc/ebox/80users.conf with /etc/zentyal/users.conf
	+ Added indexes for common LDAP attributes
	+ Replace /var/log/ebox-usercorner with /var/log/zentyal-usercorner
2.0.10
	+ Now the AD synchronization can be disabled at any moment and a
	  server with AD-slave mode can be master for other Zentyal slaves
	+ New /etc/ebox/ad-sync_ignore.users and ad-sync_ignore.groups files
	  to ignore users and groups in the AD synchronization process
	+ Improved zentyal-ldapvi script that works on slave servers
	+ Creates the default group if not exists during restore
	+ Added restore backup precheck to assure there are not conflicts between
	  system users and Zentyal LDAP users (currently only works for masters)
2.0.9
	+ Make sure to create the base directory for user homes before create them
	+ Reconnect to LDAP on backup restore
	+ Better log messages
	+ Save configuration files during restore
	+ Catch possible SIGPIPE on LDAP reconnect
2.0.8
	+ Fix Samba PDC on slaves
	+ Check for incompatibility between Samba PDC and PAM on slaves
	+ Optimize slave-sync script if there are no pending operations
	+ Remove useless call to mode() on slave-sync script (faster now)
	+ Replica LDAP listens in all interfaces
2.0.7
	+ Added index add mechanism to LdapModule
	+ Fixed NSS DN config in masters
2.0.6
	+ Added zentyal-rejoin-slave to rejoin a slave to its master
	+ Fixed NSS/PAM in slave machines
2.0.5
	+ Removed wrong hooks implementation
2.0.4
	+ Fixed infinite recursion when setting up some models on slave servers
	+ Added support for addUser/delUser hooks
2.0.3
	+ Allow LDAP users and groups up to 128 characters
	+ Show precondition message for user corner on slave servers
	+ Unconfigure ftp and zarafa in reinstall script
	+ Do not show adsync debug messages if debug is disabled in config
	+ Allow more than one dot in usernames
2.0.2
	+ Fixed master/slave synchronization issues
	+ Remove userjournal dir when removing a slave
	+ Added lock during module enable to avoid initialization problems
	+ Fixed AD slave synchronization task
2.0.1
	+ Fixed incorrect LDAP binding in some cases
2.0
	+ Fixed user journal dir creation on master
	+ Fixed failed login error on user corner
	+ Default login_shell under PAM Settings UI instead of 80users.conf
	+ Replaced /bin/false with /usr/sbin/nologin as default shell
1.5.10
	+ Some refactorizations centered in safer LDAP connections and defensive
	  code
1.5.9
	+ More info link added in wizard
1.5.8
	+ Zentyal rebrand
1.5.7
	+ Removed NSS in slave configurations
	+ Nasty bug page replaced by the new eBox error page
1.5.6
	+ Fixed user corner access problems with redis server
1.5.5
	+ LDAP master creation optimized and less error-prone
1.5.4
	+ Bug fix: adding a user name with spaces no longer fails
1.5.3
	+ Move NSS from ebox-samba to ebox-usersandgroups
	+ Home directories are under /home now
	+ New options to configure shell and home directory umask
	+ New setup wizard
1.5.2
	+ Bug fix: fixed dbus init for usercorner
1.5.1
	+ Bug fix: fixed nasty bug with the last version of openldap in lucid
	+ Bug fix: do not call processDir if there are no slaves in slave-sync
	+ Bug fix: ebox-usersandgroups-reinstall now unconfigures all ldap modules
	+ Bug fix: updateSchema() returns unless the schema to update is
	  available
	+ Bug fix: Set proper owner and permissions when updating a schema
	+ Bug fix: some problems with the AD synchronization solved
	+ Bug fix: userscorner title icon
	+ Bug fix: addUser() now checks if the user already exists as a
	  system user
	+ Removed deprecated executable 'import-from-ldif'
	+ Bug fix: addUser() now checks for password argument
	+ Bug fix: when restoring we use the new users DN to init users
1.5
	+ Bug fix: don't try to contact slaves from within a slave when groups
	  are updated
	+ Use built-in EBox::ThirdParty::Apache2::AuthCookie
1.4.2
	+ Bug fix: fix wrong migration number
1.4.1
	+ Bug fix: surround LDAP migration with a try/catch to make sure the rest
	  it is run
	+ Bug fix: do not allow \w with localized characters as LDAP schema does not
	  allow them for home directory attribute. (Closes #1713)
1.4
	+ Allow the master to pass extra parameters in SOAP calls to slaves
1.3.17
	+ Bug fix: Set style for login page in user corner
1.3.16
	+ Bug fix: keep menu open on LDAP Info
1.3.15
	+ Add support for ldaps
	+ Add support for slaves running Apache in ports different than 443
	+ Allow to remove slaves from slave list
	+ Added ebox-usersandgroups-reinstall to easily reset the LDAP mode
	+ Bug fix: issue with user deletion in French (Closes #1651)
	+ Bug fix: anonymous connection for getting DN is retried several
	  times, this fixes a bug when restoring configuration backup
1.3.14
	+ Synchronize all the users from the AD and not only from CN=Users
	+ Add operation name and username on updateGroup
	+ Add slave notification for group modify and delete
	+ Change button order to "Add" and "Add and Edit" in Add User
	  template. If users press return in the form it adds a new user
	  and stays on the same page.
1.3.13
	+ Usability enhancements: (Closes #1649)
		* Create a unique Users And Group Folder
		* Unify Add User/Edit User in a single page
		* Unify Add Group/Edit Group in a single page
		* Two buttons: "Add and Edit" and "Add"
		* Add breadcrumbs
	+ Add UserTemplate composite to configure default options that are used when
	  a new user is created
	+ Add defaultUserModel to LdapUserBase.pm
	+ Specify folder for SlaveInfo
	+ Add menu entry with information about LDAP including password
	+ Change enableActions to use the new LDAP default structure from Karmic
1.3.12
	+ Add EBox::Ldap::lastModificationTime to know when the master LDAP
	  database was modified for the last time
	+ Index uid and memberUid to avoid some warnings and improve performance,
	  plus remove some old code and fix some broken one in that part of the code
	+ Bugfix: disable edition of users and groups in ad-slave mode
	+ Don't allow modification of ldap password in Mode model if
	  it has been autogenerated by the eBox installer
	+ Add page title
	+ Separate the Windows AD options in a different model
	+ Fixed the warning of "Edit User" when there are no users in a slave
	+ Remove 'optional' from remote in Mode and also useless validateRow
1.3.10
	+ Use disableApparmorProfile from EBox::Module::Service twice.
	  First in enableActions. And also in setConf to avoid issues
	  if apparmor is installed after users is enabled.
1.3.9
	+ Bugfix: return empty array in usedFiles if it's not master mode
1.3.8
	+ Bugfix: fixed wrong disable of fields in selecting ad-slave in Mode model
1.3.7
	+ Synchronization with Windows Active Directory (#1443)
1.3.6
	+ Use anonymous bind to fetch dn
1.3.5
	+ Disable slapd apparmor profile in enableActions
	+ Reload nscd when adding users and groups
	+ Bugfix: backup bug report now works again
	+ Bugfix: slave-sync does not try to real journal dir when not
	  configured or in slave mode. Journal dir created on
	  master's setup.
1.3.0
	+ eBox LDAP architecture now supports a master-slave configuration
	+ bugfix: Update usercorner service when there is a change on the port number
1.1.30
	+ Added widget to manage group belonging from Edit User page
	+ Fixed backup/restore problem with paswords and given/last names
	+ Changed the way users are stored in LDAP, added givenName in addition
	  to sn, now cn=givenName+sn instead of cn=uid, this fixes a
	  incompatibility bug with eGroupware
	+ In the Edit User interface now Name and Last name are separate
	fields
	+ Usercorner web server certificate can be changed via the CA module
1.1.20
	+ New release
1.1.10
	+ Make slapd listen only on 127.0.0.1
1.1
	+ Added bind v2 compability needed by squid auth, slapd conf
	  regenerated and daemon restarted in postinst to commit possibles
	  changes in configuration
	+ Added group model
	+ Use the new ids() and row() API to optimize the management of hundreds of
	users
	+ Allow dashes in user and group names
	+ Initial release of UserCorner which allow users to change their password
	+ Store multiple password hashes and scrap clear text passwords
0.12.100
	+ Restore backup is more robust: inexistent users in a group are
	  ignored
	+ Make and restore backup more robust: removed slapd.conf
	  parameters in both slapadd and slapcat invokations, so we can use
	  the module with sldap with configuration in the directory itself
0.12.99
	+ New release
0.12.1
	+ Bugfix: Remove eBox system users when restoring backup. This solves
	  an issue restoring backups from 0.12
0.12
	+ Use the new EBox::Model::Row api
	+ Check if there is any added user and show a message
	  in case there isn't any.
	+ Restore users reading from ldiff and adding them through
	  eBox API
	+ Set password-hash in slapd.conf to make password changes from samba sync
	  the user password
0.11.101
	+ New release
0.11.100
	+ onInstall() functionality moved to migration script
	+ Fixed several typos
0.11.99
	+ Remove use of Apache::Singleton
0.11.3
	+ Check used uid's on every posixAccount object under dc=ebox,
	  instead of only under ou=Users,dc=ebox. This solves nasty issues
	  with Samba PDC when adding machines and creating users with
	  repeated uid
0.11.2
	+ Do not generate a new LDAP password if it already exists
0.11.1
	+ Fix issue with module naming which prevented backups from being
	restored
0.11
	+ Initial Ubuntu packaging
	+ bugfix. fix issue with module naming which prevented backups from being
	  restored
0.10.99
	+ Create pseudo-model to use the users table with Ajax
0.10
	+ Allow dots in user names
0.9.100
	+ New release
0.9.99
	+ Bugfix in EBox::Ldap
0.9.3
	+ New release
0.9.2
	+ New release
0.9.1
	+ Make OpenLDAP listen on internal interfaces
0.9
	+ Added Polish translation
	+ Added Aragonese translation
	+ Added Dutch translation
	+ Added German translation
0.8.99
	+ New release
0.8.1
	+ Minor workaround. Create slapd run directory in case it does not
	  exist
0.8
	+ Fix message
0.7.99
	+ Add extended backup support for LDAP
	+ Performance tuning to slapd
	+ Some minor code improvements
	+ Quota now allows unlimited space and i-nodes number
0.7.1
	+ Add delObjectclass (useful for ldap clean actions)
	+ Detect and recover when ldap connection is broken (#25)
	+ Make EBox::Ldap a singleton class
	+ Initial factoring
	+ Use of ebox-sudoers-friendly
0.7
	+ New public release
0.6
	+ Move to client
	+ API documented using naturaldocs
	+ Update install
	+ Update debian scripts
	+ Use new syntax to define ACLs for ldap
	+ Add function to create system users
	+ Move ldap db under ebox directory
0.5.2
	+ Fix some packaging issues
0.5.1
	+ Convert module to new menu system
0.5
	+ Initial release<|MERGE_RESOLUTION|>--- conflicted
+++ resolved
@@ -1,11 +1,8 @@
 HEAD
-<<<<<<< HEAD
+	+ Configuration for openchange notifications with dovecot plugin
 	+ Delete obsolete cron file when upgrading from 4.0
 4.1.3
 	+ Remove deprecated bridged mode condition
-=======
-	+ Configuration for openchange notifications with dovecot plugin
->>>>>>> 9566c215
 4.1.2
 	+ Add integration with zentyal-antivirus
 4.1.1
