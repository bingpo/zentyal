HEAD
<<<<<<< HEAD
	+ Added EBox::module::LDAP::_loadSchemasFiles
	+ Added EBox::Samba::LdapObject::hasObjectClass
=======
	+ Added code for migration from 3.4
>>>>>>> 838dd8e5
	+ Instance groups using gid parameter is no longer allowed
3.5.2
	+ Fix sssd bug not finding users and groups
	+ Deprecate _schemasAdded redis key, checking if schema is extended in
	  module _regenConfig
	+ Fixed use of deprecated attributes uid and gid instantiating users and
	  groups
3.5.1
	+ Display correctly tree elements on external AD mode
	+ Fixed user creation when remove user from a group in the
	  EditGroup CGI
	+ The groups and groupsNotIn methods have now the same behaviour
	  for all EBox::Samba::OrganizationalPerson classes
	+ When removing a share the 'has files' check is not longer
	  dependent on ACLs
	+ Restored external AD mode
	+ Better errors in GPO models when losing parent row
	+ Catch error trying to add an already added or delete an already deleted
	  user to group
	+ Avoid warning flag on smart match experimental feature
3.5
	+ Setup roaming profiles for each user only when the setting changes
	  in the UI
	+ Remove duplicate entries from the custom shell list
	+ Hide krbtgt user in external AD mode
	+ EBox::Samba::DNS::Zone always return lowercase zone name
	+ Fix members of 'Domain Admins' group not able to delete items from
	  recycle bin
	+ Grant rwx rights to Domain guest and Everybody on guest shares
	+ Added new domainControllers() method
	+ Override daemons when migrating from previous versions
	+ Remove the use of method canonicalName for greater performance, use
	  object DNs instead
	  the end of the work loop
	+ Show Administrator account in the UI so it can be handled from Zentyal
	+ Merge zentyal-users and zentyal-samba in a single package
	+ Added EBox::Samba::User::hasValue to check if a certain value is present
	+ Do not duplicate cloud ops when REST call fails
	+ Use samba instead of slapd + heimdal
	+ Create a container CN=Groups when provisioning as DC
	+ Set gidNumber for new users to Domain Users to have NSS + PAM working
	+ Set gidNumber based on RID for new groups
	+ Set gidNumber to Domain Users and Domain Admin for NSS + PAM
	+ Change default group container to cn=Users as Windows does
	+ Include PAM + NSS services with SSSd to authenticate LDB users
	  in the system
	+ New EBox::Module::LDAP replacing EBox::LdapModule and using
	  EBox::Module::Service as base class, schemas are now loaded
	  in _regenConfig instead of manually in enableActions
	+ Display message when creating a user which username has more
	  than 20 characters
	+ Fixed error when editing user email address when mail module is
	  not installed
	+ Fix domain controllers shown on the computers OU in Manage model
	+ Using paged serch in EBox::Samba::users() method
	+ Added EBox::LDAPBase::pagedSearch method
	+ Added support for addon components when user is in a
	  non-standard OU
	+ Better control for edit user quota
	+ Sent zentyal-usercorner trigger on install / upgrade to restart it if
	  it's installed
	+ Avoid apparmor errors in trusty
	+ Set version to 3.5
	+ Fixed bug when altering mail address through the edit user form
	+ Better integration between mail addon and mail field
	+ Remove method canonicalName and use object DNs for greater performance
	+ Migrate previous configuration from 3.3 when upgrading
3.4
	+ Updated EBox::Samba::Model::Password to use
	  EBox::Usercorner::updateSessionPassword method and the new samba
	  location
	+ Stop changing users and contacts' cn field on object edition, allowed to
	  edit the displayName field, just as Windows does
	+ Disable OpenLDAP users sync in favor of Samba AD replication
	+ Avoid warning when checking whether we are in the usercorner
	+ Updated to use Plack / PSGI instead of mod_perl
	+ Updated to use the new haproxy API
	+ Use service instead of deprecated invoke-rc.d for init.d scripts
	+ Fixed soap.conf for apache 2.4
	+ Depend on apache2-utils, required to run htpasswd
	+ Set version to 3.4
	+ Add script to update the credentials when mode is external AD
	+ Added and used checkMailNotInUse method
	+ Updated cloud sync to ignore any change done in cloud to internal users
	  or groups
	+ Fixed EBox::CloudSync::Slave to sync uid and gid numbers on user update
	  and added unit tests for it
	+ Added EBox::Samba::Group::setInternal method
	+ Allow to use lazy flag with EBox::Samba::User::setInternal
	+ Added unit tests for cloud sync code
	+ Check available IP addresses when enable module
	+ Added lock to cloud-sync script
	+ Better integration of edit groups for mail group aliases
	+ Update group icon when type of group changes
	+ Implement _preModifyUser on LdapUserBase
	+ Throw exceptions on EBox::USers::LdapObject::get when entry not exists
	+ Fixed regression in LDAP info page for external AD mode
	+ Print slave-sync output to zentyal.log instead of stdout
	+ Fixed excesive restrictive validation of external AD password in wizard
3.3
	+ Forbid to create OUs inside Users, Groups or Computer OUs
	  because we not support them when Samba is enabled
	+ Forbid and print specific  error message when trying to put two
	  objects with the same CN in the same container
	+ Switch from Error to TryCatch for exception handling
	+ Remove useless warning when deleting a user or group with offer 2013
	+ Show system but not internal groups in user edition form
	+ Allow unsafe characters for user and password in external AD mode.
	+ Fixed bug in external AD connection. Reuse already estabished
	  external AD connection.
	+ The "sub ous" return the OUs hierarquically ordered
	+ Check for defined uidNumber and gidNumber creating users and groups
	+ Revert useless chown workaround
	+ Wait for the services before ending the start daemon action to prevent
	  its usage before being ready
	+ Better error handling when the default group is not found
	+ Fixed distribution group edition
	+ Add error, errorText and errorDescription methods to
	  EBox::Exceptions::LDAP
	+ Added missing EBox::Exceptions uses
	+ Better error handling when we get a LdapObject that doesn't exists
	+ Remove undefined warnings on users/group creation
	+ Fix 'Cannot connect to samba LDAP' error in manage model when samba
	  is installed but disabled
	+ Add missing use to EBox::Samba::LDAP::ExternalAD
	+ Force DNS restart when users mode changed
	+ Force service principals update on _postServiceHook in external AD mode
	+ Don't use slave cloud sync if not subscribed
	+ Adapted cloud sync to changes in user modules
	+ Added childrenObjectClass parameter to EBox::Samba::LdapObject::children
	+ userExists and groupExists discriminates between shown objects and
	  objects hid by SID
	+ Fixed wrong path in ExternalAD::connectWithKerberos
	+ Update names in tree view when either user or contact is edited
	+ Fixed wizard error when setting external AD mode
	+ Fixed EBox::Samba::groupDn method
	+ In contact edition do not store full name in cn but use
	  givenname and sn to get fullname.
	+ Use paginated search when getting children nodes in LdapObject
	+ UTF8 decode DN when retrieving it from a LDAP object
	+ Removed old migration code from 3.0 to 3.2
	+ Set version to 3.3
	+ Fixed cloud-sync script
3.2
	+ Set version to 3.2
	+ Add objectClass shadowAccount in 3.0 migration to fix disabled accounts
3.1.11
	+ Added migration code to be sure that we have all users added as members
	  of __USERS__ group on OpenLDAP.
	+ Fixed user creation to make all users belong to __USERS__ group
3.1.10
	+ Do not crash when deleting a group if LDB object does not exist
	+ Do not try to migrate from 3.0 if module is not configured
	+ Override daemons when migrating from 3.0
3.1.9
	+ Fix typo in setSecurityGroup when no GID is set yet
	+ Show group in slave as read-only
	+ Show in a slave when the user is not a member of any group
	+ Check email address for a group is done
	+ Add group dialog can now set the e-mail
	+ Master/Slave synchronisation works again
3.1.8
	+ Enable upgrade from 3.0 in initialSetup
	+ Fixed wrong calls to isSystem() in master-slave after API changes
	+ Fix regression trying to join slave after external AD changes
	+ Fix regression in slave host address after nginx integration
	+ Throw DataExists error when adding an OU which already exists
3.1.7
	+ Readded memberUid to the fields to index for SLAPD.
	+ Ignored members that are not valid perl objects to avoid undef entries
	  on EBox::Samba::Group::members method.
	+ Rewrites to share more code with samba module.
	+ Added 'mail' field on zentyalDistributionGroup schema.
	+ Added E-Mail field for Users and Groups when managing them from the UI.
	+ Changed E-Mail field to optional for Contacts.
	+ Updated master-slave sync to use the new User and Group fields.
	+ Look for ssl.cert instead of ssl.pem in Slave::soapClient()
	+ Changed description field to be always input text instead of textarea.
	+ Warn instead of throw exception if home directory already exists
	+ Forbid deletion of Domain Admins group
	+ Forbid deletion of Users, Groups and Computers OUs
	+ Filter also internal users and groups in membership comboboxes
	+ Hide Samba objects that should be shown only on Advance view mode
	+ Added support for disabled accounts
3.1.6
	+ Ignored samba module while (re)provisioning on __USERS__ group creation.
	+ Removed deprecated configuration file keys related with external AD
3.1.5
	+ Fixed EBox::Samba::LdapObject::canonicalName to propagate the flag to
	  get or ignore the root's namedContext canonical name.
	+ The Administrator user is hidden now using the samba module functionality
	  to hide SIDs instead of hardcoded in the code.
3.1.4
	+ Remove needReload notification for group addons
	+ When a new system user is created with uid 0 we also create its home.
	  This is required by Samba for the Administrator account.
	+ Added Net::LDAPBase::existsDN method
	+ Better error control on reprovision, do not clear the
	  reprovision flg on error
	+ Fixed code typo in slave setup
	+ Added menu icon
	+ Added new userCorner method to password model
	+ Usercorner uses the ldap_ro credentials to retrieve user DNs.
	+ preAdd callbacks get a second argument noting the parent when this
	  new object will be created.
	+ All LdapObject based objects will have the 'entryUUID' field available.
	+ Created an EBox::LDAPBase class to share code with the Samba's EBox::LDB
	  one.
	+ Reimplemented EBox::Samba::Group::members to retrieve the members of the
	  group directly instead of searching for the objects that are set as
	  members of the group.
	+ Avoid "cannot return outside of a subroutine" warning in cloud-sync
	+ Added foldable user and group add-ons to dialogs
	+ Replaced package breaks parameter with depends statement
	+ Fixed error in the baseName() method for an Ldap Object
	+ Fixed bug which make delete group dialog to show errors when
	  there was warnings
	+ Added a way to use Net::LDAP mock object for unit testing.
	+ Fixed cloud sync setup when user number is unlimited
	+ Fixed error in server master form when checking if
	  controls are editable
	+ Added a way to retrieve a group by its dn.
	+ New TreeView to manage users, groups and OUs
	+ Configuration key multiple_ous removed as this is now enabled by default
	+ Renamed namespace from UsersAndGroups to Users
	+ Added support for Contacts handling.
	+ Added support for external Active Directory authorization
3.1.3
	+ Renamed namespace from UsersAndGroups to Users
	+ Fixed maximum users check when not using cloud sync
3.1.2
	+ Remove deprecated backup domain methods
	+ Fixed password change in user corner when using samba
	+ Changed reload action to force-reload for nscd init.d daemon
3.1.1
	+ Fixed error message when trying to add a user above the edition maximum
	+ Migrated SOAP services to use Nginx for SSL.
3.1
	+ Updated to reflect the Apache -> WebAdmin rename.
	+ Removed 3.0.X migration code
	+ Added Pre-Depends on slapd to avoid problems with upgrades
	+ Depend on zentyal-core 3.1
3.0.18
	+ Check for already existent service principals before create them.
	  Required because squid and zarafa share the HTTP SPN
3.0.17
	+ Migration to remove leftover need_reprovision key in redis ro
	+ Retrieve global instance correctly in UsersSync
3.0.16
	+ Assure that we don't have a phantom need_reprovision key in
	  read-only tree
	+ Check for maximum number of users depending on the edition
	+ More frequent polling in EBox::Ldap::safeConnect() and
	  more explicit error when it fails
3.0.15
	+ Always mark as changed if it needs LDAP reprovision
	+ Fixed member removal operation for groups
3.0.14
	+ Tentative workaround against home directory chown bug
	+ Slave setup refactored to reuse common code with reprovision
	+ Reprovision LDAP for all LDAP based modules
	+ Don't try to update samba password in user corner when samba is
	  not configured
	+ Add operation arguments on LDAP error whenever is possible
	+ EBox::Samba::User::create() allows now an internal attribute
	+ Users marked as internal are not displayed on the interface
	+ New realUsers() method to filter only non-internal ones
3.0.13
	+ Search in user table now is standard instead of filter only for uid
	+ A bit more explicit text for EBox::Exceptions::LDAP
	+ Reload nscd also when creating new groups
3.0.12
	+ Fixed typo in exception class name in EBox::Ldap
	+ Added missing use statement in EBox::Users and
	  EBox::Samba::LDAPObject classes
3.0.11
	+ Dont loop through the group members when adding/removing members
	+ Added EBox::Exceptions::LDAP
	+ Allow unsafe characters in commentary field
	+ Better check for the incompatibility of Samba with master/slave
	+ Fix modules extending LdapUserBase not notified modifying groups
	+ Allow domain name change in System -> General reprovisioning LDAP db
	+ Depend on dns module to fix save changes order during reprovision
3.0.10
	+ Use less costly LDAP operations when adding or removing members
	  from a group
	+ Added EBox:Users::LdapObject::deleteValues method
	+ Faster custom row id filter for Users model
	+ Forbid user synchronization with other zentyals if samba is provisioned
	+ Display users groups in slave mode
	+ Avoided hang when the local host is wrongly used as master slave
	+ Ldap modules should do a slaveSetup when slave mode enabled
3.0.9
	+ Stop heimdal daemons on enableActions
	+ Fixed alphabetical order in listing of users and groups
3.0.8
	+ Filter in users table no longer matches LDAP dn
	+ Recover better of no-usercorner journal error in slave-sync
	+ Added read-only rootDn and password to LDAP settings screen
	+ Don't allow empty first name in CGIs for user
	  creation/modification. Otherwise you can get LDAP errors.
	+ Operator typo fix in EBox::UsersAndGroup::User::_checkQuota
3.0.7
	+ Fixed LdapObject::get() for list context
	+ Decode utf8 attributes from LDAP at LdapObject::get()
	+ Removed unused method _utf8Attrs
	+ Integration with Disaster Recovery service
	+ Include /home as disk usage facility
	+ Fix enable quotas without rebooting when module is enabled.
	+ Users and groups cannot longer share names because it is incompatible
	  with AD accounts
	+ Use upstart to manage heimdal daemons
	+ Increase the maximum UID number to avoid problems with samba integration
	+ Fixed bug in group creation which on error could call a method
	  in a undefined value
	+ Do not stop openldap daemon when dumping database
	+ Generate kerberos AES keys to be compatible with active directory in
	  W2k8 or higher functional levels
	+ Fixed user quota edition in slave server
	+ Update user password also in samba ldap when changed from user corner
	+ Update 'cn' attribute in cloud-sync
3.0.6
	+ Set userPassword attribute when setting kerberos keys for user
	+ Fixed delGroup operation on cloud slave
	+ Include exception message when there is an error notifying a slave
	+ Fix enable quotas without rebooting when module is enabled
	+ Delete syncjournal files when slave is removed
3.0.5
	+ Fixed reinstall script to stop samba module, otherwise new slapd
	  cannot start because the port is taken
	+ Sync password changes made from cloud to any slave
	+ When syncing, do not update ldap of unchanged entries
3.0.4
	+ Added missing use of UnwillingToPerform exception
	+ New methods on LdapUserBase (preAddUser, preAddUserFailed, preAddGroup
	  and preAddGroupFailed) to notify observers
3.0.3
	+ Setup Cloud slave on first save changes
	+ Synchronize uidNumber in master-slave
	+ Check master's REALM when adding a new slave
	+ Fixed some errors on RESTClient after API change
	+ Updated REST journaling behavior
	+ Do not show unavailable options in master select
	+ Added new EBox::Samba::newUserUidNumber() function
	+ Added check to assure that a no-ldap user has the same uid than
	  a new user
	+ Implement SysInfo::Observer to disallow host domain changes after the
	  kerberos realm has been initialized, and to update the LDAP base DN
	  if module is not yet configured
	+ Added LDAP index for ou attribute
	+ Always write slave-sync script
	+ Increase default quota value to 500MB
3.0.2
	+ Added clearCache() to LdapObject and force reload of krb5Keys
	+ Do not allow user corner password change on slaves
3.0.1
	+ Do not notify samba about users created while restoring backup. Samba
	  will restore its users from its own LDB backup.
3.0
	+ Write NSS config on enableService, modules depending on users may require
	  uid/gid numbers from LDAP
	+ Filter special kerberos and samba users out from the users list
	+ Added dns as restore depend
	+ Reviewed registration strings
2.3.17
	+ Do not translate the service principal names to upper case
	+ Set LDAP service as denined by default for internal networks
	+ Set the managed domain as read only as well as records
2.3.16
	+ Fixed PAM when kerberos is enabled
	+ Fixed addUser operation on slaves
	+ Catch exceptions thrown by notified modules adding LDAP users and groups
	  to rollback the operation and delete the object added prior to notification.
2.3.15
	+ Fixed password change at user corner
	+ Change KDC port to 8880 to preserve the classic default for user corner
2.3.14
	+ Ignore the LDAP error 'no attributes to update' on save
	+ Instantiate users by uid and groups by gid
	+ Change kerberos ports from 88/464 to 8888/8464. This avoid conflicts
	  and management logic of the heimdal daemons. Kerberos records are added
	  with lower priority over samba ones.
	+ Respect the optionality of the 'salt' field inside the kerberos keys
	  in the 'setKerberosKeys' funcion of the User class.
	+ Do not remove service principals when samba is enabled/disabled. Samba
	  will import the keys
	+ Add method to set the user kerberos keys
	+ Stop samba daemon if module is disabled to ensure that port 88 is free
	+ Initialize kerberos realm in lowercase to match the host domain
	+ User template account default options not longer shown in slave servers
	+ Added users filter by OU
2.3.13
	+ Better password policies for LDAP backend
	+ Added user synchronization with Zentyal Cloud
	+ Removed deprecated conf keys (password hashes selection)
	+ Sync kerberos hashes on master-slave
	+ Resolve slave hostname during registering
	+ Fixed framework changes related regression getting redis keys directly
2.3.12
	+ Ask for the host domain in the wizard instead of the old mode selector
	+ Fixed user name validation
2.3.11
	+ Remove deprecated reference to AD Sync in wizard
	+ Check to make sure that quota has been really assigned logs an error
	  instead of raising an exeception, because some file systems does not
	  support quotas
	+ Adapt lastUid and lastGid to the new API and make them compatible
	  with multiple OUs
2.3.10
	+ Use DataForm::ReadOnly::_content instead of acquirers in LdapInfo
	+ Delete obsolete daemons and attributes regarding old replication
	+ Better error control in _loadACLDirectory
	+ Adapted to new Model management framework
	+ Adapted Password type to new framework
	+ Added NTP as enable dependency
2.3.9
	+ Heimdal Kerberos integration for SSO features
	+ Better validation of user names and groups names. Better message
	  when this validation fails
	+ Added user() and group methods() to EBox::Users
	+ Added quota limit check
	+ Added backup domain for /home
	+ Adapted ldapvi to changes in port
	+ Setup master method can now take a custom password
2.3.8
	+ Restart apache after changing master configuration
	+ Removed all files + code cleaning
	+ Disable user editing in slaves
2.3.7
	+ New modifications() method to allow retrieving modifications made to
	  the LDAP object in the last call to 'save'
	+ Create users without password and set it after that, needed for samba4
	+ Removed auth_type warnings
2.3.6
	+ Use the new unified tableBody.mas instead of tableBodyWithoutActions.mas
2.3.5
	+ Packaging fixes for precise
2.3.4
	+ Updated Standard-Versions to 3.9.2
2.3.3
	+ New master-slave architecture
	+ Image in initial configuration wizard is shown again
2.3.2
	+ Added printableName to service and modified description
	+ Fixed executable permissions in src/scripts
	+ Added checks for small business subscription
	+ Bugfix: lastGid method was calling MINUID and SYSMINUID
	+ Reload nscd before trying to init users and groups
2.3.1
	+ Use Digest::SHA instead of Digest::SHA1 and remove libdigest-sha1-perl
	  dependency which no longer exists on precise
2.3
	+ Commented unused code in cleanUser method
	+ Replaced autotools with zbuildtools
2.2.5
	+ Bugfix: ad-sync can now populate groups with more than 1500 users
	+ Bugfix: do not allow adsync passwords longer than 16 chars to avoid
	  crash in pwdsync-server that keeps respawning
	+ Bugfix: mark apache as changed in enableActions to avoid problems adding
	  users before the new nsswitch conf is available for apache, also do not
	  allow to add users if module is not really enabled after save changes
	+ Make sure the default DN does not contains invalid characters
	+ Do not allow malformed LDAP DNs in Mode
2.2.4
	+ Make LDAP ready after enableActions restarting the service to
	  avoid problems when adding users or groups
	+ Fixed corruption when adding ldap attributes
	+ Also disable apparmor in ad-sync mode
	+ Renamed default adsync username from eboxadsync to adsyncuser
2.2.3
	+ Adapt pwdsync user and password offsets to the new hook implementation
	+ Always ignore ForeignSecurityPrincipals accounts in ad-sync
	+ Added more debug messages and improved existing ones in ad-sync
	+ Avoid warnings trying to get userPrincipalName in ad-sync
	+ Skip machine accounts in ad-sync
	+ Use paged queries in ad-sync
	+ Allow to specify custom DN to bind to Windows Server in ad-sync
	+ Ingore empty users in ad-sync
2.2.2
	+ Fixed validation of secret key length in ADSync Options model
	+ Removed useless validation of AD username in ADSync Options model
	+ Show different error when adding users from Windows with invalid chars
	+ Fixed bug managing slapd on ad-sync
2.2.1
	+ Do not enable ADSync to avoid launching daemon before configuration
	+ Also manage slapd daemon on ad-sync setups
	+ Avoid slave connection to incompatible masters
	+ Added quota change form on slaves
	+ Allowed '\' character in ad-sync username
2.1.14
	+ Fixed regression in usercorner link
2.1.13
	+ Moved apache soap configuration from setConf to enableActions
	+ Init slave users on enable (now home directories are created)
	+ Create LDAP indexes during slave enable
2.1.12
	+ Users::lastUid() now takes also into account non-ldap users
	+ Stop old ldap daemons in reinstall script, needed before changing mode
2.1.11
	+ Use a safer mode() implementation to avoid recursions with ModelManager
2.1.10
	+ Start slapd daemon when a module fails to connect
	+ Help in wizard is show again if no custom_prefix defined
2.1.9
	+ Hide help with link in wizard if custom_prefix defined
	+ Removed /zentyal prefix from URLs
	+ Disable autocompletion in user form
	+ Avoid duplicated restart during postinst
2.1.8
	+ Include quota schema in slaves LDAP (fixes replication)
	+ Do not stop slapd daemons after slave enable
	+ Fixed users and groups retrieval if module is disabled
	+ Manage slapd daemon in master mode
	+ Make the optional 'comment' field to also appear as optional on the UI
	+ Ignore users also in pwdsync-server, not only in the ad-sync script
2.1.7
	+ Set submenu items order for integration with the User Corner menu
	+ Avoid undefined dn warning
2.1.6
	+ Fix adsync mode check for zentyal-users cronjob
	+ Removed bad default value for adsync_dn option
	+ Update wizard pages with new order option
	+ Use Unix socket for LDAP connections on standalone and slave without PAM
2.1.5
	+ Manage zentyal-users cronjob with configuration keys for sync times
	  instead of debian/lucid/zentyal-users.cron.d and src/scripts/ad-sync.cron
	+ Configuration key to not to create homes (usefull on LDAP master servers)
	+ New ad-sync-info to show info of ADsync configuration
	+ Allow multiple BDC for ADsync mode with adsync_bdc confkey
	+ Add ADsync service by default and move port value to a confkey
	+ userInfo() tolerates missing quota LDAP attribute
	+ Added captiveportal to the list of modules in the reinstall script
2.1.4
	+ Moved redis_port_usercorner key to usercorner.conf in zentyal-usercorner
	+ Move users/conf/user-eboxlog.conf to usercorner/conf/usercorner-log.conf
2.1.3
	+ Fixed issues with html html attributes quotation
	+ Allow to specify a base DN to bind to AD
	+ Add locking to slave-sync to avoid spawn multiple instances in the
	  event of not being able to connect to a slave
	+ Do not modify users and groups in AD sync if attributes are not changed
	+ Wipe ignored users in AD sync
	+ Allow contacts synchronization in AD sync
	+ New checks in AD sync to avoid warnings
	+ Added update package list command to reinstall script
2.1.2
	+ Non-editable user fields in slaves no longer appear as editable inputs
	+ Numeric 0 is accepted as value for LDAP users attributes
	+ Minor fixes in default quota from user template
	+ Fixed error when writing ad-sync cron file
	+ Do not allow to create users if their home directory already exists
2.1.1
	+ Quotas are now included in users module
	+ System users don't require password
	+ Fixed bug that allowed to create LDAP users whith the same name
	  than users with UID 0 (like root)
2.1
	+ Separate usercorner module to the new zentyal-usercorner package
	+ Remove zentyal- prefix from rejoin-slave and ldapvi scripts
	+ Move /usr/share/ebox-usersandgroups/ebox-usersandgroups/reinstall
	  to /usr/share/zentyal-users/reinstall
	+ Show enableActions for master also in ad-slave mode
	+ Deleted obsolete migrations and use new initialSetup method
	+ Added locks to prevent overlapping in ad-sync script
	+ Fix slave failed operation string on slave hostname
	+ Replace /etc/ebox/80users.conf with /etc/zentyal/users.conf
	+ Added indexes for common LDAP attributes
	+ Replace /var/log/ebox-usercorner with /var/log/zentyal-usercorner
2.0.10
	+ Now the AD synchronization can be disabled at any moment and a
	  server with AD-slave mode can be master for other Zentyal slaves
	+ New /etc/ebox/ad-sync_ignore.users and ad-sync_ignore.groups files
	  to ignore users and groups in the AD synchronization process
	+ Improved zentyal-ldapvi script that works on slave servers
	+ Creates the default group if not exists during restore
	+ Added restore backup precheck to assure there are not conflicts between
	  system users and Zentyal LDAP users (currently only works for masters)
2.0.9
	+ Make sure to create the base directory for user homes before create them
	+ Reconnect to LDAP on backup restore
	+ Better log messages
	+ Save configuration files during restore
	+ Catch possible SIGPIPE on LDAP reconnect
2.0.8
	+ Fix Samba PDC on slaves
	+ Check for incompatibility between Samba PDC and PAM on slaves
	+ Optimize slave-sync script if there are no pending operations
	+ Remove useless call to mode() on slave-sync script (faster now)
	+ Replica LDAP listens in all interfaces
2.0.7
	+ Added index add mechanism to LdapModule
	+ Fixed NSS DN config in masters
2.0.6
	+ Added zentyal-rejoin-slave to rejoin a slave to its master
	+ Fixed NSS/PAM in slave machines
2.0.5
	+ Removed wrong hooks implementation
2.0.4
	+ Fixed infinite recursion when setting up some models on slave servers
	+ Added support for addUser/delUser hooks
2.0.3
	+ Allow LDAP users and groups up to 128 characters
	+ Show precondition message for user corner on slave servers
	+ Unconfigure ftp and zarafa in reinstall script
	+ Do not show adsync debug messages if debug is disabled in config
	+ Allow more than one dot in usernames
2.0.2
	+ Fixed master/slave synchronization issues
	+ Remove userjournal dir when removing a slave
	+ Added lock during module enable to avoid initialization problems
	+ Fixed AD slave synchronization task
2.0.1
	+ Fixed incorrect LDAP binding in some cases
2.0
	+ Fixed user journal dir creation on master
	+ Fixed failed login error on user corner
	+ Default login_shell under PAM Settings UI instead of 80users.conf
	+ Replaced /bin/false with /usr/sbin/nologin as default shell
1.5.10
	+ Some refactorizations centered in safer LDAP connections and defensive
	  code
1.5.9
	+ More info link added in wizard
1.5.8
	+ Zentyal rebrand
1.5.7
	+ Removed NSS in slave configurations
	+ Nasty bug page replaced by the new eBox error page
1.5.6
	+ Fixed user corner access problems with redis server
1.5.5
	+ LDAP master creation optimized and less error-prone
1.5.4
	+ Bug fix: adding a user name with spaces no longer fails
1.5.3
	+ Move NSS from ebox-samba to ebox-usersandgroups
	+ Home directories are under /home now
	+ New options to configure shell and home directory umask
	+ New setup wizard
1.5.2
	+ Bug fix: fixed dbus init for usercorner
1.5.1
	+ Bug fix: fixed nasty bug with the last version of openldap in lucid
	+ Bug fix: do not call processDir if there are no slaves in slave-sync
	+ Bug fix: ebox-usersandgroups-reinstall now unconfigures all ldap modules
	+ Bug fix: updateSchema() returns unless the schema to update is
	  available
	+ Bug fix: Set proper owner and permissions when updating a schema
	+ Bug fix: some problems with the AD synchronization solved
	+ Bug fix: userscorner title icon
	+ Bug fix: addUser() now checks if the user already exists as a
	  system user
	+ Removed deprecated executable 'import-from-ldif'
	+ Bug fix: addUser() now checks for password argument
	+ Bug fix: when restoring we use the new users DN to init users
1.5
	+ Bug fix: don't try to contact slaves from within a slave when groups
	  are updated
	+ Use built-in EBox::ThirdParty::Apache2::AuthCookie
1.4.2
	+ Bug fix: fix wrong migration number
1.4.1
	+ Bug fix: surround LDAP migration with a try/catch to make sure the rest
	  it is run
	+ Bug fix: do not allow \w with localized characters as LDAP schema does not
	  allow them for home directory attribute. (Closes #1713)
1.4
	+ Allow the master to pass extra parameters in SOAP calls to slaves
1.3.17
	+ Bug fix: Set style for login page in user corner
1.3.16
	+ Bug fix: keep menu open on LDAP Info
1.3.15
	+ Add support for ldaps
	+ Add support for slaves running Apache in ports different than 443
	+ Allow to remove slaves from slave list
	+ Added ebox-usersandgroups-reinstall to easily reset the LDAP mode
	+ Bug fix: issue with user deletion in French (Closes #1651)
	+ Bug fix: anonymous connection for getting DN is retried several
	  times, this fixes a bug when restoring configuration backup
1.3.14
	+ Synchronize all the users from the AD and not only from CN=Users
	+ Add operation name and username on updateGroup
	+ Add slave notification for group modify and delete
	+ Change button order to "Add" and "Add and Edit" in Add User
	  template. If users press return in the form it adds a new user
	  and stays on the same page.
1.3.13
	+ Usability enhancements: (Closes #1649)
		* Create a unique Users And Group Folder
		* Unify Add User/Edit User in a single page
		* Unify Add Group/Edit Group in a single page
		* Two buttons: "Add and Edit" and "Add"
		* Add breadcrumbs
	+ Add UserTemplate composite to configure default options that are used when
	  a new user is created
	+ Add defaultUserModel to LdapUserBase.pm
	+ Specify folder for SlaveInfo
	+ Add menu entry with information about LDAP including password
	+ Change enableActions to use the new LDAP default structure from Karmic
1.3.12
	+ Add EBox::Ldap::lastModificationTime to know when the master LDAP
	  database was modified for the last time
	+ Index uid and memberUid to avoid some warnings and improve performance,
	  plus remove some old code and fix some broken one in that part of the code
	+ Bugfix: disable edition of users and groups in ad-slave mode
	+ Don't allow modification of ldap password in Mode model if
	  it has been autogenerated by the eBox installer
	+ Add page title
	+ Separate the Windows AD options in a different model
	+ Fixed the warning of "Edit User" when there are no users in a slave
	+ Remove 'optional' from remote in Mode and also useless validateRow
1.3.10
	+ Use disableApparmorProfile from EBox::Module::Service twice.
	  First in enableActions. And also in setConf to avoid issues
	  if apparmor is installed after users is enabled.
1.3.9
	+ Bugfix: return empty array in usedFiles if it's not master mode
1.3.8
	+ Bugfix: fixed wrong disable of fields in selecting ad-slave in Mode model
1.3.7
	+ Synchronization with Windows Active Directory (#1443)
1.3.6
	+ Use anonymous bind to fetch dn
1.3.5
	+ Disable slapd apparmor profile in enableActions
	+ Reload nscd when adding users and groups
	+ Bugfix: backup bug report now works again
	+ Bugfix: slave-sync does not try to real journal dir when not
	  configured or in slave mode. Journal dir created on
	  master's setup.
1.3.0
	+ eBox LDAP architecture now supports a master-slave configuration
	+ bugfix: Update usercorner service when there is a change on the port number
1.1.30
	+ Added widget to manage group belonging from Edit User page
	+ Fixed backup/restore problem with paswords and given/last names
	+ Changed the way users are stored in LDAP, added givenName in addition
	  to sn, now cn=givenName+sn instead of cn=uid, this fixes a
	  incompatibility bug with eGroupware
	+ In the Edit User interface now Name and Last name are separate
	fields
	+ Usercorner web server certificate can be changed via the CA module
1.1.20
	+ New release
1.1.10
	+ Make slapd listen only on 127.0.0.1
1.1
	+ Added bind v2 compability needed by squid auth, slapd conf
	  regenerated and daemon restarted in postinst to commit possibles
	  changes in configuration
	+ Added group model
	+ Use the new ids() and row() API to optimize the management of hundreds of
	users
	+ Allow dashes in user and group names
	+ Initial release of UserCorner which allow users to change their password
	+ Store multiple password hashes and scrap clear text passwords
0.12.100
	+ Restore backup is more robust: inexistent users in a group are
	  ignored
	+ Make and restore backup more robust: removed slapd.conf
	  parameters in both slapadd and slapcat invokations, so we can use
	  the module with sldap with configuration in the directory itself
0.12.99
	+ New release
0.12.1
	+ Bugfix: Remove eBox system users when restoring backup. This solves
	  an issue restoring backups from 0.12
0.12
	+ Use the new EBox::Model::Row api
	+ Check if there is any added user and show a message
	  in case there isn't any.
	+ Restore users reading from ldiff and adding them through
	  eBox API
	+ Set password-hash in slapd.conf to make password changes from samba sync
	  the user password
0.11.101
	+ New release
0.11.100
	+ onInstall() functionality moved to migration script
	+ Fixed several typos
0.11.99
	+ Remove use of Apache::Singleton
0.11.3
	+ Check used uid's on every posixAccount object under dc=ebox,
	  instead of only under ou=Users,dc=ebox. This solves nasty issues
	  with Samba PDC when adding machines and creating users with
	  repeated uid
0.11.2
	+ Do not generate a new LDAP password if it already exists
0.11.1
	+ Fix issue with module naming which prevented backups from being
	restored
0.11
	+ Initial Ubuntu packaging
	+ bugfix. fix issue with module naming which prevented backups from being
	  restored
0.10.99
	+ Create pseudo-model to use the users table with Ajax
0.10
	+ Allow dots in user names
0.9.100
	+ New release
0.9.99
	+ Bugfix in EBox::Ldap
0.9.3
	+ New release
0.9.2
	+ New release
0.9.1
	+ Make OpenLDAP listen on internal interfaces
0.9
	+ Added Polish translation
	+ Added Aragonese translation
	+ Added Dutch translation
	+ Added German translation
0.8.99
	+ New release
0.8.1
	+ Minor workaround. Create slapd run directory in case it does not
	  exist
0.8
	+ Fix message
0.7.99
	+ Add extended backup support for LDAP
	+ Performance tuning to slapd
	+ Some minor code improvements
	+ Quota now allows unlimited space and i-nodes number
0.7.1
	+ Add delObjectclass (useful for ldap clean actions)
	+ Detect and recover when ldap connection is broken (#25)
	+ Make EBox::Ldap a singleton class
	+ Initial factoring
	+ Use of ebox-sudoers-friendly
0.7
	+ New public release
0.6
	+ Move to client
	+ API documented using naturaldocs
	+ Update install
	+ Update debian scripts
	+ Use new syntax to define ACLs for ldap
	+ Add function to create system users
	+ Move ldap db under ebox directory
0.5.2
	+ Fix some packaging issues
0.5.1
	+ Convert module to new menu system
0.5
	+ Initial release<|MERGE_RESOLUTION|>--- conflicted
+++ resolved
@@ -1,10 +1,7 @@
 HEAD
-<<<<<<< HEAD
 	+ Added EBox::module::LDAP::_loadSchemasFiles
 	+ Added EBox::Samba::LdapObject::hasObjectClass
-=======
 	+ Added code for migration from 3.4
->>>>>>> 838dd8e5
 	+ Instance groups using gid parameter is no longer allowed
 3.5.2
 	+ Fix sssd bug not finding users and groups
