<<<<<<< HEAD
3.5.6
=======
HEAD
	+ Implement nameserverAdded and nameserverDelete from NetworkObserver to
	  reset LDAP connection if name servers change in external AD mode
>>>>>>> 9a9db319
	+ Add dpkg trigger to restart module when samba package is upgraded
	+ Fix ad-migrate script mode check
3.5.5
	+ Adapted to changes in group mail account
3.5.4
	+ Show a warning on post save changes dialog if errors happend while
	  setting shares ACLs
	+ Do not check for acl and user_xattr filesystem options if filesystem is
	  btrfs
	+ Provision: Check domain netbios name is not equal to host netbios name
	+ Resolve schema master dns name and try to connect to all returned IP
	  addresses until success
	+ Skip schema extensions if module disabled
3.5.3
	+ Use bash as default shell
	+ Added external AD field to LDAP information model
	+ Allow unsafe chars on admin account to use for join a domain
	+ Improve the LDIF files parsing created by output of ldbsearch command
	+ Fixed problems with checking mail address duplicates
	+ Fixed bug which could delete the group mail account after a
	  group edit
	+ openchange.conf named properties config uses splitted params
	+ Added EBox::module::LDAP::_loadSchemasFiles
	+ Added EBox::Samba::LdapObject::hasObjectClass
	+ Hide the dns-hostname account after join a domain
	+ Remove mail account management logic from edit user form. This field
	  is now disabled when the mail module is installed, so account management
	  like create, rename or delete it must be done in the mail module user
	  addon
	+ Added code for migration from 3.4
	+ Instance groups using gid parameter is no longer allowed
3.5.2
	+ Fix sssd bug not finding users and groups
	+ Deprecate _schemasAdded redis key, checking if schema is extended in
	  module _regenConfig
	+ Fixed use of deprecated attributes uid and gid instantiating users and
	  groups
3.5.1
	+ Display correctly tree elements on external AD mode
	+ Fixed user creation when remove user from a group in the
	  EditGroup CGI
	+ The groups and groupsNotIn methods have now the same behaviour
	  for all EBox::Samba::OrganizationalPerson classes
	+ When removing a share the 'has files' check is not longer
	  dependent on ACLs
	+ Restored external AD mode
	+ Better errors in GPO models when losing parent row
	+ Catch error trying to add an already added or delete an already deleted
	  user to group
	+ Avoid warning flag on smart match experimental feature
3.5
	+ Setup roaming profiles for each user only when the setting changes
	  in the UI
	+ Remove duplicate entries from the custom shell list
	+ Hide krbtgt user in external AD mode
	+ EBox::Samba::DNS::Zone always return lowercase zone name
	+ Fix members of 'Domain Admins' group not able to delete items from
	  recycle bin
	+ Grant rwx rights to Domain guest and Everybody on guest shares
	+ Added new domainControllers() method
	+ Override daemons when migrating from previous versions
	+ Remove the use of method canonicalName for greater performance, use
	  object DNs instead
	  the end of the work loop
	+ Show Administrator account in the UI so it can be handled from Zentyal
	+ Merge zentyal-users and zentyal-samba in a single package
	+ Added EBox::Samba::User::hasValue to check if a certain value is present
	+ Do not duplicate cloud ops when REST call fails
	+ Use samba instead of slapd + heimdal
	+ Create a container CN=Groups when provisioning as DC
	+ Set gidNumber for new users to Domain Users to have NSS + PAM working
	+ Set gidNumber based on RID for new groups
	+ Set gidNumber to Domain Users and Domain Admin for NSS + PAM
	+ Change default group container to cn=Users as Windows does
	+ Include PAM + NSS services with SSSd to authenticate LDB users
	  in the system
	+ New EBox::Module::LDAP replacing EBox::LdapModule and using
	  EBox::Module::Service as base class, schemas are now loaded
	  in _regenConfig instead of manually in enableActions
	+ Display message when creating a user which username has more
	  than 20 characters
	+ Fixed error when editing user email address when mail module is
	  not installed
	+ Fix domain controllers shown on the computers OU in Manage model
	+ Using paged serch in EBox::Samba::users() method
	+ Added EBox::LDAPBase::pagedSearch method
	+ Added support for addon components when user is in a
	  non-standard OU
	+ Better control for edit user quota
	+ Sent zentyal-usercorner trigger on install / upgrade to restart it if
	  it's installed
	+ Avoid apparmor errors in trusty
	+ Set version to 3.5
	+ Fixed bug when altering mail address through the edit user form
	+ Better integration between mail addon and mail field
	+ Remove method canonicalName and use object DNs for greater performance
	+ Migrate previous configuration from 3.3 when upgrading
3.4
	+ Updated EBox::Samba::Model::Password to use
	  EBox::Usercorner::updateSessionPassword method and the new samba
	  location
	+ Stop changing users and contacts' cn field on object edition, allowed to
	  edit the displayName field, just as Windows does
	+ Disable OpenLDAP users sync in favor of Samba AD replication
	+ Avoid warning when checking whether we are in the usercorner
	+ Updated to use Plack / PSGI instead of mod_perl
	+ Updated to use the new haproxy API
	+ Use service instead of deprecated invoke-rc.d for init.d scripts
	+ Fixed soap.conf for apache 2.4
	+ Depend on apache2-utils, required to run htpasswd
	+ Set version to 3.4
	+ Add script to update the credentials when mode is external AD
	+ Added and used checkMailNotInUse method
	+ Updated cloud sync to ignore any change done in cloud to internal users
	  or groups
	+ Fixed EBox::CloudSync::Slave to sync uid and gid numbers on user update
	  and added unit tests for it
	+ Added EBox::Samba::Group::setInternal method
	+ Allow to use lazy flag with EBox::Samba::User::setInternal
	+ Added unit tests for cloud sync code
	+ Check available IP addresses when enable module
	+ Added lock to cloud-sync script
	+ Better integration of edit groups for mail group aliases
	+ Update group icon when type of group changes
	+ Implement _preModifyUser on LdapUserBase
	+ Throw exceptions on EBox::USers::LdapObject::get when entry not exists
	+ Fixed regression in LDAP info page for external AD mode
	+ Print slave-sync output to zentyal.log instead of stdout
	+ Fixed excesive restrictive validation of external AD password in wizard
3.3
	+ Forbid to create OUs inside Users, Groups or Computer OUs
	  because we not support them when Samba is enabled
	+ Forbid and print specific  error message when trying to put two
	  objects with the same CN in the same container
	+ Switch from Error to TryCatch for exception handling
	+ Remove useless warning when deleting a user or group with offer 2013
	+ Show system but not internal groups in user edition form
	+ Allow unsafe characters for user and password in external AD mode.
	+ Fixed bug in external AD connection. Reuse already estabished
	  external AD connection.
	+ The "sub ous" return the OUs hierarquically ordered
	+ Check for defined uidNumber and gidNumber creating users and groups
	+ Revert useless chown workaround
	+ Wait for the services before ending the start daemon action to prevent
	  its usage before being ready
	+ Better error handling when the default group is not found
	+ Fixed distribution group edition
	+ Add error, errorText and errorDescription methods to
	  EBox::Exceptions::LDAP
	+ Added missing EBox::Exceptions uses
	+ Better error handling when we get a LdapObject that doesn't exists
	+ Remove undefined warnings on users/group creation
	+ Fix 'Cannot connect to samba LDAP' error in manage model when samba
	  is installed but disabled
	+ Add missing use to EBox::Samba::LDAP::ExternalAD
	+ Force DNS restart when users mode changed
	+ Force service principals update on _postServiceHook in external AD mode
	+ Don't use slave cloud sync if not subscribed
	+ Adapted cloud sync to changes in user modules
	+ Added childrenObjectClass parameter to EBox::Samba::LdapObject::children
	+ userExists and groupExists discriminates between shown objects and
	  objects hid by SID
	+ Fixed wrong path in ExternalAD::connectWithKerberos
	+ Update names in tree view when either user or contact is edited
	+ Fixed wizard error when setting external AD mode
	+ Fixed EBox::Samba::groupDn method
	+ In contact edition do not store full name in cn but use
	  givenname and sn to get fullname.
	+ Use paginated search when getting children nodes in LdapObject
	+ UTF8 decode DN when retrieving it from a LDAP object
	+ Removed old migration code from 3.0 to 3.2
	+ Set version to 3.3
	+ Fixed cloud-sync script
3.2
	+ Set version to 3.2
	+ Add objectClass shadowAccount in 3.0 migration to fix disabled accounts
3.1.11
	+ Added migration code to be sure that we have all users added as members
	  of __USERS__ group on OpenLDAP.
	+ Fixed user creation to make all users belong to __USERS__ group
3.1.10
	+ Do not crash when deleting a group if LDB object does not exist
	+ Do not try to migrate from 3.0 if module is not configured
	+ Override daemons when migrating from 3.0
3.1.9
	+ Fix typo in setSecurityGroup when no GID is set yet
	+ Show group in slave as read-only
	+ Show in a slave when the user is not a member of any group
	+ Check email address for a group is done
	+ Add group dialog can now set the e-mail
	+ Master/Slave synchronisation works again
3.1.8
	+ Enable upgrade from 3.0 in initialSetup
	+ Fixed wrong calls to isSystem() in master-slave after API changes
	+ Fix regression trying to join slave after external AD changes
	+ Fix regression in slave host address after nginx integration
	+ Throw DataExists error when adding an OU which already exists
3.1.7
	+ Readded memberUid to the fields to index for SLAPD.
	+ Ignored members that are not valid perl objects to avoid undef entries
	  on EBox::Samba::Group::members method.
	+ Rewrites to share more code with samba module.
	+ Added 'mail' field on zentyalDistributionGroup schema.
	+ Added E-Mail field for Users and Groups when managing them from the UI.
	+ Changed E-Mail field to optional for Contacts.
	+ Updated master-slave sync to use the new User and Group fields.
	+ Look for ssl.cert instead of ssl.pem in Slave::soapClient()
	+ Changed description field to be always input text instead of textarea.
	+ Warn instead of throw exception if home directory already exists
	+ Forbid deletion of Domain Admins group
	+ Forbid deletion of Users, Groups and Computers OUs
	+ Filter also internal users and groups in membership comboboxes
	+ Hide Samba objects that should be shown only on Advance view mode
	+ Added support for disabled accounts
3.1.6
	+ Ignored samba module while (re)provisioning on __USERS__ group creation.
	+ Removed deprecated configuration file keys related with external AD
3.1.5
	+ Fixed EBox::Samba::LdapObject::canonicalName to propagate the flag to
	  get or ignore the root's namedContext canonical name.
	+ The Administrator user is hidden now using the samba module functionality
	  to hide SIDs instead of hardcoded in the code.
3.1.4
	+ Remove needReload notification for group addons
	+ When a new system user is created with uid 0 we also create its home.
	  This is required by Samba for the Administrator account.
	+ Added Net::LDAPBase::existsDN method
	+ Better error control on reprovision, do not clear the
	  reprovision flg on error
	+ Fixed code typo in slave setup
	+ Added menu icon
	+ Added new userCorner method to password model
	+ Usercorner uses the ldap_ro credentials to retrieve user DNs.
	+ preAdd callbacks get a second argument noting the parent when this
	  new object will be created.
	+ All LdapObject based objects will have the 'entryUUID' field available.
	+ Created an EBox::LDAPBase class to share code with the Samba's EBox::LDB
	  one.
	+ Reimplemented EBox::Samba::Group::members to retrieve the members of the
	  group directly instead of searching for the objects that are set as
	  members of the group.
	+ Avoid "cannot return outside of a subroutine" warning in cloud-sync
	+ Added foldable user and group add-ons to dialogs
	+ Replaced package breaks parameter with depends statement
	+ Fixed error in the baseName() method for an Ldap Object
	+ Fixed bug which make delete group dialog to show errors when
	  there was warnings
	+ Added a way to use Net::LDAP mock object for unit testing.
	+ Fixed cloud sync setup when user number is unlimited
	+ Fixed error in server master form when checking if
	  controls are editable
	+ Added a way to retrieve a group by its dn.
	+ New TreeView to manage users, groups and OUs
	+ Configuration key multiple_ous removed as this is now enabled by default
	+ Renamed namespace from UsersAndGroups to Users
	+ Added support for Contacts handling.
	+ Added support for external Active Directory authorization
3.1.3
	+ Renamed namespace from UsersAndGroups to Users
	+ Fixed maximum users check when not using cloud sync
3.1.2
	+ Remove deprecated backup domain methods
	+ Fixed password change in user corner when using samba
	+ Changed reload action to force-reload for nscd init.d daemon
3.1.1
	+ Fixed error message when trying to add a user above the edition maximum
	+ Migrated SOAP services to use Nginx for SSL.
3.1
	+ Updated to reflect the Apache -> WebAdmin rename.
	+ Removed 3.0.X migration code
	+ Added Pre-Depends on slapd to avoid problems with upgrades
	+ Depend on zentyal-core 3.1
3.0.18
	+ Check for already existent service principals before create them.
	  Required because squid and zarafa share the HTTP SPN
3.0.17
	+ Migration to remove leftover need_reprovision key in redis ro
	+ Retrieve global instance correctly in UsersSync
3.0.16
	+ Assure that we don't have a phantom need_reprovision key in
	  read-only tree
	+ Check for maximum number of users depending on the edition
	+ More frequent polling in EBox::Ldap::safeConnect() and
	  more explicit error when it fails
3.0.15
	+ Always mark as changed if it needs LDAP reprovision
	+ Fixed member removal operation for groups
3.0.14
	+ Tentative workaround against home directory chown bug
	+ Slave setup refactored to reuse common code with reprovision
	+ Reprovision LDAP for all LDAP based modules
	+ Don't try to update samba password in user corner when samba is
	  not configured
	+ Add operation arguments on LDAP error whenever is possible
	+ EBox::Samba::User::create() allows now an internal attribute
	+ Users marked as internal are not displayed on the interface
	+ New realUsers() method to filter only non-internal ones
3.0.13
	+ Search in user table now is standard instead of filter only for uid
	+ A bit more explicit text for EBox::Exceptions::LDAP
	+ Reload nscd also when creating new groups
3.0.12
	+ Fixed typo in exception class name in EBox::Ldap
	+ Added missing use statement in EBox::Users and
	  EBox::Samba::LDAPObject classes
3.0.11
	+ Dont loop through the group members when adding/removing members
	+ Added EBox::Exceptions::LDAP
	+ Allow unsafe characters in commentary field
	+ Better check for the incompatibility of Samba with master/slave
	+ Fix modules extending LdapUserBase not notified modifying groups
	+ Allow domain name change in System -> General reprovisioning LDAP db
	+ Depend on dns module to fix save changes order during reprovision
3.0.10
	+ Use less costly LDAP operations when adding or removing members
	  from a group
	+ Added EBox:Users::LdapObject::deleteValues method
	+ Faster custom row id filter for Users model
	+ Forbid user synchronization with other zentyals if samba is provisioned
	+ Display users groups in slave mode
	+ Avoided hang when the local host is wrongly used as master slave
	+ Ldap modules should do a slaveSetup when slave mode enabled
3.0.9
	+ Stop heimdal daemons on enableActions
	+ Fixed alphabetical order in listing of users and groups
3.0.8
	+ Filter in users table no longer matches LDAP dn
	+ Recover better of no-usercorner journal error in slave-sync
	+ Added read-only rootDn and password to LDAP settings screen
	+ Don't allow empty first name in CGIs for user
	  creation/modification. Otherwise you can get LDAP errors.
	+ Operator typo fix in EBox::UsersAndGroup::User::_checkQuota
3.0.7
	+ Fixed LdapObject::get() for list context
	+ Decode utf8 attributes from LDAP at LdapObject::get()
	+ Removed unused method _utf8Attrs
	+ Integration with Disaster Recovery service
	+ Include /home as disk usage facility
	+ Fix enable quotas without rebooting when module is enabled.
	+ Users and groups cannot longer share names because it is incompatible
	  with AD accounts
	+ Use upstart to manage heimdal daemons
	+ Increase the maximum UID number to avoid problems with samba integration
	+ Fixed bug in group creation which on error could call a method
	  in a undefined value
	+ Do not stop openldap daemon when dumping database
	+ Generate kerberos AES keys to be compatible with active directory in
	  W2k8 or higher functional levels
	+ Fixed user quota edition in slave server
	+ Update user password also in samba ldap when changed from user corner
	+ Update 'cn' attribute in cloud-sync
3.0.6
	+ Set userPassword attribute when setting kerberos keys for user
	+ Fixed delGroup operation on cloud slave
	+ Include exception message when there is an error notifying a slave
	+ Fix enable quotas without rebooting when module is enabled
	+ Delete syncjournal files when slave is removed
3.0.5
	+ Fixed reinstall script to stop samba module, otherwise new slapd
	  cannot start because the port is taken
	+ Sync password changes made from cloud to any slave
	+ When syncing, do not update ldap of unchanged entries
3.0.4
	+ Added missing use of UnwillingToPerform exception
	+ New methods on LdapUserBase (preAddUser, preAddUserFailed, preAddGroup
	  and preAddGroupFailed) to notify observers
3.0.3
	+ Setup Cloud slave on first save changes
	+ Synchronize uidNumber in master-slave
	+ Check master's REALM when adding a new slave
	+ Fixed some errors on RESTClient after API change
	+ Updated REST journaling behavior
	+ Do not show unavailable options in master select
	+ Added new EBox::Samba::newUserUidNumber() function
	+ Added check to assure that a no-ldap user has the same uid than
	  a new user
	+ Implement SysInfo::Observer to disallow host domain changes after the
	  kerberos realm has been initialized, and to update the LDAP base DN
	  if module is not yet configured
	+ Added LDAP index for ou attribute
	+ Always write slave-sync script
	+ Increase default quota value to 500MB
3.0.2
	+ Added clearCache() to LdapObject and force reload of krb5Keys
	+ Do not allow user corner password change on slaves
3.0.1
	+ Do not notify samba about users created while restoring backup. Samba
	  will restore its users from its own LDB backup.
3.0
	+ Write NSS config on enableService, modules depending on users may require
	  uid/gid numbers from LDAP
	+ Filter special kerberos and samba users out from the users list
	+ Added dns as restore depend
	+ Reviewed registration strings
2.3.17
	+ Do not translate the service principal names to upper case
	+ Set LDAP service as denined by default for internal networks
	+ Set the managed domain as read only as well as records
2.3.16
	+ Fixed PAM when kerberos is enabled
	+ Fixed addUser operation on slaves
	+ Catch exceptions thrown by notified modules adding LDAP users and groups
	  to rollback the operation and delete the object added prior to notification.
2.3.15
	+ Fixed password change at user corner
	+ Change KDC port to 8880 to preserve the classic default for user corner
2.3.14
	+ Ignore the LDAP error 'no attributes to update' on save
	+ Instantiate users by uid and groups by gid
	+ Change kerberos ports from 88/464 to 8888/8464. This avoid conflicts
	  and management logic of the heimdal daemons. Kerberos records are added
	  with lower priority over samba ones.
	+ Respect the optionality of the 'salt' field inside the kerberos keys
	  in the 'setKerberosKeys' funcion of the User class.
	+ Do not remove service principals when samba is enabled/disabled. Samba
	  will import the keys
	+ Add method to set the user kerberos keys
	+ Stop samba daemon if module is disabled to ensure that port 88 is free
	+ Initialize kerberos realm in lowercase to match the host domain
	+ User template account default options not longer shown in slave servers
	+ Added users filter by OU
2.3.13
	+ Better password policies for LDAP backend
	+ Added user synchronization with Zentyal Cloud
	+ Removed deprecated conf keys (password hashes selection)
	+ Sync kerberos hashes on master-slave
	+ Resolve slave hostname during registering
	+ Fixed framework changes related regression getting redis keys directly
2.3.12
	+ Ask for the host domain in the wizard instead of the old mode selector
	+ Fixed user name validation
2.3.11
	+ Remove deprecated reference to AD Sync in wizard
	+ Check to make sure that quota has been really assigned logs an error
	  instead of raising an exeception, because some file systems does not
	  support quotas
	+ Adapt lastUid and lastGid to the new API and make them compatible
	  with multiple OUs
2.3.10
	+ Use DataForm::ReadOnly::_content instead of acquirers in LdapInfo
	+ Delete obsolete daemons and attributes regarding old replication
	+ Better error control in _loadACLDirectory
	+ Adapted to new Model management framework
	+ Adapted Password type to new framework
	+ Added NTP as enable dependency
2.3.9
	+ Heimdal Kerberos integration for SSO features
	+ Better validation of user names and groups names. Better message
	  when this validation fails
	+ Added user() and group methods() to EBox::Users
	+ Added quota limit check
	+ Added backup domain for /home
	+ Adapted ldapvi to changes in port
	+ Setup master method can now take a custom password
2.3.8
	+ Restart apache after changing master configuration
	+ Removed all files + code cleaning
	+ Disable user editing in slaves
2.3.7
	+ New modifications() method to allow retrieving modifications made to
	  the LDAP object in the last call to 'save'
	+ Create users without password and set it after that, needed for samba4
	+ Removed auth_type warnings
2.3.6
	+ Use the new unified tableBody.mas instead of tableBodyWithoutActions.mas
2.3.5
	+ Packaging fixes for precise
2.3.4
	+ Updated Standard-Versions to 3.9.2
2.3.3
	+ New master-slave architecture
	+ Image in initial configuration wizard is shown again
2.3.2
	+ Added printableName to service and modified description
	+ Fixed executable permissions in src/scripts
	+ Added checks for small business subscription
	+ Bugfix: lastGid method was calling MINUID and SYSMINUID
	+ Reload nscd before trying to init users and groups
2.3.1
	+ Use Digest::SHA instead of Digest::SHA1 and remove libdigest-sha1-perl
	  dependency which no longer exists on precise
2.3
	+ Commented unused code in cleanUser method
	+ Replaced autotools with zbuildtools
2.2.5
	+ Bugfix: ad-sync can now populate groups with more than 1500 users
	+ Bugfix: do not allow adsync passwords longer than 16 chars to avoid
	  crash in pwdsync-server that keeps respawning
	+ Bugfix: mark apache as changed in enableActions to avoid problems adding
	  users before the new nsswitch conf is available for apache, also do not
	  allow to add users if module is not really enabled after save changes
	+ Make sure the default DN does not contains invalid characters
	+ Do not allow malformed LDAP DNs in Mode
2.2.4
	+ Make LDAP ready after enableActions restarting the service to
	  avoid problems when adding users or groups
	+ Fixed corruption when adding ldap attributes
	+ Also disable apparmor in ad-sync mode
	+ Renamed default adsync username from eboxadsync to adsyncuser
2.2.3
	+ Adapt pwdsync user and password offsets to the new hook implementation
	+ Always ignore ForeignSecurityPrincipals accounts in ad-sync
	+ Added more debug messages and improved existing ones in ad-sync
	+ Avoid warnings trying to get userPrincipalName in ad-sync
	+ Skip machine accounts in ad-sync
	+ Use paged queries in ad-sync
	+ Allow to specify custom DN to bind to Windows Server in ad-sync
	+ Ingore empty users in ad-sync
2.2.2
	+ Fixed validation of secret key length in ADSync Options model
	+ Removed useless validation of AD username in ADSync Options model
	+ Show different error when adding users from Windows with invalid chars
	+ Fixed bug managing slapd on ad-sync
2.2.1
	+ Do not enable ADSync to avoid launching daemon before configuration
	+ Also manage slapd daemon on ad-sync setups
	+ Avoid slave connection to incompatible masters
	+ Added quota change form on slaves
	+ Allowed '\' character in ad-sync username
2.1.14
	+ Fixed regression in usercorner link
2.1.13
	+ Moved apache soap configuration from setConf to enableActions
	+ Init slave users on enable (now home directories are created)
	+ Create LDAP indexes during slave enable
2.1.12
	+ Users::lastUid() now takes also into account non-ldap users
	+ Stop old ldap daemons in reinstall script, needed before changing mode
2.1.11
	+ Use a safer mode() implementation to avoid recursions with ModelManager
2.1.10
	+ Start slapd daemon when a module fails to connect
	+ Help in wizard is show again if no custom_prefix defined
2.1.9
	+ Hide help with link in wizard if custom_prefix defined
	+ Removed /zentyal prefix from URLs
	+ Disable autocompletion in user form
	+ Avoid duplicated restart during postinst
2.1.8
	+ Include quota schema in slaves LDAP (fixes replication)
	+ Do not stop slapd daemons after slave enable
	+ Fixed users and groups retrieval if module is disabled
	+ Manage slapd daemon in master mode
	+ Make the optional 'comment' field to also appear as optional on the UI
	+ Ignore users also in pwdsync-server, not only in the ad-sync script
2.1.7
	+ Set submenu items order for integration with the User Corner menu
	+ Avoid undefined dn warning
2.1.6
	+ Fix adsync mode check for zentyal-users cronjob
	+ Removed bad default value for adsync_dn option
	+ Update wizard pages with new order option
	+ Use Unix socket for LDAP connections on standalone and slave without PAM
2.1.5
	+ Manage zentyal-users cronjob with configuration keys for sync times
	  instead of debian/lucid/zentyal-users.cron.d and src/scripts/ad-sync.cron
	+ Configuration key to not to create homes (usefull on LDAP master servers)
	+ New ad-sync-info to show info of ADsync configuration
	+ Allow multiple BDC for ADsync mode with adsync_bdc confkey
	+ Add ADsync service by default and move port value to a confkey
	+ userInfo() tolerates missing quota LDAP attribute
	+ Added captiveportal to the list of modules in the reinstall script
2.1.4
	+ Moved redis_port_usercorner key to usercorner.conf in zentyal-usercorner
	+ Move users/conf/user-eboxlog.conf to usercorner/conf/usercorner-log.conf
2.1.3
	+ Fixed issues with html html attributes quotation
	+ Allow to specify a base DN to bind to AD
	+ Add locking to slave-sync to avoid spawn multiple instances in the
	  event of not being able to connect to a slave
	+ Do not modify users and groups in AD sync if attributes are not changed
	+ Wipe ignored users in AD sync
	+ Allow contacts synchronization in AD sync
	+ New checks in AD sync to avoid warnings
	+ Added update package list command to reinstall script
2.1.2
	+ Non-editable user fields in slaves no longer appear as editable inputs
	+ Numeric 0 is accepted as value for LDAP users attributes
	+ Minor fixes in default quota from user template
	+ Fixed error when writing ad-sync cron file
	+ Do not allow to create users if their home directory already exists
2.1.1
	+ Quotas are now included in users module
	+ System users don't require password
	+ Fixed bug that allowed to create LDAP users whith the same name
	  than users with UID 0 (like root)
2.1
	+ Separate usercorner module to the new zentyal-usercorner package
	+ Remove zentyal- prefix from rejoin-slave and ldapvi scripts
	+ Move /usr/share/ebox-usersandgroups/ebox-usersandgroups/reinstall
	  to /usr/share/zentyal-users/reinstall
	+ Show enableActions for master also in ad-slave mode
	+ Deleted obsolete migrations and use new initialSetup method
	+ Added locks to prevent overlapping in ad-sync script
	+ Fix slave failed operation string on slave hostname
	+ Replace /etc/ebox/80users.conf with /etc/zentyal/users.conf
	+ Added indexes for common LDAP attributes
	+ Replace /var/log/ebox-usercorner with /var/log/zentyal-usercorner
2.0.10
	+ Now the AD synchronization can be disabled at any moment and a
	  server with AD-slave mode can be master for other Zentyal slaves
	+ New /etc/ebox/ad-sync_ignore.users and ad-sync_ignore.groups files
	  to ignore users and groups in the AD synchronization process
	+ Improved zentyal-ldapvi script that works on slave servers
	+ Creates the default group if not exists during restore
	+ Added restore backup precheck to assure there are not conflicts between
	  system users and Zentyal LDAP users (currently only works for masters)
2.0.9
	+ Make sure to create the base directory for user homes before create them
	+ Reconnect to LDAP on backup restore
	+ Better log messages
	+ Save configuration files during restore
	+ Catch possible SIGPIPE on LDAP reconnect
2.0.8
	+ Fix Samba PDC on slaves
	+ Check for incompatibility between Samba PDC and PAM on slaves
	+ Optimize slave-sync script if there are no pending operations
	+ Remove useless call to mode() on slave-sync script (faster now)
	+ Replica LDAP listens in all interfaces
2.0.7
	+ Added index add mechanism to LdapModule
	+ Fixed NSS DN config in masters
2.0.6
	+ Added zentyal-rejoin-slave to rejoin a slave to its master
	+ Fixed NSS/PAM in slave machines
2.0.5
	+ Removed wrong hooks implementation
2.0.4
	+ Fixed infinite recursion when setting up some models on slave servers
	+ Added support for addUser/delUser hooks
2.0.3
	+ Allow LDAP users and groups up to 128 characters
	+ Show precondition message for user corner on slave servers
	+ Unconfigure ftp and zarafa in reinstall script
	+ Do not show adsync debug messages if debug is disabled in config
	+ Allow more than one dot in usernames
2.0.2
	+ Fixed master/slave synchronization issues
	+ Remove userjournal dir when removing a slave
	+ Added lock during module enable to avoid initialization problems
	+ Fixed AD slave synchronization task
2.0.1
	+ Fixed incorrect LDAP binding in some cases
2.0
	+ Fixed user journal dir creation on master
	+ Fixed failed login error on user corner
	+ Default login_shell under PAM Settings UI instead of 80users.conf
	+ Replaced /bin/false with /usr/sbin/nologin as default shell
1.5.10
	+ Some refactorizations centered in safer LDAP connections and defensive
	  code
1.5.9
	+ More info link added in wizard
1.5.8
	+ Zentyal rebrand
1.5.7
	+ Removed NSS in slave configurations
	+ Nasty bug page replaced by the new eBox error page
1.5.6
	+ Fixed user corner access problems with redis server
1.5.5
	+ LDAP master creation optimized and less error-prone
1.5.4
	+ Bug fix: adding a user name with spaces no longer fails
1.5.3
	+ Move NSS from ebox-samba to ebox-usersandgroups
	+ Home directories are under /home now
	+ New options to configure shell and home directory umask
	+ New setup wizard
1.5.2
	+ Bug fix: fixed dbus init for usercorner
1.5.1
	+ Bug fix: fixed nasty bug with the last version of openldap in lucid
	+ Bug fix: do not call processDir if there are no slaves in slave-sync
	+ Bug fix: ebox-usersandgroups-reinstall now unconfigures all ldap modules
	+ Bug fix: updateSchema() returns unless the schema to update is
	  available
	+ Bug fix: Set proper owner and permissions when updating a schema
	+ Bug fix: some problems with the AD synchronization solved
	+ Bug fix: userscorner title icon
	+ Bug fix: addUser() now checks if the user already exists as a
	  system user
	+ Removed deprecated executable 'import-from-ldif'
	+ Bug fix: addUser() now checks for password argument
	+ Bug fix: when restoring we use the new users DN to init users
1.5
	+ Bug fix: don't try to contact slaves from within a slave when groups
	  are updated
	+ Use built-in EBox::ThirdParty::Apache2::AuthCookie
1.4.2
	+ Bug fix: fix wrong migration number
1.4.1
	+ Bug fix: surround LDAP migration with a try/catch to make sure the rest
	  it is run
	+ Bug fix: do not allow \w with localized characters as LDAP schema does not
	  allow them for home directory attribute. (Closes #1713)
1.4
	+ Allow the master to pass extra parameters in SOAP calls to slaves
1.3.17
	+ Bug fix: Set style for login page in user corner
1.3.16
	+ Bug fix: keep menu open on LDAP Info
1.3.15
	+ Add support for ldaps
	+ Add support for slaves running Apache in ports different than 443
	+ Allow to remove slaves from slave list
	+ Added ebox-usersandgroups-reinstall to easily reset the LDAP mode
	+ Bug fix: issue with user deletion in French (Closes #1651)
	+ Bug fix: anonymous connection for getting DN is retried several
	  times, this fixes a bug when restoring configuration backup
1.3.14
	+ Synchronize all the users from the AD and not only from CN=Users
	+ Add operation name and username on updateGroup
	+ Add slave notification for group modify and delete
	+ Change button order to "Add" and "Add and Edit" in Add User
	  template. If users press return in the form it adds a new user
	  and stays on the same page.
1.3.13
	+ Usability enhancements: (Closes #1649)
		* Create a unique Users And Group Folder
		* Unify Add User/Edit User in a single page
		* Unify Add Group/Edit Group in a single page
		* Two buttons: "Add and Edit" and "Add"
		* Add breadcrumbs
	+ Add UserTemplate composite to configure default options that are used when
	  a new user is created
	+ Add defaultUserModel to LdapUserBase.pm
	+ Specify folder for SlaveInfo
	+ Add menu entry with information about LDAP including password
	+ Change enableActions to use the new LDAP default structure from Karmic
1.3.12
	+ Add EBox::Ldap::lastModificationTime to know when the master LDAP
	  database was modified for the last time
	+ Index uid and memberUid to avoid some warnings and improve performance,
	  plus remove some old code and fix some broken one in that part of the code
	+ Bugfix: disable edition of users and groups in ad-slave mode
	+ Don't allow modification of ldap password in Mode model if
	  it has been autogenerated by the eBox installer
	+ Add page title
	+ Separate the Windows AD options in a different model
	+ Fixed the warning of "Edit User" when there are no users in a slave
	+ Remove 'optional' from remote in Mode and also useless validateRow
1.3.10
	+ Use disableApparmorProfile from EBox::Module::Service twice.
	  First in enableActions. And also in setConf to avoid issues
	  if apparmor is installed after users is enabled.
1.3.9
	+ Bugfix: return empty array in usedFiles if it's not master mode
1.3.8
	+ Bugfix: fixed wrong disable of fields in selecting ad-slave in Mode model
1.3.7
	+ Synchronization with Windows Active Directory (#1443)
1.3.6
	+ Use anonymous bind to fetch dn
1.3.5
	+ Disable slapd apparmor profile in enableActions
	+ Reload nscd when adding users and groups
	+ Bugfix: backup bug report now works again
	+ Bugfix: slave-sync does not try to real journal dir when not
	  configured or in slave mode. Journal dir created on
	  master's setup.
1.3.0
	+ eBox LDAP architecture now supports a master-slave configuration
	+ bugfix: Update usercorner service when there is a change on the port number
1.1.30
	+ Added widget to manage group belonging from Edit User page
	+ Fixed backup/restore problem with paswords and given/last names
	+ Changed the way users are stored in LDAP, added givenName in addition
	  to sn, now cn=givenName+sn instead of cn=uid, this fixes a
	  incompatibility bug with eGroupware
	+ In the Edit User interface now Name and Last name are separate
	fields
	+ Usercorner web server certificate can be changed via the CA module
1.1.20
	+ New release
1.1.10
	+ Make slapd listen only on 127.0.0.1
1.1
	+ Added bind v2 compability needed by squid auth, slapd conf
	  regenerated and daemon restarted in postinst to commit possibles
	  changes in configuration
	+ Added group model
	+ Use the new ids() and row() API to optimize the management of hundreds of
	users
	+ Allow dashes in user and group names
	+ Initial release of UserCorner which allow users to change their password
	+ Store multiple password hashes and scrap clear text passwords
0.12.100
	+ Restore backup is more robust: inexistent users in a group are
	  ignored
	+ Make and restore backup more robust: removed slapd.conf
	  parameters in both slapadd and slapcat invokations, so we can use
	  the module with sldap with configuration in the directory itself
0.12.99
	+ New release
0.12.1
	+ Bugfix: Remove eBox system users when restoring backup. This solves
	  an issue restoring backups from 0.12
0.12
	+ Use the new EBox::Model::Row api
	+ Check if there is any added user and show a message
	  in case there isn't any.
	+ Restore users reading from ldiff and adding them through
	  eBox API
	+ Set password-hash in slapd.conf to make password changes from samba sync
	  the user password
0.11.101
	+ New release
0.11.100
	+ onInstall() functionality moved to migration script
	+ Fixed several typos
0.11.99
	+ Remove use of Apache::Singleton
0.11.3
	+ Check used uid's on every posixAccount object under dc=ebox,
	  instead of only under ou=Users,dc=ebox. This solves nasty issues
	  with Samba PDC when adding machines and creating users with
	  repeated uid
0.11.2
	+ Do not generate a new LDAP password if it already exists
0.11.1
	+ Fix issue with module naming which prevented backups from being
	restored
0.11
	+ Initial Ubuntu packaging
	+ bugfix. fix issue with module naming which prevented backups from being
	  restored
0.10.99
	+ Create pseudo-model to use the users table with Ajax
0.10
	+ Allow dots in user names
0.9.100
	+ New release
0.9.99
	+ Bugfix in EBox::Ldap
0.9.3
	+ New release
0.9.2
	+ New release
0.9.1
	+ Make OpenLDAP listen on internal interfaces
0.9
	+ Added Polish translation
	+ Added Aragonese translation
	+ Added Dutch translation
	+ Added German translation
0.8.99
	+ New release
0.8.1
	+ Minor workaround. Create slapd run directory in case it does not
	  exist
0.8
	+ Fix message
0.7.99
	+ Add extended backup support for LDAP
	+ Performance tuning to slapd
	+ Some minor code improvements
	+ Quota now allows unlimited space and i-nodes number
0.7.1
	+ Add delObjectclass (useful for ldap clean actions)
	+ Detect and recover when ldap connection is broken (#25)
	+ Make EBox::Ldap a singleton class
	+ Initial factoring
	+ Use of ebox-sudoers-friendly
0.7
	+ New public release
0.6
	+ Move to client
	+ API documented using naturaldocs
	+ Update install
	+ Update debian scripts
	+ Use new syntax to define ACLs for ldap
	+ Add function to create system users
	+ Move ldap db under ebox directory
0.5.2
	+ Fix some packaging issues
0.5.1
	+ Convert module to new menu system
0.5
	+ Initial release<|MERGE_RESOLUTION|>--- conflicted
+++ resolved
@@ -1,10 +1,7 @@
-<<<<<<< HEAD
-3.5.6
-=======
 HEAD
 	+ Implement nameserverAdded and nameserverDelete from NetworkObserver to
 	  reset LDAP connection if name servers change in external AD mode
->>>>>>> 9a9db319
+3.5.6
 	+ Add dpkg trigger to restart module when samba package is upgraded
 	+ Fix ad-migrate script mode check
 3.5.5
