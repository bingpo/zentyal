<<<<<<< HEAD
3.4
	+ Use service instead of deprecated invoke-rc.d for init.d scripts
	+ Set version to 3.4
=======
3.3.3
	+ Fix typo in SambaLdapUser that fixes error in change email
3.3.2
	+ Change user modification hook from _modifyUser to _preModifyUser
	+ Throw DataExists exception if the user try to rename a user on a
	  container and already exists
	+ Check for duplicated DN on user creation and show a proper error, not
	  an internal exception.
3.3.1
>>>>>>> 403b8f4f
	+ Fixed s4sync's breakage when tries to sync serviceprincipals to
	  OpenLDAP. Those users are ignored on EBox::LDB::users method
	+ Remove group share on group deletion
	+ Set the setShareRightsReset flag on SambaSharesPermissions row deletion
	+ Samba log helper is now aware of utf8
	+ EBox::Samba::LdbObject::deleteObject - Delete all childs before self
	  deletion
	+ User profiles are only created if the OpenLDAP sync exists, otherwise,
	  defer it until s4sync does the synchronization
	+ Typo fix in netbios validation
	+ Check if objects are system critical before deletion
3.3
	+ Renamed printableName to File Sharing and Domain Services
	+ Split settings in two menu entries: Domain and File Sharing
	+ Switch from Error to TryCatch for exception handling
	+ Provision - Clear link attribute on __USERS__ entry when provisioning as
				  adc
	  adc
	+ Provision - Remove DomainAdmins,Administrator and Guest from openLDAP
	              when reprovisioning as additional DC
	+ Do not hide domain guest account
	+ Fix share guest access, based on domain guest account enabled status
	+ LDB - Do not return users holding a servicePrincipalName by default
	+ Provision - Improve the LDAP OUs purge after join domain
	+ s4sync - Serveral fixes to make it more robust
	+ OU - Improve creation code
	+ LDB - Return OUs ordered, parents before childs
	+ Provision - Link accounts holding zentyal service principals
	+ Provision - Improve OU loading, skip zentyal internal OUs and linked
	+ Provision - Link containers at provision stage, creating them if not
	              exists. Ignore not linked OUs for sync operations.
	+ Provision - Set kerberos linked OU as visible only in advanced mode
	+ Provision - Check no OUs are created below OU=Users. This violate the
	              AD DIT, as OU=Users is linked to CN=Users.
	+ Do not import accounts while provisioning or joining a domain, rely on
	  s4sync
	+ Remove useless chown workaround
	+ Forbid sharing '/opt'
	+ Add filesystem format check defining system shares
	+ Update user CN on user modifications
	+ Revert case sensitive shares. Use new SMB raw client library feature
	  per packet case sensitive.
	+ Throw external exception instead internal if error changing user password
	+ Show user friendly error creating system shares
	+ Add precondition to GPO models, do not allow edition if server is ADC
	+ Fix error in backup or clicking on edit GPO when server is ADC and
	  sysvol is not yet replicated
	+ Check if file system share path is a directory
	+ Fixed unhandled exception when checking filesystem options
	+ Added missing EBox::Exceptions uses
	+ Group membership mapping between OpenLDAP and Samba is using now Samba's
	  objectGUID unique id to be 100% sure we match the right objects
	+ Fixed a typo in a info message
	+ Depend on the new Samba 4.1.1, also with fixed init script
	+ Improve GPO models preconditions to avoid cannot connect to samba
	  LDAP
	+ Fix regression in unmanaged ACLs option
	+ Prevent _postServiceHook code execution outside Save Changes
	+ Fixed openLDAP -> samba integration for users, contacts and groups using
	  non ascii characters
	+ Check for acl and user_xattr mount options when adding system shares
	+ Depend on new samba4 version that fixes 0-byte size problems
	+ NT SD are now written to hidden and readonly files
	+ Remove no longer used antivirus options
	+ Get ldb object in s4sync after the initial wait
	+ Use resolvconf tool to modify resolv.conf when joining as ADC
	+ Set zavsd socket mode to 0777
	+ Fix already defined variable warning
	+ Fixed Samba share ACLs for guest-shares do not contain 'Domain Users'
	  (Contributed by on-jz)
	+ Disable debug to parse ldbsearch command output when looking on idmap.ldb
	+ Set case sensitive on a per share basis
	+ Fix netbios name no being updated when hostname change and samba module
	  is not enabled
	+ Disable debug to parse ldbsearch command output when looking for DNS
	  zones stored in samba
	+ Open files with minimal access mask to set the security descriptors
	+ Added new 'Apply ACLs recursively' feature - one checkbox per samba share.
	  If unchecked, changed ACLs will only be written to top-level share.
	  Subfolders' ACLs will be left unchanged. Default is checked.
	  (Contributed by on-jz)
	+ Fixed Samba share ACLs for 'All users' are not written to filesystem
	+ Listen on all interfaces to avoid problems when more than one IP address
	  is configured in the DNS module
	+ Removed unnecessary FirewallHelper implementation
	+ Delete unused updateHostnameFields() method
	+ Mark network module as changed when upgrading from 3.0
	+ Enforce set of shares ACLs when upgrading from 3.0
	+ Remove old keytab when exporting new one
	+ Add ForestDnsZones and DomainDnsZones partitions DNS records after
	  join domain as additional domain controller
	+ Removed old migration code from 3.0 to 3.2
	+ Set version to 3.3
	+ Ignore container 'Microsoft Exchange System Objects' when quering
	  users stored in LDB
	+ Write openchange options to smb.conf if module installed
	+ Fix precondition on GPOScripts model
3.2.2
	+ Added retry mechanism in SmbClient to wait until samba is ready
	+ Do not try to get domainSID in s4sync if not ready
	+ Improve retrying log messages in safeConnect
	+ Setup quarantine directory in postHook instead of setConf
	+ Don't use Samba's LDB before it's started
	+ Rewrote a couple of methods to use file access directly instead of LDB
	  so it doesn't depend on the service running
	+ Stop starting samba on safeConnect calls
3.2.1
	+ Fixed start of samba after reboot
3.2
	+ Migrated the Samba provision status into redis
	+ Fixed migration of disabled accounts
	+ Execute the mapping of special accounts method on migration
	+ Set version to 3.2
3.1.14
	+ Fixed provisioning flag also in DC mode
	+ Do not automatically start service in LDB.pm
	+ Added missing EBox::Gettext uses
	+ Prevent member sync between Domain Users and __USERS__ both are handled
	  automatically.
3.1.13
	+ Improve samba daemon startup wait condition
	+ Improve GPO code to be more robust.
	+ Set Administrator user as internal when migrating from 3.0
	+ Do not try to migrate from 3.0 if module is not configured
	+ Override daemons when migrating from 3.0
	+ Migrate disabled accounts from 3.0
3.1.12
	+ Only set share permissions when there is really a permission change
	  instead of doing it on every samba restart.
	+ Fix provisioning flag management on error
3.1.11
	+ Added migration code to be executed when upgrading from 3.0
3.1.10
	+ Wait until all the samba services are ready before trying to connect
	+ Removed useless and problematic enforceServiceState override
3.1.9
	+ Antivirus daemon unlinks the cache file before creating new one
	+ Fix user accounts not enabled when created by s4sync
	+ Wait for RID pool allocation after join domain as DC
	+ Remove no longer needed workaround for DNS SPN
	+ Add samba as a DomainDnsZones and ForestDnsZones replica holder
	  when joining as additional DC (samba bug #9200)
	+ Fixes for LDAP-LDB OUs synchronization
	+ Force restart of DNS module while provisioning to reload zones from LDB
	+ Block until samba LDAP task is listening when restarting module
	+ New state flag 'provisioning'
	+ Added 'All users' option to ACL group permissions
	+ Fix precondition on GPOScripts model
3.1.8
	+ Added EBox::LDB::securityGroups to get the list of security groups from
	  Samba.
	+ Requested SLAPD to add an index on the msdsObjectGUID field.
	+ Added support to set permissions recursively.
	+ Moved the code that sets the share permissions to EBox::Samba to execute
	  it on EBox::Module::Service::_postServiceHook hook so we are sure samba
	  is already started with the new configuration.
	+ Shares are created even if no permissions are assigned nor is a guest
	  shared. Administrators will always have permissions now, so the share
	  should exist.
	+ Fixed zentyal group memberships sync with Samba to handle all supported
	  members and to sync on group creation, not just on group update.
	+ Improved the way we sync group memberships from Samba to Zentyal so we
	  are able to sync nested groups if they are not yet created at that point.
	+ Allowed nested groups sync with OpenLDAP and reused as much as possible
	  code from EBox::Users::Group from EBox::Samba::Group.
	+ Do nothing with shares that are disabled.
	+ Fixed s4sync when checking for OUs updates.
	+ Ignore system ACLs for samba shares, use libsamba-perl library instead.
	+ Disabled custom auth methods for guests, so Kerberos authentication
	  works. This should be reverted once Guest support is fixed on Samba 4.
	+ Synced all members of Zentyal Groups, not just users, when provisioning
	  with Samba.
	+ Stop creating special users or groups on provision time, s4sync will do
	  it for us.
	+ Services principals are copied to Samba before Groups, so we can keep
	  memberships intact.
	+ Mark internal users and groups properly when creating them in LDAP
	+ Filter internal users and groups in ACLs selectors
	+ Fixed bad usage of OpenLDAP when it should be using LDB.
	+ Force a trace back printing when an LDB connection is not possible.
	+ Handled mail field sync for Group, User and Contact.
	+ Use new libsamba-perl for GPOs
	+ Fixed mail and given name sync for Contacts.
	+ Stop s4sync while dumping configuration backup
	+ Ignore Asterisk Queues OU in s4sync
	+ Added hiddenSid() method
	+ Change default description to Zentyal Server instead of File Server
	+ Don't put duplicate bridge interfaces in smb.conf
	+ Mapped group 'Domain Users' to '__USERS__' directly.
	+ Added isInAdvancedViewOnly and renamed setViewInAdvancedOnly to
	  setInAdvancedViewOnly to match the attribute name.
	+ Allowed the syncronization of Users, Groups and Contacts tagged as to be
	  shown only on the Advanced view.
	+ Allowed sync of users without kerberos credentials (Guest account).
	+ Linked Kerberos accounts from Samba with their copy in OpenLDAP.
	+ Removed sync_disabled_users key. We sync all users now.
	+ Removed the useraddon to enable or disable file sharing per user, you
	  can now enable or disable a user directly.
	+ Used text strings to reference userAccountControl flags instead of plain
	  numbers.
	+ Syncronized account disabled / enabled between OpenLDAP and Samba.
	+ Removed deprecated objectClass objects not required anymore because
	  Windows breaks when creating objects with those unused objectClass.
3.1.7
	+ When we are going to start a reprovision, we set the provision flag to
	  false and reset the LDB connection to clear any cached value.
	+ Handle the case where ou=Groups exist in OpenLDAP and a Windows AD, so
	  we map both on provision time instead of breaking.
	+ Fixed wrong call to _linkWithUsersObject in Provision
	+ DNS is now properly restarted after provision
3.1.6
	+ Fix Samba provisioning when joining an existing Windows server.
	+ Fixed s4sync to ignore all sub-OUs for a set of OUs so those tree
	  branches are not synced with samba or deleted from OpenLDAP by mistake.
	+ The Administrator user should be hidden.
3.1.5
	+ Adapted user-addon to right panel view
	+ (u|g)idNumber is now generated by Samba directly by default.
	+ Added support to BuiltinDomain objectClass and synced CN=Builtin,...
	  container as a LDAP OU.
	+ Adapted to updatedRowNotify call with no changes in values
	+ Added menu icon
	+ Added objectByObjectGUID to retrieve an LDB object from its LDAP
	  replica.
	+ Added _linkWithUsersEntry && _linkWithUsersObject and called for every
	  Samba object created from the users module, so we have a direct link
	  between objects.
	+ All LDBObject based objects will have the objectGUID field availble.
	+ Removed unused method EBox::LDB::existsDN.
	+ Updated EBox::LDB class to use the new EBox::LDAPBase to share code.
	+ Updated s4sync to handle OUs and contacts sync.
	+ Removed configuration key 'treat_contacts_as_users'. We handle now
	  Contacts and distribution groups natively.
	+ EBox::Samba::LdbObject inherites from EBox::Users::LdapObject to reuse
	  as much code as possible.
	+ Added a special case to map 'Domain Admins' DN from OpenLDAP to LDB.
	+ Don't allow a share with file system root as path
	+ Adapt firewall rules to new accept chains
	+ Add config key to skip writting homeDirectory and homeDrive attribute
	+ Do not store in samba_access table 4 records each 10s when antivirus
	  daemon is not running
	+ Adapted user addon to multi-OU tree view
	+ Ignored SIDs are now synced to LDAP, but hidden on the interface
	  according to the regexps in /etc/zentyal/sids-to-hide.regex
	+ Do not try to start nmbd if smb.conf is not written
	+ Use krb5 keys on new users when plain password not available
	+ Removed EBox::Samba::Group::usersNotIn() method. It was not used neither
	  valid for samba groups.
	+ New EBox::Samba::computers() to get all objects with computer class
	+ Implemented security group and distribution group concept from AD.
	+ Created an OrganizationalPerson object to reuse code between User
	  accounts and Contacts.
	+ Added incompatiblity with external AD authentication mode
3.1.4
	+ Fix SIDs to ignore list, add missing end of line character in regular
	  expressions
	+ NetBIOS computer name is now updated before reprovision and after
	  hostname change
	+ Use new EBox::Users namespace instead of EBox::UsersAndGroups
3.1.3
	+ Removed deprecated backup domains implementation
	+ Fix id mapping for users and groups added by the s4sync daemon
3.1.2
	+ Fix hostname change when having Samba installed: was trying to create
	  again Administrator user, now we just update the credentials, ignore
	  existing groups
3.1.1
	+ Fixed wrong setting of state in EBox::Samba::Provision
3.1
	+ Replace /home/samba/.provisioned file with a key in redis state
	+ Depend on zentyal-core 3.1
3.0.17
	+ New join_vista_with_guest_shares option in /etc/zentyal/samba.conf to
	  allow join of Windows Vista machines if guest shares are enabled
	+ New sync_disabled_users option in /etc/zentyal/samba.conf to sync
	  users with a disabled account in s4sync
	+ Removed 3.0.X migration code
	+ New s4sync-groups.ignore file to avoid sync internal groups to LDAP
	+ Allow to set "disable_fullaudit" config key in /etc/zentyal/samba.conf
	  to fully disable recording of samba VFS operations in the system log
	+ Added Pre-Depends on samba4 to avoid problems with upgrades
	+ Added Pre-Depends on mysql-server to avoid problems with upgrades
3.0.16
	+ Workaround with retries for the chown __USERS__ bug
	+ Hide sync with cloud options in shares list if remoteservices
	  is not installed
	+ Setup filesystem now writes a valid fstab file even if the filesystem
	  does not have any mount option
	+ Remove idmap_ldb:use_rf2307 option unnecessary with Samba 4.0.5
	+ Clearer error messages when EBox::LDB::safeConnect fails
	+ Raise exception if during the provision either the domain
	  administrator user or the domain administrator group are
	  incorrectly mapped
	+ Adapted firewallCaptivePortalExceptions method to API change
	+ Mark kerberos principal users as internal to be properly filtered
	+ Delete .provisioned file when purging zentyal-samba
	+ Avoid not numeric warning in hash size comparation during provision
	+ Allow user names composed only of digits
	+ Do not add firewall rules to loopback interface
	+ Improve checks when upgrading from 3.0.11
3.0.15
	+ Better check for the incompatibility of Samba with master/slave
	+ Samba can now be reprovisioned if the hostname or domain changes
	+ Depend on users module to fix save changes order during reprovision
	+ Set roaming profile and home drive for new created users if server
	  is first DC
	+ Default value of sync option in SambaShares is now 0
3.0.14
	+ Improve management of DNS zones stored in samba LDAP
	+ Add classes to decode DNS data from samba LDAP
	+ Use less costly LDB operations when adding or removing members
	  from a group
	+ Added EBox:Samba::LDBObject::deleteValues method
	+ Fix wrong URL on provision message
	+ Better error messages when the environment checks for provision fail
	+ Forbid provision if the server is replicating users either master or slave
3.0.13
	+ Integration of new samba 4.0.3 bundled version
	+ Samba daemon is now managed with init.d to avoid unexpected fork problems
	+ Reduce dns resolver timeout on provision checks when joining a domain
	+ Let zentyal manage all samba dependant daemons. Automatic start/stop
	  is disabled now.
	+ Add script to transfer FSMO roles to local server, useful to
	  migrate from Windows to Zentyal
	+ New FSMO management module
	+ Import sysvol maintaining ACLs
	+ Fixed configuration backup problems, stopping the daemon is no longer
	  needed when backing up and ACLs and dns partitions hard links are
	  recreated when restoring.
	+ Remove deprecated code related to printers module
	+ Remove unnecessary pidfiles declarations for upstart daemons
	+ Improve provision procedure
	+ Use clamd socket instead of shared library for antivirus, this is
	  faster and reduces memory consumption
	+ Do not create quarantine share if antivirus is not enabled
	+ Empty text files are created now when a virus is found on a share
	+ Modified 'size' field in samba_disk_usage and samba_disk_usage_report
	  tables from INT to BIGINT
3.0.12
	+ New advanced 'unmanaged_acls' option in /etc/zentyal/samba.conf to
	  disable overwriting of ACLs when saving changes
	+ Notify cloud-prof when installed when changes happen in
	  SyncShares and SambaShares models
	+ shareByFilename method now also returns the path and type of the share
	+ Fix shareByFilename method
	+ Update Loghelper to the new log formats
	+ Remove duplicated slash in samba shares and profiles paths
3.0.11
	+ Fixed EBox::Samba::LdbObject::get in list context
3.0.10
	+ Decode utf8 data in LdbObject::get() to avoid encoding problems
	+ Integration with Disaster Recovery service
	+ Restored backupDomains implementation
	+ Explicit set of folder name as default value implementation has changed
	+ Check in group pre-addition whether it already exists as built-in
	+ Added existsDN method to EBox::LDB
	+ Grant rx access on privileged ldap socket to allow user corner to
	  update user passwords
3.0.9
	+ Improve domain join process updating the joined domain DNS server
	+ Set kerberos keys when importing users from samba to zentyal
	+ Fix ACLs for system type shares
3.0.8
	+ Depend on Samba4 RC5
	+ Fix bug in enforceServiceState causing samba to restart twice while
	  saving changes
	+ Set pid file path for nmbd daemon
	+ Set bootDepends in yaml file
	+ Adapted to changes in EBox::LogHelper::_convertTimestamp
	+ Use proper constant in userShares method used by remoteservices module
3.0.7
	+ Sync passwords to samba also when using kerberos keys
3.0.6
	+ Added missing use of UnwillingToPerform exception
	+ Fix bug importing service principals when it is not yet created in
	  LDAP
	+ Roaming profiles and drive letter options cannot be set when joining
	  to an existing domain to avoid overwritting per-user settings
	+ Use the new LdapUserBase interface methods preAddUser and preAddGroup
	  to create the user in samba before in zentyal LDAP. The uidNumber or
	  gidNumber of the Zentyal user is infered from the RID to guarantee
	  unique value in the domain
	+ Infer user's uidNumber and group's gidNumber from RID when this is
	  attribute is not present while synchronizing users. This guarantees
	  the same value for users and groups in all domain controllers
	+ Implement new preAdd(User|Group)Failed and add(User|Group)Failed to
	  remove the object from samba database if something goes wrong
	+ Do not add disabled accounts to Zentyal in s4sync
3.0.5
	+ Enabled optional signed SMB protocol in smb.conf
	+ Delete users and groups from shares ACL when these are deleted
	+ Refuse to delete system critical objects
	+ Added syncFolders information method to allow file syncing
	+ Implement SysInfo::Observer to disallow host or domain name changes if
	  module is configured and update the required fields if it is not
	+ Import sysvol after joining a domain, and add an upstart job to sync it
	  each 5 to 10 minutes (one way).
	+ Map root account to domain administrator account
	+ Reset sysvol ACLs after provision
3.0.4
	+ Fix netlogon share wrong path
	+ Depend on samba4 rc2+zentyal2, which include nmbd daemon for netbios
	  browsing support
3.0.3
	+ Update smb.conf for samba4 RC2
	+ During domain join precedure, wait a couple of seconds for samba to start
	+ Add configkey 'treat_contacts_as_users' to import distribution groups
	  containing contacts. The mail account name is used to locate an user with
	  that name and add it to the group.
	+ Improvements synchronizing group members.
	+ The 'users' method of EBox::Samba::Group has been renamed to 'members' and
	  also returns nested groups
	+ Do not import users and groups after join a domain. The s4sync script will
	  do the job
	+ Search for users and groups to synchronize outside CN=Users
	+ Add more SID's to the list of users and groups to avoid synchronize from
	  samba
	+ Improve GeneralSettings fields validation
	+ Remove duplicated disabled module warning on recycle bin and antivirus
	  modules
	+ Added method to GeneralSettings to update hostname-dependent fields
	+ Tolerate domains ended in .local
3.0.2
	+ Fix samba group members not imported to Zentyal in groups added by
	  the synchronizer
	+ Fix s4sync not starting on boot
	+ Restore DNS setup on domain join failure
	+ Add a line to /etc/fstab to increase the size of /var/lock to 50MB.
	  Samba stores there some tdb files (for example to track connections), so
	  if this fs goes out of space connections can be dropped.
3.0.1
	+ Stop daemon before restoring backup and start when finished
	+ Throw exceptions in checkEnvironment also during first install,
	  otherwise the module is not disabled if DNS is not properly
	  configured.
3.0
	+ Add parameter to _checkEnvironment to set the desired error level
	  (ignore, print on log or throw exception)
	+ Stop daemon while taking backup to avoid samba daemon modifying files
	  while being tarred
	+ Fix share type exceptions on antivirus and recycle bin
	+ Fix enabling guest access on shares need to save changes twice
	+ Fix wrong ACL that was denying access to quarantine folder to guest
	  users
	+ Fix error creating shares with spaces in the path
	+ Implemented configuration backup and restore
	+ Fix checking domain name in General Settings Model
	+ Fixed some strings
2.3.14
	+ Fix access for domain users to shares when guest access is enabled
	  on the share
	+ Setup quarantine directory for zavs and grant access to domain admins only
	+ Write zavs settings on smb.conf
2.3.13
	+ Change default domain netbios to match the left-most part of the
	  host dns domain
	+ Check environment is properly configured before provision samba
	+ Generate random administrator password instead of having a default
	  one for security reasons, to join machines to the domain any user
	  belonging to the Domain Admins group is enough, so there was no
	  need to show this password on the interface
	+ Removed dashboard widgets no longer compatible with samba4
	+ Depend on samba 4.0 beta 8
	+ Check provisioned flag and module enabled in s4sync script
	+ Set the provisioned flag at the end of provision function
	+ shareByFilename() method is now working with samba4
	+ Improved DNS management of the Samba internal domain
	+ Fixed labels on SambaSharePermissions model
	+ Fix guest access to shares (client do not ask for password)
	+ Map nobody and nogroup to domain guest and guests accounts
	+ Add missing use statement on EBox::Samba::User
	+ Fix updating Zentyal LDAP users kerberos keys from samba users
	+ Ensure proper permissions on the samba privileged socket
	+ Check that account names does not exists in the whole domain when
	  adding users and groups from the LdapModuleBase callbacks
	+ Do not notify samba module when deleting Zentyal users and groups
	  through the synchronizer script
	+ Improve netbios name validation (no dots)
	+ Validate netbios domain name as netbios name
	+ Force zentyal-dns dependency version
	+ Fix bug managing the dns domain when enabling/disabling the module
	+ Improvements in daemons management to avoid restarting them twice
	  while saving changes.
2.3.12
	+ Support additional domain controller mode
	+ Remove user addon to set the user as domain admin. Add it to the
	  domain admins group instead.
	+ Sync domain administrator and domain admins accounts to zentyal
	+ Increase log level from 1 to 3 to trace problems.
	+ Provision database only when saving changes, not in module
	  enable.
	+ Change samba home to /home/samba instead /home/ebox/samba
	+ Use the privileged LDAP socket to connect to samba LDAP.
	+ Provision using bind9 DLZ backend.
	+ Add config key to choose the fileserver to use, 'ntvfs' or 's3fs'
	+ Removed wrong empty string translations
	+ Enable printing daemon. Printers ACLs stored in a model within
	  printers module.
2.3.11
	+ Added modeldepends to yaml schema
	+ Enable printing daemon. Printers ACLs are now stored in a model within
	  printers module
	+ Removed wrong empty string translations
2.3.10
	+ Fix exception creating shares
	+ Sync passwords from LDAP to LDB directly from hashes
2.3.9
	+ Fields in General Settings can be edited now, with the exception
	  of domain and computer names
	+ Added methods to get the paths used by shares, users and groups
	  to generate disk usage reports
	+ User addon to enable/disable the account and set the user as
	  domain administrator
	+ Group addon to create group shares
	+ Added method to give captive portal module firewall rules to
	  allow domain joins
2.3.8
	+ Recycle Bin feature is now working with samba4
	+ Remove unnecessary dns enable depend as users already depend on it
	+ Integration with samba 4.0 beta2 which uses samba4 for
	  the Active Directory domain services and the samba3 daemon
	  for the file sharing and printing services
	+ Added LogObserver support
	+ Avoid showing admin password if provision command fails
	+ Add domain name validation, cannot be equal to host name
	+ Fix provision bug caused by passwords containing spaces
	+ Threaded synchronizer script
	+ Roaming profiles implementation
	+ Home drive implementation
	+ Guest access implementation
	+ Delete directories from disk when shares are removed
2.3.7
	+ Fixed problems with provision in fresh install
	+ Adapted to new Model management framework
	+ Store printers in redis using the new JSON config objects
2.3.6
	+ Integrate with zentyal DNS
	+ Fix loop over array reference in funcion usesPort
2.3.5
	+ New samba4 synchronization based on LDB module and LDIF files
	+ Depend on samba-zentyal-modules instead of libldb-perl
	+ Custom build of samba4 is no longer needed
2.3.4
	+ Packaging fixes for precise
	+ Code typo fix in Samba::Model::GeneralSettings::_checkDomainName
2.3.3
	+ Validate domain admin password in general settings
	+ Fixed bugs when adding users or groups with spaces
2.3.2
	+ Ignore mailfilter users in s4sync
2.3.1
	+ Samba4 integration
	+ Service description is now translatable
	+ Restore samba-vscan dependency
2.3
	+ Adapted to new MySQL logs backend
	+ Remove samba-vscan dependency as it is not yet available for precise
	+ Replaced autotools with zbuildtools
	+ Use always the same string to refer to the NetBIOS computer name
	+ Validation of maximum length of domain name, validation against
	  reserved words of netbios and domain names
2.1.7
	+ Allow non-ascii characters in share names and comments
2.1.6
	+ Added config key to set Zentyal folders and default domain prefix
	+ Removed /zentyal prefix from URLs
	+ Added maximum limits to PDC options
	+ Avoid duplicated restart during postinst
2.1.5
	+ Removed wrong quotes in smb.conf
	+ Added missing touch and minsize options in /etc/zentyal/samba.conf
	  for Recycle Bin
2.1.4
	+ Better validation of samba shares paths
	+ Improve smb.conf template: delete use_client_driver and allow include
	  per client
	+ Always depend on samba-vscan
	+ Use quote column option for periodic and report log consolidation
2.1.3
	+ Now deleted users and groups are removed correctly from printers
	  permissions lists
	+ Show group comment if exists as share description
	+ Fixed SQL in activity report section
	+ Removed redundant code _dumpSharesTree and _loadSharesTree
2.1.2
	+ Domain names ending in ".local" are no longer allowed
2.1.1
	+ Quotas are now included in users module
	+ Bugfix: disabled shares are correctly ignored now
	+ Bugfix: fixed bad column name in report consolidation
	+ Renamed internal-backups and quarantine shares from ebox- to zentyal-
	+ Bug fix: default file sharing quota works properly now
2.1
	+ Remove ebox- prefix from helper scripts names
	+ Use new standard enable-module script
	+ Replace /etc/ebox/80samba.conf with /etc/zentyal/samba.conf
	+ Use new initial-setup in postinst and delete old migrations
	+ Bug fix: Home directory is mapped when accessing from a Windows 7 client
	+ User quotas are now stored in configuration backup and users directory
	+ Bug fix: Share size is estimated although some files cannot be read
	+ Bug fix: Removed permissions are actually removed
	+ Roaming profiles with correct file attribs
	+ The files in a group share can be modified by all the members in the
	  group
	+ Show forbidden paths in the "Path not allowed" exception text
	+ Truncate the resource field to avoid overflow error of log database
2.0.7
	+ Removed printers are ignored during backup restore
	+ Added backup domain
	+ Added printers as restore dependency
2.0.6
	+ Check for incompatibility between PDC and PAM on slaves
	+ Improved performance by adding samba LDAP indexes
	+ Only set shares ACL if needed
	+ Set default order for dashboard widgets
2.0.5
	+ Only ASCII characters are now allowed for share names and comments
	+ Bug fix: guest shares also work if PDC not enabled
2.0.4
	+ Fixed quarantine folder permissions
	+ Don't ask for password in guest shares
2.0.3
	+ Bug fix: guest shares now work on Windows clients
	+ Fixed log retrieving for quarantine alerts
2.0.2
	+ Fixed problems in backup restoration
	+ Bug fix: support users and groups with spaces and so on in ACLs
2.0.1
	+ Bug fix: cups daemon is now started before samba one
	+ Bug fix: samba can be enabled now if filesystem does not support quotas
	+ Removed warning due to mix numeric and string values in printer hash.
	+ New CUPS printers are also stored in redis when editing groups
	+ Deleted obsolete code regarding external/non-external printers
1.5.9
	+ Rebranded domain name and description
1.5.8
	+ Zentyal rebrand
	+ On smb.conf.mas: use client driver = no to allow printer server
	  to give clients the uploaded drivers.
1.5.7
	+ Avoid antivirus scan on large files to fix read problems
	+ Add a keyconf to Samba listen on external interfaces
	+ Added more report subsections
1.5.6
	+ Move NSS from ebox-samba to ebox-usersandgroups
	+ Home directories are under /home now
	+ Shares permissions model now states if the ACL is for a user or a group
1.5.5
	+ Bug fix: set proper permissions on guest shares
	+ Bug fix: avoid parse of non-word characters in vscan log entries
1.5.4
	+ Added bridged mode support in firewall helper
1.5.3
	+ Bug fix: do not add acl attribute in /etc/fstab when using xfs
1.5.2
	+ Enforce uniqueness of 'user/group' filed in shares permissions
	+ Enable full audit feature as it's working again in samba 3.4.6
	+ Allow guest shares
1.5.1
	+ Add support for file system ACLs. Modify /etc/fstab
	  accordingly. Add dependency on acl.
	+ Bug fix: check if a group has been deleted when configurer printers,
	  otherwise users end up with a blank screen when granting printer
	  permissions
	+ Use the new upstart scripts that the Ubuntu samba packages ships
	  in Lucid
1.4.2
	+ Add missing samba_virus_report table
1.4.1
	+ Restored RecycleBin feature lost when merged breadcrumbs
1.3.15
	+ Added 'hide files' directive by default in smb.conf.mas
	+ Bug fix: PDC password policy settings are kept after samba restarts
1.3.14
	+ Add DefaultUser model to be used in users and groups default user
	  template. Admins can select if they wish to enable the file sharing
	  account by default when creating new users.
1.3.13
	+ Disable full_audit until fixed in a newer samba version
1.3.12
	+ Add breadcrumbs
1.3.11
	+ Added report support
1.3.10
	+ bugfix: ignore case when comparing domain and netbios names
	+ Added support for Recycle Bin in shares
	+ bugfix: restore Domain Users with GID 513 and not 512.
	  as this made Domain Admins not work
	+ Remove unused quota related methods
1.3.7
	+ Create .V2 profile directories. Windows Vista looks for them.
	+ remove extendedBackup, data files must be backuped using ebackup
1.3.6
	+ bugfix: do not allow netbios names longer than 15 characters
1.3.4
	+ bugfix: some samba actions never appeared in the access log
1.3.3
	+ bugfix: we dont consults users when users is not configured in EBox::Samba::existsShareResource
1.3.1
	+ bugfix: use right number for Domain Computers group
1.3.0
	+ bugfix: keep sambaMinPwdLength attribute
1.1.30
	+ bugfix: add user works if quota is disabled
	+ bugfix: replaced storeElementByName with store to avoid bug when restoring
1.1.20
	+ samba allows the use of internal virtual ifaces now
	+ bugfix: importFromLdif was calling a maethod that was removed in a previous merge
1.1.10
	+ Only update sambaPaths on users with sambaSamAccount object
	class
	+ UI imrpovement: in general setting some fileds are disabled when
	PDC is not selected
1.1
	+ Bugfix: issue with codepages on shares
	+ Home drive letter can be changed now from general settings
	+ Added new PDC model with password settings
	+ Use the new row() and ids() API
	+ Windows user's profiles are backed up only in extended backups
	+ Enable quota support again
	+ Bugfix: when importing data from ldiff we assure that the
	default group is created before any group assignment to avoid
	'group not existent' errors

0.12.101
	+ Bugfix: set force directory mode and force create mode to 0660 in shares
0.12.100
	+ Admin user method is more robust in face of user's incomplete
	groups membership
	+ Bugfix: `printers` method returns an empty list when
	`ebox-printers` package is not installed
	+ Add per-user disk quota
0.12.99
	+ New release
0.12.6.101
	+ Bugfix. roaming profiles are not created automatically when they are
	disabled
0.12.6.100
	+ Support for external printers configured with CUPS
	+ Bugfix. Set users and groups suffix properly in smb.conf
0.12.5
	+ Bugfix. Set loginShell when adding users. By default it takes /bin/false
	but users can change it using /etc/ebox/80samba.conf
0.12.4
	+ Bugfix. Check and correct if there is a user or group with a wrong SID.
	It's possible to run into that scenarion depending when the user/group is
	created
	+ Do not delete some domain attributes that are used to store password
	attributes such us password length, expiration...
0.12.3
	+ Add configuration variable to enable/disable quota support
	  as it might be really slow if we have many users
0.12.2
	+ Restore group share names when restoring a backup
0.12.1
	+ Leave Logon Home empty, as Logon Home = "" as stated by smb.conf
	documentation doesn't seem to work
	+ Make sure  workgroup and netbios names are different
0.12
	+ Add help to model fields
	+ Fix typo in defaultEnabledValue. Now shares are enabled by default.
	+ Fix typo in administrator label
	+ Mark shares strings to translate
	+ Use eBox OID number in LDAP schemas
	+ Do not use shares that don't have permission for any user or group
	+ Remove deprecated printer admin configuration key in smb.conf.mas
	+ Enable dns proxy in smb.conf.mas
0.11.103
	+ Bugfix. Add and use EBox::Samba::Types::Select to avoid
	  issues with the options cache
0.11.102
	+ Extend functinality to add custom shares and not only one per-group:
		- Any share within the file system
		- Any share automatically created under /home/samba/shares
		- Fine-grained access to the share: read-only, read and write,
		  administrator, per user and per group.
	+ Set editable attribute to 1 in User field. To comply with
	  what the type expects and avoid warnings

0.11.101
	+ New release
0.11.100
	+ Change slapd.conf ownership to module users
	+ Fix typos
	+ onInstall() functionality moved to migration script
0.11.99
	+ Allow others to read contents from users home directory to
	publish HTML
0.11
	+ New release
0.10.99
	+ New release
0.10
	+ Create directory with 0770
	+ Add users to Domain Users group
0.9.100
	+ New release
0.9.99
	+ New release
0.9.3
	+ New release
0.9.2
	+ Add ebox backup directory as a shared resource to download/upload
	  files
	+ Create smbldap_bind.conf which contains password with mask 0600
0.9.1
	+ New release
0.9
	+ Added Polish translation
	+ Added German translation
	+ Added Dutch  translation

0.8.99
	+ New release
0.8.1
	+ bugfix. Do not mess up home directories when upgrading
	+ Minor workaround. Create slapd run directory in case it does not
	  exist
0.8
	+ New release
0.7.99
	+ Full backup mode stores shared files
	+ Unlimited i-node quota
	+ Various bug-fixes
	+ Portuguese translation

0.7.1
	+ Initial support for PDC
	+ GUI improvements
	+ Added update/clean actions to eobx-samba-ldap
	+ Use EBox::LDAP singleton
	+ Debian package fixes
	+ Fetch SID from configuration file
	+ Use of ebox-sudoers-friendly

0.7
	+ First public release
0.6
	+ move to client
	+ API documented using naturaldocs
	+ Update install
	+ Update debian scripts
	+ Enable/disable printer sharing and file sharing independentely
	+ Use new syntax to define ACLs in slapd.conf
	+ Implements usesPort
	+ Add full support for printers
	+ Several bugfixes

0.5.2
	+ Fix some packaging issues

0.5.1
	+ Convert module to new menu system

0.5
	+ Initial release<|MERGE_RESOLUTION|>--- conflicted
+++ resolved
@@ -1,18 +1,12 @@
-<<<<<<< HEAD
 3.4
 	+ Use service instead of deprecated invoke-rc.d for init.d scripts
 	+ Set version to 3.4
-=======
-3.3.3
 	+ Fix typo in SambaLdapUser that fixes error in change email
-3.3.2
 	+ Change user modification hook from _modifyUser to _preModifyUser
 	+ Throw DataExists exception if the user try to rename a user on a
 	  container and already exists
 	+ Check for duplicated DN on user creation and show a proper error, not
 	  an internal exception.
-3.3.1
->>>>>>> 403b8f4f
 	+ Fixed s4sync's breakage when tries to sync serviceprincipals to
 	  OpenLDAP. Those users are ignored on EBox::LDB::users method
 	+ Remove group share on group deletion
