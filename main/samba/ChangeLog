HEAD
<<<<<<< HEAD
	+ Disable administrator account expiration on provision
=======
	+ Remove no longer supported cloud synchronization
>>>>>>> 58072a5c
	+ Remove no longer used External AD mode
	+ Remove the limited GPO support from the Zentyal UI
	+ Remove no longer supported antivirus integration
	+ Added support for quotas on extra FS
4.0.8
	+ Create roaming profile directory correctly when the
	  samAccountName has any space
4.0.7
	+ Added config keys to enable samba to listen only on internal
	  interfaces
	+ Better error when editing user with empty first or last name
	+ Allow restore backup when samba is not provisioned
	+ Set roaming profile for new users
4.0.6
	+ Remove deprecated sids-to-hide file and associated methods
	+ Fixed sort order of EBox::Samba::users method
	+ Adapted migration code from 3.2 to 4.0
	+ Added waitForLDAPObject to EBox::Module::LDAP
	+ Allow to manage Schema Admins group
	+ Add 'drs:max object sync' parameter to avoid replication error
	  after loading schemas
	+ Override smbd and nmbd daemons when migrating from 3.2
	+ Increased default max log size to 100 MB
	+ Backup and restore module's kerberos service password file
4.0.5
	+ Calling correctly to removeGroupShare from the CGI
	+ Fixed external AD keytab generation
	+ Enforce kerberos configuration in external AD mode
	+ Fixed typo in EBox::LDAP::ExternalAD::externalServicesPrincipals
	+ Added disable_uid_sync conf key to save resources when RSAT
	  or ADC mode is not used
	+ Migrate mailboxes when upgrading from Zentyal 3.2
4.0.4
	+ SysvolSync daemon now synchronize deleted GPOs.
	+ Fix sysvol replication broken in some environments.
	+ Forbid backup restore if the server has not the correct hostname
	+ Fix empty LDIF parsing loading DNS zones stored in LDB
4.0.3
	+ Nested OUs are properly shown in GPO Links tree
	+ Avoid notifying slaves while setting the password as it is does
	  by addUser called below
4.0.2
	+ Fix regression in showing the Administrator account
4.0.1
	+ A change in first or last name make DN to change
	+ Do not show administrator password in provision command
	+ Fix ADC mode from the wizard
4.0
	+ Re-enable user synchronization with Zentyal Cloud
	+ Proper notifications when a share is sync'ed with Zentyal Cloud
	+ Fix realUsers count to remove Administrator and Guest account from it
	+ Write broker configuration for mapiproxy server in openchange.conf
	+ Add daemon to check users and groups to have uidNumber and gidNumber
	+ Add confirmation when removing mail account via the edit user form
	+ Add hostname change confirmation dialog to wizard
	+ Fixed EBox::LDAPBase::lastModificationTime
	+ Join as additional domain controller on initial configuration wizard
	+ Name in Module Status is now "Domain Controller and File Sharing"
	+ Set version to 4.0
	+ Fix migration to preserve group type
	+ Do not complain about lack of ACL support with XFS filesystem
	+ Better error message when the root DSE is not found in external
	  AD mode
	+ Do not try to dump config backup if not provisioned
	+ Check samAccountName is unique in entire domain adding users and groups
	+ Ignore cloud-sync warnings from cron
	+ Check DN not exists on the same container creating contacts
	+ Add missing 'use EBox::LDAP::ExternalAD' to Samba.pm
	+ Improve save changes speed avoiding loop in postServiceHook if no changes
	  made to roaming profiles
	+ Implement nameserverAdded and nameserverDelete from NetworkObserver to
	  reset LDAP connection if name servers change in external AD mode
	+ Add dpkg trigger to restart module when samba package is upgraded
	+ Fix ad-migrate script mode check
	+ Adapted to changes in group mail account
	+ Show a warning on post save changes dialog if errors happend while
	  setting shares ACLs
	+ Do not check for acl and user_xattr filesystem options if filesystem is
	  btrfs
	+ Provision: Check domain netbios name is not equal to host netbios name
	+ Resolve schema master dns name and try to connect to all returned IP
	  addresses until success
	+ Skip schema extensions if module disabled
	+ Use bash as default shell
	+ Added external AD field to LDAP information model
	+ Allow unsafe chars on admin account to use for join a domain
	+ Improve the LDIF files parsing created by output of ldbsearch command
	+ Fixed problems with checking mail address duplicates
	+ Fixed bug which could delete the group mail account after a
	  group edit
	+ openchange.conf named properties config uses splitted params
	+ Added EBox::module::LDAP::_loadSchemasFiles
	+ Added EBox::Samba::LdapObject::hasObjectClass
	+ Hide the dns-hostname account after join a domain
	+ Remove mail account management logic from edit user form. This field
	  is now disabled when the mail module is installed, so account management
	  like create, rename or delete it must be done in the mail module user
	  addon
	+ Added code for migration from 3.4
	+ Instance groups using gid parameter is no longer allowed
3.5.2
	+ Fix sssd bug not finding users and groups
	+ Deprecate _schemasAdded redis key, checking if schema is extended in
	  module _regenConfig
	+ Fixed use of deprecated attributes uid and gid instantiating users and
	  groups
3.5.1
	+ Display correctly tree elements on external AD mode
	+ Fixed user creation when remove user from a group in the
	  EditGroup CGI
	+ The groups and groupsNotIn methods have now the same behaviour
	  for all EBox::Samba::OrganizationalPerson classes
	+ When removing a share the 'has files' check is not longer
	  dependent on ACLs
	+ Restored external AD mode
	+ Better errors in GPO models when losing parent row
	+ Catch error trying to add an already added or delete an already deleted
	  user to group
	+ Avoid warning flag on smart match experimental feature
3.5
	+ Setup roaming profiles for each user only when the setting changes
	  in the UI
	+ Remove duplicate entries from the custom shell list
	+ Hide krbtgt user in external AD mode
	+ EBox::Samba::DNS::Zone always return lowercase zone name
	+ Fix members of 'Domain Admins' group not able to delete items from
	  recycle bin
	+ Grant rwx rights to Domain guest and Everybody on guest shares
	+ Added new domainControllers() method
	+ Override daemons when migrating from previous versions
	+ Remove the use of method canonicalName for greater performance, use
	  object DNs instead
	  the end of the work loop
	+ Show Administrator account in the UI so it can be handled from Zentyal
	+ Merge zentyal-users and zentyal-samba in a single package
	+ Added EBox::Samba::User::hasValue to check if a certain value is present
	+ Do not duplicate cloud ops when REST call fails
	+ Use samba instead of slapd + heimdal
	+ Create a container CN=Groups when provisioning as DC
	+ Set gidNumber for new users to Domain Users to have NSS + PAM working
	+ Set gidNumber based on RID for new groups
	+ Set gidNumber to Domain Users and Domain Admin for NSS + PAM
	+ Change default group container to cn=Users as Windows does
	+ Include PAM + NSS services with SSSd to authenticate LDB users
	  in the system
	+ New EBox::Module::LDAP replacing EBox::LdapModule and using
	  EBox::Module::Service as base class, schemas are now loaded
	  in _regenConfig instead of manually in enableActions
	+ Display message when creating a user which username has more
	  than 20 characters
	+ Fixed error when editing user email address when mail module is
	  not installed
	+ Fix domain controllers shown on the computers OU in Manage model
	+ Using paged serch in EBox::Samba::users() method
	+ Added EBox::LDAPBase::pagedSearch method
	+ Added support for addon components when user is in a
	  non-standard OU
	+ Better control for edit user quota
	+ Sent zentyal-usercorner trigger on install / upgrade to restart it if
	  it's installed
	+ Avoid apparmor errors in trusty
	+ Set version to 3.5
	+ Fixed bug when altering mail address through the edit user form
	+ Better integration between mail addon and mail field
	+ Remove method canonicalName and use object DNs for greater performance
	+ Migrate previous configuration from 3.3 when upgrading
3.4
	+ Updated EBox::Samba::Model::Password to use
	  EBox::Usercorner::updateSessionPassword method and the new samba
	  location
	+ Stop changing users and contacts' cn field on object edition, allowed to
	  edit the displayName field, just as Windows does
	+ Disable OpenLDAP users sync in favor of Samba AD replication
	+ Avoid warning when checking whether we are in the usercorner
	+ Updated to use Plack / PSGI instead of mod_perl
	+ Updated to use the new haproxy API
	+ Use service instead of deprecated invoke-rc.d for init.d scripts
	+ Fixed soap.conf for apache 2.4
	+ Depend on apache2-utils, required to run htpasswd
	+ Set version to 3.4
	+ Add script to update the credentials when mode is external AD
	+ Added and used checkMailNotInUse method
	+ Updated cloud sync to ignore any change done in cloud to internal users
	  or groups
	+ Fixed EBox::CloudSync::Slave to sync uid and gid numbers on user update
	  and added unit tests for it
	+ Added EBox::Samba::Group::setInternal method
	+ Allow to use lazy flag with EBox::Samba::User::setInternal
	+ Added unit tests for cloud sync code
	+ Check available IP addresses when enable module
	+ Added lock to cloud-sync script
	+ Better integration of edit groups for mail group aliases
	+ Update group icon when type of group changes
	+ Implement _preModifyUser on LdapUserBase
	+ Throw exceptions on EBox::USers::LdapObject::get when entry not exists
	+ Fixed regression in LDAP info page for external AD mode
	+ Print slave-sync output to zentyal.log instead of stdout
	+ Fixed excesive restrictive validation of external AD password in wizard
3.3
	+ Forbid to create OUs inside Users, Groups or Computer OUs
	  because we not support them when Samba is enabled
	+ Forbid and print specific  error message when trying to put two
	  objects with the same CN in the same container
	+ Switch from Error to TryCatch for exception handling
	+ Remove useless warning when deleting a user or group with offer 2013
	+ Show system but not internal groups in user edition form
	+ Allow unsafe characters for user and password in external AD mode.
	+ Fixed bug in external AD connection. Reuse already estabished
	  external AD connection.
	+ The "sub ous" return the OUs hierarquically ordered
	+ Check for defined uidNumber and gidNumber creating users and groups
	+ Revert useless chown workaround
	+ Wait for the services before ending the start daemon action to prevent
	  its usage before being ready
	+ Better error handling when the default group is not found
	+ Fixed distribution group edition
	+ Add error, errorText and errorDescription methods to
	  EBox::Exceptions::LDAP
	+ Added missing EBox::Exceptions uses
	+ Better error handling when we get a LdapObject that doesn't exists
	+ Remove undefined warnings on users/group creation
	+ Fix 'Cannot connect to samba LDAP' error in manage model when samba
	  is installed but disabled
	+ Add missing use to EBox::Samba::LDAP::ExternalAD
	+ Force DNS restart when users mode changed
	+ Force service principals update on _postServiceHook in external AD mode
	+ Don't use slave cloud sync if not subscribed
	+ Adapted cloud sync to changes in user modules
	+ Added childrenObjectClass parameter to EBox::Samba::LdapObject::children
	+ userExists and groupExists discriminates between shown objects and
	  objects hid by SID
	+ Fixed wrong path in ExternalAD::connectWithKerberos
	+ Update names in tree view when either user or contact is edited
	+ Fixed wizard error when setting external AD mode
	+ Fixed EBox::Samba::groupDn method
	+ In contact edition do not store full name in cn but use
	  givenname and sn to get fullname.
	+ Use paginated search when getting children nodes in LdapObject
	+ UTF8 decode DN when retrieving it from a LDAP object
	+ Removed old migration code from 3.0 to 3.2
	+ Set version to 3.3
	+ Fixed cloud-sync script
3.2
	+ Set version to 3.2
	+ Add objectClass shadowAccount in 3.0 migration to fix disabled accounts
3.1.11
	+ Added migration code to be sure that we have all users added as members
	  of __USERS__ group on OpenLDAP.
	+ Fixed user creation to make all users belong to __USERS__ group
3.1.10
	+ Do not crash when deleting a group if LDB object does not exist
	+ Do not try to migrate from 3.0 if module is not configured
	+ Override daemons when migrating from 3.0
3.1.9
	+ Fix typo in setSecurityGroup when no GID is set yet
	+ Show group in slave as read-only
	+ Show in a slave when the user is not a member of any group
	+ Check email address for a group is done
	+ Add group dialog can now set the e-mail
	+ Master/Slave synchronisation works again
3.1.8
	+ Enable upgrade from 3.0 in initialSetup
	+ Fixed wrong calls to isSystem() in master-slave after API changes
	+ Fix regression trying to join slave after external AD changes
	+ Fix regression in slave host address after nginx integration
	+ Throw DataExists error when adding an OU which already exists
3.1.7
	+ Readded memberUid to the fields to index for SLAPD.
	+ Ignored members that are not valid perl objects to avoid undef entries
	  on EBox::Samba::Group::members method.
	+ Rewrites to share more code with samba module.
	+ Added 'mail' field on zentyalDistributionGroup schema.
	+ Added E-Mail field for Users and Groups when managing them from the UI.
	+ Changed E-Mail field to optional for Contacts.
	+ Updated master-slave sync to use the new User and Group fields.
	+ Look for ssl.cert instead of ssl.pem in Slave::soapClient()
	+ Changed description field to be always input text instead of textarea.
	+ Warn instead of throw exception if home directory already exists
	+ Forbid deletion of Domain Admins group
	+ Forbid deletion of Users, Groups and Computers OUs
	+ Filter also internal users and groups in membership comboboxes
	+ Hide Samba objects that should be shown only on Advance view mode
	+ Added support for disabled accounts
3.1.6
	+ Ignored samba module while (re)provisioning on __USERS__ group creation.
	+ Removed deprecated configuration file keys related with external AD
3.1.5
	+ Fixed EBox::Samba::LdapObject::canonicalName to propagate the flag to
	  get or ignore the root's namedContext canonical name.
	+ The Administrator user is hidden now using the samba module functionality
	  to hide SIDs instead of hardcoded in the code.
3.1.4
	+ Remove needReload notification for group addons
	+ When a new system user is created with uid 0 we also create its home.
	  This is required by Samba for the Administrator account.
	+ Added Net::LDAPBase::existsDN method
	+ Better error control on reprovision, do not clear the
	  reprovision flg on error
	+ Fixed code typo in slave setup
	+ Added menu icon
	+ Added new userCorner method to password model
	+ Usercorner uses the ldap_ro credentials to retrieve user DNs.
	+ preAdd callbacks get a second argument noting the parent when this
	  new object will be created.
	+ All LdapObject based objects will have the 'entryUUID' field available.
	+ Created an EBox::LDAPBase class to share code with the Samba's EBox::LDB
	  one.
	+ Reimplemented EBox::Samba::Group::members to retrieve the members of the
	  group directly instead of searching for the objects that are set as
	  members of the group.
	+ Avoid "cannot return outside of a subroutine" warning in cloud-sync
	+ Added foldable user and group add-ons to dialogs
	+ Replaced package breaks parameter with depends statement
	+ Fixed error in the baseName() method for an Ldap Object
	+ Fixed bug which make delete group dialog to show errors when
	  there was warnings
	+ Added a way to use Net::LDAP mock object for unit testing.
	+ Fixed cloud sync setup when user number is unlimited
	+ Fixed error in server master form when checking if
	  controls are editable
	+ Added a way to retrieve a group by its dn.
	+ New TreeView to manage users, groups and OUs
	+ Configuration key multiple_ous removed as this is now enabled by default
	+ Renamed namespace from UsersAndGroups to Users
	+ Added support for Contacts handling.
	+ Added support for external Active Directory authorization
3.1.3
	+ Renamed namespace from UsersAndGroups to Users
	+ Fixed maximum users check when not using cloud sync
3.1.2
	+ Remove deprecated backup domain methods
	+ Fixed password change in user corner when using samba
	+ Changed reload action to force-reload for nscd init.d daemon
3.1.1
	+ Fixed error message when trying to add a user above the edition maximum
	+ Migrated SOAP services to use Nginx for SSL.
3.1
	+ Updated to reflect the Apache -> WebAdmin rename.
	+ Removed 3.0.X migration code
	+ Added Pre-Depends on slapd to avoid problems with upgrades
	+ Depend on zentyal-core 3.1
3.0.18
	+ Check for already existent service principals before create them.
	  Required because squid and zarafa share the HTTP SPN
3.0.17
	+ Migration to remove leftover need_reprovision key in redis ro
	+ Retrieve global instance correctly in UsersSync
3.0.16
	+ Assure that we don't have a phantom need_reprovision key in
	  read-only tree
	+ Check for maximum number of users depending on the edition
	+ More frequent polling in EBox::Ldap::safeConnect() and
	  more explicit error when it fails
3.0.15
	+ Always mark as changed if it needs LDAP reprovision
	+ Fixed member removal operation for groups
3.0.14
	+ Tentative workaround against home directory chown bug
	+ Slave setup refactored to reuse common code with reprovision
	+ Reprovision LDAP for all LDAP based modules
	+ Don't try to update samba password in user corner when samba is
	  not configured
	+ Add operation arguments on LDAP error whenever is possible
	+ EBox::Samba::User::create() allows now an internal attribute
	+ Users marked as internal are not displayed on the interface
	+ New realUsers() method to filter only non-internal ones
3.0.13
	+ Search in user table now is standard instead of filter only for uid
	+ A bit more explicit text for EBox::Exceptions::LDAP
	+ Reload nscd also when creating new groups
3.0.12
	+ Fixed typo in exception class name in EBox::Ldap
	+ Added missing use statement in EBox::Users and
	  EBox::Samba::LDAPObject classes
3.0.11
	+ Dont loop through the group members when adding/removing members
	+ Added EBox::Exceptions::LDAP
	+ Allow unsafe characters in commentary field
	+ Better check for the incompatibility of Samba with master/slave
	+ Fix modules extending LdapUserBase not notified modifying groups
	+ Allow domain name change in System -> General reprovisioning LDAP db
	+ Depend on dns module to fix save changes order during reprovision
3.0.10
	+ Use less costly LDAP operations when adding or removing members
	  from a group
	+ Added EBox:Users::LdapObject::deleteValues method
	+ Faster custom row id filter for Users model
	+ Forbid user synchronization with other zentyals if samba is provisioned
	+ Display users groups in slave mode
	+ Avoided hang when the local host is wrongly used as master slave
	+ Ldap modules should do a slaveSetup when slave mode enabled
3.0.9
	+ Stop heimdal daemons on enableActions
	+ Fixed alphabetical order in listing of users and groups
3.0.8
	+ Filter in users table no longer matches LDAP dn
	+ Recover better of no-usercorner journal error in slave-sync
	+ Added read-only rootDn and password to LDAP settings screen
	+ Don't allow empty first name in CGIs for user
	  creation/modification. Otherwise you can get LDAP errors.
	+ Operator typo fix in EBox::UsersAndGroup::User::_checkQuota
3.0.7
	+ Fixed LdapObject::get() for list context
	+ Decode utf8 attributes from LDAP at LdapObject::get()
	+ Removed unused method _utf8Attrs
	+ Integration with Disaster Recovery service
	+ Include /home as disk usage facility
	+ Fix enable quotas without rebooting when module is enabled.
	+ Users and groups cannot longer share names because it is incompatible
	  with AD accounts
	+ Use upstart to manage heimdal daemons
	+ Increase the maximum UID number to avoid problems with samba integration
	+ Fixed bug in group creation which on error could call a method
	  in a undefined value
	+ Do not stop openldap daemon when dumping database
	+ Generate kerberos AES keys to be compatible with active directory in
	  W2k8 or higher functional levels
	+ Fixed user quota edition in slave server
	+ Update user password also in samba ldap when changed from user corner
	+ Update 'cn' attribute in cloud-sync
3.0.6
	+ Set userPassword attribute when setting kerberos keys for user
	+ Fixed delGroup operation on cloud slave
	+ Include exception message when there is an error notifying a slave
	+ Fix enable quotas without rebooting when module is enabled
	+ Delete syncjournal files when slave is removed
3.0.5
	+ Fixed reinstall script to stop samba module, otherwise new slapd
	  cannot start because the port is taken
	+ Sync password changes made from cloud to any slave
	+ When syncing, do not update ldap of unchanged entries
3.0.4
	+ Added missing use of UnwillingToPerform exception
	+ New methods on LdapUserBase (preAddUser, preAddUserFailed, preAddGroup
	  and preAddGroupFailed) to notify observers
3.0.3
	+ Setup Cloud slave on first save changes
	+ Synchronize uidNumber in master-slave
	+ Check master's REALM when adding a new slave
	+ Fixed some errors on RESTClient after API change
	+ Updated REST journaling behavior
	+ Do not show unavailable options in master select
	+ Added new EBox::Samba::newUserUidNumber() function
	+ Added check to assure that a no-ldap user has the same uid than
	  a new user
	+ Implement SysInfo::Observer to disallow host domain changes after the
	  kerberos realm has been initialized, and to update the LDAP base DN
	  if module is not yet configured
	+ Added LDAP index for ou attribute
	+ Always write slave-sync script
	+ Increase default quota value to 500MB
3.0.2
	+ Added clearCache() to LdapObject and force reload of krb5Keys
	+ Do not allow user corner password change on slaves
3.0.1
	+ Do not notify samba about users created while restoring backup. Samba
	  will restore its users from its own LDB backup.
3.0
	+ Write NSS config on enableService, modules depending on users may require
	  uid/gid numbers from LDAP
	+ Filter special kerberos and samba users out from the users list
	+ Added dns as restore depend
	+ Reviewed registration strings
2.3.17
	+ Do not translate the service principal names to upper case
	+ Set LDAP service as denined by default for internal networks
	+ Set the managed domain as read only as well as records
2.3.16
	+ Fixed PAM when kerberos is enabled
	+ Fixed addUser operation on slaves
	+ Catch exceptions thrown by notified modules adding LDAP users and groups
	  to rollback the operation and delete the object added prior to notification.
2.3.15
	+ Fixed password change at user corner
	+ Change KDC port to 8880 to preserve the classic default for user corner
2.3.14
	+ Ignore the LDAP error 'no attributes to update' on save
	+ Instantiate users by uid and groups by gid
	+ Change kerberos ports from 88/464 to 8888/8464. This avoid conflicts
	  and management logic of the heimdal daemons. Kerberos records are added
	  with lower priority over samba ones.
	+ Respect the optionality of the 'salt' field inside the kerberos keys
	  in the 'setKerberosKeys' funcion of the User class.
	+ Do not remove service principals when samba is enabled/disabled. Samba
	  will import the keys
	+ Add method to set the user kerberos keys
	+ Stop samba daemon if module is disabled to ensure that port 88 is free
	+ Initialize kerberos realm in lowercase to match the host domain
	+ User template account default options not longer shown in slave servers
	+ Added users filter by OU
2.3.13
	+ Better password policies for LDAP backend
	+ Added user synchronization with Zentyal Cloud
	+ Removed deprecated conf keys (password hashes selection)
	+ Sync kerberos hashes on master-slave
	+ Resolve slave hostname during registering
	+ Fixed framework changes related regression getting redis keys directly
2.3.12
	+ Ask for the host domain in the wizard instead of the old mode selector
	+ Fixed user name validation
2.3.11
	+ Remove deprecated reference to AD Sync in wizard
	+ Check to make sure that quota has been really assigned logs an error
	  instead of raising an exeception, because some file systems does not
	  support quotas
	+ Adapt lastUid and lastGid to the new API and make them compatible
	  with multiple OUs
2.3.10
	+ Use DataForm::ReadOnly::_content instead of acquirers in LdapInfo
	+ Delete obsolete daemons and attributes regarding old replication
	+ Better error control in _loadACLDirectory
	+ Adapted to new Model management framework
	+ Adapted Password type to new framework
	+ Added NTP as enable dependency
2.3.9
	+ Heimdal Kerberos integration for SSO features
	+ Better validation of user names and groups names. Better message
	  when this validation fails
	+ Added user() and group methods() to EBox::Users
	+ Added quota limit check
	+ Added backup domain for /home
	+ Adapted ldapvi to changes in port
	+ Setup master method can now take a custom password
2.3.8
	+ Restart apache after changing master configuration
	+ Removed all files + code cleaning
	+ Disable user editing in slaves
2.3.7
	+ New modifications() method to allow retrieving modifications made to
	  the LDAP object in the last call to 'save'
	+ Create users without password and set it after that, needed for samba4
	+ Removed auth_type warnings
2.3.6
	+ Use the new unified tableBody.mas instead of tableBodyWithoutActions.mas
2.3.5
	+ Packaging fixes for precise
2.3.4
	+ Updated Standard-Versions to 3.9.2
2.3.3
	+ New master-slave architecture
	+ Image in initial configuration wizard is shown again
2.3.2
	+ Added printableName to service and modified description
	+ Fixed executable permissions in src/scripts
	+ Added checks for small business subscription
	+ Bugfix: lastGid method was calling MINUID and SYSMINUID
	+ Reload nscd before trying to init users and groups
2.3.1
	+ Use Digest::SHA instead of Digest::SHA1 and remove libdigest-sha1-perl
	  dependency which no longer exists on precise
2.3
	+ Commented unused code in cleanUser method
	+ Replaced autotools with zbuildtools
2.2.5
	+ Bugfix: ad-sync can now populate groups with more than 1500 users
	+ Bugfix: do not allow adsync passwords longer than 16 chars to avoid
	  crash in pwdsync-server that keeps respawning
	+ Bugfix: mark apache as changed in enableActions to avoid problems adding
	  users before the new nsswitch conf is available for apache, also do not
	  allow to add users if module is not really enabled after save changes
	+ Make sure the default DN does not contains invalid characters
	+ Do not allow malformed LDAP DNs in Mode
2.2.4
	+ Make LDAP ready after enableActions restarting the service to
	  avoid problems when adding users or groups
	+ Fixed corruption when adding ldap attributes
	+ Also disable apparmor in ad-sync mode
	+ Renamed default adsync username from eboxadsync to adsyncuser
2.2.3
	+ Adapt pwdsync user and password offsets to the new hook implementation
	+ Always ignore ForeignSecurityPrincipals accounts in ad-sync
	+ Added more debug messages and improved existing ones in ad-sync
	+ Avoid warnings trying to get userPrincipalName in ad-sync
	+ Skip machine accounts in ad-sync
	+ Use paged queries in ad-sync
	+ Allow to specify custom DN to bind to Windows Server in ad-sync
	+ Ingore empty users in ad-sync
2.2.2
	+ Fixed validation of secret key length in ADSync Options model
	+ Removed useless validation of AD username in ADSync Options model
	+ Show different error when adding users from Windows with invalid chars
	+ Fixed bug managing slapd on ad-sync
2.2.1
	+ Do not enable ADSync to avoid launching daemon before configuration
	+ Also manage slapd daemon on ad-sync setups
	+ Avoid slave connection to incompatible masters
	+ Added quota change form on slaves
	+ Allowed '\' character in ad-sync username
2.1.14
	+ Fixed regression in usercorner link
2.1.13
	+ Moved apache soap configuration from setConf to enableActions
	+ Init slave users on enable (now home directories are created)
	+ Create LDAP indexes during slave enable
2.1.12
	+ Users::lastUid() now takes also into account non-ldap users
	+ Stop old ldap daemons in reinstall script, needed before changing mode
2.1.11
	+ Use a safer mode() implementation to avoid recursions with ModelManager
2.1.10
	+ Start slapd daemon when a module fails to connect
	+ Help in wizard is show again if no custom_prefix defined
2.1.9
	+ Hide help with link in wizard if custom_prefix defined
	+ Removed /zentyal prefix from URLs
	+ Disable autocompletion in user form
	+ Avoid duplicated restart during postinst
2.1.8
	+ Include quota schema in slaves LDAP (fixes replication)
	+ Do not stop slapd daemons after slave enable
	+ Fixed users and groups retrieval if module is disabled
	+ Manage slapd daemon in master mode
	+ Make the optional 'comment' field to also appear as optional on the UI
	+ Ignore users also in pwdsync-server, not only in the ad-sync script
2.1.7
	+ Set submenu items order for integration with the User Corner menu
	+ Avoid undefined dn warning
2.1.6
	+ Fix adsync mode check for zentyal-users cronjob
	+ Removed bad default value for adsync_dn option
	+ Update wizard pages with new order option
	+ Use Unix socket for LDAP connections on standalone and slave without PAM
2.1.5
	+ Manage zentyal-users cronjob with configuration keys for sync times
	  instead of debian/lucid/zentyal-users.cron.d and src/scripts/ad-sync.cron
	+ Configuration key to not to create homes (usefull on LDAP master servers)
	+ New ad-sync-info to show info of ADsync configuration
	+ Allow multiple BDC for ADsync mode with adsync_bdc confkey
	+ Add ADsync service by default and move port value to a confkey
	+ userInfo() tolerates missing quota LDAP attribute
	+ Added captiveportal to the list of modules in the reinstall script
2.1.4
	+ Moved redis_port_usercorner key to usercorner.conf in zentyal-usercorner
	+ Move users/conf/user-eboxlog.conf to usercorner/conf/usercorner-log.conf
2.1.3
	+ Fixed issues with html html attributes quotation
	+ Allow to specify a base DN to bind to AD
	+ Add locking to slave-sync to avoid spawn multiple instances in the
	  event of not being able to connect to a slave
	+ Do not modify users and groups in AD sync if attributes are not changed
	+ Wipe ignored users in AD sync
	+ Allow contacts synchronization in AD sync
	+ New checks in AD sync to avoid warnings
	+ Added update package list command to reinstall script
2.1.2
	+ Non-editable user fields in slaves no longer appear as editable inputs
	+ Numeric 0 is accepted as value for LDAP users attributes
	+ Minor fixes in default quota from user template
	+ Fixed error when writing ad-sync cron file
	+ Do not allow to create users if their home directory already exists
2.1.1
	+ Quotas are now included in users module
	+ System users don't require password
	+ Fixed bug that allowed to create LDAP users whith the same name
	  than users with UID 0 (like root)
2.1
	+ Separate usercorner module to the new zentyal-usercorner package
	+ Remove zentyal- prefix from rejoin-slave and ldapvi scripts
	+ Move /usr/share/ebox-usersandgroups/ebox-usersandgroups/reinstall
	  to /usr/share/zentyal-users/reinstall
	+ Show enableActions for master also in ad-slave mode
	+ Deleted obsolete migrations and use new initialSetup method
	+ Added locks to prevent overlapping in ad-sync script
	+ Fix slave failed operation string on slave hostname
	+ Replace /etc/ebox/80users.conf with /etc/zentyal/users.conf
	+ Added indexes for common LDAP attributes
	+ Replace /var/log/ebox-usercorner with /var/log/zentyal-usercorner
2.0.10
	+ Now the AD synchronization can be disabled at any moment and a
	  server with AD-slave mode can be master for other Zentyal slaves
	+ New /etc/ebox/ad-sync_ignore.users and ad-sync_ignore.groups files
	  to ignore users and groups in the AD synchronization process
	+ Improved zentyal-ldapvi script that works on slave servers
	+ Creates the default group if not exists during restore
	+ Added restore backup precheck to assure there are not conflicts between
	  system users and Zentyal LDAP users (currently only works for masters)
2.0.9
	+ Make sure to create the base directory for user homes before create them
	+ Reconnect to LDAP on backup restore
	+ Better log messages
	+ Save configuration files during restore
	+ Catch possible SIGPIPE on LDAP reconnect
2.0.8
	+ Fix Samba PDC on slaves
	+ Check for incompatibility between Samba PDC and PAM on slaves
	+ Optimize slave-sync script if there are no pending operations
	+ Remove useless call to mode() on slave-sync script (faster now)
	+ Replica LDAP listens in all interfaces
2.0.7
	+ Added index add mechanism to LdapModule
	+ Fixed NSS DN config in masters
2.0.6
	+ Added zentyal-rejoin-slave to rejoin a slave to its master
	+ Fixed NSS/PAM in slave machines
2.0.5
	+ Removed wrong hooks implementation
2.0.4
	+ Fixed infinite recursion when setting up some models on slave servers
	+ Added support for addUser/delUser hooks
2.0.3
	+ Allow LDAP users and groups up to 128 characters
	+ Show precondition message for user corner on slave servers
	+ Unconfigure ftp and zarafa in reinstall script
	+ Do not show adsync debug messages if debug is disabled in config
	+ Allow more than one dot in usernames
2.0.2
	+ Fixed master/slave synchronization issues
	+ Remove userjournal dir when removing a slave
	+ Added lock during module enable to avoid initialization problems
	+ Fixed AD slave synchronization task
2.0.1
	+ Fixed incorrect LDAP binding in some cases
2.0
	+ Fixed user journal dir creation on master
	+ Fixed failed login error on user corner
	+ Default login_shell under PAM Settings UI instead of 80users.conf
	+ Replaced /bin/false with /usr/sbin/nologin as default shell
1.5.10
	+ Some refactorizations centered in safer LDAP connections and defensive
	  code
1.5.9
	+ More info link added in wizard
1.5.8
	+ Zentyal rebrand
1.5.7
	+ Removed NSS in slave configurations
	+ Nasty bug page replaced by the new eBox error page
1.5.6
	+ Fixed user corner access problems with redis server
1.5.5
	+ LDAP master creation optimized and less error-prone
1.5.4
	+ Bug fix: adding a user name with spaces no longer fails
1.5.3
	+ Move NSS from ebox-samba to ebox-usersandgroups
	+ Home directories are under /home now
	+ New options to configure shell and home directory umask
	+ New setup wizard
1.5.2
	+ Bug fix: fixed dbus init for usercorner
1.5.1
	+ Bug fix: fixed nasty bug with the last version of openldap in lucid
	+ Bug fix: do not call processDir if there are no slaves in slave-sync
	+ Bug fix: ebox-usersandgroups-reinstall now unconfigures all ldap modules
	+ Bug fix: updateSchema() returns unless the schema to update is
	  available
	+ Bug fix: Set proper owner and permissions when updating a schema
	+ Bug fix: some problems with the AD synchronization solved
	+ Bug fix: userscorner title icon
	+ Bug fix: addUser() now checks if the user already exists as a
	  system user
	+ Removed deprecated executable 'import-from-ldif'
	+ Bug fix: addUser() now checks for password argument
	+ Bug fix: when restoring we use the new users DN to init users
1.5
	+ Bug fix: don't try to contact slaves from within a slave when groups
	  are updated
	+ Use built-in EBox::ThirdParty::Apache2::AuthCookie
1.4.2
	+ Bug fix: fix wrong migration number
1.4.1
	+ Bug fix: surround LDAP migration with a try/catch to make sure the rest
	  it is run
	+ Bug fix: do not allow \w with localized characters as LDAP schema does not
	  allow them for home directory attribute. (Closes #1713)
1.4
	+ Allow the master to pass extra parameters in SOAP calls to slaves
1.3.17
	+ Bug fix: Set style for login page in user corner
1.3.16
	+ Bug fix: keep menu open on LDAP Info
1.3.15
	+ Add support for ldaps
	+ Add support for slaves running Apache in ports different than 443
	+ Allow to remove slaves from slave list
	+ Added ebox-usersandgroups-reinstall to easily reset the LDAP mode
	+ Bug fix: issue with user deletion in French (Closes #1651)
	+ Bug fix: anonymous connection for getting DN is retried several
	  times, this fixes a bug when restoring configuration backup
1.3.14
	+ Synchronize all the users from the AD and not only from CN=Users
	+ Add operation name and username on updateGroup
	+ Add slave notification for group modify and delete
	+ Change button order to "Add" and "Add and Edit" in Add User
	  template. If users press return in the form it adds a new user
	  and stays on the same page.
1.3.13
	+ Usability enhancements: (Closes #1649)
		* Create a unique Users And Group Folder
		* Unify Add User/Edit User in a single page
		* Unify Add Group/Edit Group in a single page
		* Two buttons: "Add and Edit" and "Add"
		* Add breadcrumbs
	+ Add UserTemplate composite to configure default options that are used when
	  a new user is created
	+ Add defaultUserModel to LdapUserBase.pm
	+ Specify folder for SlaveInfo
	+ Add menu entry with information about LDAP including password
	+ Change enableActions to use the new LDAP default structure from Karmic
1.3.12
	+ Add EBox::Ldap::lastModificationTime to know when the master LDAP
	  database was modified for the last time
	+ Index uid and memberUid to avoid some warnings and improve performance,
	  plus remove some old code and fix some broken one in that part of the code
	+ Bugfix: disable edition of users and groups in ad-slave mode
	+ Don't allow modification of ldap password in Mode model if
	  it has been autogenerated by the eBox installer
	+ Add page title
	+ Separate the Windows AD options in a different model
	+ Fixed the warning of "Edit User" when there are no users in a slave
	+ Remove 'optional' from remote in Mode and also useless validateRow
1.3.10
	+ Use disableApparmorProfile from EBox::Module::Service twice.
	  First in enableActions. And also in setConf to avoid issues
	  if apparmor is installed after users is enabled.
1.3.9
	+ Bugfix: return empty array in usedFiles if it's not master mode
1.3.8
	+ Bugfix: fixed wrong disable of fields in selecting ad-slave in Mode model
1.3.7
	+ Synchronization with Windows Active Directory (#1443)
1.3.6
	+ Use anonymous bind to fetch dn
1.3.5
	+ Disable slapd apparmor profile in enableActions
	+ Reload nscd when adding users and groups
	+ Bugfix: backup bug report now works again
	+ Bugfix: slave-sync does not try to real journal dir when not
	  configured or in slave mode. Journal dir created on
	  master's setup.
1.3.0
	+ eBox LDAP architecture now supports a master-slave configuration
	+ bugfix: Update usercorner service when there is a change on the port number
1.1.30
	+ Added widget to manage group belonging from Edit User page
	+ Fixed backup/restore problem with paswords and given/last names
	+ Changed the way users are stored in LDAP, added givenName in addition
	  to sn, now cn=givenName+sn instead of cn=uid, this fixes a
	  incompatibility bug with eGroupware
	+ In the Edit User interface now Name and Last name are separate
	fields
	+ Usercorner web server certificate can be changed via the CA module
1.1.20
	+ New release
1.1.10
	+ Make slapd listen only on 127.0.0.1
1.1
	+ Added bind v2 compability needed by squid auth, slapd conf
	  regenerated and daemon restarted in postinst to commit possibles
	  changes in configuration
	+ Added group model
	+ Use the new ids() and row() API to optimize the management of hundreds of
	users
	+ Allow dashes in user and group names
	+ Initial release of UserCorner which allow users to change their password
	+ Store multiple password hashes and scrap clear text passwords
0.12.100
	+ Restore backup is more robust: inexistent users in a group are
	  ignored
	+ Make and restore backup more robust: removed slapd.conf
	  parameters in both slapadd and slapcat invokations, so we can use
	  the module with sldap with configuration in the directory itself
0.12.99
	+ New release
0.12.1
	+ Bugfix: Remove eBox system users when restoring backup. This solves
	  an issue restoring backups from 0.12
0.12
	+ Use the new EBox::Model::Row api
	+ Check if there is any added user and show a message
	  in case there isn't any.
	+ Restore users reading from ldiff and adding them through
	  eBox API
	+ Set password-hash in slapd.conf to make password changes from samba sync
	  the user password
0.11.101
	+ New release
0.11.100
	+ onInstall() functionality moved to migration script
	+ Fixed several typos
0.11.99
	+ Remove use of Apache::Singleton
0.11.3
	+ Check used uid's on every posixAccount object under dc=ebox,
	  instead of only under ou=Users,dc=ebox. This solves nasty issues
	  with Samba PDC when adding machines and creating users with
	  repeated uid
0.11.2
	+ Do not generate a new LDAP password if it already exists
0.11.1
	+ Fix issue with module naming which prevented backups from being
	restored
0.11
	+ Initial Ubuntu packaging
	+ bugfix. fix issue with module naming which prevented backups from being
	  restored
0.10.99
	+ Create pseudo-model to use the users table with Ajax
0.10
	+ Allow dots in user names
0.9.100
	+ New release
0.9.99
	+ Bugfix in EBox::Ldap
0.9.3
	+ New release
0.9.2
	+ New release
0.9.1
	+ Make OpenLDAP listen on internal interfaces
0.9
	+ Added Polish translation
	+ Added Aragonese translation
	+ Added Dutch translation
	+ Added German translation
0.8.99
	+ New release
0.8.1
	+ Minor workaround. Create slapd run directory in case it does not
	  exist
0.8
	+ Fix message
0.7.99
	+ Add extended backup support for LDAP
	+ Performance tuning to slapd
	+ Some minor code improvements
	+ Quota now allows unlimited space and i-nodes number
0.7.1
	+ Add delObjectclass (useful for ldap clean actions)
	+ Detect and recover when ldap connection is broken (#25)
	+ Make EBox::Ldap a singleton class
	+ Initial factoring
	+ Use of ebox-sudoers-friendly
0.7
	+ New public release
0.6
	+ Move to client
	+ API documented using naturaldocs
	+ Update install
	+ Update debian scripts
	+ Use new syntax to define ACLs for ldap
	+ Add function to create system users
	+ Move ldap db under ebox directory
0.5.2
	+ Fix some packaging issues
0.5.1
	+ Convert module to new menu system
0.5
	+ Initial release<|MERGE_RESOLUTION|>--- conflicted
+++ resolved
@@ -1,9 +1,6 @@
 HEAD
-<<<<<<< HEAD
 	+ Disable administrator account expiration on provision
-=======
 	+ Remove no longer supported cloud synchronization
->>>>>>> 58072a5c
 	+ Remove no longer used External AD mode
 	+ Remove the limited GPO support from the Zentyal UI
 	+ Remove no longer supported antivirus integration
