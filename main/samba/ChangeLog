--- conflicted
+++ resolved
@@ -1,14 +1,11 @@
 HEAD
-<<<<<<< HEAD
+	+ Fixed sort order of EBox::Samba::users method
 	+ Adapted migration code from 3.2 to 4.0
 	+ Added waitForLDAPObject to EBox::Module::LDAP
 	+ Allow to manage Schema Admins group
 	+ Add 'drs:max object sync' parameter to avoid replication error
 	  after loading schemas
 	+ Override smbd and nmbd daemons when migrating from 3.2
-=======
-	+ Fixed sort order of EBox::Samba::users method
->>>>>>> 92db29fa
 	+ Increased default max log size to 100 MB
 	+ Backup and restore module's kerberos service password file
 4.0.5
