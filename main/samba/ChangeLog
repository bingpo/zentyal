--- conflicted
+++ resolved
@@ -1,10 +1,7 @@
 HEAD
-<<<<<<< HEAD
+	+ Add filesystem format check defining system shares
 	+ Update user CN on user modifications
 3.2.10
-=======
-	+ Add filesystem format check defining system shares
->>>>>>> 286d3ff3
 	+ Revert case sensitive shares. Use new SMB raw client library feature
 	  per packet case sensitive.
 	+ Throw external exception instead internal if error changing user password
