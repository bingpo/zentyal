HEAD
<<<<<<< HEAD
	+ Ignore container 'Microsoft Exchange System Objects' when quering
	  users stored in LDB
	+ Write openchange options to smb.conf if module installed
	+ Fix precondition on GPOScripts model
=======
	+ Antivirus daemon unlinks the cache file before creating new one
	+ Fix user accounts not enabled when created by s4sync
	+ Wait for RID pool allocation after join domain as DC
	+ Remove no longer needed workaround for DNS SPN
	+ Add samba as a DomainDnsZones and ForestDnsZones replica holder
	  when joining as additional DC (samba bug #9200)
	+ Fixes for LDAP-LDB OUs synchronization
	+ Force restart of DNS module while provisioning to reload zones from LDB
	+ Block until samba LDAP task is listening when restarting module
	+ New state flag 'provisioning'
	+ Added 'All users' option to ACL group permissions
	+ Fix precondition on GPOScripts model
3.1.8
	+ Added EBox::LDB::securityGroups to get the list of security groups from
	  Samba.
	+ Requested SLAPD to add an index on the msdsObjectGUID field.
>>>>>>> 7ede165a
	+ Added support to set permissions recursively.
	+ Moved the code that sets the share permissions to EBox::Samba to execute
	  it on EBox::Module::Service::_postServiceHook hook so we are sure samba
	  is already started with the new configuration.
	+ Shares are created even if no permissions are assigned nor is a guest
	  shared. Administrators will always have permissions now, so the share
	  should exist.
	+ Fixed zentyal group memberships sync with Samba to handle all supported
	  members and to sync on group creation, not just on group update.
	+ Improved the way we sync group memberships from Samba to Zentyal so we
	  are able to sync nested groups if they are not yet created at that point.
	+ Allowed nested groups sync with OpenLDAP and reused as much as possible
	  code from EBox::Users::Group from EBox::Samba::Group.
	+ Do nothing with shares that are disabled.
	+ Fixed s4sync when checking for OUs updates.
	+ Ignore system ACLs for samba shares, use libsamba-perl library instead.
	+ Disabled custom auth methods for guests, so Kerberos authentication
	  works. This should be reverted once Guest support is fixed on Samba 4.
	+ Synced all members of Zentyal Groups, not just users, when provisioning
	  with Samba.
	+ Stop creating special users or groups on provision time, s4sync will do
	  it for us.
	+ Services principals are copied to Samba before Groups, so we can keep
	  memberships intact.
	+ Mark internal users and groups properly when creating them in LDAP
	+ Filter internal users and groups in ACLs selectors
	+ Fixed bad usage of OpenLDAP when it should be using LDB.
	+ Force a trace back printing when an LDB connection is not possible.
	+ Handled mail field sync for Group, User and Contact.
	+ Use new libsamba-perl for GPOs
	+ Fixed mail and given name sync for Contacts.
	+ Stop s4sync while dumping configuration backup
	+ Ignore Asterisk Queues OU in s4sync
	+ Added hiddenSid() method
	+ Change default description to Zentyal Server instead of File Server
	+ Don't put duplicate bridge interfaces in smb.conf
	+ Mapped group 'Domain Users' to '__USERS__' directly.
	+ Added isInAdvancedViewOnly and renamed setViewInAdvancedOnly to
	  setInAdvancedViewOnly to match the attribute name.
	+ Allowed the syncronization of Users, Groups and Contacts tagged as to be
	  shown only on the Advanced view.
	+ Allowed sync of users without kerberos credentials (Guest account).
	+ Linked Kerberos accounts from Samba with their copy in OpenLDAP.
	+ Removed sync_disabled_users key. We sync all users now.
	+ Removed the useraddon to enable or disable file sharing per user, you
	  can now enable or disable a user directly.
	+ Used text strings to reference userAccountControl flags instead of plain
	  numbers.
	+ Syncronized account disabled / enabled between OpenLDAP and Samba.
	+ Removed deprecated objectClass objects not required anymore because
	  Windows breaks when creating objects with those unused objectClass.
3.1.7
	+ When we are going to start a reprovision, we set the provision flag to
	  false and reset the LDB connection to clear any cached value.
	+ Handle the case where ou=Groups exist in OpenLDAP and a Windows AD, so
	  we map both on provision time instead of breaking.
	+ Fixed wrong call to _linkWithUsersObject in Provision
	+ DNS is now properly restarted after provision
3.1.6
	+ Fix Samba provisioning when joining an existing Windows server.
	+ Fixed s4sync to ignore all sub-OUs for a set of OUs so those tree
	  branches are not synced with samba or deleted from OpenLDAP by mistake.
	+ The Administrator user should be hidden.
3.1.5
	+ Adapted user-addon to right panel view
	+ (u|g)idNumber is now generated by Samba directly by default.
	+ Added support to BuiltinDomain objectClass and synced CN=Builtin,...
	  container as a LDAP OU.
	+ Adapted to updatedRowNotify call with no changes in values
	+ Added menu icon
	+ Added objectByObjectGUID to retrieve an LDB object from its LDAP
	  replica.
	+ Added _linkWithUsersEntry && _linkWithUsersObject and called for every
	  Samba object created from the users module, so we have a direct link
	  between objects.
	+ All LDBObject based objects will have the objectGUID field availble.
	+ Removed unused method EBox::LDB::existsDN.
	+ Updated EBox::LDB class to use the new EBox::LDAPBase to share code.
	+ Updated s4sync to handle OUs and contacts sync.
	+ Removed configuration key 'treat_contacts_as_users'. We handle now
	  Contacts and distribution groups natively.
	+ EBox::Samba::LdbObject inherites from EBox::Users::LdapObject to reuse
	  as much code as possible.
	+ Added a special case to map 'Domain Admins' DN from OpenLDAP to LDB.
	+ Don't allow a share with file system root as path
	+ Adapt firewall rules to new accept chains
	+ Add config key to skip writting homeDirectory and homeDrive attribute
	+ Do not store in samba_access table 4 records each 10s when antivirus
	  daemon is not running
	+ Adapted user addon to multi-OU tree view
	+ Ignored SIDs are now synced to LDAP, but hidden on the interface
	  according to the regexps in /etc/zentyal/sids-to-hide.regex
	+ Do not try to start nmbd if smb.conf is not written
	+ Use krb5 keys on new users when plain password not available
	+ Removed EBox::Samba::Group::usersNotIn() method. It was not used neither
	  valid for samba groups.
	+ New EBox::Samba::computers() to get all objects with computer class
	+ Implemented security group and distribution group concept from AD.
	+ Created an OrganizationalPerson object to reuse code between User
	  accounts and Contacts.
	+ Added incompatiblity with external AD authentication mode
3.1.4
	+ Fix SIDs to ignore list, add missing end of line character in regular
	  expressions
	+ NetBIOS computer name is now updated before reprovision and after
	  hostname change
	+ Use new EBox::Users namespace instead of EBox::UsersAndGroups
3.1.3
	+ Removed deprecated backup domains implementation
	+ Fix id mapping for users and groups added by the s4sync daemon
3.1.2
	+ Fix hostname change when having Samba installed: was trying to create
	  again Administrator user, now we just update the credentials, ignore
	  existing groups
3.1.1
	+ Fixed wrong setting of state in EBox::Samba::Provision
3.1
	+ Replace /home/samba/.provisioned file with a key in redis state
	+ Depend on zentyal-core 3.1
3.0.17
	+ New join_vista_with_guest_shares option in /etc/zentyal/samba.conf to
	  allow join of Windows Vista machines if guest shares are enabled
	+ New sync_disabled_users option in /etc/zentyal/samba.conf to sync
	  users with a disabled account in s4sync
	+ Removed 3.0.X migration code
	+ New s4sync-groups.ignore file to avoid sync internal groups to LDAP
	+ Allow to set "disable_fullaudit" config key in /etc/zentyal/samba.conf
	  to fully disable recording of samba VFS operations in the system log
	+ Added Pre-Depends on samba4 to avoid problems with upgrades
	+ Added Pre-Depends on mysql-server to avoid problems with upgrades
3.0.16
	+ Workaround with retries for the chown __USERS__ bug
	+ Hide sync with cloud options in shares list if remoteservices
	  is not installed
	+ Setup filesystem now writes a valid fstab file even if the filesystem
	  does not have any mount option
	+ Remove idmap_ldb:use_rf2307 option unnecessary with Samba 4.0.5
	+ Clearer error messages when EBox::LDB::safeConnect fails
	+ Raise exception if during the provision either the domain
	  administrator user or the domain administrator group are
	  incorrectly mapped
	+ Adapted firewallCaptivePortalExceptions method to API change
	+ Mark kerberos principal users as internal to be properly filtered
	+ Delete .provisioned file when purging zentyal-samba
	+ Avoid not numeric warning in hash size comparation during provision
	+ Allow user names composed only of digits
	+ Do not add firewall rules to loopback interface
	+ Improve checks when upgrading from 3.0.11
3.0.15
	+ Better check for the incompatibility of Samba with master/slave
	+ Samba can now be reprovisioned if the hostname or domain changes
	+ Depend on users module to fix save changes order during reprovision
	+ Set roaming profile and home drive for new created users if server
	  is first DC
	+ Default value of sync option in SambaShares is now 0
3.0.14
	+ Improve management of DNS zones stored in samba LDAP
	+ Add classes to decode DNS data from samba LDAP
	+ Use less costly LDB operations when adding or removing members
	  from a group
	+ Added EBox:Samba::LDBObject::deleteValues method
	+ Fix wrong URL on provision message
	+ Better error messages when the environment checks for provision fail
	+ Forbid provision if the server is replicating users either master or slave
3.0.13
	+ Integration of new samba 4.0.3 bundled version
	+ Samba daemon is now managed with init.d to avoid unexpected fork problems
	+ Reduce dns resolver timeout on provision checks when joining a domain
	+ Let zentyal manage all samba dependant daemons. Automatic start/stop
	  is disabled now.
	+ Add script to transfer FSMO roles to local server, useful to
	  migrate from Windows to Zentyal
	+ New FSMO management module
	+ Import sysvol maintaining ACLs
	+ Fixed configuration backup problems, stopping the daemon is no longer
	  needed when backing up and ACLs and dns partitions hard links are
	  recreated when restoring.
	+ Remove deprecated code related to printers module
	+ Remove unnecessary pidfiles declarations for upstart daemons
	+ Improve provision procedure
	+ Use clamd socket instead of shared library for antivirus, this is
	  faster and reduces memory consumption
	+ Do not create quarantine share if antivirus is not enabled
	+ Empty text files are created now when a virus is found on a share
	+ Modified 'size' field in samba_disk_usage and samba_disk_usage_report
	  tables from INT to BIGINT
3.0.12
	+ New advanced 'unmanaged_acls' option in /etc/zentyal/samba.conf to
	  disable overwriting of ACLs when saving changes
	+ Notify cloud-prof when installed when changes happen in
	  SyncShares and SambaShares models
	+ shareByFilename method now also returns the path and type of the share
	+ Fix shareByFilename method
	+ Update Loghelper to the new log formats
	+ Remove duplicated slash in samba shares and profiles paths
3.0.11
	+ Fixed EBox::Samba::LdbObject::get in list context
3.0.10
	+ Decode utf8 data in LdbObject::get() to avoid encoding problems
	+ Integration with Disaster Recovery service
	+ Restored backupDomains implementation
	+ Explicit set of folder name as default value implementation has changed
	+ Check in group pre-addition whether it already exists as built-in
	+ Added existsDN method to EBox::LDB
	+ Grant rx access on privileged ldap socket to allow user corner to
	  update user passwords
3.0.9
	+ Improve domain join process updating the joined domain DNS server
	+ Set kerberos keys when importing users from samba to zentyal
	+ Fix ACLs for system type shares
3.0.8
	+ Depend on Samba4 RC5
	+ Fix bug in enforceServiceState causing samba to restart twice while
	  saving changes
	+ Set pid file path for nmbd daemon
	+ Set bootDepends in yaml file
	+ Adapted to changes in EBox::LogHelper::_convertTimestamp
	+ Use proper constant in userShares method used by remoteservices module
3.0.7
	+ Sync passwords to samba also when using kerberos keys
3.0.6
	+ Added missing use of UnwillingToPerform exception
	+ Fix bug importing service principals when it is not yet created in
	  LDAP
	+ Roaming profiles and drive letter options cannot be set when joining
	  to an existing domain to avoid overwritting per-user settings
	+ Use the new LdapUserBase interface methods preAddUser and preAddGroup
	  to create the user in samba before in zentyal LDAP. The uidNumber or
	  gidNumber of the Zentyal user is infered from the RID to guarantee
	  unique value in the domain
	+ Infer user's uidNumber and group's gidNumber from RID when this is
	  attribute is not present while synchronizing users. This guarantees
	  the same value for users and groups in all domain controllers
	+ Implement new preAdd(User|Group)Failed and add(User|Group)Failed to
	  remove the object from samba database if something goes wrong
	+ Do not add disabled accounts to Zentyal in s4sync
3.0.5
	+ Enabled optional signed SMB protocol in smb.conf
	+ Delete users and groups from shares ACL when these are deleted
	+ Refuse to delete system critical objects
	+ Added syncFolders information method to allow file syncing
	+ Implement SysInfo::Observer to disallow host or domain name changes if
	  module is configured and update the required fields if it is not
	+ Import sysvol after joining a domain, and add an upstart job to sync it
	  each 5 to 10 minutes (one way).
	+ Map root account to domain administrator account
	+ Reset sysvol ACLs after provision
3.0.4
	+ Fix netlogon share wrong path
	+ Depend on samba4 rc2+zentyal2, which include nmbd daemon for netbios
	  browsing support
3.0.3
	+ Update smb.conf for samba4 RC2
	+ During domain join precedure, wait a couple of seconds for samba to start
	+ Add configkey 'treat_contacts_as_users' to import distribution groups
	  containing contacts. The mail account name is used to locate an user with
	  that name and add it to the group.
	+ Improvements synchronizing group members.
	+ The 'users' method of EBox::Samba::Group has been renamed to 'members' and
	  also returns nested groups
	+ Do not import users and groups after join a domain. The s4sync script will
	  do the job
	+ Search for users and groups to synchronize outside CN=Users
	+ Add more SID's to the list of users and groups to avoid synchronize from
	  samba
	+ Improve GeneralSettings fields validation
	+ Remove duplicated disabled module warning on recycle bin and antivirus
	  modules
	+ Added method to GeneralSettings to update hostname-dependent fields
	+ Tolerate domains ended in .local
3.0.2
	+ Fix samba group members not imported to Zentyal in groups added by
	  the synchronizer
	+ Fix s4sync not starting on boot
	+ Restore DNS setup on domain join failure
	+ Add a line to /etc/fstab to increase the size of /var/lock to 50MB.
	  Samba stores there some tdb files (for example to track connections), so
	  if this fs goes out of space connections can be dropped.
3.0.1
	+ Stop daemon before restoring backup and start when finished
	+ Throw exceptions in checkEnvironment also during first install,
	  otherwise the module is not disabled if DNS is not properly
	  configured.
3.0
	+ Add parameter to _checkEnvironment to set the desired error level
	  (ignore, print on log or throw exception)
	+ Stop daemon while taking backup to avoid samba daemon modifying files
	  while being tarred
	+ Fix share type exceptions on antivirus and recycle bin
	+ Fix enabling guest access on shares need to save changes twice
	+ Fix wrong ACL that was denying access to quarantine folder to guest
	  users
	+ Fix error creating shares with spaces in the path
	+ Implemented configuration backup and restore
	+ Fix checking domain name in General Settings Model
	+ Fixed some strings
2.3.14
	+ Fix access for domain users to shares when guest access is enabled
	  on the share
	+ Setup quarantine directory for zavs and grant access to domain admins only
	+ Write zavs settings on smb.conf
2.3.13
	+ Change default domain netbios to match the left-most part of the
	  host dns domain
	+ Check environment is properly configured before provision samba
	+ Generate random administrator password instead of having a default
	  one for security reasons, to join machines to the domain any user
	  belonging to the Domain Admins group is enough, so there was no
	  need to show this password on the interface
	+ Removed dashboard widgets no longer compatible with samba4
	+ Depend on samba 4.0 beta 8
	+ Check provisioned flag and module enabled in s4sync script
	+ Set the provisioned flag at the end of provision function
	+ shareByFilename() method is now working with samba4
	+ Improved DNS management of the Samba internal domain
	+ Fixed labels on SambaSharePermissions model
	+ Fix guest access to shares (client do not ask for password)
	+ Map nobody and nogroup to domain guest and guests accounts
	+ Add missing use statement on EBox::Samba::User
	+ Fix updating Zentyal LDAP users kerberos keys from samba users
	+ Ensure proper permissions on the samba privileged socket
	+ Check that account names does not exists in the whole domain when
	  adding users and groups from the LdapModuleBase callbacks
	+ Do not notify samba module when deleting Zentyal users and groups
	  through the synchronizer script
	+ Improve netbios name validation (no dots)
	+ Validate netbios domain name as netbios name
	+ Force zentyal-dns dependency version
	+ Fix bug managing the dns domain when enabling/disabling the module
	+ Improvements in daemons management to avoid restarting them twice
	  while saving changes.
2.3.12
	+ Support additional domain controller mode
	+ Remove user addon to set the user as domain admin. Add it to the
	  domain admins group instead.
	+ Sync domain administrator and domain admins accounts to zentyal
	+ Increase log level from 1 to 3 to trace problems.
	+ Provision database only when saving changes, not in module
	  enable.
	+ Change samba home to /home/samba instead /home/ebox/samba
	+ Use the privileged LDAP socket to connect to samba LDAP.
	+ Provision using bind9 DLZ backend.
	+ Add config key to choose the fileserver to use, 'ntvfs' or 's3fs'
	+ Removed wrong empty string translations
	+ Enable printing daemon. Printers ACLs stored in a model within
	  printers module.
2.3.11
	+ Added modeldepends to yaml schema
	+ Enable printing daemon. Printers ACLs are now stored in a model within
	  printers module
	+ Removed wrong empty string translations
2.3.10
	+ Fix exception creating shares
	+ Sync passwords from LDAP to LDB directly from hashes
2.3.9
	+ Fields in General Settings can be edited now, with the exception
	  of domain and computer names
	+ Added methods to get the paths used by shares, users and groups
	  to generate disk usage reports
	+ User addon to enable/disable the account and set the user as
	  domain administrator
	+ Group addon to create group shares
	+ Added method to give captive portal module firewall rules to
	  allow domain joins
2.3.8
	+ Recycle Bin feature is now working with samba4
	+ Remove unnecessary dns enable depend as users already depend on it
	+ Integration with samba 4.0 beta2 which uses samba4 for
	  the Active Directory domain services and the samba3 daemon
	  for the file sharing and printing services
	+ Added LogObserver support
	+ Avoid showing admin password if provision command fails
	+ Add domain name validation, cannot be equal to host name
	+ Fix provision bug caused by passwords containing spaces
	+ Threaded synchronizer script
	+ Roaming profiles implementation
	+ Home drive implementation
	+ Guest access implementation
	+ Delete directories from disk when shares are removed
2.3.7
	+ Fixed problems with provision in fresh install
	+ Adapted to new Model management framework
	+ Store printers in redis using the new JSON config objects
2.3.6
	+ Integrate with zentyal DNS
	+ Fix loop over array reference in funcion usesPort
2.3.5
	+ New samba4 synchronization based on LDB module and LDIF files
	+ Depend on samba-zentyal-modules instead of libldb-perl
	+ Custom build of samba4 is no longer needed
2.3.4
	+ Packaging fixes for precise
	+ Code typo fix in Samba::Model::GeneralSettings::_checkDomainName
2.3.3
	+ Validate domain admin password in general settings
	+ Fixed bugs when adding users or groups with spaces
2.3.2
	+ Ignore mailfilter users in s4sync
2.3.1
	+ Samba4 integration
	+ Service description is now translatable
	+ Restore samba-vscan dependency
2.3
	+ Adapted to new MySQL logs backend
	+ Remove samba-vscan dependency as it is not yet available for precise
	+ Replaced autotools with zbuildtools
	+ Use always the same string to refer to the NetBIOS computer name
	+ Validation of maximum length of domain name, validation against
	  reserved words of netbios and domain names
2.1.7
	+ Allow non-ascii characters in share names and comments
2.1.6
	+ Added config key to set Zentyal folders and default domain prefix
	+ Removed /zentyal prefix from URLs
	+ Added maximum limits to PDC options
	+ Avoid duplicated restart during postinst
2.1.5
	+ Removed wrong quotes in smb.conf
	+ Added missing touch and minsize options in /etc/zentyal/samba.conf
	  for Recycle Bin
2.1.4
	+ Better validation of samba shares paths
	+ Improve smb.conf template: delete use_client_driver and allow include
	  per client
	+ Always depend on samba-vscan
	+ Use quote column option for periodic and report log consolidation
2.1.3
	+ Now deleted users and groups are removed correctly from printers
	  permissions lists
	+ Show group comment if exists as share description
	+ Fixed SQL in activity report section
	+ Removed redundant code _dumpSharesTree and _loadSharesTree
2.1.2
	+ Domain names ending in ".local" are no longer allowed
2.1.1
	+ Quotas are now included in users module
	+ Bugfix: disabled shares are correctly ignored now
	+ Bugfix: fixed bad column name in report consolidation
	+ Renamed internal-backups and quarantine shares from ebox- to zentyal-
	+ Bug fix: default file sharing quota works properly now
2.1
	+ Remove ebox- prefix from helper scripts names
	+ Use new standard enable-module script
	+ Replace /etc/ebox/80samba.conf with /etc/zentyal/samba.conf
	+ Use new initial-setup in postinst and delete old migrations
	+ Bug fix: Home directory is mapped when accessing from a Windows 7 client
	+ User quotas are now stored in configuration backup and users directory
	+ Bug fix: Share size is estimated although some files cannot be read
	+ Bug fix: Removed permissions are actually removed
	+ Roaming profiles with correct file attribs
	+ The files in a group share can be modified by all the members in the
	  group
	+ Show forbidden paths in the "Path not allowed" exception text
	+ Truncate the resource field to avoid overflow error of log database
2.0.7
	+ Removed printers are ignored during backup restore
	+ Added backup domain
	+ Added printers as restore dependency
2.0.6
	+ Check for incompatibility between PDC and PAM on slaves
	+ Improved performance by adding samba LDAP indexes
	+ Only set shares ACL if needed
	+ Set default order for dashboard widgets
2.0.5
	+ Only ASCII characters are now allowed for share names and comments
	+ Bug fix: guest shares also work if PDC not enabled
2.0.4
	+ Fixed quarantine folder permissions
	+ Don't ask for password in guest shares
2.0.3
	+ Bug fix: guest shares now work on Windows clients
	+ Fixed log retrieving for quarantine alerts
2.0.2
	+ Fixed problems in backup restoration
	+ Bug fix: support users and groups with spaces and so on in ACLs
2.0.1
	+ Bug fix: cups daemon is now started before samba one
	+ Bug fix: samba can be enabled now if filesystem does not support quotas
	+ Removed warning due to mix numeric and string values in printer hash.
	+ New CUPS printers are also stored in redis when editing groups
	+ Deleted obsolete code regarding external/non-external printers
1.5.9
	+ Rebranded domain name and description
1.5.8
	+ Zentyal rebrand
	+ On smb.conf.mas: use client driver = no to allow printer server
	  to give clients the uploaded drivers.
1.5.7
	+ Avoid antivirus scan on large files to fix read problems
	+ Add a keyconf to Samba listen on external interfaces
	+ Added more report subsections
1.5.6
	+ Move NSS from ebox-samba to ebox-usersandgroups
	+ Home directories are under /home now
	+ Shares permissions model now states if the ACL is for a user or a group
1.5.5
	+ Bug fix: set proper permissions on guest shares
	+ Bug fix: avoid parse of non-word characters in vscan log entries
1.5.4
	+ Added bridged mode support in firewall helper
1.5.3
	+ Bug fix: do not add acl attribute in /etc/fstab when using xfs
1.5.2
	+ Enforce uniqueness of 'user/group' filed in shares permissions
	+ Enable full audit feature as it's working again in samba 3.4.6
	+ Allow guest shares
1.5.1
	+ Add support for file system ACLs. Modify /etc/fstab
	  accordingly. Add dependency on acl.
	+ Bug fix: check if a group has been deleted when configurer printers,
	  otherwise users end up with a blank screen when granting printer
	  permissions
	+ Use the new upstart scripts that the Ubuntu samba packages ships
	  in Lucid
1.4.2
	+ Add missing samba_virus_report table
1.4.1
	+ Restored RecycleBin feature lost when merged breadcrumbs
1.3.15
	+ Added 'hide files' directive by default in smb.conf.mas
	+ Bug fix: PDC password policy settings are kept after samba restarts
1.3.14
	+ Add DefaultUser model to be used in users and groups default user
	  template. Admins can select if they wish to enable the file sharing
	  account by default when creating new users.
1.3.13
	+ Disable full_audit until fixed in a newer samba version
1.3.12
	+ Add breadcrumbs
1.3.11
	+ Added report support
1.3.10
	+ bugfix: ignore case when comparing domain and netbios names
	+ Added support for Recycle Bin in shares
	+ bugfix: restore Domain Users with GID 513 and not 512.
	  as this made Domain Admins not work
	+ Remove unused quota related methods
1.3.7
	+ Create .V2 profile directories. Windows Vista looks for them.
	+ remove extendedBackup, data files must be backuped using ebackup
1.3.6
	+ bugfix: do not allow netbios names longer than 15 characters
1.3.4
	+ bugfix: some samba actions never appeared in the access log
1.3.3
	+ bugfix: we dont consults users when users is not configured in EBox::Samba::existsShareResource
1.3.1
	+ bugfix: use right number for Domain Computers group
1.3.0
	+ bugfix: keep sambaMinPwdLength attribute
1.1.30
	+ bugfix: add user works if quota is disabled
	+ bugfix: replaced storeElementByName with store to avoid bug when restoring
1.1.20
	+ samba allows the use of internal virtual ifaces now
	+ bugfix: importFromLdif was calling a maethod that was removed in a previous merge
1.1.10
	+ Only update sambaPaths on users with sambaSamAccount object
	class
	+ UI imrpovement: in general setting some fileds are disabled when
	PDC is not selected
1.1
	+ Bugfix: issue with codepages on shares
	+ Home drive letter can be changed now from general settings
	+ Added new PDC model with password settings
	+ Use the new row() and ids() API
	+ Windows user's profiles are backed up only in extended backups
	+ Enable quota support again
	+ Bugfix: when importing data from ldiff we assure that the
	default group is created before any group assignment to avoid
	'group not existent' errors

0.12.101
	+ Bugfix: set force directory mode and force create mode to 0660 in shares
0.12.100
	+ Admin user method is more robust in face of user's incomplete
	groups membership
	+ Bugfix: `printers` method returns an empty list when
	`ebox-printers` package is not installed
	+ Add per-user disk quota
0.12.99
	+ New release
0.12.6.101
	+ Bugfix. roaming profiles are not created automatically when they are
	disabled
0.12.6.100
	+ Support for external printers configured with CUPS
	+ Bugfix. Set users and groups suffix properly in smb.conf
0.12.5
	+ Bugfix. Set loginShell when adding users. By default it takes /bin/false
	but users can change it using /etc/ebox/80samba.conf
0.12.4
	+ Bugfix. Check and correct if there is a user or group with a wrong SID.
	It's possible to run into that scenarion depending when the user/group is
	created
	+ Do not delete some domain attributes that are used to store password
	attributes such us password length, expiration...
0.12.3
	+ Add configuration variable to enable/disable quota support
	  as it might be really slow if we have many users
0.12.2
	+ Restore group share names when restoring a backup
0.12.1
	+ Leave Logon Home empty, as Logon Home = "" as stated by smb.conf
	documentation doesn't seem to work
	+ Make sure  workgroup and netbios names are different
0.12
	+ Add help to model fields
	+ Fix typo in defaultEnabledValue. Now shares are enabled by default.
	+ Fix typo in administrator label
	+ Mark shares strings to translate
	+ Use eBox OID number in LDAP schemas
	+ Do not use shares that don't have permission for any user or group
	+ Remove deprecated printer admin configuration key in smb.conf.mas
	+ Enable dns proxy in smb.conf.mas
0.11.103
	+ Bugfix. Add and use EBox::Samba::Types::Select to avoid
	  issues with the options cache
0.11.102
	+ Extend functinality to add custom shares and not only one per-group:
		- Any share within the file system
		- Any share automatically created under /home/samba/shares
		- Fine-grained access to the share: read-only, read and write,
		  administrator, per user and per group.
	+ Set editable attribute to 1 in User field. To comply with
	  what the type expects and avoid warnings

0.11.101
	+ New release
0.11.100
	+ Change slapd.conf ownership to module users
	+ Fix typos
	+ onInstall() functionality moved to migration script
0.11.99
	+ Allow others to read contents from users home directory to
	publish HTML
0.11
	+ New release
0.10.99
	+ New release
0.10
	+ Create directory with 0770
	+ Add users to Domain Users group
0.9.100
	+ New release
0.9.99
	+ New release
0.9.3
	+ New release
0.9.2
	+ Add ebox backup directory as a shared resource to download/upload
	  files
	+ Create smbldap_bind.conf which contains password with mask 0600
0.9.1
	+ New release
0.9
	+ Added Polish translation
	+ Added German translation
	+ Added Dutch  translation

0.8.99
	+ New release
0.8.1
	+ bugfix. Do not mess up home directories when upgrading
	+ Minor workaround. Create slapd run directory in case it does not
	  exist
0.8
	+ New release
0.7.99
	+ Full backup mode stores shared files
	+ Unlimited i-node quota
	+ Various bug-fixes
	+ Portuguese translation

0.7.1
	+ Initial support for PDC
	+ GUI improvements
	+ Added update/clean actions to eobx-samba-ldap
	+ Use EBox::LDAP singleton
	+ Debian package fixes
	+ Fetch SID from configuration file
	+ Use of ebox-sudoers-friendly

0.7
	+ First public release
0.6
	+ move to client
	+ API documented using naturaldocs
	+ Update install
	+ Update debian scripts
	+ Enable/disable printer sharing and file sharing independentely
	+ Use new syntax to define ACLs in slapd.conf
	+ Implements usesPort
	+ Add full support for printers
	+ Several bugfixes

0.5.2
	+ Fix some packaging issues

0.5.1
	+ Convert module to new menu system

0.5
	+ Initial release<|MERGE_RESOLUTION|>--- conflicted
+++ resolved
@@ -1,10 +1,8 @@
 HEAD
-<<<<<<< HEAD
 	+ Ignore container 'Microsoft Exchange System Objects' when quering
 	  users stored in LDB
 	+ Write openchange options to smb.conf if module installed
 	+ Fix precondition on GPOScripts model
-=======
 	+ Antivirus daemon unlinks the cache file before creating new one
 	+ Fix user accounts not enabled when created by s4sync
 	+ Wait for RID pool allocation after join domain as DC
@@ -21,7 +19,6 @@
 	+ Added EBox::LDB::securityGroups to get the list of security groups from
 	  Samba.
 	+ Requested SLAPD to add an index on the msdsObjectGUID field.
->>>>>>> 7ede165a
 	+ Added support to set permissions recursively.
 	+ Moved the code that sets the share permissions to EBox::Samba to execute
 	  it on EBox::Module::Service::_postServiceHook hook so we are sure samba
