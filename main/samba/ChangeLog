--- conflicted
+++ resolved
@@ -1,12 +1,9 @@
 HEAD
-<<<<<<< HEAD
-	+ Added disable_uid_sync conf key to save resources when RSAT
-	  or ADC mode is not used
-=======
 	+ Fixed external AD keytab generation
 	+ Enforce kerberos configuration in external AD mode
 	+ Fixed typo in EBox::LDAP::ExternalAD::externalServicesPrincipals
->>>>>>> 8ec6f688
+	+ Added disable_uid_sync conf key to save resources when RSAT
+	  or ADC mode is not used
 	+ Migrate mailboxes when upgrading from Zentyal 3.2
 4.0.4
 	+ SysvolSync daemon now synchronize deleted GPOs.
