--- conflicted
+++ resolved
@@ -1,11 +1,7 @@
-<<<<<<< HEAD
 3.3
 	+ Switch from Error to TryCatch for exception handling
-=======
-HEAD
 	+ Throw external exception instead internal if error changing user password
 	+ Show user friendly error creating system shares
->>>>>>> 0567e212
 	+ Add precondition to GPO models, do not allow edition if server is ADC
 	+ Fix error in backup or clicking on edit GPO when server is ADC and
 	  sysvol is not yet replicated
