--- conflicted
+++ resolved
@@ -1,9 +1,6 @@
 4.0
-<<<<<<< HEAD
+	+ Proper notifications when a share is sync'ed with Zentyal Cloud
 	+ Fix realUsers count to remove Administrator and Guest account from it
-=======
-	+ Proper notifications when a share is sync'ed with Zentyal Cloud
->>>>>>> 9758d0ff
 	+ Write broker configuration for mapiproxy server in openchange.conf
 	+ Add daemon to check users and groups to have uidNumber and gidNumber
 	+ Add confirmation when removing mail account via the edit user form
