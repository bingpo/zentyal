--- conflicted
+++ resolved
@@ -1,10 +1,7 @@
 HEAD
-<<<<<<< HEAD
-	+ Avoid warning flag on smart match experimental feature
-=======
 	+ Catch error trying to add an already added or delete an already deleted
 	  user to group
->>>>>>> f83e11e0
+	+ Avoid warning flag on smart match experimental feature
 3.5
 	+ Setup roaming profiles for each user only when the setting changes
 	  in the UI
