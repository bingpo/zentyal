--- conflicted
+++ resolved
@@ -1,7 +1,5 @@
 3.3
-<<<<<<< HEAD
 	+ Switch from Error to TryCatch for exception handling
-=======
 	+ Fix regression in unmanaged ACLs option
 	+ Prevent _postServiceHook code execution outside Save Changes
 	+ Fixed openLDAP -> samba integration for users, contacts and groups using
@@ -11,7 +9,6 @@
 	+ NT SD are now written to hidden and readonly files
 	+ Remove no longer used antivirus options
 	+ Get ldb object in s4sync after the initial wait
->>>>>>> e0c2176f
 	+ Use resolvconf tool to modify resolv.conf when joining as ADC
 	+ Set zavsd socket mode to 0777
 	+ Fix already defined variable warning
