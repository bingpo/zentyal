HEAD
<<<<<<< HEAD
	+ Fix empty LDIF parsing loading DNS zones stored in LDB
4.0.3
	+ Nested OUs are properly shown in GPO Links tree
	+ Avoid notifying slaves while setting the password as it is does
	  by addUser called below
4.0.2
	+ Fix regression in showing the Administrator account
4.0.1
	+ A change in first or last name make DN to change
	+ Do not show administrator password in provision command
	+ Fix ADC mode from the wizard
=======
	+ Forbid backup restore if the server has not the correct hostname
>>>>>>> 0baf44f6
4.0
	+ Re-enable user synchronization with Zentyal Cloud
	+ Proper notifications when a share is sync'ed with Zentyal Cloud
	+ Fix realUsers count to remove Administrator and Guest account from it
	+ Write broker configuration for mapiproxy server in openchange.conf
	+ Add daemon to check users and groups to have uidNumber and gidNumber
	+ Add confirmation when removing mail account via the edit user form
	+ Add hostname change confirmation dialog to wizard
	+ Fixed EBox::LDAPBase::lastModificationTime
	+ Join as additional domain controller on initial configuration wizard
	+ Name in Module Status is now "Domain Controller and File Sharing"
	+ Set version to 4.0
	+ Fix migration to preserve group type
	+ Do not complain about lack of ACL support with XFS filesystem
	+ Better error message when the root DSE is not found in external
	  AD mode
	+ Do not try to dump config backup if not provisioned
	+ Check samAccountName is unique in entire domain adding users and groups
	+ Ignore cloud-sync warnings from cron
	+ Check DN not exists on the same container creating contacts
	+ Add missing 'use EBox::LDAP::ExternalAD' to Samba.pm
	+ Improve save changes speed avoiding loop in postServiceHook if no changes
	  made to roaming profiles
	+ Implement nameserverAdded and nameserverDelete from NetworkObserver to
	  reset LDAP connection if name servers change in external AD mode
	+ Add dpkg trigger to restart module when samba package is upgraded
	+ Fix ad-migrate script mode check
	+ Adapted to changes in group mail account
	+ Show a warning on post save changes dialog if errors happend while
	  setting shares ACLs
	+ Do not check for acl and user_xattr filesystem options if filesystem is
	  btrfs
	+ Provision: Check domain netbios name is not equal to host netbios name
	+ Resolve schema master dns name and try to connect to all returned IP
	  addresses until success
	+ Skip schema extensions if module disabled
	+ Use bash as default shell
	+ Added external AD field to LDAP information model
	+ Allow unsafe chars on admin account to use for join a domain
	+ Improve the LDIF files parsing created by output of ldbsearch command
	+ Fixed problems with checking mail address duplicates
	+ Fixed bug which could delete the group mail account after a
	  group edit
	+ openchange.conf named properties config uses splitted params
	+ Added EBox::module::LDAP::_loadSchemasFiles
	+ Added EBox::Samba::LdapObject::hasObjectClass
	+ Hide the dns-hostname account after join a domain
	+ Remove mail account management logic from edit user form. This field
	  is now disabled when the mail module is installed, so account management
	  like create, rename or delete it must be done in the mail module user
	  addon
	+ Added code for migration from 3.4
	+ Instance groups using gid parameter is no longer allowed
3.5.2
	+ Fix sssd bug not finding users and groups
	+ Deprecate _schemasAdded redis key, checking if schema is extended in
	  module _regenConfig
	+ Fixed use of deprecated attributes uid and gid instantiating users and
	  groups
3.5.1
	+ Display correctly tree elements on external AD mode
	+ Fixed user creation when remove user from a group in the
	  EditGroup CGI
	+ The groups and groupsNotIn methods have now the same behaviour
	  for all EBox::Samba::OrganizationalPerson classes
	+ When removing a share the 'has files' check is not longer
	  dependent on ACLs
	+ Restored external AD mode
	+ Better errors in GPO models when losing parent row
	+ Catch error trying to add an already added or delete an already deleted
	  user to group
	+ Avoid warning flag on smart match experimental feature
3.5
	+ Setup roaming profiles for each user only when the setting changes
	  in the UI
	+ Remove duplicate entries from the custom shell list
	+ Hide krbtgt user in external AD mode
	+ EBox::Samba::DNS::Zone always return lowercase zone name
	+ Fix members of 'Domain Admins' group not able to delete items from
	  recycle bin
	+ Grant rwx rights to Domain guest and Everybody on guest shares
	+ Added new domainControllers() method
	+ Override daemons when migrating from previous versions
	+ Remove the use of method canonicalName for greater performance, use
	  object DNs instead
	  the end of the work loop
	+ Show Administrator account in the UI so it can be handled from Zentyal
	+ Merge zentyal-users and zentyal-samba in a single package
	+ Added EBox::Samba::User::hasValue to check if a certain value is present
	+ Do not duplicate cloud ops when REST call fails
	+ Use samba instead of slapd + heimdal
	+ Create a container CN=Groups when provisioning as DC
	+ Set gidNumber for new users to Domain Users to have NSS + PAM working
	+ Set gidNumber based on RID for new groups
	+ Set gidNumber to Domain Users and Domain Admin for NSS + PAM
	+ Change default group container to cn=Users as Windows does
	+ Include PAM + NSS services with SSSd to authenticate LDB users
	  in the system
	+ New EBox::Module::LDAP replacing EBox::LdapModule and using
	  EBox::Module::Service as base class, schemas are now loaded
	  in _regenConfig instead of manually in enableActions
	+ Display message when creating a user which username has more
	  than 20 characters
	+ Fixed error when editing user email address when mail module is
	  not installed
	+ Fix domain controllers shown on the computers OU in Manage model
	+ Using paged serch in EBox::Samba::users() method
	+ Added EBox::LDAPBase::pagedSearch method
	+ Added support for addon components when user is in a
	  non-standard OU
	+ Better control for edit user quota
	+ Sent zentyal-usercorner trigger on install / upgrade to restart it if
	  it's installed
	+ Avoid apparmor errors in trusty
	+ Set version to 3.5
	+ Fixed bug when altering mail address through the edit user form
	+ Better integration between mail addon and mail field
	+ Remove method canonicalName and use object DNs for greater performance
	+ Migrate previous configuration from 3.3 when upgrading
3.4
	+ Updated EBox::Samba::Model::Password to use
	  EBox::Usercorner::updateSessionPassword method and the new samba
	  location
	+ Stop changing users and contacts' cn field on object edition, allowed to
	  edit the displayName field, just as Windows does
	+ Disable OpenLDAP users sync in favor of Samba AD replication
	+ Avoid warning when checking whether we are in the usercorner
	+ Updated to use Plack / PSGI instead of mod_perl
	+ Updated to use the new haproxy API
	+ Use service instead of deprecated invoke-rc.d for init.d scripts
	+ Fixed soap.conf for apache 2.4
	+ Depend on apache2-utils, required to run htpasswd
	+ Set version to 3.4
	+ Add script to update the credentials when mode is external AD
	+ Added and used checkMailNotInUse method
	+ Updated cloud sync to ignore any change done in cloud to internal users
	  or groups
	+ Fixed EBox::CloudSync::Slave to sync uid and gid numbers on user update
	  and added unit tests for it
	+ Added EBox::Samba::Group::setInternal method
	+ Allow to use lazy flag with EBox::Samba::User::setInternal
	+ Added unit tests for cloud sync code
	+ Check available IP addresses when enable module
	+ Added lock to cloud-sync script
	+ Better integration of edit groups for mail group aliases
	+ Update group icon when type of group changes
	+ Implement _preModifyUser on LdapUserBase
	+ Throw exceptions on EBox::USers::LdapObject::get when entry not exists
	+ Fixed regression in LDAP info page for external AD mode
	+ Print slave-sync output to zentyal.log instead of stdout
	+ Fixed excesive restrictive validation of external AD password in wizard
3.3
	+ Forbid to create OUs inside Users, Groups or Computer OUs
	  because we not support them when Samba is enabled
	+ Forbid and print specific  error message when trying to put two
	  objects with the same CN in the same container
	+ Switch from Error to TryCatch for exception handling
	+ Remove useless warning when deleting a user or group with offer 2013
	+ Show system but not internal groups in user edition form
	+ Allow unsafe characters for user and password in external AD mode.
	+ Fixed bug in external AD connection. Reuse already estabished
	  external AD connection.
	+ The "sub ous" return the OUs hierarquically ordered
	+ Check for defined uidNumber and gidNumber creating users and groups
	+ Revert useless chown workaround
	+ Wait for the services before ending the start daemon action to prevent
	  its usage before being ready
	+ Better error handling when the default group is not found
	+ Fixed distribution group edition
	+ Add error, errorText and errorDescription methods to
	  EBox::Exceptions::LDAP
	+ Added missing EBox::Exceptions uses
	+ Better error handling when we get a LdapObject that doesn't exists
	+ Remove undefined warnings on users/group creation
	+ Fix 'Cannot connect to samba LDAP' error in manage model when samba
	  is installed but disabled
	+ Add missing use to EBox::Samba::LDAP::ExternalAD
	+ Force DNS restart when users mode changed
	+ Force service principals update on _postServiceHook in external AD mode
	+ Don't use slave cloud sync if not subscribed
	+ Adapted cloud sync to changes in user modules
	+ Added childrenObjectClass parameter to EBox::Samba::LdapObject::children
	+ userExists and groupExists discriminates between shown objects and
	  objects hid by SID
	+ Fixed wrong path in ExternalAD::connectWithKerberos
	+ Update names in tree view when either user or contact is edited
	+ Fixed wizard error when setting external AD mode
	+ Fixed EBox::Samba::groupDn method
	+ In contact edition do not store full name in cn but use
	  givenname and sn to get fullname.
	+ Use paginated search when getting children nodes in LdapObject
	+ UTF8 decode DN when retrieving it from a LDAP object
	+ Removed old migration code from 3.0 to 3.2
	+ Set version to 3.3
	+ Fixed cloud-sync script
3.2
	+ Set version to 3.2
	+ Add objectClass shadowAccount in 3.0 migration to fix disabled accounts
3.1.11
	+ Added migration code to be sure that we have all users added as members
	  of __USERS__ group on OpenLDAP.
	+ Fixed user creation to make all users belong to __USERS__ group
3.1.10
	+ Do not crash when deleting a group if LDB object does not exist
	+ Do not try to migrate from 3.0 if module is not configured
	+ Override daemons when migrating from 3.0
3.1.9
	+ Fix typo in setSecurityGroup when no GID is set yet
	+ Show group in slave as read-only
	+ Show in a slave when the user is not a member of any group
	+ Check email address for a group is done
	+ Add group dialog can now set the e-mail
	+ Master/Slave synchronisation works again
3.1.8
	+ Enable upgrade from 3.0 in initialSetup
	+ Fixed wrong calls to isSystem() in master-slave after API changes
	+ Fix regression trying to join slave after external AD changes
	+ Fix regression in slave host address after nginx integration
	+ Throw DataExists error when adding an OU which already exists
3.1.7
	+ Readded memberUid to the fields to index for SLAPD.
	+ Ignored members that are not valid perl objects to avoid undef entries
	  on EBox::Samba::Group::members method.
	+ Rewrites to share more code with samba module.
	+ Added 'mail' field on zentyalDistributionGroup schema.
	+ Added E-Mail field for Users and Groups when managing them from the UI.
	+ Changed E-Mail field to optional for Contacts.
	+ Updated master-slave sync to use the new User and Group fields.
	+ Look for ssl.cert instead of ssl.pem in Slave::soapClient()
	+ Changed description field to be always input text instead of textarea.
	+ Warn instead of throw exception if home directory already exists
	+ Forbid deletion of Domain Admins group
	+ Forbid deletion of Users, Groups and Computers OUs
	+ Filter also internal users and groups in membership comboboxes
	+ Hide Samba objects that should be shown only on Advance view mode
	+ Added support for disabled accounts
3.1.6
	+ Ignored samba module while (re)provisioning on __USERS__ group creation.
	+ Removed deprecated configuration file keys related with external AD
3.1.5
	+ Fixed EBox::Samba::LdapObject::canonicalName to propagate the flag to
	  get or ignore the root's namedContext canonical name.
	+ The Administrator user is hidden now using the samba module functionality
	  to hide SIDs instead of hardcoded in the code.
3.1.4
	+ Remove needReload notification for group addons
	+ When a new system user is created with uid 0 we also create its home.
	  This is required by Samba for the Administrator account.
	+ Added Net::LDAPBase::existsDN method
	+ Better error control on reprovision, do not clear the
	  reprovision flg on error
	+ Fixed code typo in slave setup
	+ Added menu icon
	+ Added new userCorner method to password model
	+ Usercorner uses the ldap_ro credentials to retrieve user DNs.
	+ preAdd callbacks get a second argument noting the parent when this
	  new object will be created.
	+ All LdapObject based objects will have the 'entryUUID' field available.
	+ Created an EBox::LDAPBase class to share code with the Samba's EBox::LDB
	  one.
	+ Reimplemented EBox::Samba::Group::members to retrieve the members of the
	  group directly instead of searching for the objects that are set as
	  members of the group.
	+ Avoid "cannot return outside of a subroutine" warning in cloud-sync
	+ Added foldable user and group add-ons to dialogs
	+ Replaced package breaks parameter with depends statement
	+ Fixed error in the baseName() method for an Ldap Object
	+ Fixed bug which make delete group dialog to show errors when
	  there was warnings
	+ Added a way to use Net::LDAP mock object for unit testing.
	+ Fixed cloud sync setup when user number is unlimited
	+ Fixed error in server master form when checking if
	  controls are editable
	+ Added a way to retrieve a group by its dn.
	+ New TreeView to manage users, groups and OUs
	+ Configuration key multiple_ous removed as this is now enabled by default
	+ Renamed namespace from UsersAndGroups to Users
	+ Added support for Contacts handling.
	+ Added support for external Active Directory authorization
3.1.3
	+ Renamed namespace from UsersAndGroups to Users
	+ Fixed maximum users check when not using cloud sync
3.1.2
	+ Remove deprecated backup domain methods
	+ Fixed password change in user corner when using samba
	+ Changed reload action to force-reload for nscd init.d daemon
3.1.1
	+ Fixed error message when trying to add a user above the edition maximum
	+ Migrated SOAP services to use Nginx for SSL.
3.1
	+ Updated to reflect the Apache -> WebAdmin rename.
	+ Removed 3.0.X migration code
	+ Added Pre-Depends on slapd to avoid problems with upgrades
	+ Depend on zentyal-core 3.1
3.0.18
	+ Check for already existent service principals before create them.
	  Required because squid and zarafa share the HTTP SPN
3.0.17
	+ Migration to remove leftover need_reprovision key in redis ro
	+ Retrieve global instance correctly in UsersSync
3.0.16
	+ Assure that we don't have a phantom need_reprovision key in
	  read-only tree
	+ Check for maximum number of users depending on the edition
	+ More frequent polling in EBox::Ldap::safeConnect() and
	  more explicit error when it fails
3.0.15
	+ Always mark as changed if it needs LDAP reprovision
	+ Fixed member removal operation for groups
3.0.14
	+ Tentative workaround against home directory chown bug
	+ Slave setup refactored to reuse common code with reprovision
	+ Reprovision LDAP for all LDAP based modules
	+ Don't try to update samba password in user corner when samba is
	  not configured
	+ Add operation arguments on LDAP error whenever is possible
	+ EBox::Samba::User::create() allows now an internal attribute
	+ Users marked as internal are not displayed on the interface
	+ New realUsers() method to filter only non-internal ones
3.0.13
	+ Search in user table now is standard instead of filter only for uid
	+ A bit more explicit text for EBox::Exceptions::LDAP
	+ Reload nscd also when creating new groups
3.0.12
	+ Fixed typo in exception class name in EBox::Ldap
	+ Added missing use statement in EBox::Users and
	  EBox::Samba::LDAPObject classes
3.0.11
	+ Dont loop through the group members when adding/removing members
	+ Added EBox::Exceptions::LDAP
	+ Allow unsafe characters in commentary field
	+ Better check for the incompatibility of Samba with master/slave
	+ Fix modules extending LdapUserBase not notified modifying groups
	+ Allow domain name change in System -> General reprovisioning LDAP db
	+ Depend on dns module to fix save changes order during reprovision
3.0.10
	+ Use less costly LDAP operations when adding or removing members
	  from a group
	+ Added EBox:Users::LdapObject::deleteValues method
	+ Faster custom row id filter for Users model
	+ Forbid user synchronization with other zentyals if samba is provisioned
	+ Display users groups in slave mode
	+ Avoided hang when the local host is wrongly used as master slave
	+ Ldap modules should do a slaveSetup when slave mode enabled
3.0.9
	+ Stop heimdal daemons on enableActions
	+ Fixed alphabetical order in listing of users and groups
3.0.8
	+ Filter in users table no longer matches LDAP dn
	+ Recover better of no-usercorner journal error in slave-sync
	+ Added read-only rootDn and password to LDAP settings screen
	+ Don't allow empty first name in CGIs for user
	  creation/modification. Otherwise you can get LDAP errors.
	+ Operator typo fix in EBox::UsersAndGroup::User::_checkQuota
3.0.7
	+ Fixed LdapObject::get() for list context
	+ Decode utf8 attributes from LDAP at LdapObject::get()
	+ Removed unused method _utf8Attrs
	+ Integration with Disaster Recovery service
	+ Include /home as disk usage facility
	+ Fix enable quotas without rebooting when module is enabled.
	+ Users and groups cannot longer share names because it is incompatible
	  with AD accounts
	+ Use upstart to manage heimdal daemons
	+ Increase the maximum UID number to avoid problems with samba integration
	+ Fixed bug in group creation which on error could call a method
	  in a undefined value
	+ Do not stop openldap daemon when dumping database
	+ Generate kerberos AES keys to be compatible with active directory in
	  W2k8 or higher functional levels
	+ Fixed user quota edition in slave server
	+ Update user password also in samba ldap when changed from user corner
	+ Update 'cn' attribute in cloud-sync
3.0.6
	+ Set userPassword attribute when setting kerberos keys for user
	+ Fixed delGroup operation on cloud slave
	+ Include exception message when there is an error notifying a slave
	+ Fix enable quotas without rebooting when module is enabled
	+ Delete syncjournal files when slave is removed
3.0.5
	+ Fixed reinstall script to stop samba module, otherwise new slapd
	  cannot start because the port is taken
	+ Sync password changes made from cloud to any slave
	+ When syncing, do not update ldap of unchanged entries
3.0.4
	+ Added missing use of UnwillingToPerform exception
	+ New methods on LdapUserBase (preAddUser, preAddUserFailed, preAddGroup
	  and preAddGroupFailed) to notify observers
3.0.3
	+ Setup Cloud slave on first save changes
	+ Synchronize uidNumber in master-slave
	+ Check master's REALM when adding a new slave
	+ Fixed some errors on RESTClient after API change
	+ Updated REST journaling behavior
	+ Do not show unavailable options in master select
	+ Added new EBox::Samba::newUserUidNumber() function
	+ Added check to assure that a no-ldap user has the same uid than
	  a new user
	+ Implement SysInfo::Observer to disallow host domain changes after the
	  kerberos realm has been initialized, and to update the LDAP base DN
	  if module is not yet configured
	+ Added LDAP index for ou attribute
	+ Always write slave-sync script
	+ Increase default quota value to 500MB
3.0.2
	+ Added clearCache() to LdapObject and force reload of krb5Keys
	+ Do not allow user corner password change on slaves
3.0.1
	+ Do not notify samba about users created while restoring backup. Samba
	  will restore its users from its own LDB backup.
3.0
	+ Write NSS config on enableService, modules depending on users may require
	  uid/gid numbers from LDAP
	+ Filter special kerberos and samba users out from the users list
	+ Added dns as restore depend
	+ Reviewed registration strings
2.3.17
	+ Do not translate the service principal names to upper case
	+ Set LDAP service as denined by default for internal networks
	+ Set the managed domain as read only as well as records
2.3.16
	+ Fixed PAM when kerberos is enabled
	+ Fixed addUser operation on slaves
	+ Catch exceptions thrown by notified modules adding LDAP users and groups
	  to rollback the operation and delete the object added prior to notification.
2.3.15
	+ Fixed password change at user corner
	+ Change KDC port to 8880 to preserve the classic default for user corner
2.3.14
	+ Ignore the LDAP error 'no attributes to update' on save
	+ Instantiate users by uid and groups by gid
	+ Change kerberos ports from 88/464 to 8888/8464. This avoid conflicts
	  and management logic of the heimdal daemons. Kerberos records are added
	  with lower priority over samba ones.
	+ Respect the optionality of the 'salt' field inside the kerberos keys
	  in the 'setKerberosKeys' funcion of the User class.
	+ Do not remove service principals when samba is enabled/disabled. Samba
	  will import the keys
	+ Add method to set the user kerberos keys
	+ Stop samba daemon if module is disabled to ensure that port 88 is free
	+ Initialize kerberos realm in lowercase to match the host domain
	+ User template account default options not longer shown in slave servers
	+ Added users filter by OU
2.3.13
	+ Better password policies for LDAP backend
	+ Added user synchronization with Zentyal Cloud
	+ Removed deprecated conf keys (password hashes selection)
	+ Sync kerberos hashes on master-slave
	+ Resolve slave hostname during registering
	+ Fixed framework changes related regression getting redis keys directly
2.3.12
	+ Ask for the host domain in the wizard instead of the old mode selector
	+ Fixed user name validation
2.3.11
	+ Remove deprecated reference to AD Sync in wizard
	+ Check to make sure that quota has been really assigned logs an error
	  instead of raising an exeception, because some file systems does not
	  support quotas
	+ Adapt lastUid and lastGid to the new API and make them compatible
	  with multiple OUs
2.3.10
	+ Use DataForm::ReadOnly::_content instead of acquirers in LdapInfo
	+ Delete obsolete daemons and attributes regarding old replication
	+ Better error control in _loadACLDirectory
	+ Adapted to new Model management framework
	+ Adapted Password type to new framework
	+ Added NTP as enable dependency
2.3.9
	+ Heimdal Kerberos integration for SSO features
	+ Better validation of user names and groups names. Better message
	  when this validation fails
	+ Added user() and group methods() to EBox::Users
	+ Added quota limit check
	+ Added backup domain for /home
	+ Adapted ldapvi to changes in port
	+ Setup master method can now take a custom password
2.3.8
	+ Restart apache after changing master configuration
	+ Removed all files + code cleaning
	+ Disable user editing in slaves
2.3.7
	+ New modifications() method to allow retrieving modifications made to
	  the LDAP object in the last call to 'save'
	+ Create users without password and set it after that, needed for samba4
	+ Removed auth_type warnings
2.3.6
	+ Use the new unified tableBody.mas instead of tableBodyWithoutActions.mas
2.3.5
	+ Packaging fixes for precise
2.3.4
	+ Updated Standard-Versions to 3.9.2
2.3.3
	+ New master-slave architecture
	+ Image in initial configuration wizard is shown again
2.3.2
	+ Added printableName to service and modified description
	+ Fixed executable permissions in src/scripts
	+ Added checks for small business subscription
	+ Bugfix: lastGid method was calling MINUID and SYSMINUID
	+ Reload nscd before trying to init users and groups
2.3.1
	+ Use Digest::SHA instead of Digest::SHA1 and remove libdigest-sha1-perl
	  dependency which no longer exists on precise
2.3
	+ Commented unused code in cleanUser method
	+ Replaced autotools with zbuildtools
2.2.5
	+ Bugfix: ad-sync can now populate groups with more than 1500 users
	+ Bugfix: do not allow adsync passwords longer than 16 chars to avoid
	  crash in pwdsync-server that keeps respawning
	+ Bugfix: mark apache as changed in enableActions to avoid problems adding
	  users before the new nsswitch conf is available for apache, also do not
	  allow to add users if module is not really enabled after save changes
	+ Make sure the default DN does not contains invalid characters
	+ Do not allow malformed LDAP DNs in Mode
2.2.4
	+ Make LDAP ready after enableActions restarting the service to
	  avoid problems when adding users or groups
	+ Fixed corruption when adding ldap attributes
	+ Also disable apparmor in ad-sync mode
	+ Renamed default adsync username from eboxadsync to adsyncuser
2.2.3
	+ Adapt pwdsync user and password offsets to the new hook implementation
	+ Always ignore ForeignSecurityPrincipals accounts in ad-sync
	+ Added more debug messages and improved existing ones in ad-sync
	+ Avoid warnings trying to get userPrincipalName in ad-sync
	+ Skip machine accounts in ad-sync
	+ Use paged queries in ad-sync
	+ Allow to specify custom DN to bind to Windows Server in ad-sync
	+ Ingore empty users in ad-sync
2.2.2
	+ Fixed validation of secret key length in ADSync Options model
	+ Removed useless validation of AD username in ADSync Options model
	+ Show different error when adding users from Windows with invalid chars
	+ Fixed bug managing slapd on ad-sync
2.2.1
	+ Do not enable ADSync to avoid launching daemon before configuration
	+ Also manage slapd daemon on ad-sync setups
	+ Avoid slave connection to incompatible masters
	+ Added quota change form on slaves
	+ Allowed '\' character in ad-sync username
2.1.14
	+ Fixed regression in usercorner link
2.1.13
	+ Moved apache soap configuration from setConf to enableActions
	+ Init slave users on enable (now home directories are created)
	+ Create LDAP indexes during slave enable
2.1.12
	+ Users::lastUid() now takes also into account non-ldap users
	+ Stop old ldap daemons in reinstall script, needed before changing mode
2.1.11
	+ Use a safer mode() implementation to avoid recursions with ModelManager
2.1.10
	+ Start slapd daemon when a module fails to connect
	+ Help in wizard is show again if no custom_prefix defined
2.1.9
	+ Hide help with link in wizard if custom_prefix defined
	+ Removed /zentyal prefix from URLs
	+ Disable autocompletion in user form
	+ Avoid duplicated restart during postinst
2.1.8
	+ Include quota schema in slaves LDAP (fixes replication)
	+ Do not stop slapd daemons after slave enable
	+ Fixed users and groups retrieval if module is disabled
	+ Manage slapd daemon in master mode
	+ Make the optional 'comment' field to also appear as optional on the UI
	+ Ignore users also in pwdsync-server, not only in the ad-sync script
2.1.7
	+ Set submenu items order for integration with the User Corner menu
	+ Avoid undefined dn warning
2.1.6
	+ Fix adsync mode check for zentyal-users cronjob
	+ Removed bad default value for adsync_dn option
	+ Update wizard pages with new order option
	+ Use Unix socket for LDAP connections on standalone and slave without PAM
2.1.5
	+ Manage zentyal-users cronjob with configuration keys for sync times
	  instead of debian/lucid/zentyal-users.cron.d and src/scripts/ad-sync.cron
	+ Configuration key to not to create homes (usefull on LDAP master servers)
	+ New ad-sync-info to show info of ADsync configuration
	+ Allow multiple BDC for ADsync mode with adsync_bdc confkey
	+ Add ADsync service by default and move port value to a confkey
	+ userInfo() tolerates missing quota LDAP attribute
	+ Added captiveportal to the list of modules in the reinstall script
2.1.4
	+ Moved redis_port_usercorner key to usercorner.conf in zentyal-usercorner
	+ Move users/conf/user-eboxlog.conf to usercorner/conf/usercorner-log.conf
2.1.3
	+ Fixed issues with html html attributes quotation
	+ Allow to specify a base DN to bind to AD
	+ Add locking to slave-sync to avoid spawn multiple instances in the
	  event of not being able to connect to a slave
	+ Do not modify users and groups in AD sync if attributes are not changed
	+ Wipe ignored users in AD sync
	+ Allow contacts synchronization in AD sync
	+ New checks in AD sync to avoid warnings
	+ Added update package list command to reinstall script
2.1.2
	+ Non-editable user fields in slaves no longer appear as editable inputs
	+ Numeric 0 is accepted as value for LDAP users attributes
	+ Minor fixes in default quota from user template
	+ Fixed error when writing ad-sync cron file
	+ Do not allow to create users if their home directory already exists
2.1.1
	+ Quotas are now included in users module
	+ System users don't require password
	+ Fixed bug that allowed to create LDAP users whith the same name
	  than users with UID 0 (like root)
2.1
	+ Separate usercorner module to the new zentyal-usercorner package
	+ Remove zentyal- prefix from rejoin-slave and ldapvi scripts
	+ Move /usr/share/ebox-usersandgroups/ebox-usersandgroups/reinstall
	  to /usr/share/zentyal-users/reinstall
	+ Show enableActions for master also in ad-slave mode
	+ Deleted obsolete migrations and use new initialSetup method
	+ Added locks to prevent overlapping in ad-sync script
	+ Fix slave failed operation string on slave hostname
	+ Replace /etc/ebox/80users.conf with /etc/zentyal/users.conf
	+ Added indexes for common LDAP attributes
	+ Replace /var/log/ebox-usercorner with /var/log/zentyal-usercorner
2.0.10
	+ Now the AD synchronization can be disabled at any moment and a
	  server with AD-slave mode can be master for other Zentyal slaves
	+ New /etc/ebox/ad-sync_ignore.users and ad-sync_ignore.groups files
	  to ignore users and groups in the AD synchronization process
	+ Improved zentyal-ldapvi script that works on slave servers
	+ Creates the default group if not exists during restore
	+ Added restore backup precheck to assure there are not conflicts between
	  system users and Zentyal LDAP users (currently only works for masters)
2.0.9
	+ Make sure to create the base directory for user homes before create them
	+ Reconnect to LDAP on backup restore
	+ Better log messages
	+ Save configuration files during restore
	+ Catch possible SIGPIPE on LDAP reconnect
2.0.8
	+ Fix Samba PDC on slaves
	+ Check for incompatibility between Samba PDC and PAM on slaves
	+ Optimize slave-sync script if there are no pending operations
	+ Remove useless call to mode() on slave-sync script (faster now)
	+ Replica LDAP listens in all interfaces
2.0.7
	+ Added index add mechanism to LdapModule
	+ Fixed NSS DN config in masters
2.0.6
	+ Added zentyal-rejoin-slave to rejoin a slave to its master
	+ Fixed NSS/PAM in slave machines
2.0.5
	+ Removed wrong hooks implementation
2.0.4
	+ Fixed infinite recursion when setting up some models on slave servers
	+ Added support for addUser/delUser hooks
2.0.3
	+ Allow LDAP users and groups up to 128 characters
	+ Show precondition message for user corner on slave servers
	+ Unconfigure ftp and zarafa in reinstall script
	+ Do not show adsync debug messages if debug is disabled in config
	+ Allow more than one dot in usernames
2.0.2
	+ Fixed master/slave synchronization issues
	+ Remove userjournal dir when removing a slave
	+ Added lock during module enable to avoid initialization problems
	+ Fixed AD slave synchronization task
2.0.1
	+ Fixed incorrect LDAP binding in some cases
2.0
	+ Fixed user journal dir creation on master
	+ Fixed failed login error on user corner
	+ Default login_shell under PAM Settings UI instead of 80users.conf
	+ Replaced /bin/false with /usr/sbin/nologin as default shell
1.5.10
	+ Some refactorizations centered in safer LDAP connections and defensive
	  code
1.5.9
	+ More info link added in wizard
1.5.8
	+ Zentyal rebrand
1.5.7
	+ Removed NSS in slave configurations
	+ Nasty bug page replaced by the new eBox error page
1.5.6
	+ Fixed user corner access problems with redis server
1.5.5
	+ LDAP master creation optimized and less error-prone
1.5.4
	+ Bug fix: adding a user name with spaces no longer fails
1.5.3
	+ Move NSS from ebox-samba to ebox-usersandgroups
	+ Home directories are under /home now
	+ New options to configure shell and home directory umask
	+ New setup wizard
1.5.2
	+ Bug fix: fixed dbus init for usercorner
1.5.1
	+ Bug fix: fixed nasty bug with the last version of openldap in lucid
	+ Bug fix: do not call processDir if there are no slaves in slave-sync
	+ Bug fix: ebox-usersandgroups-reinstall now unconfigures all ldap modules
	+ Bug fix: updateSchema() returns unless the schema to update is
	  available
	+ Bug fix: Set proper owner and permissions when updating a schema
	+ Bug fix: some problems with the AD synchronization solved
	+ Bug fix: userscorner title icon
	+ Bug fix: addUser() now checks if the user already exists as a
	  system user
	+ Removed deprecated executable 'import-from-ldif'
	+ Bug fix: addUser() now checks for password argument
	+ Bug fix: when restoring we use the new users DN to init users
1.5
	+ Bug fix: don't try to contact slaves from within a slave when groups
	  are updated
	+ Use built-in EBox::ThirdParty::Apache2::AuthCookie
1.4.2
	+ Bug fix: fix wrong migration number
1.4.1
	+ Bug fix: surround LDAP migration with a try/catch to make sure the rest
	  it is run
	+ Bug fix: do not allow \w with localized characters as LDAP schema does not
	  allow them for home directory attribute. (Closes #1713)
1.4
	+ Allow the master to pass extra parameters in SOAP calls to slaves
1.3.17
	+ Bug fix: Set style for login page in user corner
1.3.16
	+ Bug fix: keep menu open on LDAP Info
1.3.15
	+ Add support for ldaps
	+ Add support for slaves running Apache in ports different than 443
	+ Allow to remove slaves from slave list
	+ Added ebox-usersandgroups-reinstall to easily reset the LDAP mode
	+ Bug fix: issue with user deletion in French (Closes #1651)
	+ Bug fix: anonymous connection for getting DN is retried several
	  times, this fixes a bug when restoring configuration backup
1.3.14
	+ Synchronize all the users from the AD and not only from CN=Users
	+ Add operation name and username on updateGroup
	+ Add slave notification for group modify and delete
	+ Change button order to "Add" and "Add and Edit" in Add User
	  template. If users press return in the form it adds a new user
	  and stays on the same page.
1.3.13
	+ Usability enhancements: (Closes #1649)
		* Create a unique Users And Group Folder
		* Unify Add User/Edit User in a single page
		* Unify Add Group/Edit Group in a single page
		* Two buttons: "Add and Edit" and "Add"
		* Add breadcrumbs
	+ Add UserTemplate composite to configure default options that are used when
	  a new user is created
	+ Add defaultUserModel to LdapUserBase.pm
	+ Specify folder for SlaveInfo
	+ Add menu entry with information about LDAP including password
	+ Change enableActions to use the new LDAP default structure from Karmic
1.3.12
	+ Add EBox::Ldap::lastModificationTime to know when the master LDAP
	  database was modified for the last time
	+ Index uid and memberUid to avoid some warnings and improve performance,
	  plus remove some old code and fix some broken one in that part of the code
	+ Bugfix: disable edition of users and groups in ad-slave mode
	+ Don't allow modification of ldap password in Mode model if
	  it has been autogenerated by the eBox installer
	+ Add page title
	+ Separate the Windows AD options in a different model
	+ Fixed the warning of "Edit User" when there are no users in a slave
	+ Remove 'optional' from remote in Mode and also useless validateRow
1.3.10
	+ Use disableApparmorProfile from EBox::Module::Service twice.
	  First in enableActions. And also in setConf to avoid issues
	  if apparmor is installed after users is enabled.
1.3.9
	+ Bugfix: return empty array in usedFiles if it's not master mode
1.3.8
	+ Bugfix: fixed wrong disable of fields in selecting ad-slave in Mode model
1.3.7
	+ Synchronization with Windows Active Directory (#1443)
1.3.6
	+ Use anonymous bind to fetch dn
1.3.5
	+ Disable slapd apparmor profile in enableActions
	+ Reload nscd when adding users and groups
	+ Bugfix: backup bug report now works again
	+ Bugfix: slave-sync does not try to real journal dir when not
	  configured or in slave mode. Journal dir created on
	  master's setup.
1.3.0
	+ eBox LDAP architecture now supports a master-slave configuration
	+ bugfix: Update usercorner service when there is a change on the port number
1.1.30
	+ Added widget to manage group belonging from Edit User page
	+ Fixed backup/restore problem with paswords and given/last names
	+ Changed the way users are stored in LDAP, added givenName in addition
	  to sn, now cn=givenName+sn instead of cn=uid, this fixes a
	  incompatibility bug with eGroupware
	+ In the Edit User interface now Name and Last name are separate
	fields
	+ Usercorner web server certificate can be changed via the CA module
1.1.20
	+ New release
1.1.10
	+ Make slapd listen only on 127.0.0.1
1.1
	+ Added bind v2 compability needed by squid auth, slapd conf
	  regenerated and daemon restarted in postinst to commit possibles
	  changes in configuration
	+ Added group model
	+ Use the new ids() and row() API to optimize the management of hundreds of
	users
	+ Allow dashes in user and group names
	+ Initial release of UserCorner which allow users to change their password
	+ Store multiple password hashes and scrap clear text passwords
0.12.100
	+ Restore backup is more robust: inexistent users in a group are
	  ignored
	+ Make and restore backup more robust: removed slapd.conf
	  parameters in both slapadd and slapcat invokations, so we can use
	  the module with sldap with configuration in the directory itself
0.12.99
	+ New release
0.12.1
	+ Bugfix: Remove eBox system users when restoring backup. This solves
	  an issue restoring backups from 0.12
0.12
	+ Use the new EBox::Model::Row api
	+ Check if there is any added user and show a message
	  in case there isn't any.
	+ Restore users reading from ldiff and adding them through
	  eBox API
	+ Set password-hash in slapd.conf to make password changes from samba sync
	  the user password
0.11.101
	+ New release
0.11.100
	+ onInstall() functionality moved to migration script
	+ Fixed several typos
0.11.99
	+ Remove use of Apache::Singleton
0.11.3
	+ Check used uid's on every posixAccount object under dc=ebox,
	  instead of only under ou=Users,dc=ebox. This solves nasty issues
	  with Samba PDC when adding machines and creating users with
	  repeated uid
0.11.2
	+ Do not generate a new LDAP password if it already exists
0.11.1
	+ Fix issue with module naming which prevented backups from being
	restored
0.11
	+ Initial Ubuntu packaging
	+ bugfix. fix issue with module naming which prevented backups from being
	  restored
0.10.99
	+ Create pseudo-model to use the users table with Ajax
0.10
	+ Allow dots in user names
0.9.100
	+ New release
0.9.99
	+ Bugfix in EBox::Ldap
0.9.3
	+ New release
0.9.2
	+ New release
0.9.1
	+ Make OpenLDAP listen on internal interfaces
0.9
	+ Added Polish translation
	+ Added Aragonese translation
	+ Added Dutch translation
	+ Added German translation
0.8.99
	+ New release
0.8.1
	+ Minor workaround. Create slapd run directory in case it does not
	  exist
0.8
	+ Fix message
0.7.99
	+ Add extended backup support for LDAP
	+ Performance tuning to slapd
	+ Some minor code improvements
	+ Quota now allows unlimited space and i-nodes number
0.7.1
	+ Add delObjectclass (useful for ldap clean actions)
	+ Detect and recover when ldap connection is broken (#25)
	+ Make EBox::Ldap a singleton class
	+ Initial factoring
	+ Use of ebox-sudoers-friendly
0.7
	+ New public release
0.6
	+ Move to client
	+ API documented using naturaldocs
	+ Update install
	+ Update debian scripts
	+ Use new syntax to define ACLs for ldap
	+ Add function to create system users
	+ Move ldap db under ebox directory
0.5.2
	+ Fix some packaging issues
0.5.1
	+ Convert module to new menu system
0.5
	+ Initial release<|MERGE_RESOLUTION|>--- conflicted
+++ resolved
@@ -1,5 +1,5 @@
 HEAD
-<<<<<<< HEAD
+	+ Forbid backup restore if the server has not the correct hostname
 	+ Fix empty LDIF parsing loading DNS zones stored in LDB
 4.0.3
 	+ Nested OUs are properly shown in GPO Links tree
@@ -11,9 +11,6 @@
 	+ A change in first or last name make DN to change
 	+ Do not show administrator password in provision command
 	+ Fix ADC mode from the wizard
-=======
-	+ Forbid backup restore if the server has not the correct hostname
->>>>>>> 0baf44f6
 4.0
 	+ Re-enable user synchronization with Zentyal Cloud
 	+ Proper notifications when a share is sync'ed with Zentyal Cloud
