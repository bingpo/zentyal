HEAD
<<<<<<< HEAD
	+ Integration with Disaster Recovery service
=======
	+ Improve domain join process updating the joined domain DNS server
	+ Set kerberos keys when importing users from samba to zentyal
>>>>>>> a5273595
	+ Fix ACLs for system type shares
3.0.8
	+ Depend on Samba4 RC5
	+ Fix bug in enforceServiceState causing samba to restart twice while
	  saving changes
	+ Set pid file path for nmbd daemon
	+ Set bootDepends in yaml file
	+ Adapted to changes in EBox::LogHelper::_convertTimestamp
	+ Use proper constant in userShares method used by remoteservices module
3.0.7
	+ Sync passwords to samba also when using kerberos keys
3.0.6
	+ Added missing use of UnwillingToPerform exception
	+ Fix bug importing service principals when it is not yet created in
	  LDAP
	+ Roaming profiles and drive letter options cannot be set when joining
	  to an existing domain to avoid overwritting per-user settings
	+ Use the new LdapUserBase interface methods preAddUser and preAddGroup
	  to create the user in samba before in zentyal LDAP. The uidNumber or
	  gidNumber of the Zentyal user is infered from the RID to guarantee
	  unique value in the domain
	+ Infer user's uidNumber and group's gidNumber from RID when this is
	  attribute is not present while synchronizing users. This guarantees
	  the same value for users and groups in all domain controllers
	+ Implement new preAdd(User|Group)Failed and add(User|Group)Failed to
	  remove the object from samba database if something goes wrong
	+ Do not add disabled accounts to Zentyal in s4sync
3.0.5
	+ Enabled optional signed SMB protocol in smb.conf
	+ Delete users and groups from shares ACL when these are deleted
	+ Refuse to delete system critical objects
	+ Added syncFolders information method to allow file syncing
	+ Implement SysInfo::Observer to disallow host or domain name changes if
	  module is configured and update the required fields if it is not
	+ Import sysvol after joining a domain, and add an upstart job to sync it
	  each 5 to 10 minutes (one way).
	+ Map root account to domain administrator account
	+ Reset sysvol ACLs after provision
3.0.4
	+ Fix netlogon share wrong path
	+ Depend on samba4 rc2+zentyal2, which include nmbd daemon for netbios
	  browsing support
3.0.3
	+ Update smb.conf for samba4 RC2
	+ During domain join precedure, wait a couple of seconds for samba to start
	+ Add configkey 'treat_contacts_as_users' to import distribution groups
	  containing contacts. The mail account name is used to locate an user with
	  that name and add it to the group.
	+ Improvements synchronizing group members.
	+ The 'users' method of EBox::Samba::Group has been renamed to 'members' and
	  also returns nested groups
	+ Do not import users and groups after join a domain. The s4sync script will
	  do the job
	+ Search for users and groups to synchronize outside CN=Users
	+ Add more SID's to the list of users and groups to avoid synchronize from
	  samba
	+ Improve GeneralSettings fields validation
	+ Remove duplicated disabled module warning on recycle bin and antivirus
	  modules
	+ Added method to GeneralSettings to update hostname-dependent fields
	+ Tolerate domains ended in .local
3.0.2
	+ Fix samba group members not imported to Zentyal in groups added by
	  the synchronizer
	+ Fix s4sync not starting on boot
	+ Restore DNS setup on domain join failure
	+ Add a line to /etc/fstab to increase the size of /var/lock to 50MB.
	  Samba stores there some tdb files (for example to track connections), so
	  if this fs goes out of space connections can be dropped.
3.0.1
	+ Stop daemon before restoring backup and start when finished
	+ Throw exceptions in checkEnvironment also during first install,
	  otherwise the module is not disabled if DNS is not properly
	  configured.
3.0
	+ Add parameter to _checkEnvironment to set the desired error level
	  (ignore, print on log or throw exception)
	+ Stop daemon while taking backup to avoid samba daemon modifying files
	  while being tarred
	+ Fix share type exceptions on antivirus and recycle bin
	+ Fix enabling guest access on shares need to save changes twice
	+ Fix wrong ACL that was denying access to quarantine folder to guest
	  users
	+ Fix error creating shares with spaces in the path
	+ Implemented configuration backup and restore
	+ Fix checking domain name in General Settings Model
	+ Fixed some strings
2.3.14
	+ Fix access for domain users to shares when guest access is enabled
	  on the share
	+ Setup quarantine directory for zavs and grant access to domain admins only
	+ Write zavs settings on smb.conf
2.3.13
	+ Change default domain netbios to match the left-most part of the
	  host dns domain
	+ Check environment is properly configured before provision samba
	+ Generate random administrator password instead of having a default
	  one for security reasons, to join machines to the domain any user
	  belonging to the Domain Admins group is enough, so there was no
	  need to show this password on the interface
	+ Removed dashboard widgets no longer compatible with samba4
	+ Depend on samba 4.0 beta 8
	+ Check provisioned flag and module enabled in s4sync script
	+ Set the provisioned flag at the end of provision function
	+ shareByFilename() method is now working with samba4
	+ Improved DNS management of the Samba internal domain
	+ Fixed labels on SambaSharePermissions model
	+ Fix guest access to shares (client do not ask for password)
	+ Map nobody and nogroup to domain guest and guests accounts
	+ Add missing use statement on EBox::Samba::User
	+ Fix updating Zentyal LDAP users kerberos keys from samba users
	+ Ensure proper permissions on the samba privileged socket
	+ Check that account names does not exists in the whole domain when
	  adding users and groups from the LdapModuleBase callbacks
	+ Do not notify samba module when deleting Zentyal users and groups
	  through the synchronizer script
	+ Improve netbios name validation (no dots)
	+ Validate netbios domain name as netbios name
	+ Force zentyal-dns dependency version
	+ Fix bug managing the dns domain when enabling/disabling the module
	+ Improvements in daemons management to avoid restarting them twice
	  while saving changes.
2.3.12
	+ Support additional domain controller mode
	+ Remove user addon to set the user as domain admin. Add it to the
	  domain admins group instead.
	+ Sync domain administrator and domain admins accounts to zentyal
	+ Increase log level from 1 to 3 to trace problems.
	+ Provision database only when saving changes, not in module
	  enable.
	+ Change samba home to /home/samba instead /home/ebox/samba
	+ Use the privileged LDAP socket to connect to samba LDAP.
	+ Provision using bind9 DLZ backend.
	+ Add config key to choose the fileserver to use, 'ntvfs' or 's3fs'
	+ Removed wrong empty string translations
	+ Enable printing daemon. Printers ACLs stored in a model within
	  printers module.
2.3.11
	+ Added modeldepends to yaml schema
	+ Enable printing daemon. Printers ACLs are now stored in a model within
	  printers module
	+ Removed wrong empty string translations
2.3.10
	+ Fix exception creating shares
	+ Sync passwords from LDAP to LDB directly from hashes
2.3.9
	+ Fields in General Settings can be edited now, with the exception
	  of domain and computer names
	+ Added methods to get the paths used by shares, users and groups
	  to generate disk usage reports
	+ User addon to enable/disable the account and set the user as
	  domain administrator
	+ Group addon to create group shares
	+ Added method to give captive portal module firewall rules to
	  allow domain joins
2.3.8
	+ Recycle Bin feature is now working with samba4
	+ Remove unnecessary dns enable depend as users already depend on it
	+ Integration with samba 4.0 beta2 which uses samba4 for
	  the Active Directory domain services and the samba3 daemon
	  for the file sharing and printing services
	+ Added LogObserver support
	+ Avoid showing admin password if provision command fails
	+ Add domain name validation, cannot be equal to host name
	+ Fix provision bug caused by passwords containing spaces
	+ Threaded synchronizer script
	+ Roaming profiles implementation
	+ Home drive implementation
	+ Guest access implementation
	+ Delete directories from disk when shares are removed
2.3.7
	+ Fixed problems with provision in fresh install
	+ Adapted to new Model management framework
	+ Store printers in redis using the new JSON config objects
2.3.6
	+ Integrate with zentyal DNS
	+ Fix loop over array reference in funcion usesPort
2.3.5
	+ New samba4 synchronization based on LDB module and LDIF files
	+ Depend on samba-zentyal-modules instead of libldb-perl
	+ Custom build of samba4 is no longer needed
2.3.4
	+ Packaging fixes for precise
	+ Code typo fix in Samba::Model::GeneralSettings::_checkDomainName
2.3.3
	+ Validate domain admin password in general settings
	+ Fixed bugs when adding users or groups with spaces
2.3.2
	+ Ignore mailfilter users in s4sync
2.3.1
	+ Samba4 integration
	+ Service description is now translatable
	+ Restore samba-vscan dependency
2.3
	+ Adapted to new MySQL logs backend
	+ Remove samba-vscan dependency as it is not yet available for precise
	+ Replaced autotools with zbuildtools
	+ Use always the same string to refer to the NetBIOS computer name
	+ Validation of maximum length of domain name, validation against
	  reserved words of netbios and domain names
2.1.7
	+ Allow non-ascii characters in share names and comments
2.1.6
	+ Added config key to set Zentyal folders and default domain prefix
	+ Removed /zentyal prefix from URLs
	+ Added maximum limits to PDC options
	+ Avoid duplicated restart during postinst
2.1.5
	+ Removed wrong quotes in smb.conf
	+ Added missing touch and minsize options in /etc/zentyal/samba.conf
	  for Recycle Bin
2.1.4
	+ Better validation of samba shares paths
	+ Improve smb.conf template: delete use_client_driver and allow include
	  per client
	+ Always depend on samba-vscan
	+ Use quote column option for periodic and report log consolidation
2.1.3
	+ Now deleted users and groups are removed correctly from printers
	  permissions lists
	+ Show group comment if exists as share description
	+ Fixed SQL in activity report section
	+ Removed redundant code _dumpSharesTree and _loadSharesTree
2.1.2
	+ Domain names ending in ".local" are no longer allowed
2.1.1
	+ Quotas are now included in users module
	+ Bugfix: disabled shares are correctly ignored now
	+ Bugfix: fixed bad column name in report consolidation
	+ Renamed internal-backups and quarantine shares from ebox- to zentyal-
	+ Bug fix: default file sharing quota works properly now
2.1
	+ Remove ebox- prefix from helper scripts names
	+ Use new standard enable-module script
	+ Replace /etc/ebox/80samba.conf with /etc/zentyal/samba.conf
	+ Use new initial-setup in postinst and delete old migrations
	+ Bug fix: Home directory is mapped when accessing from a Windows 7 client
	+ User quotas are now stored in configuration backup and users directory
	+ Bug fix: Share size is estimated although some files cannot be read
	+ Bug fix: Removed permissions are actually removed
	+ Roaming profiles with correct file attribs
	+ The files in a group share can be modified by all the members in the
	  group
	+ Show forbidden paths in the "Path not allowed" exception text
	+ Truncate the resource field to avoid overflow error of log database
2.0.7
	+ Removed printers are ignored during backup restore
	+ Added backup domain
	+ Added printers as restore dependency
2.0.6
	+ Check for incompatibility between PDC and PAM on slaves
	+ Improved performance by adding samba LDAP indexes
	+ Only set shares ACL if needed
	+ Set default order for dashboard widgets
2.0.5
	+ Only ASCII characters are now allowed for share names and comments
	+ Bug fix: guest shares also work if PDC not enabled
2.0.4
	+ Fixed quarantine folder permissions
	+ Don't ask for password in guest shares
2.0.3
	+ Bug fix: guest shares now work on Windows clients
	+ Fixed log retrieving for quarantine alerts
2.0.2
	+ Fixed problems in backup restoration
	+ Bug fix: support users and groups with spaces and so on in ACLs
2.0.1
	+ Bug fix: cups daemon is now started before samba one
	+ Bug fix: samba can be enabled now if filesystem does not support quotas
	+ Removed warning due to mix numeric and string values in printer hash.
	+ New CUPS printers are also stored in redis when editing groups
	+ Deleted obsolete code regarding external/non-external printers
1.5.9
	+ Rebranded domain name and description
1.5.8
	+ Zentyal rebrand
	+ On smb.conf.mas: use client driver = no to allow printer server
	  to give clients the uploaded drivers.
1.5.7
	+ Avoid antivirus scan on large files to fix read problems
	+ Add a keyconf to Samba listen on external interfaces
	+ Added more report subsections
1.5.6
	+ Move NSS from ebox-samba to ebox-usersandgroups
	+ Home directories are under /home now
	+ Shares permissions model now states if the ACL is for a user or a group
1.5.5
	+ Bug fix: set proper permissions on guest shares
	+ Bug fix: avoid parse of non-word characters in vscan log entries
1.5.4
	+ Added bridged mode support in firewall helper
1.5.3
	+ Bug fix: do not add acl attribute in /etc/fstab when using xfs
1.5.2
	+ Enforce uniqueness of 'user/group' filed in shares permissions
	+ Enable full audit feature as it's working again in samba 3.4.6
	+ Allow guest shares
1.5.1
	+ Add support for file system ACLs. Modify /etc/fstab
	  accordingly. Add dependency on acl.
	+ Bug fix: check if a group has been deleted when configurer printers,
	  otherwise users end up with a blank screen when granting printer
	  permissions
	+ Use the new upstart scripts that the Ubuntu samba packages ships
	  in Lucid
1.4.2
	+ Add missing samba_virus_report table
1.4.1
	+ Restored RecycleBin feature lost when merged breadcrumbs
1.3.15
	+ Added 'hide files' directive by default in smb.conf.mas
	+ Bug fix: PDC password policy settings are kept after samba restarts
1.3.14
	+ Add DefaultUser model to be used in users and groups default user
	  template. Admins can select if they wish to enable the file sharing
	  account by default when creating new users.
1.3.13
	+ Disable full_audit until fixed in a newer samba version
1.3.12
	+ Add breadcrumbs
1.3.11
	+ Added report support
1.3.10
	+ bugfix: ignore case when comparing domain and netbios names
	+ Added support for Recycle Bin in shares
	+ bugfix: restore Domain Users with GID 513 and not 512.
	  as this made Domain Admins not work
	+ Remove unused quota related methods
1.3.7
	+ Create .V2 profile directories. Windows Vista looks for them.
	+ remove extendedBackup, data files must be backuped using ebackup
1.3.6
	+ bugfix: do not allow netbios names longer than 15 characters
1.3.4
	+ bugfix: some samba actions never appeared in the access log
1.3.3
	+ bugfix: we dont consults users when users is not configured in EBox::Samba::existsShareResource
1.3.1
	+ bugfix: use right number for Domain Computers group
1.3.0
	+ bugfix: keep sambaMinPwdLength attribute
1.1.30
	+ bugfix: add user works if quota is disabled
	+ bugfix: replaced storeElementByName with store to avoid bug when restoring
1.1.20
	+ samba allows the use of internal virtual ifaces now
	+ bugfix: importFromLdif was calling a maethod that was removed in a previous merge
1.1.10
	+ Only update sambaPaths on users with sambaSamAccount object
	class
	+ UI imrpovement: in general setting some fileds are disabled when
	PDC is not selected
1.1
	+ Bugfix: issue with codepages on shares
	+ Home drive letter can be changed now from general settings
	+ Added new PDC model with password settings
	+ Use the new row() and ids() API
	+ Windows user's profiles are backed up only in extended backups
	+ Enable quota support again
	+ Bugfix: when importing data from ldiff we assure that the
	default group is created before any group assignment to avoid
	'group not existent' errors

0.12.101
	+ Bugfix: set force directory mode and force create mode to 0660 in shares
0.12.100
	+ Admin user method is more robust in face of user's incomplete
	groups membership
	+ Bugfix: `printers` method returns an empty list when
	`ebox-printers` package is not installed
	+ Add per-user disk quota
0.12.99
	+ New release
0.12.6.101
	+ Bugfix. roaming profiles are not created automatically when they are
	disabled
0.12.6.100
	+ Support for external printers configured with CUPS
	+ Bugfix. Set users and groups suffix properly in smb.conf
0.12.5
	+ Bugfix. Set loginShell when adding users. By default it takes /bin/false
	but users can change it using /etc/ebox/80samba.conf
0.12.4
	+ Bugfix. Check and correct if there is a user or group with a wrong SID.
	It's possible to run into that scenarion depending when the user/group is
	created
	+ Do not delete some domain attributes that are used to store password
	attributes such us password length, expiration...
0.12.3
	+ Add configuration variable to enable/disable quota support
	  as it might be really slow if we have many users
0.12.2
	+ Restore group share names when restoring a backup
0.12.1
	+ Leave Logon Home empty, as Logon Home = "" as stated by smb.conf
	documentation doesn't seem to work
	+ Make sure  workgroup and netbios names are different
0.12
	+ Add help to model fields
	+ Fix typo in defaultEnabledValue. Now shares are enabled by default.
	+ Fix typo in administrator label
	+ Mark shares strings to translate
	+ Use eBox OID number in LDAP schemas
	+ Do not use shares that don't have permission for any user or group
	+ Remove deprecated printer admin configuration key in smb.conf.mas
	+ Enable dns proxy in smb.conf.mas
0.11.103
	+ Bugfix. Add and use EBox::Samba::Types::Select to avoid
	  issues with the options cache
0.11.102
	+ Extend functinality to add custom shares and not only one per-group:
		- Any share within the file system
		- Any share automatically created under /home/samba/shares
		- Fine-grained access to the share: read-only, read and write,
		  administrator, per user and per group.
	+ Set editable attribute to 1 in User field. To comply with
	  what the type expects and avoid warnings

0.11.101
	+ New release
0.11.100
	+ Change slapd.conf ownership to module users
	+ Fix typos
	+ onInstall() functionality moved to migration script
0.11.99
	+ Allow others to read contents from users home directory to
	publish HTML
0.11
	+ New release
0.10.99
	+ New release
0.10
	+ Create directory with 0770
	+ Add users to Domain Users group
0.9.100
	+ New release
0.9.99
	+ New release
0.9.3
	+ New release
0.9.2
	+ Add ebox backup directory as a shared resource to download/upload
	  files
	+ Create smbldap_bind.conf which contains password with mask 0600
0.9.1
	+ New release
0.9
	+ Added Polish translation
	+ Added German translation
	+ Added Dutch  translation

0.8.99
	+ New release
0.8.1
	+ bugfix. Do not mess up home directories when upgrading
	+ Minor workaround. Create slapd run directory in case it does not
	  exist
0.8
	+ New release
0.7.99
	+ Full backup mode stores shared files
	+ Unlimited i-node quota
	+ Various bug-fixes
	+ Portuguese translation

0.7.1
	+ Initial support for PDC
	+ GUI improvements
	+ Added update/clean actions to eobx-samba-ldap
	+ Use EBox::LDAP singleton
	+ Debian package fixes
	+ Fetch SID from configuration file
	+ Use of ebox-sudoers-friendly

0.7
	+ First public release
0.6
	+ move to client
	+ API documented using naturaldocs
	+ Update install
	+ Update debian scripts
	+ Enable/disable printer sharing and file sharing independentely
	+ Use new syntax to define ACLs in slapd.conf
	+ Implements usesPort
	+ Add full support for printers
	+ Several bugfixes

0.5.2
	+ Fix some packaging issues

0.5.1
	+ Convert module to new menu system

0.5
	+ Initial release<|MERGE_RESOLUTION|>--- conflicted
+++ resolved
@@ -1,10 +1,7 @@
 HEAD
-<<<<<<< HEAD
 	+ Integration with Disaster Recovery service
-=======
 	+ Improve domain join process updating the joined domain DNS server
 	+ Set kerberos keys when importing users from samba to zentyal
->>>>>>> a5273595
 	+ Fix ACLs for system type shares
 3.0.8
 	+ Depend on Samba4 RC5
