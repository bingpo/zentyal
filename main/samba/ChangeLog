4.0
<<<<<<< HEAD
	+ Add daemon to check users and groups to have uidNumber and gidNumber
=======
	+ Write broker configuration for mapiproxy server in openchange.conf
>>>>>>> e41c6bd2
	+ Add confirmation when removing mail account via the edit user form
	+ Add hostname change confirmation dialog to wizard
	+ Fixed EBox::LDAPBase::lastModificationTime
	+ Join as additional domain controller on initial configuration wizard
	+ Name in Module Status is now "Domain Controller and File Sharing"
	+ Set version to 4.0
	+ Fix migration to preserve group type
	+ Ignore cloud-sync warnings from cron
	+ Check DN not exists on the same container creating contacts
	+ Add missing 'use EBox::LDAP::ExternalAD' to Samba.pm
	+ Improve save changes speed avoiding loop in postServiceHook if no changes
	  made to roaming profiles
	+ Implement nameserverAdded and nameserverDelete from NetworkObserver to
	  reset LDAP connection if name servers change in external AD mode
	+ Add dpkg trigger to restart module when samba package is upgraded
	+ Fix ad-migrate script mode check
	+ Adapted to changes in group mail account
	+ Show a warning on post save changes dialog if errors happend while
	  setting shares ACLs
	+ Do not check for acl and user_xattr filesystem options if filesystem is
	  btrfs
	+ Provision: Check domain netbios name is not equal to host netbios name
	+ Resolve schema master dns name and try to connect to all returned IP
	  addresses until success
	+ Skip schema extensions if module disabled
	+ Use bash as default shell
	+ Added external AD field to LDAP information model
	+ Allow unsafe chars on admin account to use for join a domain
	+ Improve the LDIF files parsing created by output of ldbsearch command
	+ Fixed problems with checking mail address duplicates
	+ Fixed bug which could delete the group mail account after a
	  group edit
	+ openchange.conf named properties config uses splitted params
	+ Added EBox::module::LDAP::_loadSchemasFiles
	+ Added EBox::Samba::LdapObject::hasObjectClass
	+ Hide the dns-hostname account after join a domain
	+ Remove mail account management logic from edit user form. This field
	  is now disabled when the mail module is installed, so account management
	  like create, rename or delete it must be done in the mail module user
	  addon
	+ Added code for migration from 3.4
	+ Instance groups using gid parameter is no longer allowed
3.5.2
	+ Fix sssd bug not finding users and groups
	+ Deprecate _schemasAdded redis key, checking if schema is extended in
	  module _regenConfig
	+ Fixed use of deprecated attributes uid and gid instantiating users and
	  groups
3.5.1
	+ Display correctly tree elements on external AD mode
	+ Fixed user creation when remove user from a group in the
	  EditGroup CGI
	+ The groups and groupsNotIn methods have now the same behaviour
	  for all EBox::Samba::OrganizationalPerson classes
	+ When removing a share the 'has files' check is not longer
	  dependent on ACLs
	+ Restored external AD mode
	+ Better errors in GPO models when losing parent row
	+ Catch error trying to add an already added or delete an already deleted
	  user to group
	+ Avoid warning flag on smart match experimental feature
3.5
	+ Setup roaming profiles for each user only when the setting changes
	  in the UI
	+ Remove duplicate entries from the custom shell list
	+ Hide krbtgt user in external AD mode
	+ EBox::Samba::DNS::Zone always return lowercase zone name
	+ Fix members of 'Domain Admins' group not able to delete items from
	  recycle bin
	+ Grant rwx rights to Domain guest and Everybody on guest shares
	+ Added new domainControllers() method
	+ Override daemons when migrating from previous versions
	+ Remove the use of method canonicalName for greater performance, use
	  object DNs instead
	  the end of the work loop
	+ Show Administrator account in the UI so it can be handled from Zentyal
	+ Merge zentyal-users and zentyal-samba in a single package
	+ Added EBox::Samba::User::hasValue to check if a certain value is present
	+ Do not duplicate cloud ops when REST call fails
	+ Use samba instead of slapd + heimdal
	+ Create a container CN=Groups when provisioning as DC
	+ Set gidNumber for new users to Domain Users to have NSS + PAM working
	+ Set gidNumber based on RID for new groups
	+ Set gidNumber to Domain Users and Domain Admin for NSS + PAM
	+ Change default group container to cn=Users as Windows does
	+ Include PAM + NSS services with SSSd to authenticate LDB users
	  in the system
	+ New EBox::Module::LDAP replacing EBox::LdapModule and using
	  EBox::Module::Service as base class, schemas are now loaded
	  in _regenConfig instead of manually in enableActions
	+ Display message when creating a user which username has more
	  than 20 characters
	+ Fixed error when editing user email address when mail module is
	  not installed
	+ Fix domain controllers shown on the computers OU in Manage model
	+ Using paged serch in EBox::Samba::users() method
	+ Added EBox::LDAPBase::pagedSearch method
	+ Added support for addon components when user is in a
	  non-standard OU
	+ Better control for edit user quota
	+ Sent zentyal-usercorner trigger on install / upgrade to restart it if
	  it's installed
	+ Avoid apparmor errors in trusty
	+ Set version to 3.5
	+ Fixed bug when altering mail address through the edit user form
	+ Better integration between mail addon and mail field
	+ Remove method canonicalName and use object DNs for greater performance
	+ Migrate previous configuration from 3.3 when upgrading
3.4
	+ Updated EBox::Samba::Model::Password to use
	  EBox::Usercorner::updateSessionPassword method and the new samba
	  location
	+ Stop changing users and contacts' cn field on object edition, allowed to
	  edit the displayName field, just as Windows does
	+ Disable OpenLDAP users sync in favor of Samba AD replication
	+ Avoid warning when checking whether we are in the usercorner
	+ Updated to use Plack / PSGI instead of mod_perl
	+ Updated to use the new haproxy API
	+ Use service instead of deprecated invoke-rc.d for init.d scripts
	+ Fixed soap.conf for apache 2.4
	+ Depend on apache2-utils, required to run htpasswd
	+ Set version to 3.4
	+ Add script to update the credentials when mode is external AD
	+ Added and used checkMailNotInUse method
	+ Updated cloud sync to ignore any change done in cloud to internal users
	  or groups
	+ Fixed EBox::CloudSync::Slave to sync uid and gid numbers on user update
	  and added unit tests for it
	+ Added EBox::Samba::Group::setInternal method
	+ Allow to use lazy flag with EBox::Samba::User::setInternal
	+ Added unit tests for cloud sync code
	+ Check available IP addresses when enable module
	+ Added lock to cloud-sync script
	+ Better integration of edit groups for mail group aliases
	+ Update group icon when type of group changes
	+ Implement _preModifyUser on LdapUserBase
	+ Throw exceptions on EBox::USers::LdapObject::get when entry not exists
	+ Fixed regression in LDAP info page for external AD mode
	+ Print slave-sync output to zentyal.log instead of stdout
	+ Fixed excesive restrictive validation of external AD password in wizard
3.3
	+ Forbid to create OUs inside Users, Groups or Computer OUs
	  because we not support them when Samba is enabled
	+ Forbid and print specific  error message when trying to put two
	  objects with the same CN in the same container
	+ Switch from Error to TryCatch for exception handling
	+ Remove useless warning when deleting a user or group with offer 2013
	+ Show system but not internal groups in user edition form
	+ Allow unsafe characters for user and password in external AD mode.
	+ Fixed bug in external AD connection. Reuse already estabished
	  external AD connection.
	+ The "sub ous" return the OUs hierarquically ordered
	+ Check for defined uidNumber and gidNumber creating users and groups
	+ Revert useless chown workaround
	+ Wait for the services before ending the start daemon action to prevent
	  its usage before being ready
	+ Better error handling when the default group is not found
	+ Fixed distribution group edition
	+ Add error, errorText and errorDescription methods to
	  EBox::Exceptions::LDAP
	+ Added missing EBox::Exceptions uses
	+ Better error handling when we get a LdapObject that doesn't exists
	+ Remove undefined warnings on users/group creation
	+ Fix 'Cannot connect to samba LDAP' error in manage model when samba
	  is installed but disabled
	+ Add missing use to EBox::Samba::LDAP::ExternalAD
	+ Force DNS restart when users mode changed
	+ Force service principals update on _postServiceHook in external AD mode
	+ Don't use slave cloud sync if not subscribed
	+ Adapted cloud sync to changes in user modules
	+ Added childrenObjectClass parameter to EBox::Samba::LdapObject::children
	+ userExists and groupExists discriminates between shown objects and
	  objects hid by SID
	+ Fixed wrong path in ExternalAD::connectWithKerberos
	+ Update names in tree view when either user or contact is edited
	+ Fixed wizard error when setting external AD mode
	+ Fixed EBox::Samba::groupDn method
	+ In contact edition do not store full name in cn but use
	  givenname and sn to get fullname.
	+ Use paginated search when getting children nodes in LdapObject
	+ UTF8 decode DN when retrieving it from a LDAP object
	+ Removed old migration code from 3.0 to 3.2
	+ Set version to 3.3
	+ Fixed cloud-sync script
3.2
	+ Set version to 3.2
	+ Add objectClass shadowAccount in 3.0 migration to fix disabled accounts
3.1.11
	+ Added migration code to be sure that we have all users added as members
	  of __USERS__ group on OpenLDAP.
	+ Fixed user creation to make all users belong to __USERS__ group
3.1.10
	+ Do not crash when deleting a group if LDB object does not exist
	+ Do not try to migrate from 3.0 if module is not configured
	+ Override daemons when migrating from 3.0
3.1.9
	+ Fix typo in setSecurityGroup when no GID is set yet
	+ Show group in slave as read-only
	+ Show in a slave when the user is not a member of any group
	+ Check email address for a group is done
	+ Add group dialog can now set the e-mail
	+ Master/Slave synchronisation works again
3.1.8
	+ Enable upgrade from 3.0 in initialSetup
	+ Fixed wrong calls to isSystem() in master-slave after API changes
	+ Fix regression trying to join slave after external AD changes
	+ Fix regression in slave host address after nginx integration
	+ Throw DataExists error when adding an OU which already exists
3.1.7
	+ Readded memberUid to the fields to index for SLAPD.
	+ Ignored members that are not valid perl objects to avoid undef entries
	  on EBox::Samba::Group::members method.
	+ Rewrites to share more code with samba module.
	+ Added 'mail' field on zentyalDistributionGroup schema.
	+ Added E-Mail field for Users and Groups when managing them from the UI.
	+ Changed E-Mail field to optional for Contacts.
	+ Updated master-slave sync to use the new User and Group fields.
	+ Look for ssl.cert instead of ssl.pem in Slave::soapClient()
	+ Changed description field to be always input text instead of textarea.
	+ Warn instead of throw exception if home directory already exists
	+ Forbid deletion of Domain Admins group
	+ Forbid deletion of Users, Groups and Computers OUs
	+ Filter also internal users and groups in membership comboboxes
	+ Hide Samba objects that should be shown only on Advance view mode
	+ Added support for disabled accounts
3.1.6
	+ Ignored samba module while (re)provisioning on __USERS__ group creation.
	+ Removed deprecated configuration file keys related with external AD
3.1.5
	+ Fixed EBox::Samba::LdapObject::canonicalName to propagate the flag to
	  get or ignore the root's namedContext canonical name.
	+ The Administrator user is hidden now using the samba module functionality
	  to hide SIDs instead of hardcoded in the code.
3.1.4
	+ Remove needReload notification for group addons
	+ When a new system user is created with uid 0 we also create its home.
	  This is required by Samba for the Administrator account.
	+ Added Net::LDAPBase::existsDN method
	+ Better error control on reprovision, do not clear the
	  reprovision flg on error
	+ Fixed code typo in slave setup
	+ Added menu icon
	+ Added new userCorner method to password model
	+ Usercorner uses the ldap_ro credentials to retrieve user DNs.
	+ preAdd callbacks get a second argument noting the parent when this
	  new object will be created.
	+ All LdapObject based objects will have the 'entryUUID' field available.
	+ Created an EBox::LDAPBase class to share code with the Samba's EBox::LDB
	  one.
	+ Reimplemented EBox::Samba::Group::members to retrieve the members of the
	  group directly instead of searching for the objects that are set as
	  members of the group.
	+ Avoid "cannot return outside of a subroutine" warning in cloud-sync
	+ Added foldable user and group add-ons to dialogs
	+ Replaced package breaks parameter with depends statement
	+ Fixed error in the baseName() method for an Ldap Object
	+ Fixed bug which make delete group dialog to show errors when
	  there was warnings
	+ Added a way to use Net::LDAP mock object for unit testing.
	+ Fixed cloud sync setup when user number is unlimited
	+ Fixed error in server master form when checking if
	  controls are editable
	+ Added a way to retrieve a group by its dn.
	+ New TreeView to manage users, groups and OUs
	+ Configuration key multiple_ous removed as this is now enabled by default
	+ Renamed namespace from UsersAndGroups to Users
	+ Added support for Contacts handling.
	+ Added support for external Active Directory authorization
3.1.3
	+ Renamed namespace from UsersAndGroups to Users
	+ Fixed maximum users check when not using cloud sync
3.1.2
	+ Remove deprecated backup domain methods
	+ Fixed password change in user corner when using samba
	+ Changed reload action to force-reload for nscd init.d daemon
3.1.1
	+ Fixed error message when trying to add a user above the edition maximum
	+ Migrated SOAP services to use Nginx for SSL.
3.1
	+ Updated to reflect the Apache -> WebAdmin rename.
	+ Removed 3.0.X migration code
	+ Added Pre-Depends on slapd to avoid problems with upgrades
	+ Depend on zentyal-core 3.1
3.0.18
	+ Check for already existent service principals before create them.
	  Required because squid and zarafa share the HTTP SPN
3.0.17
	+ Migration to remove leftover need_reprovision key in redis ro
	+ Retrieve global instance correctly in UsersSync
3.0.16
	+ Assure that we don't have a phantom need_reprovision key in
	  read-only tree
	+ Check for maximum number of users depending on the edition
	+ More frequent polling in EBox::Ldap::safeConnect() and
	  more explicit error when it fails
3.0.15
	+ Always mark as changed if it needs LDAP reprovision
	+ Fixed member removal operation for groups
3.0.14
	+ Tentative workaround against home directory chown bug
	+ Slave setup refactored to reuse common code with reprovision
	+ Reprovision LDAP for all LDAP based modules
	+ Don't try to update samba password in user corner when samba is
	  not configured
	+ Add operation arguments on LDAP error whenever is possible
	+ EBox::Samba::User::create() allows now an internal attribute
	+ Users marked as internal are not displayed on the interface
	+ New realUsers() method to filter only non-internal ones
3.0.13
	+ Search in user table now is standard instead of filter only for uid
	+ A bit more explicit text for EBox::Exceptions::LDAP
	+ Reload nscd also when creating new groups
3.0.12
	+ Fixed typo in exception class name in EBox::Ldap
	+ Added missing use statement in EBox::Users and
	  EBox::Samba::LDAPObject classes
3.0.11
	+ Dont loop through the group members when adding/removing members
	+ Added EBox::Exceptions::LDAP
	+ Allow unsafe characters in commentary field
	+ Better check for the incompatibility of Samba with master/slave
	+ Fix modules extending LdapUserBase not notified modifying groups
	+ Allow domain name change in System -> General reprovisioning LDAP db
	+ Depend on dns module to fix save changes order during reprovision
3.0.10
	+ Use less costly LDAP operations when adding or removing members
	  from a group
	+ Added EBox:Users::LdapObject::deleteValues method
	+ Faster custom row id filter for Users model
	+ Forbid user synchronization with other zentyals if samba is provisioned
	+ Display users groups in slave mode
	+ Avoided hang when the local host is wrongly used as master slave
	+ Ldap modules should do a slaveSetup when slave mode enabled
3.0.9
	+ Stop heimdal daemons on enableActions
	+ Fixed alphabetical order in listing of users and groups
3.0.8
	+ Filter in users table no longer matches LDAP dn
	+ Recover better of no-usercorner journal error in slave-sync
	+ Added read-only rootDn and password to LDAP settings screen
	+ Don't allow empty first name in CGIs for user
	  creation/modification. Otherwise you can get LDAP errors.
	+ Operator typo fix in EBox::UsersAndGroup::User::_checkQuota
3.0.7
	+ Fixed LdapObject::get() for list context
	+ Decode utf8 attributes from LDAP at LdapObject::get()
	+ Removed unused method _utf8Attrs
	+ Integration with Disaster Recovery service
	+ Include /home as disk usage facility
	+ Fix enable quotas without rebooting when module is enabled.
	+ Users and groups cannot longer share names because it is incompatible
	  with AD accounts
	+ Use upstart to manage heimdal daemons
	+ Increase the maximum UID number to avoid problems with samba integration
	+ Fixed bug in group creation which on error could call a method
	  in a undefined value
	+ Do not stop openldap daemon when dumping database
	+ Generate kerberos AES keys to be compatible with active directory in
	  W2k8 or higher functional levels
	+ Fixed user quota edition in slave server
	+ Update user password also in samba ldap when changed from user corner
	+ Update 'cn' attribute in cloud-sync
3.0.6
	+ Set userPassword attribute when setting kerberos keys for user
	+ Fixed delGroup operation on cloud slave
	+ Include exception message when there is an error notifying a slave
	+ Fix enable quotas without rebooting when module is enabled
	+ Delete syncjournal files when slave is removed
3.0.5
	+ Fixed reinstall script to stop samba module, otherwise new slapd
	  cannot start because the port is taken
	+ Sync password changes made from cloud to any slave
	+ When syncing, do not update ldap of unchanged entries
3.0.4
	+ Added missing use of UnwillingToPerform exception
	+ New methods on LdapUserBase (preAddUser, preAddUserFailed, preAddGroup
	  and preAddGroupFailed) to notify observers
3.0.3
	+ Setup Cloud slave on first save changes
	+ Synchronize uidNumber in master-slave
	+ Check master's REALM when adding a new slave
	+ Fixed some errors on RESTClient after API change
	+ Updated REST journaling behavior
	+ Do not show unavailable options in master select
	+ Added new EBox::Samba::newUserUidNumber() function
	+ Added check to assure that a no-ldap user has the same uid than
	  a new user
	+ Implement SysInfo::Observer to disallow host domain changes after the
	  kerberos realm has been initialized, and to update the LDAP base DN
	  if module is not yet configured
	+ Added LDAP index for ou attribute
	+ Always write slave-sync script
	+ Increase default quota value to 500MB
3.0.2
	+ Added clearCache() to LdapObject and force reload of krb5Keys
	+ Do not allow user corner password change on slaves
3.0.1
	+ Do not notify samba about users created while restoring backup. Samba
	  will restore its users from its own LDB backup.
3.0
	+ Write NSS config on enableService, modules depending on users may require
	  uid/gid numbers from LDAP
	+ Filter special kerberos and samba users out from the users list
	+ Added dns as restore depend
	+ Reviewed registration strings
2.3.17
	+ Do not translate the service principal names to upper case
	+ Set LDAP service as denined by default for internal networks
	+ Set the managed domain as read only as well as records
2.3.16
	+ Fixed PAM when kerberos is enabled
	+ Fixed addUser operation on slaves
	+ Catch exceptions thrown by notified modules adding LDAP users and groups
	  to rollback the operation and delete the object added prior to notification.
2.3.15
	+ Fixed password change at user corner
	+ Change KDC port to 8880 to preserve the classic default for user corner
2.3.14
	+ Ignore the LDAP error 'no attributes to update' on save
	+ Instantiate users by uid and groups by gid
	+ Change kerberos ports from 88/464 to 8888/8464. This avoid conflicts
	  and management logic of the heimdal daemons. Kerberos records are added
	  with lower priority over samba ones.
	+ Respect the optionality of the 'salt' field inside the kerberos keys
	  in the 'setKerberosKeys' funcion of the User class.
	+ Do not remove service principals when samba is enabled/disabled. Samba
	  will import the keys
	+ Add method to set the user kerberos keys
	+ Stop samba daemon if module is disabled to ensure that port 88 is free
	+ Initialize kerberos realm in lowercase to match the host domain
	+ User template account default options not longer shown in slave servers
	+ Added users filter by OU
2.3.13
	+ Better password policies for LDAP backend
	+ Added user synchronization with Zentyal Cloud
	+ Removed deprecated conf keys (password hashes selection)
	+ Sync kerberos hashes on master-slave
	+ Resolve slave hostname during registering
	+ Fixed framework changes related regression getting redis keys directly
2.3.12
	+ Ask for the host domain in the wizard instead of the old mode selector
	+ Fixed user name validation
2.3.11
	+ Remove deprecated reference to AD Sync in wizard
	+ Check to make sure that quota has been really assigned logs an error
	  instead of raising an exeception, because some file systems does not
	  support quotas
	+ Adapt lastUid and lastGid to the new API and make them compatible
	  with multiple OUs
2.3.10
	+ Use DataForm::ReadOnly::_content instead of acquirers in LdapInfo
	+ Delete obsolete daemons and attributes regarding old replication
	+ Better error control in _loadACLDirectory
	+ Adapted to new Model management framework
	+ Adapted Password type to new framework
	+ Added NTP as enable dependency
2.3.9
	+ Heimdal Kerberos integration for SSO features
	+ Better validation of user names and groups names. Better message
	  when this validation fails
	+ Added user() and group methods() to EBox::Users
	+ Added quota limit check
	+ Added backup domain for /home
	+ Adapted ldapvi to changes in port
	+ Setup master method can now take a custom password
2.3.8
	+ Restart apache after changing master configuration
	+ Removed all files + code cleaning
	+ Disable user editing in slaves
2.3.7
	+ New modifications() method to allow retrieving modifications made to
	  the LDAP object in the last call to 'save'
	+ Create users without password and set it after that, needed for samba4
	+ Removed auth_type warnings
2.3.6
	+ Use the new unified tableBody.mas instead of tableBodyWithoutActions.mas
2.3.5
	+ Packaging fixes for precise
2.3.4
	+ Updated Standard-Versions to 3.9.2
2.3.3
	+ New master-slave architecture
	+ Image in initial configuration wizard is shown again
2.3.2
	+ Added printableName to service and modified description
	+ Fixed executable permissions in src/scripts
	+ Added checks for small business subscription
	+ Bugfix: lastGid method was calling MINUID and SYSMINUID
	+ Reload nscd before trying to init users and groups
2.3.1
	+ Use Digest::SHA instead of Digest::SHA1 and remove libdigest-sha1-perl
	  dependency which no longer exists on precise
2.3
	+ Commented unused code in cleanUser method
	+ Replaced autotools with zbuildtools
2.2.5
	+ Bugfix: ad-sync can now populate groups with more than 1500 users
	+ Bugfix: do not allow adsync passwords longer than 16 chars to avoid
	  crash in pwdsync-server that keeps respawning
	+ Bugfix: mark apache as changed in enableActions to avoid problems adding
	  users before the new nsswitch conf is available for apache, also do not
	  allow to add users if module is not really enabled after save changes
	+ Make sure the default DN does not contains invalid characters
	+ Do not allow malformed LDAP DNs in Mode
2.2.4
	+ Make LDAP ready after enableActions restarting the service to
	  avoid problems when adding users or groups
	+ Fixed corruption when adding ldap attributes
	+ Also disable apparmor in ad-sync mode
	+ Renamed default adsync username from eboxadsync to adsyncuser
2.2.3
	+ Adapt pwdsync user and password offsets to the new hook implementation
	+ Always ignore ForeignSecurityPrincipals accounts in ad-sync
	+ Added more debug messages and improved existing ones in ad-sync
	+ Avoid warnings trying to get userPrincipalName in ad-sync
	+ Skip machine accounts in ad-sync
	+ Use paged queries in ad-sync
	+ Allow to specify custom DN to bind to Windows Server in ad-sync
	+ Ingore empty users in ad-sync
2.2.2
	+ Fixed validation of secret key length in ADSync Options model
	+ Removed useless validation of AD username in ADSync Options model
	+ Show different error when adding users from Windows with invalid chars
	+ Fixed bug managing slapd on ad-sync
2.2.1
	+ Do not enable ADSync to avoid launching daemon before configuration
	+ Also manage slapd daemon on ad-sync setups
	+ Avoid slave connection to incompatible masters
	+ Added quota change form on slaves
	+ Allowed '\' character in ad-sync username
2.1.14
	+ Fixed regression in usercorner link
2.1.13
	+ Moved apache soap configuration from setConf to enableActions
	+ Init slave users on enable (now home directories are created)
	+ Create LDAP indexes during slave enable
2.1.12
	+ Users::lastUid() now takes also into account non-ldap users
	+ Stop old ldap daemons in reinstall script, needed before changing mode
2.1.11
	+ Use a safer mode() implementation to avoid recursions with ModelManager
2.1.10
	+ Start slapd daemon when a module fails to connect
	+ Help in wizard is show again if no custom_prefix defined
2.1.9
	+ Hide help with link in wizard if custom_prefix defined
	+ Removed /zentyal prefix from URLs
	+ Disable autocompletion in user form
	+ Avoid duplicated restart during postinst
2.1.8
	+ Include quota schema in slaves LDAP (fixes replication)
	+ Do not stop slapd daemons after slave enable
	+ Fixed users and groups retrieval if module is disabled
	+ Manage slapd daemon in master mode
	+ Make the optional 'comment' field to also appear as optional on the UI
	+ Ignore users also in pwdsync-server, not only in the ad-sync script
2.1.7
	+ Set submenu items order for integration with the User Corner menu
	+ Avoid undefined dn warning
2.1.6
	+ Fix adsync mode check for zentyal-users cronjob
	+ Removed bad default value for adsync_dn option
	+ Update wizard pages with new order option
	+ Use Unix socket for LDAP connections on standalone and slave without PAM
2.1.5
	+ Manage zentyal-users cronjob with configuration keys for sync times
	  instead of debian/lucid/zentyal-users.cron.d and src/scripts/ad-sync.cron
	+ Configuration key to not to create homes (usefull on LDAP master servers)
	+ New ad-sync-info to show info of ADsync configuration
	+ Allow multiple BDC for ADsync mode with adsync_bdc confkey
	+ Add ADsync service by default and move port value to a confkey
	+ userInfo() tolerates missing quota LDAP attribute
	+ Added captiveportal to the list of modules in the reinstall script
2.1.4
	+ Moved redis_port_usercorner key to usercorner.conf in zentyal-usercorner
	+ Move users/conf/user-eboxlog.conf to usercorner/conf/usercorner-log.conf
2.1.3
	+ Fixed issues with html html attributes quotation
	+ Allow to specify a base DN to bind to AD
	+ Add locking to slave-sync to avoid spawn multiple instances in the
	  event of not being able to connect to a slave
	+ Do not modify users and groups in AD sync if attributes are not changed
	+ Wipe ignored users in AD sync
	+ Allow contacts synchronization in AD sync
	+ New checks in AD sync to avoid warnings
	+ Added update package list command to reinstall script
2.1.2
	+ Non-editable user fields in slaves no longer appear as editable inputs
	+ Numeric 0 is accepted as value for LDAP users attributes
	+ Minor fixes in default quota from user template
	+ Fixed error when writing ad-sync cron file
	+ Do not allow to create users if their home directory already exists
2.1.1
	+ Quotas are now included in users module
	+ System users don't require password
	+ Fixed bug that allowed to create LDAP users whith the same name
	  than users with UID 0 (like root)
2.1
	+ Separate usercorner module to the new zentyal-usercorner package
	+ Remove zentyal- prefix from rejoin-slave and ldapvi scripts
	+ Move /usr/share/ebox-usersandgroups/ebox-usersandgroups/reinstall
	  to /usr/share/zentyal-users/reinstall
	+ Show enableActions for master also in ad-slave mode
	+ Deleted obsolete migrations and use new initialSetup method
	+ Added locks to prevent overlapping in ad-sync script
	+ Fix slave failed operation string on slave hostname
	+ Replace /etc/ebox/80users.conf with /etc/zentyal/users.conf
	+ Added indexes for common LDAP attributes
	+ Replace /var/log/ebox-usercorner with /var/log/zentyal-usercorner
2.0.10
	+ Now the AD synchronization can be disabled at any moment and a
	  server with AD-slave mode can be master for other Zentyal slaves
	+ New /etc/ebox/ad-sync_ignore.users and ad-sync_ignore.groups files
	  to ignore users and groups in the AD synchronization process
	+ Improved zentyal-ldapvi script that works on slave servers
	+ Creates the default group if not exists during restore
	+ Added restore backup precheck to assure there are not conflicts between
	  system users and Zentyal LDAP users (currently only works for masters)
2.0.9
	+ Make sure to create the base directory for user homes before create them
	+ Reconnect to LDAP on backup restore
	+ Better log messages
	+ Save configuration files during restore
	+ Catch possible SIGPIPE on LDAP reconnect
2.0.8
	+ Fix Samba PDC on slaves
	+ Check for incompatibility between Samba PDC and PAM on slaves
	+ Optimize slave-sync script if there are no pending operations
	+ Remove useless call to mode() on slave-sync script (faster now)
	+ Replica LDAP listens in all interfaces
2.0.7
	+ Added index add mechanism to LdapModule
	+ Fixed NSS DN config in masters
2.0.6
	+ Added zentyal-rejoin-slave to rejoin a slave to its master
	+ Fixed NSS/PAM in slave machines
2.0.5
	+ Removed wrong hooks implementation
2.0.4
	+ Fixed infinite recursion when setting up some models on slave servers
	+ Added support for addUser/delUser hooks
2.0.3
	+ Allow LDAP users and groups up to 128 characters
	+ Show precondition message for user corner on slave servers
	+ Unconfigure ftp and zarafa in reinstall script
	+ Do not show adsync debug messages if debug is disabled in config
	+ Allow more than one dot in usernames
2.0.2
	+ Fixed master/slave synchronization issues
	+ Remove userjournal dir when removing a slave
	+ Added lock during module enable to avoid initialization problems
	+ Fixed AD slave synchronization task
2.0.1
	+ Fixed incorrect LDAP binding in some cases
2.0
	+ Fixed user journal dir creation on master
	+ Fixed failed login error on user corner
	+ Default login_shell under PAM Settings UI instead of 80users.conf
	+ Replaced /bin/false with /usr/sbin/nologin as default shell
1.5.10
	+ Some refactorizations centered in safer LDAP connections and defensive
	  code
1.5.9
	+ More info link added in wizard
1.5.8
	+ Zentyal rebrand
1.5.7
	+ Removed NSS in slave configurations
	+ Nasty bug page replaced by the new eBox error page
1.5.6
	+ Fixed user corner access problems with redis server
1.5.5
	+ LDAP master creation optimized and less error-prone
1.5.4
	+ Bug fix: adding a user name with spaces no longer fails
1.5.3
	+ Move NSS from ebox-samba to ebox-usersandgroups
	+ Home directories are under /home now
	+ New options to configure shell and home directory umask
	+ New setup wizard
1.5.2
	+ Bug fix: fixed dbus init for usercorner
1.5.1
	+ Bug fix: fixed nasty bug with the last version of openldap in lucid
	+ Bug fix: do not call processDir if there are no slaves in slave-sync
	+ Bug fix: ebox-usersandgroups-reinstall now unconfigures all ldap modules
	+ Bug fix: updateSchema() returns unless the schema to update is
	  available
	+ Bug fix: Set proper owner and permissions when updating a schema
	+ Bug fix: some problems with the AD synchronization solved
	+ Bug fix: userscorner title icon
	+ Bug fix: addUser() now checks if the user already exists as a
	  system user
	+ Removed deprecated executable 'import-from-ldif'
	+ Bug fix: addUser() now checks for password argument
	+ Bug fix: when restoring we use the new users DN to init users
1.5
	+ Bug fix: don't try to contact slaves from within a slave when groups
	  are updated
	+ Use built-in EBox::ThirdParty::Apache2::AuthCookie
1.4.2
	+ Bug fix: fix wrong migration number
1.4.1
	+ Bug fix: surround LDAP migration with a try/catch to make sure the rest
	  it is run
	+ Bug fix: do not allow \w with localized characters as LDAP schema does not
	  allow them for home directory attribute. (Closes #1713)
1.4
	+ Allow the master to pass extra parameters in SOAP calls to slaves
1.3.17
	+ Bug fix: Set style for login page in user corner
1.3.16
	+ Bug fix: keep menu open on LDAP Info
1.3.15
	+ Add support for ldaps
	+ Add support for slaves running Apache in ports different than 443
	+ Allow to remove slaves from slave list
	+ Added ebox-usersandgroups-reinstall to easily reset the LDAP mode
	+ Bug fix: issue with user deletion in French (Closes #1651)
	+ Bug fix: anonymous connection for getting DN is retried several
	  times, this fixes a bug when restoring configuration backup
1.3.14
	+ Synchronize all the users from the AD and not only from CN=Users
	+ Add operation name and username on updateGroup
	+ Add slave notification for group modify and delete
	+ Change button order to "Add" and "Add and Edit" in Add User
	  template. If users press return in the form it adds a new user
	  and stays on the same page.
1.3.13
	+ Usability enhancements: (Closes #1649)
		* Create a unique Users And Group Folder
		* Unify Add User/Edit User in a single page
		* Unify Add Group/Edit Group in a single page
		* Two buttons: "Add and Edit" and "Add"
		* Add breadcrumbs
	+ Add UserTemplate composite to configure default options that are used when
	  a new user is created
	+ Add defaultUserModel to LdapUserBase.pm
	+ Specify folder for SlaveInfo
	+ Add menu entry with information about LDAP including password
	+ Change enableActions to use the new LDAP default structure from Karmic
1.3.12
	+ Add EBox::Ldap::lastModificationTime to know when the master LDAP
	  database was modified for the last time
	+ Index uid and memberUid to avoid some warnings and improve performance,
	  plus remove some old code and fix some broken one in that part of the code
	+ Bugfix: disable edition of users and groups in ad-slave mode
	+ Don't allow modification of ldap password in Mode model if
	  it has been autogenerated by the eBox installer
	+ Add page title
	+ Separate the Windows AD options in a different model
	+ Fixed the warning of "Edit User" when there are no users in a slave
	+ Remove 'optional' from remote in Mode and also useless validateRow
1.3.10
	+ Use disableApparmorProfile from EBox::Module::Service twice.
	  First in enableActions. And also in setConf to avoid issues
	  if apparmor is installed after users is enabled.
1.3.9
	+ Bugfix: return empty array in usedFiles if it's not master mode
1.3.8
	+ Bugfix: fixed wrong disable of fields in selecting ad-slave in Mode model
1.3.7
	+ Synchronization with Windows Active Directory (#1443)
1.3.6
	+ Use anonymous bind to fetch dn
1.3.5
	+ Disable slapd apparmor profile in enableActions
	+ Reload nscd when adding users and groups
	+ Bugfix: backup bug report now works again
	+ Bugfix: slave-sync does not try to real journal dir when not
	  configured or in slave mode. Journal dir created on
	  master's setup.
1.3.0
	+ eBox LDAP architecture now supports a master-slave configuration
	+ bugfix: Update usercorner service when there is a change on the port number
1.1.30
	+ Added widget to manage group belonging from Edit User page
	+ Fixed backup/restore problem with paswords and given/last names
	+ Changed the way users are stored in LDAP, added givenName in addition
	  to sn, now cn=givenName+sn instead of cn=uid, this fixes a
	  incompatibility bug with eGroupware
	+ In the Edit User interface now Name and Last name are separate
	fields
	+ Usercorner web server certificate can be changed via the CA module
1.1.20
	+ New release
1.1.10
	+ Make slapd listen only on 127.0.0.1
1.1
	+ Added bind v2 compability needed by squid auth, slapd conf
	  regenerated and daemon restarted in postinst to commit possibles
	  changes in configuration
	+ Added group model
	+ Use the new ids() and row() API to optimize the management of hundreds of
	users
	+ Allow dashes in user and group names
	+ Initial release of UserCorner which allow users to change their password
	+ Store multiple password hashes and scrap clear text passwords
0.12.100
	+ Restore backup is more robust: inexistent users in a group are
	  ignored
	+ Make and restore backup more robust: removed slapd.conf
	  parameters in both slapadd and slapcat invokations, so we can use
	  the module with sldap with configuration in the directory itself
0.12.99
	+ New release
0.12.1
	+ Bugfix: Remove eBox system users when restoring backup. This solves
	  an issue restoring backups from 0.12
0.12
	+ Use the new EBox::Model::Row api
	+ Check if there is any added user and show a message
	  in case there isn't any.
	+ Restore users reading from ldiff and adding them through
	  eBox API
	+ Set password-hash in slapd.conf to make password changes from samba sync
	  the user password
0.11.101
	+ New release
0.11.100
	+ onInstall() functionality moved to migration script
	+ Fixed several typos
0.11.99
	+ Remove use of Apache::Singleton
0.11.3
	+ Check used uid's on every posixAccount object under dc=ebox,
	  instead of only under ou=Users,dc=ebox. This solves nasty issues
	  with Samba PDC when adding machines and creating users with
	  repeated uid
0.11.2
	+ Do not generate a new LDAP password if it already exists
0.11.1
	+ Fix issue with module naming which prevented backups from being
	restored
0.11
	+ Initial Ubuntu packaging
	+ bugfix. fix issue with module naming which prevented backups from being
	  restored
0.10.99
	+ Create pseudo-model to use the users table with Ajax
0.10
	+ Allow dots in user names
0.9.100
	+ New release
0.9.99
	+ Bugfix in EBox::Ldap
0.9.3
	+ New release
0.9.2
	+ New release
0.9.1
	+ Make OpenLDAP listen on internal interfaces
0.9
	+ Added Polish translation
	+ Added Aragonese translation
	+ Added Dutch translation
	+ Added German translation
0.8.99
	+ New release
0.8.1
	+ Minor workaround. Create slapd run directory in case it does not
	  exist
0.8
	+ Fix message
0.7.99
	+ Add extended backup support for LDAP
	+ Performance tuning to slapd
	+ Some minor code improvements
	+ Quota now allows unlimited space and i-nodes number
0.7.1
	+ Add delObjectclass (useful for ldap clean actions)
	+ Detect and recover when ldap connection is broken (#25)
	+ Make EBox::Ldap a singleton class
	+ Initial factoring
	+ Use of ebox-sudoers-friendly
0.7
	+ New public release
0.6
	+ Move to client
	+ API documented using naturaldocs
	+ Update install
	+ Update debian scripts
	+ Use new syntax to define ACLs for ldap
	+ Add function to create system users
	+ Move ldap db under ebox directory
0.5.2
	+ Fix some packaging issues
0.5.1
	+ Convert module to new menu system
0.5
	+ Initial release<|MERGE_RESOLUTION|>--- conflicted
+++ resolved
@@ -1,9 +1,6 @@
 4.0
-<<<<<<< HEAD
+	+ Write broker configuration for mapiproxy server in openchange.conf
 	+ Add daemon to check users and groups to have uidNumber and gidNumber
-=======
-	+ Write broker configuration for mapiproxy server in openchange.conf
->>>>>>> e41c6bd2
 	+ Add confirmation when removing mail account via the edit user form
 	+ Add hostname change confirmation dialog to wizard
 	+ Fixed EBox::LDAPBase::lastModificationTime
