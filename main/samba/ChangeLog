--- conflicted
+++ resolved
@@ -1,4 +1,3 @@
-<<<<<<< HEAD
 4.0
 	+ Proper notifications when a share is sync'ed with Zentyal Cloud
 	+ Fix realUsers count to remove Administrator and Guest account from it
@@ -11,15 +10,11 @@
 	+ Name in Module Status is now "Domain Controller and File Sharing"
 	+ Set version to 4.0
 	+ Fix migration to preserve group type
-=======
-3.5.9
 	+ Do not complain about lack of ACL support with XFS filesystem
 	+ Better error message when the root DSE is not found in external
 	  AD mode
 	+ Do not try to dump config backup if not provisioned
-3.5.8
 	+ Check samAccountName is unique in entire domain adding users and groups
->>>>>>> c69d9f6c
 	+ Ignore cloud-sync warnings from cron
 	+ Check DN not exists on the same container creating contacts
 	+ Add missing 'use EBox::LDAP::ExternalAD' to Samba.pm
