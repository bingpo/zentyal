--- conflicted
+++ resolved
@@ -1,15 +1,11 @@
-<<<<<<< HEAD
 3.5
-	+ Adapted to OpenLDAP removal
-	+ Set version to 3.5
-=======
-HEAD
 	+ Corrected upstart stub for l2tp as $tunnel->{name} already contained
 	  zentyal-xl2tp. (credits to Icaro Ribeiro)
 	+ Better management of L2TP daemons
 	+ Added validation for IPs in L2TP configuration
 	+ Fixed firewall rules for L2TP connections which more than one client
->>>>>>> bf17cc3d
+	+ Adapted to OpenLDAP removal
+	+ Set version to 3.5
 3.4
 	+ Set version to 3.4
 3.3
