<<<<<<< HEAD
HEAD
	+ Fixed firewall rules for L2TP connections which more than one client
3.4
	+ Set version to 3.4
3.3
	+ Switch from Error to TryCatch for exception handling
=======
3.2.3
	+ Corrected upstart stub for l2tp as $tunnel->{name} already contained
	  zentyal-xl2tp. (credits to Icaro Ribeiro)
3.2.2
	+ Better management of L2TP daemons
	+ Added validation for IPs in L2TP configuration
3.2.1
>>>>>>> 5f3b5cfe
	+ Added precondition check for existing 'external' interface.
	+ Added missing EBox::Exceptions uses
	+ Delete migration code from old versions
	+ Set version to 3.3
3.2
	+ Set version to 3.2
3.1.6
	+ Override daemons when migrating from 3.0
3.1.5
	+ Improved the way we handle L2TP daemons.
3.1.4
	+ Fixed the AD support to retrieve Groups from AD directly and default on
	  Domain users group.
	+ Stability fixes with default configuration.
3.1.3
	+ Postrouting rules have no oaccept chain, use ACCEPT target
	+ Added menu icon
	+ Adapt L2TP firewall rules to new accept chains
	+ Adapt firewall rules to new accept chains
	+ Updated to use the new security group concept.
3.1.2
	+ Fixed the connection validation form so the enable / disable checkbox
	  works.
	+ Block the connection enabling if the tunnel configuration does not pass
	  validation.
3.1.1
	+ Fixed bug in Users model when zentyal-samba is not installed
3.1
	+ Added support for IPsec/L2TP
	+ Added Pre-Depends on mysql-server to avoid problems with upgrades
	+ Depend on zentyal-core 3.1
3.0.2
	+ Disabled connection names with spaces
3.0.1
	+ Removed inappropiate local subnet checks
	+ Adapted to changes in EBox::LogHelper::_convertTimestamp
	+ Added lsof as dependency as it is needed for 'ipsec verify'
	+ Removed unnecesary unique attributes in ConfGeneral form
2.3.4
	+ IPsec is now under Infrastructure instead of UTM
	+ Added checks to local and remote subnets addresses
2.3.3
	+ Added any IP to remote address options
2.3.2
	+ Adapted to new Model management framework
2.3.1
	+ Create tables with MyISAM engine by default
2.3
	+ Added loghelper support
	+ Replaced autotools with zbuildtools
	+ Deleted confkey copied from VPN module
2.1.6
	+ Set disableAutocomplete for general IPSec configuration form
2.1.5
	+ Removed /zentyal prefix from URLs
2.1.4
	+ Fixed FirewallHelper crash during save changes when subnet not defined
	+ Delete empty enable-module scripts to avoid a useless sudo sh execution
2.1.3
	+ Fixed argument passing in constructor, readonly instances now work
	+ Added some help messages
2.1.2
	+ Added IPsec service with needed protocols and firewall rule
	+ Fix firewallHelper to not to NAT IPsec destinations
2.1.1
	+ Removed workarounds on component's parent/child relationship
2.1
	+ Initial release<|MERGE_RESOLUTION|>--- conflicted
+++ resolved
@@ -1,19 +1,13 @@
-<<<<<<< HEAD
 HEAD
+	+ Corrected upstart stub for l2tp as $tunnel->{name} already contained
+	  zentyal-xl2tp. (credits to Icaro Ribeiro)
+	+ Better management of L2TP daemons
+	+ Added validation for IPs in L2TP configuration
 	+ Fixed firewall rules for L2TP connections which more than one client
 3.4
 	+ Set version to 3.4
 3.3
 	+ Switch from Error to TryCatch for exception handling
-=======
-3.2.3
-	+ Corrected upstart stub for l2tp as $tunnel->{name} already contained
-	  zentyal-xl2tp. (credits to Icaro Ribeiro)
-3.2.2
-	+ Better management of L2TP daemons
-	+ Added validation for IPs in L2TP configuration
-3.2.1
->>>>>>> 5f3b5cfe
 	+ Added precondition check for existing 'external' interface.
 	+ Added missing EBox::Exceptions uses
 	+ Delete migration code from old versions
