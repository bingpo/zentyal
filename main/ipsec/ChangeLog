<<<<<<< HEAD
3.3
	+ Switch from Error to TryCatch for exception handling
=======
HEAD
	+ Added precondition check for existing 'external' interface.
>>>>>>> 0accefd5
	+ Added missing EBox::Exceptions uses
	+ Delete migration code from old versions
	+ Set version to 3.3
3.2
	+ Set version to 3.2
3.1.6
	+ Override daemons when migrating from 3.0
3.1.5
	+ Improved the way we handle L2TP daemons.
3.1.4
	+ Fixed the AD support to retrieve Groups from AD directly and default on
	  Domain users group.
	+ Stability fixes with default configuration.
3.1.3
	+ Postrouting rules have no oaccept chain, use ACCEPT target
	+ Added menu icon
	+ Adapt L2TP firewall rules to new accept chains
	+ Adapt firewall rules to new accept chains
	+ Updated to use the new security group concept.
3.1.2
	+ Fixed the connection validation form so the enable / disable checkbox
	  works.
	+ Block the connection enabling if the tunnel configuration does not pass
	  validation.
3.1.1
	+ Fixed bug in Users model when zentyal-samba is not installed
3.1
	+ Added support for IPsec/L2TP
	+ Added Pre-Depends on mysql-server to avoid problems with upgrades
	+ Depend on zentyal-core 3.1
3.0.2
	+ Disabled connection names with spaces
3.0.1
	+ Removed inappropiate local subnet checks
	+ Adapted to changes in EBox::LogHelper::_convertTimestamp
	+ Added lsof as dependency as it is needed for 'ipsec verify'
	+ Removed unnecesary unique attributes in ConfGeneral form
2.3.4
	+ IPsec is now under Infrastructure instead of UTM
	+ Added checks to local and remote subnets addresses
2.3.3
	+ Added any IP to remote address options
2.3.2
	+ Adapted to new Model management framework
2.3.1
	+ Create tables with MyISAM engine by default
2.3
	+ Added loghelper support
	+ Replaced autotools with zbuildtools
	+ Deleted confkey copied from VPN module
2.1.6
	+ Set disableAutocomplete for general IPSec configuration form
2.1.5
	+ Removed /zentyal prefix from URLs
2.1.4
	+ Fixed FirewallHelper crash during save changes when subnet not defined
	+ Delete empty enable-module scripts to avoid a useless sudo sh execution
2.1.3
	+ Fixed argument passing in constructor, readonly instances now work
	+ Added some help messages
2.1.2
	+ Added IPsec service with needed protocols and firewall rule
	+ Fix firewallHelper to not to NAT IPsec destinations
2.1.1
	+ Removed workarounds on component's parent/child relationship
2.1
	+ Initial release<|MERGE_RESOLUTION|>--- conflicted
+++ resolved
@@ -1,10 +1,6 @@
-<<<<<<< HEAD
 3.3
 	+ Switch from Error to TryCatch for exception handling
-=======
-HEAD
 	+ Added precondition check for existing 'external' interface.
->>>>>>> 0accefd5
 	+ Added missing EBox::Exceptions uses
 	+ Delete migration code from old versions
 	+ Set version to 3.3
