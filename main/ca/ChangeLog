<<<<<<< HEAD
3.5
=======
HEAD
	+ Fixed CGI error on page reloads
>>>>>>> dfb79286
	+ Allow wildcard certificate in service certificates
	+ Better CN for CA certificate
	+ Use different openssl output files to avoid any overlap
	+ Set version to 3.5
3.4
	+ Migrated to use Plack / PSGI API instead of the CGI one
	+ Use service instead of deprecated invoke-rc.d for init.d scripts
	+ Set version to 3.4
3.3
	+ Switch from Error to TryCatch for exception handling
	+ Added missing EBox::Exceptions uses
	+ Set version to 3.3
3.2
	+ Set version to 3.2
3.1.3
	+ Fix to allow any wildcard level in DNS field of subject
	  alternative name
3.1.2
	+ Adapted to new CSS styles
3.1.1
	+ Adapted to updatedRowNotify call with no changes in values
	+ Added menu icon
3.1
	+ Removed 3.0.X migration code
	+ Depend on zentyal-core 3.1
3.0.3
	+ Do not show service certificates for removed modules
	+ Allow wildcard domain in DNS alternative name
3.0.2
	+ Adapted keys and cert downloader to the new utf8 fixes
	+ Better error control in subject alternatives, correct subject
	  alternative type case in the CGI
3.0.1
	+ Delete service certificates with old format on initialSetup()
	+ Added and used serviceId field for service certificates
	+ Unallow certificate fields with only blank characters, specific
	  error for country codes of more than two characters
3.0
	+ Change default organization for the certificates to Zentyal S.L.
2.3.7
	+ Remove useless report code
2.3.6
	+ Fixed CRL generation when the link to the latest CRL is broken
2.3.5
	+ Adapted to new Model management framework
2.3.4
	+ Fixed quoting in generate p12 command
2.3.3
	+ Packaging fixes for precise
2.3.2
	+ Updated Standards-Version to 3.9.2
2.3.1
	+ Fixed executable permissions in src/scripts
2.3
	+ Fixed variable interpolation in internal exception text
	+ Bugfix: do not try to get orgName in destroyCA after files are removed
	+ Replaced autotools with zbuildtools
2.2.2
	+ Fixed typo bug in method destroyCA
2.2.1
	+ Do not cache CA certificates values on module creation to play
	  along well with usercorner
	+ Default CN for certificates is now translatable
2.1.6
	+ Avoid service certificates errors when a module is uninstalled
2.1.5
	+ Reissue with Subject Alternative Names is now direct
	+ Reissue is only possible with expired and revoked certificates
	+ Use own code for launching OpenSSL commands
2.1.4
	+ Removed /zentyal prefix from URLs
	+ Avoid call to caExpirationDays when CA certifcate is revoked
	+ Avoid duplicated restart during postinst
2.1.3
	+ Default CA expiration set to 10 years and certificates expiration
	  set by default to the same value of the CA expiration
	+ Log actions with AuditLogging
	+ Removed use of obsolete LogAdmin
2.1.2
	+ Use proper reload icon
2.1.1
	+ Non-ASCII characters ban fully enforced, fixed problem in chmod
	  mode when reinstalling package
	+ Added more CN related option to services certificates
2.1
	+ Remove obsolete migrations and use new initialSetup method
2.0.3
	+ Services certificates are stored in backups
2.0.2
	+ Bugfix: Certificate generation works now when the base directory doesn't
	  exist
2.0.1
	+ Certificates can be reissued after expiration or revocation
1.5.4
	+ Zentyal rebrand
1.5.3
	+ Fixed CA server error in user corner
1.5.2
	+ Adds setServiceRO and updateCN methods to Certificates
	+ Allow new subjAltNames on renewCertificate, disabled there a
	  broken external excepcion
1.5.1
	+ Generate PKCS12 keystore with private key and certificate using
	  empty export password and add it to download archive
	+ Bugfix: Only ASCII alphanumeric characters are allowed in common
	  name to workaround the yet not fixed issue with UTF-8 and OpenSSL
	+ Give support for subject alternative names: the available types
	  are DNS, IP address and email address
	+ Add revokation reason listing certificates
	+ Fix enconding for CA HTML templates
	+ Cancel button works again when revoking and renewing a certificate
	+ Bugfix: DIRMODE changed to 0751 and migration script to fix existing
	  deployments
1.3.14
	+ Add custom module status section
1.3.13
	+ Bugfix: Service certificates are issued again if they were
	  revoked or they expired
	+ Service certificates are issued using CA expiration date
	+ Adding some help text to Service certificates model
1.1.30
	+ Do not show CA in module status
	+ Do not show a restart button for CA
1.1.20
	+ Allow same expiration days for CA and new issued certificates
	  setting to latter ones the same expiration date that CA one has
1.1.10
	+ Generate CRL at CA startup and correct CRL names
1.1.0
	+ Allow * character in common names
	+ Updating in certificate authority DB is now working to show
	expired certificates in the list and call observer when this
	event happens
	+ Country code, state and locality fields for CA certificate are
	now displayed and fill optionally by user
0.12.101
	+ Set SSLv3 extensions correctly to user certificates
0.12.100
	+ Bugfix: Expire days cannot be zero anymore
0.12.99
	+ New release
0.12
	+ New release
0.11.102
	+ Bugfix: Downloading files, tar is outputting nothing to
	stdout
0.11.101
	+ New release
0.11.100
	+ New release
0.11.99
	+ Check "days" are positive numbers
0.11
	+ New release
0.10.99
	+ New release
0.9.100
	+ New release
0.9.99
	+ Set a CA passphrase optionally
	+ Fixed bug when forcing revoke CA certificate
0.9.3
	+ New release
0.9.2
	+ New release
0.9.1
	+ Fixed a bug related to renew or revoke currently used
	certificates by other modules
	+ Added Cancel buttons where they are necessary

0.9
	+ Added Polish translation
	+ Added German translation
	+ Added Aragonese translation
	+ Added Dutch translation
	+ Fixed CRL permission issue related to ebox-openvpn module
	+ Fixed bug related to back up configuration and create a bug
	report when the certification authority has not created yet
	+ Fixed random error issuing certificates
	+ Fixed names to accept all input valid parameters except for '/'
	+ Make Organization Name visible at the GUI

0.8.99
	+ Initial release
<|MERGE_RESOLUTION|>--- conflicted
+++ resolved
@@ -1,9 +1,5 @@
-<<<<<<< HEAD
 3.5
-=======
-HEAD
 	+ Fixed CGI error on page reloads
->>>>>>> dfb79286
 	+ Allow wildcard certificate in service certificates
 	+ Better CN for CA certificate
 	+ Use different openssl output files to avoid any overlap
