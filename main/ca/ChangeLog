<<<<<<< HEAD
6.1
	+ Set version to 6.1
=======
6.0.1
	+ 
>>>>>>> 2adf0f5d
6.0
	+ Use openssl1.0 for backwards compatibility
	+ Fix Mason template paths
5.1
	+ Fix module restart in postinst
5.0
	+ Use SHA256 by default
4.2.1
	+ Set up services certificates when a new CA is created
4.2
	+ Update version to 4.2
4.1
	+ Set version to 4.1
4.0.2
	+ Allow service certificate to specify that need the CA certificate
4.0.1
	+ Fix problems with some translations on common name with non-ASCII chars
	+ RevokeCertificate page redirects properly after save changes
	+ Added new CA::Observer::certificateRevokeDone and call it after revoke
	+ Fixed bug in generating certificate when openchange module is
	  not installed
	+ Added missing zip dependency
	+ EBox::CA::checkCertificateFieldsCharacters is now a public method
4.0
	+ Protect openchange certificate for manipulation which could rend
	  it invalid
	+ Optional CA fields now have default values to avoid OpenChange problems
	+ Remove old request file before generating a new one
	+ Better recovery of errors on index CGI
	+ Set version to 4.0
	+ Download files as zip archive
3.5
	+ Use 2048 RSA key lengths to increase security
	+ Fixed glitch on reloading page after creating CA
	+ Fixed CGI error on page reloads
	+ Allow wildcard certificate in service certificates
	+ Better CN for CA certificate
	+ Use different openssl output files to avoid any overlap
	+ Set version to 3.5
3.4
	+ Migrated to use Plack / PSGI API instead of the CGI one
	+ Use service instead of deprecated invoke-rc.d for init.d scripts
	+ Set version to 3.4
3.3
	+ Switch from Error to TryCatch for exception handling
	+ Added missing EBox::Exceptions uses
	+ Set version to 3.3
3.2
	+ Set version to 3.2
3.1.3
	+ Fix to allow any wildcard level in DNS field of subject
	  alternative name
3.1.2
	+ Adapted to new CSS styles
3.1.1
	+ Adapted to updatedRowNotify call with no changes in values
	+ Added menu icon
3.1
	+ Removed 3.0.X migration code
	+ Depend on zentyal-core 3.1
3.0.3
	+ Do not show service certificates for removed modules
	+ Allow wildcard domain in DNS alternative name
3.0.2
	+ Adapted keys and cert downloader to the new utf8 fixes
	+ Better error control in subject alternatives, correct subject
	  alternative type case in the CGI
3.0.1
	+ Delete service certificates with old format on initialSetup()
	+ Added and used serviceId field for service certificates
	+ Unallow certificate fields with only blank characters, specific
	  error for country codes of more than two characters
3.0
	+ Change default organization for the certificates to Zentyal S.L.
2.3.7
	+ Remove useless report code
2.3.6
	+ Fixed CRL generation when the link to the latest CRL is broken
2.3.5
	+ Adapted to new Model management framework
2.3.4
	+ Fixed quoting in generate p12 command
2.3.3
	+ Packaging fixes for precise
2.3.2
	+ Updated Standards-Version to 3.9.2
2.3.1
	+ Fixed executable permissions in src/scripts
2.3
	+ Fixed variable interpolation in internal exception text
	+ Bugfix: do not try to get orgName in destroyCA after files are removed
	+ Replaced autotools with zbuildtools
2.2.2
	+ Fixed typo bug in method destroyCA
2.2.1
	+ Do not cache CA certificates values on module creation to play
	  along well with usercorner
	+ Default CN for certificates is now translatable
2.1.6
	+ Avoid service certificates errors when a module is uninstalled
2.1.5
	+ Reissue with Subject Alternative Names is now direct
	+ Reissue is only possible with expired and revoked certificates
	+ Use own code for launching OpenSSL commands
2.1.4
	+ Removed /zentyal prefix from URLs
	+ Avoid call to caExpirationDays when CA certifcate is revoked
	+ Avoid duplicated restart during postinst
2.1.3
	+ Default CA expiration set to 10 years and certificates expiration
	  set by default to the same value of the CA expiration
	+ Log actions with AuditLogging
	+ Removed use of obsolete LogAdmin
2.1.2
	+ Use proper reload icon
2.1.1
	+ Non-ASCII characters ban fully enforced, fixed problem in chmod
	  mode when reinstalling package
	+ Added more CN related option to services certificates
2.1
	+ Remove obsolete migrations and use new initialSetup method
2.0.3
	+ Services certificates are stored in backups
2.0.2
	+ Bugfix: Certificate generation works now when the base directory doesn't
	  exist
2.0.1
	+ Certificates can be reissued after expiration or revocation
1.5.4
	+ Zentyal rebrand
1.5.3
	+ Fixed CA server error in user corner
1.5.2
	+ Adds setServiceRO and updateCN methods to Certificates
	+ Allow new subjAltNames on renewCertificate, disabled there a
	  broken external excepcion
1.5.1
	+ Generate PKCS12 keystore with private key and certificate using
	  empty export password and add it to download archive
	+ Bugfix: Only ASCII alphanumeric characters are allowed in common
	  name to workaround the yet not fixed issue with UTF-8 and OpenSSL
	+ Give support for subject alternative names: the available types
	  are DNS, IP address and email address
	+ Add revokation reason listing certificates
	+ Fix enconding for CA HTML templates
	+ Cancel button works again when revoking and renewing a certificate
	+ Bugfix: DIRMODE changed to 0751 and migration script to fix existing
	  deployments
1.3.14
	+ Add custom module status section
1.3.13
	+ Bugfix: Service certificates are issued again if they were
	  revoked or they expired
	+ Service certificates are issued using CA expiration date
	+ Adding some help text to Service certificates model
1.1.30
	+ Do not show CA in module status
	+ Do not show a restart button for CA
1.1.20
	+ Allow same expiration days for CA and new issued certificates
	  setting to latter ones the same expiration date that CA one has
1.1.10
	+ Generate CRL at CA startup and correct CRL names
1.1.0
	+ Allow * character in common names
	+ Updating in certificate authority DB is now working to show
	expired certificates in the list and call observer when this
	event happens
	+ Country code, state and locality fields for CA certificate are
	now displayed and fill optionally by user
0.12.101
	+ Set SSLv3 extensions correctly to user certificates
0.12.100
	+ Bugfix: Expire days cannot be zero anymore
0.12.99
	+ New release
0.12
	+ New release
0.11.102
	+ Bugfix: Downloading files, tar is outputting nothing to
	stdout
0.11.101
	+ New release
0.11.100
	+ New release
0.11.99
	+ Check "days" are positive numbers
0.11
	+ New release
0.10.99
	+ New release
0.9.100
	+ New release
0.9.99
	+ Set a CA passphrase optionally
	+ Fixed bug when forcing revoke CA certificate
0.9.3
	+ New release
0.9.2
	+ New release
0.9.1
	+ Fixed a bug related to renew or revoke currently used
	certificates by other modules
	+ Added Cancel buttons where they are necessary

0.9
	+ Added Polish translation
	+ Added German translation
	+ Added Aragonese translation
	+ Added Dutch translation
	+ Fixed CRL permission issue related to ebox-openvpn module
	+ Fixed bug related to back up configuration and create a bug
	report when the certification authority has not created yet
	+ Fixed random error issuing certificates
	+ Fixed names to accept all input valid parameters except for '/'
	+ Make Organization Name visible at the GUI

0.8.99
	+ Initial release
<|MERGE_RESOLUTION|>--- conflicted
+++ resolved
@@ -1,10 +1,7 @@
-<<<<<<< HEAD
 6.1
 	+ Set version to 6.1
-=======
 6.0.1
-	+ 
->>>>>>> 2adf0f5d
+	+ Fix issue related with CRL cert and upgrade from 5.1
 6.0
 	+ Use openssl1.0 for backwards compatibility
 	+ Fix Mason template paths
