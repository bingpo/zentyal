<<<<<<< HEAD
3.5
=======
HEAD
	+ Fixed glitch on reloading page after creating CA
3.4.1
>>>>>>> bf17cc3d
	+ Fixed CGI error on page reloads
	+ Allow wildcard certificate in service certificates
	+ Better CN for CA certificate
	+ Use different openssl output files to avoid any overlap
	+ Set version to 3.5
3.4
	+ Migrated to use Plack / PSGI API instead of the CGI one
	+ Use service instead of deprecated invoke-rc.d for init.d scripts
	+ Set version to 3.4
3.3
	+ Switch from Error to TryCatch for exception handling
	+ Added missing EBox::Exceptions uses
	+ Set version to 3.3
3.2
	+ Set version to 3.2
3.1.3
	+ Fix to allow any wildcard level in DNS field of subject
	  alternative name
3.1.2
	+ Adapted to new CSS styles
3.1.1
	+ Adapted to updatedRowNotify call with no changes in values
	+ Added menu icon
3.1
	+ Removed 3.0.X migration code
	+ Depend on zentyal-core 3.1
3.0.3
	+ Do not show service certificates for removed modules
	+ Allow wildcard domain in DNS alternative name
3.0.2
	+ Adapted keys and cert downloader to the new utf8 fixes
	+ Better error control in subject alternatives, correct subject
	  alternative type case in the CGI
3.0.1
	+ Delete service certificates with old format on initialSetup()
	+ Added and used serviceId field for service certificates
	+ Unallow certificate fields with only blank characters, specific
	  error for country codes of more than two characters
3.0
	+ Change default organization for the certificates to Zentyal S.L.
2.3.7
	+ Remove useless report code
2.3.6
	+ Fixed CRL generation when the link to the latest CRL is broken
2.3.5
	+ Adapted to new Model management framework
2.3.4
	+ Fixed quoting in generate p12 command
2.3.3
	+ Packaging fixes for precise
2.3.2
	+ Updated Standards-Version to 3.9.2
2.3.1
	+ Fixed executable permissions in src/scripts
2.3
	+ Fixed variable interpolation in internal exception text
	+ Bugfix: do not try to get orgName in destroyCA after files are removed
	+ Replaced autotools with zbuildtools
2.2.2
	+ Fixed typo bug in method destroyCA
2.2.1
	+ Do not cache CA certificates values on module creation to play
	  along well with usercorner
	+ Default CN for certificates is now translatable
2.1.6
	+ Avoid service certificates errors when a module is uninstalled
2.1.5
	+ Reissue with Subject Alternative Names is now direct
	+ Reissue is only possible with expired and revoked certificates
	+ Use own code for launching OpenSSL commands
2.1.4
	+ Removed /zentyal prefix from URLs
	+ Avoid call to caExpirationDays when CA certifcate is revoked
	+ Avoid duplicated restart during postinst
2.1.3
	+ Default CA expiration set to 10 years and certificates expiration
	  set by default to the same value of the CA expiration
	+ Log actions with AuditLogging
	+ Removed use of obsolete LogAdmin
2.1.2
	+ Use proper reload icon
2.1.1
	+ Non-ASCII characters ban fully enforced, fixed problem in chmod
	  mode when reinstalling package
	+ Added more CN related option to services certificates
2.1
	+ Remove obsolete migrations and use new initialSetup method
2.0.3
	+ Services certificates are stored in backups
2.0.2
	+ Bugfix: Certificate generation works now when the base directory doesn't
	  exist
2.0.1
	+ Certificates can be reissued after expiration or revocation
1.5.4
	+ Zentyal rebrand
1.5.3
	+ Fixed CA server error in user corner
1.5.2
	+ Adds setServiceRO and updateCN methods to Certificates
	+ Allow new subjAltNames on renewCertificate, disabled there a
	  broken external excepcion
1.5.1
	+ Generate PKCS12 keystore with private key and certificate using
	  empty export password and add it to download archive
	+ Bugfix: Only ASCII alphanumeric characters are allowed in common
	  name to workaround the yet not fixed issue with UTF-8 and OpenSSL
	+ Give support for subject alternative names: the available types
	  are DNS, IP address and email address
	+ Add revokation reason listing certificates
	+ Fix enconding for CA HTML templates
	+ Cancel button works again when revoking and renewing a certificate
	+ Bugfix: DIRMODE changed to 0751 and migration script to fix existing
	  deployments
1.3.14
	+ Add custom module status section
1.3.13
	+ Bugfix: Service certificates are issued again if they were
	  revoked or they expired
	+ Service certificates are issued using CA expiration date
	+ Adding some help text to Service certificates model
1.1.30
	+ Do not show CA in module status
	+ Do not show a restart button for CA
1.1.20
	+ Allow same expiration days for CA and new issued certificates
	  setting to latter ones the same expiration date that CA one has
1.1.10
	+ Generate CRL at CA startup and correct CRL names
1.1.0
	+ Allow * character in common names
	+ Updating in certificate authority DB is now working to show
	expired certificates in the list and call observer when this
	event happens
	+ Country code, state and locality fields for CA certificate are
	now displayed and fill optionally by user
0.12.101
	+ Set SSLv3 extensions correctly to user certificates
0.12.100
	+ Bugfix: Expire days cannot be zero anymore
0.12.99
	+ New release
0.12
	+ New release
0.11.102
	+ Bugfix: Downloading files, tar is outputting nothing to
	stdout
0.11.101
	+ New release
0.11.100
	+ New release
0.11.99
	+ Check "days" are positive numbers
0.11
	+ New release
0.10.99
	+ New release
0.9.100
	+ New release
0.9.99
	+ Set a CA passphrase optionally
	+ Fixed bug when forcing revoke CA certificate
0.9.3
	+ New release
0.9.2
	+ New release
0.9.1
	+ Fixed a bug related to renew or revoke currently used
	certificates by other modules
	+ Added Cancel buttons where they are necessary

0.9
	+ Added Polish translation
	+ Added German translation
	+ Added Aragonese translation
	+ Added Dutch translation
	+ Fixed CRL permission issue related to ebox-openvpn module
	+ Fixed bug related to back up configuration and create a bug
	report when the certification authority has not created yet
	+ Fixed random error issuing certificates
	+ Fixed names to accept all input valid parameters except for '/'
	+ Make Organization Name visible at the GUI

0.8.99
	+ Initial release
<|MERGE_RESOLUTION|>--- conflicted
+++ resolved
@@ -1,10 +1,5 @@
-<<<<<<< HEAD
 3.5
-=======
-HEAD
 	+ Fixed glitch on reloading page after creating CA
-3.4.1
->>>>>>> bf17cc3d
 	+ Fixed CGI error on page reloads
 	+ Allow wildcard certificate in service certificates
 	+ Better CN for CA certificate
