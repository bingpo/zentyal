--- conflicted
+++ resolved
@@ -1,9 +1,6 @@
 HEAD
-<<<<<<< HEAD
+	+ Added missing zip dependency
 	+ EBox::CA::checkCertificateFieldsCharacters is now a public method
-=======
-	+ Added missing zip dependency
->>>>>>> 2792214f
 4.0
 	+ Protect openchange certificate for manipulation which could rend
 	  it invalid
