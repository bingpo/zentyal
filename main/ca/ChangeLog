--- conflicted
+++ resolved
@@ -1,10 +1,7 @@
-<<<<<<< HEAD
+HEAD
+	+ Use different openssl output files to avoid any overlap
 3.5
 	+ Set version to 3.5
-=======
-HEAD
-	+ Use different openssl output files to avoid any overlap
->>>>>>> 8b4884ef
 3.4
 	+ Migrated to use Plack / PSGI API instead of the CGI one
 	+ Use service instead of deprecated invoke-rc.d for init.d scripts
