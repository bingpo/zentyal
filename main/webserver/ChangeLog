--- conflicted
+++ resolved
@@ -1,11 +1,8 @@
 HEAD
+	+ Remove spurious warning in public folder model
 	+ Avoid warning flag on smart match experimental feature
 3.5
-<<<<<<< HEAD
 	+ Depend on zentyal-samba for Kerberos integration
-=======
-	+ Remove spurious warning in public folder model
->>>>>>> fdb16b56
 	+ Force haproxy restart if service status changes
 	+ Set version to 3.5
 	+ Set HTTPS env variable to 'On' always for SSL vhosts
