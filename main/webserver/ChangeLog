<<<<<<< HEAD
3.4
	+ Updated to use the new haproxy API
	+ Adapt configuration for Apache 2.4
	+ Set version to 3.4
3.3
	+ Switch from Error to TryCatch for exception handling
=======
HEAD
	+ Added support for internal virtual domains (only for openchange
	  for now)
	+ Updated to use the new haproxy API
3.2.1
>>>>>>> 9b6f1d5c
	+ Added missing EBox::Exceptions uses
	+ Delete migration code from old versions
	+ Set version to 3.3
3.2
	+ Set version to 3.2
3.1.5
	+ Override daemons when migrating from 3.0
3.1.4
	+ Avoid crash if zentyal-users is not installed
3.1.3
	+ Added menu icon
	+ Adapted to the new user API.
3.1.2
	+ Added GUI warning when enabling UserDir, telling about the need of
	  creating the public_html dir and giving permissions to www-data
3.1.1
	+ Remove deprecated backup domains methods
3.1
	+ Updated to reflect the Apache -> WebAdmin rename.
	+ Removed no longer required explicit disabling of apache2 init script
	  as it is now managed by the framework
	+ More error checking when creating virtual host directories
	+ Depend on zentyal-core 3.1
3.0.3
	+ Fixed bug when checking hostname aliases on creation of a
	  virtual host
	+ When dumping config the no existence of configuration
	  directories generates a warning instead of a error
3.0.2
	+ Integration with Disaster Recovery service
	+ Fixed error when creating directories for virtual host for hostname
	+ Add DNS records for virtual hosts but without IP addresses
3.0.1
	+ Virtual host for hostname overrides default settings
	+ Added and used serviceId field for service certificates
2.3.7
	+ Disabled temporarily dns host record creation until DNS/kerberos
	  system allows it again
2.3.6
	+ Configuration backup restore no longer crashes
2.3.5
	+ Web Server moved from Infrastructure to Office
	+ Module recovers from missign webserver service
	+ Backup and restore of vhosts custom configuration directories
2.3.4
	+ Avoid 'port in use' error when setting port for first time to
	  its default value
	+ Users public HTML directory adapted to changes in LDAP
	+ Adapted to changes in DNS module
2.3.3
	+ Adapted to new Model management framework
2.3.2
	+ When creating virtual host DNS records use configured domains first
2.3.1
	+ New translatable printableName for the webserver service
2.3
	+ Replaced autotools with zbuildtools
	+ Also check alias names when creating a new virtual host
2.2.2
	+ Adapted to new DNS method addAlias
	+ Renaming of virtual hosts disallowed
2.2.1
	+ Fixed certificate path in vhosts
	+ Fixed link to SysInfo/General
2.1.4
	+ Remove startup link on enable to avoid start when disabled
2.1.3
	+ Removed /zentyal prefix from URLs
	+ Bugfix: certificate name is ssl.pem and not apache.pem
2.1.2
	+ Generate default SSL certificate for out of the box HTTPS support
	+ Allow custom CN on Web Server service certificate
	+ Bugfix: fix all known issues with HTTPS vhosts
	+ Bugfix: mark ca as restarted after issueCertificate to avoid red button
	+ Use upstream apache2 init script instead of custom upstart one
	+ Removed warning when no sites configured
2.1.1
	+ Added service certificate CN options
	+ Restart webserver after all modules which have it as enabledepends
	  in order to make effective their changes in web configuration
	+ Implement restoreDependencies to avoid problems when restoring backup
2.1
	+ Remove migration and use new initialSetup
	+ Bugfix: validations of virtual host values are correct now
	+ Added GLOBAL_CONF_DIR constant for apache conf.d dir
	+ Change configuration override policy to allow all for /var/www
	+ Include Virtual host files in the backup domain
2.0.2
	+ Bugfix: webserver ssl certificate is reissued instead of renewed if
	  the file is not found
2.0.1
	+ Bugfix: certificate is re-issued if the hostname changes
	+ Added backup domain
1.5.5
	+ Zentyal rebrand
1.5.4
	+ Check if usersandgroups is configured instead of samba
1.5.3
	+ Enable the port available check using the new method
	  from services.
1.5.2
	+ Bugfix: keep the service internal on port update.
	+ Temporary disabled the listen port available check.
1.5.1
	+ Adds default-ssl vhost and ssl module management.
	+ Implements SSL integration between ebox-webserver and ebox-ca for
	  vhosts.
	+ Bugfix: logs are split up by vhost.
	+ Bugfix: vhosts DocumentRoot moved to /srv/www/domain.tld to keep
	  them separated from default vhost.
1.5
	+ Bugfix: NameVirtualHost directive in ports.conf and not in every vhost.
	+ Vhosts ServerAdmin now is root@fqdn.
	+ Handle default vhost for port, ServerAdmin values and including the
	  ServerName directive.
	+ Bugfix: allow non fqdn and topdomains as vhosts.
1.3.12
	+ Don't allow to enable public_html directories if samba modules
	is not configured because in this situation there aren't user home directories
	+ Add titles and headers
1.3.6
	+ Better validation of virtual host names
	+ Added warning when adding virtual hostames if the DNS module is
	not enabled
1.1.20
	+ New release
1.1
	+ Create /var/run/apache2 in upstart script
0.12.100
	+ New release
0.12.99
	+ New release
0.12
	+ Add help field to webserver model
	+ Bugfix. Do not add a dns domain if the virtual host
	  is just a host name with no domain
0.11.102
	+ Use the new EBox::Model::Row
0.11.101
	+ New upstream release
0.11.99
	+ First release<|MERGE_RESOLUTION|>--- conflicted
+++ resolved
@@ -1,17 +1,12 @@
-<<<<<<< HEAD
+HEAD
+	+ Added support for internal virtual domains (only for openchange
+	  for now)
 3.4
 	+ Updated to use the new haproxy API
 	+ Adapt configuration for Apache 2.4
 	+ Set version to 3.4
 3.3
 	+ Switch from Error to TryCatch for exception handling
-=======
-HEAD
-	+ Added support for internal virtual domains (only for openchange
-	  for now)
-	+ Updated to use the new haproxy API
-3.2.1
->>>>>>> 9b6f1d5c
 	+ Added missing EBox::Exceptions uses
 	+ Delete migration code from old versions
 	+ Set version to 3.3
