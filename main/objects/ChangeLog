--- conflicted
+++ resolved
@@ -1,10 +1,6 @@
-<<<<<<< HEAD
 3.3
+	+ Only unroll member ip range addresses in the addresses() method
 	+ Set version to 3.3
-=======
-HEAD
-	+ Only unroll member ip range addresses in the addresses() method
->>>>>>> 270f4a14
 3.2
 	+ Set version to 3.2
 3.1.1
