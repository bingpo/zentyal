--- conflicted
+++ resolved
@@ -1,10 +1,6 @@
-<<<<<<< HEAD
 3.4
 	+ Set version to 3.4
-=======
-HEAD
 	+ Clearer error when calling objectMembers with a invalid object id
->>>>>>> a8cc8f4a
 3.3
 	+ Added missing EBox::Exceptions uses
 	+ Only unroll member ip range addresses in the addresses() method
