--- conflicted
+++ resolved
@@ -1,9 +1,6 @@
 HEAD
-<<<<<<< HEAD
+	+ Use perl code in initial setup to avoid lock issues
 	+ Fixed non-translatable strings in registration wizard
-=======
-	+ Use perl code in initial setup to avoid lock issues
->>>>>>> e0115a62
 	+ Do not show help button text when registered
 	+ Check if you are registered in wizard at first
 	+ Add hostname as default value for server name in Wizard
