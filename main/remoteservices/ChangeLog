--- conflicted
+++ resolved
@@ -1,7 +1,5 @@
 HEAD
-<<<<<<< HEAD
 	+ Adapted to new AJAX update of save changes button
-=======
 	+ Update support information due to offer 2013
 	+ Update messages in info models
 	+ Show ad messages in SubscriptionInfo model
@@ -11,7 +9,6 @@
 	+ Store an ad message instead of enforcing max number of users
 	  in the registration check
 	+ Now the module has support to store ad messages
->>>>>>> 042bbbc4
 	+ Widget recovers from latestRemoteConfBackup connection errors
 	+ Fix reset URL in subscription wizard error
 	+ Pinning kernels so they are updated with QA updates active
