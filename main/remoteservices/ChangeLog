HEAD
<<<<<<< HEAD
	+ Custom QA archive can be set at qa_updates_archive configuration
	  key
=======
	+ Remove deprecated backup domain report in ebackup reporter
>>>>>>> fa7d4669
	+ Custom QA repository can be set at qa_updates_repo configuration
	  key
	+ RESTClient can now set the URI endpoint programatically
	+ Added pullStatus SOAP server method to get the job result via
	  polling
3.1.1
	+ Cloud-prof installation is now smoothly as it is tried at first
	  and during 10 times during 5 minutes
	+ Migrated SOAP services to use Nginx for SSL.
3.1
	+ Updated to reflect the Apache -> WebAdmin rename.
	+ Removed 3.0.X migration code
	+ Added Pre-Depends on mysql-server to avoid problems with upgrades
	+ Depend on zentyal-core 3.1
3.0.20
	+ Changed location of remote backup metainfo files to preserve cache
	  after reboot
3.0.19
	+ Implemented maxUsers() and maxCloudUsers() methods
	+ Default control panel URL points to remote.zentyal.com now
3.0.18
	+ Consolidate and send report data using a new daemon
	  zentyal.reporterd
	+ Randomise when reload-bundle and subs-level are sent
	+ Added users module checks for SB:
	  - No more than 25 users having none or cloud as master
	  - Zentyal server slaves are forbidden
3.0.17
	+ Use cache to retrieve latest configuration backup date in
	  dashboard
3.0.16
	+ Added setSecurityUpdatesLastTime method to abstract how to set
	  the latest performed security update
3.0.15
	+ Get capabilities for files and users sync from the API
	+ Be very strict with the server name while subscribing. Only
	  [A-Za-z0-9-]+ are accepted
	+ Restore configuration without subscription now works smoothly
	+ Proper CA file deletion when unsubscribing
	+ Try to remove include and CA when unsubscribing separately
	+ Change to debug remote support no conf message
	+ Force mode when writing QA apt ocnfiguration file
	+ Remove filesync upstart file as it is not longer maintained by
	  this package
	+ Force mode when writing QA apt configuration file
	+ Avoid exception in subscription info table when a
	  no subscribed server use no-ascii character set
3.0.14
	+ Silenting _getSubscriptionDetails internal exception
	+ Fix typo in execute bundle which avoids correct installation of
	  cloud-prof when registration is done
3.0.13
	+ Notify cloud-prof when installed when changes happen in
	  DisasterRecoveryDomains model
	+ Move zfilesync daemon management to cloud-prof package
	+ Include edition in MOTD and remove upgrade announcement
	+ Adding extra component to the qa sources list
	+ Do not try to execute periodic cron jobs if already running
	+ Update SambaVirusShare reporter
	+ Update SambaVirus reporter
	+ auto-subscribe now works when multiple bundles are available
	+ Avoid usage of private attributes in Subscription model parent
	  class
	+ Avoid warning when checking commAddOn
	+ Fixed share sync regression after directory existance check
3.0.12
	+ Write zfilesync conf only when needed
	+ Start zfilesync also when disaster recovery is available
3.0.11
	+ Rename from disasterRecoveryAddOn to disasterRecoveryAvailable
	+ Implement zarafaAddOn method for getting zarafa details
	+ Implement client-side of new add-on framework
	+ Fixed utf8 problems in RESTClient
	+ Disaster Recovery integration
	+ Added auto-subscribe script
	+ Fix reporter-consolidate cron entry
	+ Change QA archive to the new one
	+ Make sure only one run-pending-ops process is launched at the
	  same time
3.0.10
	+ Fix reload bundle checks with communication add-on
	+ Restore process can skip backed up credentials when it is sure
	  the current credentials are up to date for the same server
	+ Fix regression to register a server with communication add-on
	+ Fix restore/backup procedure for the module
3.0.9
	+ More resilient reporting operations to reporter errors
	+ Fix stupid bug in desktop subscription service
3.0.8
	+ Handle desktop subscription limit error status
	+ Return the cloud domain along with the credentials to the desktops
	  upon subscription
	+ Clearer message is shown when your server is not capable for any
	  available edition
	+ Remove unnecessary field for mail reporting
	+ Send data to db when reporting is logging only in UTF8
	+ Decode JSON only if data is defined in REST Result
	+ Enable report sending
	+ Do not calculate share size whose directory does not exist
	+ Fix subscription process when firewall has been enabled but not saved
	+ Read REST responses with a correct encoding
	+ Fixed SSL configuration conflicts betwen SOAPClient and RESTClient
3.0.7
	+ Launch filesync only if available
3.0.6
	+ Remove QA updates if not subscribed
	+ Set file sync conf only if subscribed
	+ Fixed remote cloud sync hostname
3.0.5
	+ Added automatic-conf-backup strict
	+ Make required changes for new communications add-on
	  (mailfilter in community + jabber and asterisk in comm add-on)
	+ Updated REST journaling behavior
	+ Configure file sync daemon
	+ Some fixes in text in the models
	+ Added check for users sync service
	+ Get remote support user uid from users module if it is installed
	+ Fixed error in check connection button moving _checkUDPEchoService()
	  to EBox::RemoteSevices::Base
3.0.4
	+ Give support to trial edition in info boxes
3.0.3
	+ Launch inventory agent just after subscribing to get information
	  in remote as soon as possible
	+ Add pciutils and dmidecode as dependencies to include PCI and
	  Bios information for inventory
	+ Fix OCS inventory cron file execution permissions
	+ Changed subscription_basic style to avoid overlapping separator line
3.0.2
	+ Use perl code in initial setup to avoid lock issues
	+ Fixed non-translatable strings in registration wizard
	+ Do not show help button text when registered
	+ Check if you are registered in wizard at first
	+ Add hostname as default value for server name in Wizard
	+ Check the three diferent result api may return in wizard
	+ Check agreement is done when doing the wizard
3.0.1
	+ Don't abort subscription, backup or restore by clicking outside
	  of popup window
	+ Dynamic DNS now works without bundle
3.0
	+ Set 3.0 URLs for wizard
	+ Fix registration when remote access is enabled previously
	+ Set production conf parameters
	+ New style for registration wizard
	+ Reviewed strings
	+ Start up tasks (cronjobs and bundle reload) is done after save
	  changes in background
	+ VPN connection is established once it is needed
	+ Dynamic DNS is enabled during the subscription and not during
	  the bundle execution
	+ Dynamic DNS is disabled when deregistering
	+ Set up audit environment in set conf
	+ In order to run cron jobs only subscribed is required now
	+ Adaptations for new registered community servers
	+ Show VPNConnectivityCheck in Technical composite when the server
	  has the bundle
	+ Name change from Cloud to Remote
	+ Launch save changes immediately after performing the
	  registration or unregistration in a modal box
	+ Show Wizard link in no active remote configuration backup
	+ Delete no longer required conf keys: ebox_services_www and
	  ebox_services_mirror_count
	+ Remove deprecated Disaster Recovery method
	+ Cache cred data in module to optimise
	+ Implement reporting code here
	+ Password list files are now stored in module conf
	+ RESTClient now supports raw JSON as query param
2.3.2
	+ Do not set local address for TCP connections
	+ Avoid division by zero showing DR info
	+ Use beta values for configuration for now
	+ Remove no longer used restore backup from proxy
	+ Added method to write conf-backups and sec-updates credentials
	  into /var/lib/zentyal/.netrc file
	+ Remote configuration backup operations now run inside a popup
	+ Added 'journaling' optional parameter to the RESTClient methods to
	  enable/disable the journaling for that call
	+ Optional parameters for RESTClient methods are now named
	+ Conf Backup go outside the VPN using the new Cloud RESTful API
	+ Added method setServer to RESTClient
	+ Added integration with OCS inventory agent
	+ QA Updates go outside the VPN
	+ QA apt configuration files are now generated or removed when
	  setting the configuration for the module (_setConf method)
	+ QA repository public key included in the package
	+ Added function cloudCredentials to get server uuid and pass
	+ Added confKey monitoring_inside_vpn to configure whether the monitoring
	  stats should be sent using the VPN or not
	+ Added function cloudDomain to get Zentyal Cloud domain name
	+ Added function subscribedUUID to get server UUID
	+ Return current capabilities values if new ones cannot be
	  obtained
	+ Give support for 400 errors in REST Client as external
	  exceptions
	+ Added logic for new mail add-on for SB edition
	+ Added REST client as interface with Zentyal Cloud
	+ New registration form on subscription wizard
2.3.1
	+ Use new module to calc average bandwidth from a day
	+ Some improvements to runnerd daemonisation
	+ Use RESTful API to send the jobs results to Zentyal Cloud
	+ Adapted to latest changes in core
	+ Use Apache mod API to include Cloud CA certificate
	+ Remove Apache2 configuration which is only in the main file
2.3
	+ Implement new EBox::Events::DispatcherProvider
	+ Adapted to new Model management and events frameworks
	+ Adapted storage of state info to the new JSON objects
	+ Added subscribe desktop action as Desktop::ServiceProvider
	+ Added journaling for REST requests
	+ Adapted Events to send additional info
	+ RESTClient sends the query request in application/json when the
	  data to send is an array
	+ Use new REST API
	+ Check subscription details everyday
	+ Rename Zentyal Cloud VPN client to remoteServices_client
	+ Check available options before subscribing if more than option
	  is available
	+ Added REST client as interface with Zentyal Cloud
	+ New subscription wizard
	+ Adapted messages in the UI for new editions
	+ Add new server editions
	+ New checks for Small Business edition
	+ Uniformize config boolean values (from true/false to yes/no)
	+ Use direct connection to QA repository even using a global proxy
	+ Delete version() method which is now implemented on EBox::Module::Base
	+ Set off-office hours for module cron jobs
	+ Show the number of available IDS rules in the Advanced Security
	  Updates model
	+ Replaced autotools with zbuildtools
	+ Do not clear cache when restarting the remoteservices module
	+ Bugfix: Do not crash if apt-key del command fails
	+ Bugfix: The internal cron jobs are now removed correctly
	+ Remove some configuration and packages when a downgrade is done
	+ Bugfix: Remove jobs when unsubscribing
	+ Bugfix: Remove apt preferences when unsubscribing
	+ Non-ASCII characters are explicitly not allowed in Zentyal Common Name
	+ Backup and restore all the cached data
2.2.2
	+ Download the backup archive from proxy using REST without
	  storing locally
	+ Download the backup archive using REST as well and optimising
	  to pass the stream directly without temporary files
	+ Configuration backup archive is now sent using curl in a REST
	  format
	+ Add EBox::RemoteServices::SOAPClient the chances to run any
	  SOAP::Lite method
2.2.1
	+ Avoid crash with undefined siteHost when migrating from 2.0
	+ Tolerate file permission errors when restoring subscription
	+ Better exception when we have no response for the SOAP call
2.1.11
	+ Added new icons for the wizard
	+ Reviewed some subscription strings
2.1.10
	+ Set script session starting code in
	  EBox::RemoteServices::Job::Helper to add audit support for jobs
	+ Allow remote access from the cloud with no dynamic host
	+ Bugfix: Typo in passwordless default value
2.1.9
	+ Reviewed some subscription strings
	+ WS check now is load-balanced
	+ Custom locations now works again after URL rewriting scheme
2.1.8
	+ Catch when the updates watcher is not available to enable
2.1.7
	+ Do not show subscription wizard if hide_subscription_wizard key defined
	+ Better integration with core theme
	+ Differentiate ads from notes
	+ Removed /zentyal prefix from URLs
	+ When subscribing modify other modules after saving new
	  subscription state
	+ Enable updates watcher after subscribing
	+ Include missing OverwriteRemoteBackup module
	+ Depend always on zentyal-software (needed for the automatic QA updates)
2.1.6
	+ Better error message when registering a subscription without
	  connectivity
	+ Disable wrong user/password autocompletion in Subscription form
	+ Remove innecesary checks for nameserver and web servers prior to
	  exchanging data with them
	+ Remove route is up checking for remote support since it is not
	  neccesary
	+ Added subscription_skip_vpn_scan configuration key to skip VPN
	  check while subscribing
	+ Added VPN client local address adjustment
	+ Improvements in subscriptions checks
	+ Added firewall helper to open and redirect ports for remote
	  access
	+ Added script for persist firewall rules when openvpn client restarts
	+ Link to wizard instead of the store to register a Basic subscription
	+ Add at package as dependency
	+ Remove unnecessary check for old 2.0.X versions of zentyal-software
2.1.5
	+ Bugfix with YAML::XS to decode UTF8 strings to let SOAP::Lite
	  perform the proper encoding
	+ Set proper suite in preferences with QA updates
2.1.4
	+ Use new path for openvpn logs at /var/log/openvpn
	+ Update wizard pages with new order option
2.1.3
	+ Use system configured NS if the Cloud NS is not available
	+ User HTTP instead of ping for check Cloud WS server
2.1.2
	+ Added support for DynDNS service
	+ Added ssh warnings to remote support page
	+ Added automatic registration + subscription wizard
2.1.1
	+ Pass new fallbackToRO option when making a configuration backup
	+ Added Cloud DNS connection check
	+ Fix last report link in Subscription page
	+ Catch all exceptions when the server is not connected to Cloud
	+ Add reportAdminPort to let Zentyal Cloud know the TCP port where
	  the server UI is listening to
	+ Remove unecessary parameter when making automatic backup
	+ Avoid log entry with unexistant file
	+ Rename dispatcher receiver to Zentyal Cloud
	+ Using unconfigured interfaces as last resort to connect to Cloud
	+ Added exception for no connection to Cloud
	+ Bugfix: Migration for VPN clients to new local port and address
	  options works
	+ Bugfix: VPN local address tests are now quiet
	+ Enforcing type in SOAP response is now allowed
	+ Added new models to show information about our several services:
	  - Server subscriptions
	  - Advanced Security Updates
	  - Disaster Recovery
	  - Technical Support
	+ New Zentyal Cloud client widget with new services information
	+ Remote services VPN client now uses local port and address options
	+ Give support for new QA repository for Zentyal Server	 >= 2.1
	+ Re-enable support for Professional subscription
	+ Bugfix: fixed error in remote backup template when a basic
	  subscription already has a backup in the cloud
	+ Added WS and VPN server connectivity check upon subscription
2.1
	+ Bugfix: package removal does not crash if can't unsubscribe
	+ Replace YAML::Tiny with libyaml written in C through YAML::XS wrapper
	+ Remove migrations and use new initial-setup
	+ Replace /etc/ebox/78remoteservices.conf with
	  /etc/zentyal/remoteservices.conf
	+ Bugfix: Remove key field in consolidation which is useless in
	  this context and it leads to errors everyday of the month except
	  the first one
	+ Indicate script to run when changing configuration file
2.0.8
	+ Remote backup is now overwritten with Basic Subscription
	+ Using a new key from bundle or dnsServer as fallback to set the
	  set of addresses to access from Zentyal Cloud
	+ Added check to not use any address when connected to Zentyal
	  Cloud to do remote support
2.0.7
	+ Added backup/restore of subscription credentials
	+ Added API to get the list of registered Zentyal servers
	+ Added API to get the backup credentials if available
	+ Added API to know if the disaster recovery add-on is on
	+ Fixed problems with cache values
2.0.6
	+ Typo fix to run cron job when the period says to do
	+ Set default order for dashboard widgets
2.0.5
	+ Set hostname as default value for server name
	+ Minor message changes
	+ Correct case for sql column names
2.0.4
	+ Fixed bad hour bug in remoteservices cron file generation
2.0.3
	+ Allow insecure clients (bad renegotiation CVE-2009-3555) until
	  Zentyal Cloud clients have the problem fixed.
	+ Do not save Apache module in module restarts as GUI already do
	  it at the end of saving modules stage
	+ Set random times for cron tasks
	+ Bugfix: Remote access is again passwordless after changing our
	  brand
	+ Bugfix: Asked for the subscription level after subscription
	  during saving changes stage to avoid showing up commercial
	  messages when they should not
	+ Bugfix: Added pageTitle property to remote support access page
2.0.2
	+ Handle exceptions in subscription levels SOAP calls
2.0.1
	+ Added API to query to internal nameserver
	+ Added API to know the subscription level
	+ Added API to know the add-on server has
	+ Switch to cloud.zentyal.com
2.0
	+ Fixed bug cleaning CC control jobs, added facilities for
	internal and no-CC job
1.5.8
	+ Check package installed with libapt-pkg-perl
	+ Mark squid as changed, if enabled, when subscription process is
	  done
	+ Add installer script execution after saving changes to make sure
	  VPN is up and running
	+ Bugfix: Speed up the subscription process when VPN is not set up
	  yet
1.5.7
	+ Zentyal rebrand
	+ I18n the commercial message
1.5.6
	+ More robust report method
	+ New commercial messages
1.5.5
	+ Bugfix: Test if /var/run/screen exists before changing its
	  permissions
	+ Bugfix: Work when there is nothing to report yet
1.5.4
	+ Fix bug to pass conf keys to the execute procedures after extracting
	  the bundle
1.5.3
	+ Password strength checker done every week included in report and
	  alert generated with the result
	+ Added support for ebox-qa apt sources
	+ Added support for scripts from subscription bundle
	+ Subscription enables monitor and logs module
	+ Bundle action occurs now when reloading the bundle (before only
	  when subscribing), adapted to remoteservices version requirement
	  for bundle
	+ Adapted to use preferences.d directory for QA's apt configuration
1.5.2
	+ Reload bundle while configuring the package and once a week to
	  support eBox CC migration automatically (new keys) to make
	  migration process even smoother
	+ Modified order in menu, now Control Center is right after software
1.5.1
	+ Security [ESN-1-1]: Added proxyDomain method needed for the CSRF fix
	+ Delete no longer available cron jobs when synchronising
	+ Use a new way to push stats to eBox Control Center by using
	  collectd directly instead of using a cron job and xdelta. Exposed
	  the required data to monitor module to work together.
	+ Added restriction to CC VPN to remote support feature
1.5
	+ Pass data-file for executing jobs
	+ Added class for easier parsing of CSV files
	+ Set monitor service as stopped on purpose to notify
	  monitor stats to eBox Control Center
	+ Set maximum number for eBox common name to 32
	+ Bugfix: Found a lost method makes the monitorization work again
	+ Allow read-only script sessions
	+ Added class for easier parsing of CSV files
	+ Added remote support option
1.4.2
	+ Bugfix: Not allow "." character in common name
1.3.14
	+ Bugfix: Show as disconnected if the eBox is not subscribed
	+ Bugfix: Configure and enable openvpn module dependencies when
	  subscribing an eBox to the Control Center
	+ Fix some misleading text to use coherent discourse
	+ Set the link to the new subscription form in eBox Tech website
1.3.13
	+ Show the email address is available to authenticate with
	+ Fix EBox::RemoteServices::Model::viewCustomizer to return always
	  a customizer instance to match the new API
1.3.12
	+ Passwordless from Control Center is now the default option and
	  it is not editable from GUI anynmore
	+ Run cron getter after subscribing while saving changes
	+ Configure/enable OpenVPN module when subscribing
	+ Add widget to know the Control Center connection status
	+ Add support for automatic backups done daily for a maximum number
	+ Allow job result submission to be sent in chunks
1.3.10
	+ Bugfix: Using a better message when the Internet is not
	  reachable when subscribing an eBox
	+ Bugfix: Use name in VPN client configuration for reaching the
	  VPN server to avoid problems if we change the IP addresses
	+ Bugfix: Better error handling in notify job results
	+ Bugfix: Using ebox as common base for Via protocol
1.3.7
	+ Bugfix: Add CACertificatePath to trust in CC job dispatchers
1.3.6
	+ Run cronjob sent by eBox CC
1.1.20
	+ New release
1.1
	+ Initial release<|MERGE_RESOLUTION|>--- conflicted
+++ resolved
@@ -1,10 +1,7 @@
 HEAD
-<<<<<<< HEAD
+	+ Remove deprecated backup domain report in ebackup reporter
 	+ Custom QA archive can be set at qa_updates_archive configuration
 	  key
-=======
-	+ Remove deprecated backup domain report in ebackup reporter
->>>>>>> fa7d4669
 	+ Custom QA repository can be set at qa_updates_repo configuration
 	  key
 	+ RESTClient can now set the URI endpoint programatically
