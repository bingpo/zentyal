--- conflicted
+++ resolved
@@ -1,11 +1,8 @@
 3.3
-<<<<<<< HEAD
 	+ Switch from Error to TryCatch for exception handling
-=======
 	+ Added missing EBox::Exceptions uses
 	+ Remove cron jobs when unregistering
 	+ Use latest REST Remote API to register a free account
->>>>>>> 01138c11
 	+ Missing use when restarting monitor using VPN as communication
 	  layer
 	+ Set proper trial link when a community account is registered
