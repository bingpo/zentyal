--- conflicted
+++ resolved
@@ -1,12 +1,8 @@
 HEAD
-<<<<<<< HEAD
-	+ Set proper trial link when a community account is registered
-	+`Use IPS module to know the number of IDS/IPS rules
-=======
 	+ Missing use when restarting monitor using VPN as communication
 	  layer
-3.0.27
->>>>>>> ebb88575
+	+ Set proper trial link when a community account is registered
+	+ Use IPS module to know the number of IDS/IPS rules
 	+ Honor system-wide defined HTTP Proxy in REST client
 	+ Better error message when JSON creadentials file is missing
 	+ Missing EBox::Gettext use in EBox::RemoteServices::Connection
