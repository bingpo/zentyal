<<<<<<< HEAD
3.2
	+ Set version to 3.2
=======
HEAD
	+ Handle connection errors in setAdminPort
>>>>>>> d8941946
	+ Set to debug level several dev oriented notifications
3.1.8
	+ Better error if we cannot register due to lack of free space
	+ Fix links to see latest reports or its documentation on Reports tab
	+ Set proper URL to reach Zentyal Remote dashboard from dashboard
3.1.7
	+ Adapt backups' list to new UI
3.1.6
	+ Adapt remote backup to new UI CSS
	+ Removed implementation of the removed Desktop::ServiceProvider
3.1.5
	+ Adapted to updatedRowNotify call with no changes in values
	+ Added menu icon
	+ Fixed wrong jQuery interpolation in Subscription form
	+ Retry making the configuration backup if the conf backup process
	  produced a corrupted backup
	+ Send the checksum of the conf backup when pushing to check
	  its integrity on server side
	+ Explicitly set firewall version dependency in control file
	+ Adapt firewall rules to new accept chains
	+ Display web remote access support settings
	+ Save logs module when creating VPN client to start logging its log
	+ Save software module after setting QA updates configuration
	+ Small correction on a link that were still pointing to Cloud
	+ Support running runnerd without being registered programatically
	+ Give support to custom proxied redirections to provide local HTTP
	  servers from Zentyal Remote using
	  /etc/zentyal/remoteservices_redirections.yaml
	+ Fixed path escape on Reporter::SambaDiskUsage
	+ Removed no longer necessary jQuery noConflict()
3.1.4
	+ Fixed wizard to show again errors
	+ Fixed path escape on Reporter::SambaDiskUsage, thanks to EddieA
	  for pointing out the fix
	+ maxUsers method does not take maxCloudUsers into account
3.1.3
	+ Ported JS code to jQuery
3.1.2
	+ Remove deprecated backup domain report in ebackup reporter
	+ Custom QA archive can be set at qa_updates_archive configuration
	  key
	+ Custom QA repository can be set at qa_updates_repo configuration
	  key
	+ RESTClient can now set the URI endpoint programatically
	+ Added pullStatus SOAP server method to get the job result via
	  polling
3.1.1
	+ Cloud-prof installation is now smoothly as it is tried at first
	  and during 10 times during 5 minutes
	+ Migrated SOAP services to use Nginx for SSL.
3.1
	+ Updated to reflect the Apache -> WebAdmin rename.
	+ Removed 3.0.X migration code
	+ Added Pre-Depends on mysql-server to avoid problems with upgrades
	+ Depend on zentyal-core 3.1
3.0.20
	+ Changed location of remote backup metainfo files to preserve cache
	  after reboot
3.0.19
	+ Implemented maxUsers() and maxCloudUsers() methods
	+ Default control panel URL points to remote.zentyal.com now
3.0.18
	+ Consolidate and send report data using a new daemon
	  zentyal.reporterd
	+ Randomise when reload-bundle and subs-level are sent
	+ Added users module checks for SB:
	  - No more than 25 users having none or cloud as master
	  - Zentyal server slaves are forbidden
3.0.17
	+ Use cache to retrieve latest configuration backup date in
	  dashboard
3.0.16
	+ Added setSecurityUpdatesLastTime method to abstract how to set
	  the latest performed security update
3.0.15
	+ Get capabilities for files and users sync from the API
	+ Be very strict with the server name while subscribing. Only
	  [A-Za-z0-9-]+ are accepted
	+ Restore configuration without subscription now works smoothly
	+ Proper CA file deletion when unsubscribing
	+ Try to remove include and CA when unsubscribing separately
	+ Change to debug remote support no conf message
	+ Force mode when writing QA apt ocnfiguration file
	+ Remove filesync upstart file as it is not longer maintained by
	  this package
	+ Force mode when writing QA apt configuration file
	+ Avoid exception in subscription info table when a
	  no subscribed server use no-ascii character set
3.0.14
	+ Silenting _getSubscriptionDetails internal exception
	+ Fix typo in execute bundle which avoids correct installation of
	  cloud-prof when registration is done
3.0.13
	+ Notify cloud-prof when installed when changes happen in
	  DisasterRecoveryDomains model
	+ Move zfilesync daemon management to cloud-prof package
	+ Include edition in MOTD and remove upgrade announcement
	+ Adding extra component to the qa sources list
	+ Do not try to execute periodic cron jobs if already running
	+ Update SambaVirusShare reporter
	+ Update SambaVirus reporter
	+ auto-subscribe now works when multiple bundles are available
	+ Avoid usage of private attributes in Subscription model parent
	  class
	+ Avoid warning when checking commAddOn
	+ Fixed share sync regression after directory existance check
3.0.12
	+ Write zfilesync conf only when needed
	+ Start zfilesync also when disaster recovery is available
3.0.11
	+ Rename from disasterRecoveryAddOn to disasterRecoveryAvailable
	+ Implement zarafaAddOn method for getting zarafa details
	+ Implement client-side of new add-on framework
	+ Fixed utf8 problems in RESTClient
	+ Disaster Recovery integration
	+ Added auto-subscribe script
	+ Fix reporter-consolidate cron entry
	+ Change QA archive to the new one
	+ Make sure only one run-pending-ops process is launched at the
	  same time
3.0.10
	+ Fix reload bundle checks with communication add-on
	+ Restore process can skip backed up credentials when it is sure
	  the current credentials are up to date for the same server
	+ Fix regression to register a server with communication add-on
	+ Fix restore/backup procedure for the module
3.0.9
	+ More resilient reporting operations to reporter errors
	+ Fix stupid bug in desktop subscription service
3.0.8
	+ Handle desktop subscription limit error status
	+ Return the cloud domain along with the credentials to the desktops
	  upon subscription
	+ Clearer message is shown when your server is not capable for any
	  available edition
	+ Remove unnecessary field for mail reporting
	+ Send data to db when reporting is logging only in UTF8
	+ Decode JSON only if data is defined in REST Result
	+ Enable report sending
	+ Do not calculate share size whose directory does not exist
	+ Fix subscription process when firewall has been enabled but not saved
	+ Read REST responses with a correct encoding
	+ Fixed SSL configuration conflicts betwen SOAPClient and RESTClient
3.0.7
	+ Launch filesync only if available
3.0.6
	+ Remove QA updates if not subscribed
	+ Set file sync conf only if subscribed
	+ Fixed remote cloud sync hostname
3.0.5
	+ Added automatic-conf-backup strict
	+ Make required changes for new communications add-on
	  (mailfilter in community + jabber and asterisk in comm add-on)
	+ Updated REST journaling behavior
	+ Configure file sync daemon
	+ Some fixes in text in the models
	+ Added check for users sync service
	+ Get remote support user uid from users module if it is installed
	+ Fixed error in check connection button moving _checkUDPEchoService()
	  to EBox::RemoteSevices::Base
3.0.4
	+ Give support to trial edition in info boxes
3.0.3
	+ Launch inventory agent just after subscribing to get information
	  in remote as soon as possible
	+ Add pciutils and dmidecode as dependencies to include PCI and
	  Bios information for inventory
	+ Fix OCS inventory cron file execution permissions
	+ Changed subscription_basic style to avoid overlapping separator line
3.0.2
	+ Use perl code in initial setup to avoid lock issues
	+ Fixed non-translatable strings in registration wizard
	+ Do not show help button text when registered
	+ Check if you are registered in wizard at first
	+ Add hostname as default value for server name in Wizard
	+ Check the three diferent result api may return in wizard
	+ Check agreement is done when doing the wizard
3.0.1
	+ Don't abort subscription, backup or restore by clicking outside
	  of popup window
	+ Dynamic DNS now works without bundle
3.0
	+ Set 3.0 URLs for wizard
	+ Fix registration when remote access is enabled previously
	+ Set production conf parameters
	+ New style for registration wizard
	+ Reviewed strings
	+ Start up tasks (cronjobs and bundle reload) is done after save
	  changes in background
	+ VPN connection is established once it is needed
	+ Dynamic DNS is enabled during the subscription and not during
	  the bundle execution
	+ Dynamic DNS is disabled when deregistering
	+ Set up audit environment in set conf
	+ In order to run cron jobs only subscribed is required now
	+ Adaptations for new registered community servers
	+ Show VPNConnectivityCheck in Technical composite when the server
	  has the bundle
	+ Name change from Cloud to Remote
	+ Launch save changes immediately after performing the
	  registration or unregistration in a modal box
	+ Show Wizard link in no active remote configuration backup
	+ Delete no longer required conf keys: ebox_services_www and
	  ebox_services_mirror_count
	+ Remove deprecated Disaster Recovery method
	+ Cache cred data in module to optimise
	+ Implement reporting code here
	+ Password list files are now stored in module conf
	+ RESTClient now supports raw JSON as query param
2.3.2
	+ Do not set local address for TCP connections
	+ Avoid division by zero showing DR info
	+ Use beta values for configuration for now
	+ Remove no longer used restore backup from proxy
	+ Added method to write conf-backups and sec-updates credentials
	  into /var/lib/zentyal/.netrc file
	+ Remote configuration backup operations now run inside a popup
	+ Added 'journaling' optional parameter to the RESTClient methods to
	  enable/disable the journaling for that call
	+ Optional parameters for RESTClient methods are now named
	+ Conf Backup go outside the VPN using the new Cloud RESTful API
	+ Added method setServer to RESTClient
	+ Added integration with OCS inventory agent
	+ QA Updates go outside the VPN
	+ QA apt configuration files are now generated or removed when
	  setting the configuration for the module (_setConf method)
	+ QA repository public key included in the package
	+ Added function cloudCredentials to get server uuid and pass
	+ Added confKey monitoring_inside_vpn to configure whether the monitoring
	  stats should be sent using the VPN or not
	+ Added function cloudDomain to get Zentyal Cloud domain name
	+ Added function subscribedUUID to get server UUID
	+ Return current capabilities values if new ones cannot be
	  obtained
	+ Give support for 400 errors in REST Client as external
	  exceptions
	+ Added logic for new mail add-on for SB edition
	+ Added REST client as interface with Zentyal Cloud
	+ New registration form on subscription wizard
2.3.1
	+ Use new module to calc average bandwidth from a day
	+ Some improvements to runnerd daemonisation
	+ Use RESTful API to send the jobs results to Zentyal Cloud
	+ Adapted to latest changes in core
	+ Use Apache mod API to include Cloud CA certificate
	+ Remove Apache2 configuration which is only in the main file
2.3
	+ Implement new EBox::Events::DispatcherProvider
	+ Adapted to new Model management and events frameworks
	+ Adapted storage of state info to the new JSON objects
	+ Added subscribe desktop action as Desktop::ServiceProvider
	+ Added journaling for REST requests
	+ Adapted Events to send additional info
	+ RESTClient sends the query request in application/json when the
	  data to send is an array
	+ Use new REST API
	+ Check subscription details everyday
	+ Rename Zentyal Cloud VPN client to remoteServices_client
	+ Check available options before subscribing if more than option
	  is available
	+ Added REST client as interface with Zentyal Cloud
	+ New subscription wizard
	+ Adapted messages in the UI for new editions
	+ Add new server editions
	+ New checks for Small Business edition
	+ Uniformize config boolean values (from true/false to yes/no)
	+ Use direct connection to QA repository even using a global proxy
	+ Delete version() method which is now implemented on EBox::Module::Base
	+ Set off-office hours for module cron jobs
	+ Show the number of available IDS rules in the Advanced Security
	  Updates model
	+ Replaced autotools with zbuildtools
	+ Do not clear cache when restarting the remoteservices module
	+ Bugfix: Do not crash if apt-key del command fails
	+ Bugfix: The internal cron jobs are now removed correctly
	+ Remove some configuration and packages when a downgrade is done
	+ Bugfix: Remove jobs when unsubscribing
	+ Bugfix: Remove apt preferences when unsubscribing
	+ Non-ASCII characters are explicitly not allowed in Zentyal Common Name
	+ Backup and restore all the cached data
2.2.2
	+ Download the backup archive from proxy using REST without
	  storing locally
	+ Download the backup archive using REST as well and optimising
	  to pass the stream directly without temporary files
	+ Configuration backup archive is now sent using curl in a REST
	  format
	+ Add EBox::RemoteServices::SOAPClient the chances to run any
	  SOAP::Lite method
2.2.1
	+ Avoid crash with undefined siteHost when migrating from 2.0
	+ Tolerate file permission errors when restoring subscription
	+ Better exception when we have no response for the SOAP call
2.1.11
	+ Added new icons for the wizard
	+ Reviewed some subscription strings
2.1.10
	+ Set script session starting code in
	  EBox::RemoteServices::Job::Helper to add audit support for jobs
	+ Allow remote access from the cloud with no dynamic host
	+ Bugfix: Typo in passwordless default value
2.1.9
	+ Reviewed some subscription strings
	+ WS check now is load-balanced
	+ Custom locations now works again after URL rewriting scheme
2.1.8
	+ Catch when the updates watcher is not available to enable
2.1.7
	+ Do not show subscription wizard if hide_subscription_wizard key defined
	+ Better integration with core theme
	+ Differentiate ads from notes
	+ Removed /zentyal prefix from URLs
	+ When subscribing modify other modules after saving new
	  subscription state
	+ Enable updates watcher after subscribing
	+ Include missing OverwriteRemoteBackup module
	+ Depend always on zentyal-software (needed for the automatic QA updates)
2.1.6
	+ Better error message when registering a subscription without
	  connectivity
	+ Disable wrong user/password autocompletion in Subscription form
	+ Remove innecesary checks for nameserver and web servers prior to
	  exchanging data with them
	+ Remove route is up checking for remote support since it is not
	  neccesary
	+ Added subscription_skip_vpn_scan configuration key to skip VPN
	  check while subscribing
	+ Added VPN client local address adjustment
	+ Improvements in subscriptions checks
	+ Added firewall helper to open and redirect ports for remote
	  access
	+ Added script for persist firewall rules when openvpn client restarts
	+ Link to wizard instead of the store to register a Basic subscription
	+ Add at package as dependency
	+ Remove unnecessary check for old 2.0.X versions of zentyal-software
2.1.5
	+ Bugfix with YAML::XS to decode UTF8 strings to let SOAP::Lite
	  perform the proper encoding
	+ Set proper suite in preferences with QA updates
2.1.4
	+ Use new path for openvpn logs at /var/log/openvpn
	+ Update wizard pages with new order option
2.1.3
	+ Use system configured NS if the Cloud NS is not available
	+ User HTTP instead of ping for check Cloud WS server
2.1.2
	+ Added support for DynDNS service
	+ Added ssh warnings to remote support page
	+ Added automatic registration + subscription wizard
2.1.1
	+ Pass new fallbackToRO option when making a configuration backup
	+ Added Cloud DNS connection check
	+ Fix last report link in Subscription page
	+ Catch all exceptions when the server is not connected to Cloud
	+ Add reportAdminPort to let Zentyal Cloud know the TCP port where
	  the server UI is listening to
	+ Remove unecessary parameter when making automatic backup
	+ Avoid log entry with unexistant file
	+ Rename dispatcher receiver to Zentyal Cloud
	+ Using unconfigured interfaces as last resort to connect to Cloud
	+ Added exception for no connection to Cloud
	+ Bugfix: Migration for VPN clients to new local port and address
	  options works
	+ Bugfix: VPN local address tests are now quiet
	+ Enforcing type in SOAP response is now allowed
	+ Added new models to show information about our several services:
	  - Server subscriptions
	  - Advanced Security Updates
	  - Disaster Recovery
	  - Technical Support
	+ New Zentyal Cloud client widget with new services information
	+ Remote services VPN client now uses local port and address options
	+ Give support for new QA repository for Zentyal Server	 >= 2.1
	+ Re-enable support for Professional subscription
	+ Bugfix: fixed error in remote backup template when a basic
	  subscription already has a backup in the cloud
	+ Added WS and VPN server connectivity check upon subscription
2.1
	+ Bugfix: package removal does not crash if can't unsubscribe
	+ Replace YAML::Tiny with libyaml written in C through YAML::XS wrapper
	+ Remove migrations and use new initial-setup
	+ Replace /etc/ebox/78remoteservices.conf with
	  /etc/zentyal/remoteservices.conf
	+ Bugfix: Remove key field in consolidation which is useless in
	  this context and it leads to errors everyday of the month except
	  the first one
	+ Indicate script to run when changing configuration file
2.0.8
	+ Remote backup is now overwritten with Basic Subscription
	+ Using a new key from bundle or dnsServer as fallback to set the
	  set of addresses to access from Zentyal Cloud
	+ Added check to not use any address when connected to Zentyal
	  Cloud to do remote support
2.0.7
	+ Added backup/restore of subscription credentials
	+ Added API to get the list of registered Zentyal servers
	+ Added API to get the backup credentials if available
	+ Added API to know if the disaster recovery add-on is on
	+ Fixed problems with cache values
2.0.6
	+ Typo fix to run cron job when the period says to do
	+ Set default order for dashboard widgets
2.0.5
	+ Set hostname as default value for server name
	+ Minor message changes
	+ Correct case for sql column names
2.0.4
	+ Fixed bad hour bug in remoteservices cron file generation
2.0.3
	+ Allow insecure clients (bad renegotiation CVE-2009-3555) until
	  Zentyal Cloud clients have the problem fixed.
	+ Do not save Apache module in module restarts as GUI already do
	  it at the end of saving modules stage
	+ Set random times for cron tasks
	+ Bugfix: Remote access is again passwordless after changing our
	  brand
	+ Bugfix: Asked for the subscription level after subscription
	  during saving changes stage to avoid showing up commercial
	  messages when they should not
	+ Bugfix: Added pageTitle property to remote support access page
2.0.2
	+ Handle exceptions in subscription levels SOAP calls
2.0.1
	+ Added API to query to internal nameserver
	+ Added API to know the subscription level
	+ Added API to know the add-on server has
	+ Switch to cloud.zentyal.com
2.0
	+ Fixed bug cleaning CC control jobs, added facilities for
	internal and no-CC job
1.5.8
	+ Check package installed with libapt-pkg-perl
	+ Mark squid as changed, if enabled, when subscription process is
	  done
	+ Add installer script execution after saving changes to make sure
	  VPN is up and running
	+ Bugfix: Speed up the subscription process when VPN is not set up
	  yet
1.5.7
	+ Zentyal rebrand
	+ I18n the commercial message
1.5.6
	+ More robust report method
	+ New commercial messages
1.5.5
	+ Bugfix: Test if /var/run/screen exists before changing its
	  permissions
	+ Bugfix: Work when there is nothing to report yet
1.5.4
	+ Fix bug to pass conf keys to the execute procedures after extracting
	  the bundle
1.5.3
	+ Password strength checker done every week included in report and
	  alert generated with the result
	+ Added support for ebox-qa apt sources
	+ Added support for scripts from subscription bundle
	+ Subscription enables monitor and logs module
	+ Bundle action occurs now when reloading the bundle (before only
	  when subscribing), adapted to remoteservices version requirement
	  for bundle
	+ Adapted to use preferences.d directory for QA's apt configuration
1.5.2
	+ Reload bundle while configuring the package and once a week to
	  support eBox CC migration automatically (new keys) to make
	  migration process even smoother
	+ Modified order in menu, now Control Center is right after software
1.5.1
	+ Security [ESN-1-1]: Added proxyDomain method needed for the CSRF fix
	+ Delete no longer available cron jobs when synchronising
	+ Use a new way to push stats to eBox Control Center by using
	  collectd directly instead of using a cron job and xdelta. Exposed
	  the required data to monitor module to work together.
	+ Added restriction to CC VPN to remote support feature
1.5
	+ Pass data-file for executing jobs
	+ Added class for easier parsing of CSV files
	+ Set monitor service as stopped on purpose to notify
	  monitor stats to eBox Control Center
	+ Set maximum number for eBox common name to 32
	+ Bugfix: Found a lost method makes the monitorization work again
	+ Allow read-only script sessions
	+ Added class for easier parsing of CSV files
	+ Added remote support option
1.4.2
	+ Bugfix: Not allow "." character in common name
1.3.14
	+ Bugfix: Show as disconnected if the eBox is not subscribed
	+ Bugfix: Configure and enable openvpn module dependencies when
	  subscribing an eBox to the Control Center
	+ Fix some misleading text to use coherent discourse
	+ Set the link to the new subscription form in eBox Tech website
1.3.13
	+ Show the email address is available to authenticate with
	+ Fix EBox::RemoteServices::Model::viewCustomizer to return always
	  a customizer instance to match the new API
1.3.12
	+ Passwordless from Control Center is now the default option and
	  it is not editable from GUI anynmore
	+ Run cron getter after subscribing while saving changes
	+ Configure/enable OpenVPN module when subscribing
	+ Add widget to know the Control Center connection status
	+ Add support for automatic backups done daily for a maximum number
	+ Allow job result submission to be sent in chunks
1.3.10
	+ Bugfix: Using a better message when the Internet is not
	  reachable when subscribing an eBox
	+ Bugfix: Use name in VPN client configuration for reaching the
	  VPN server to avoid problems if we change the IP addresses
	+ Bugfix: Better error handling in notify job results
	+ Bugfix: Using ebox as common base for Via protocol
1.3.7
	+ Bugfix: Add CACertificatePath to trust in CC job dispatchers
1.3.6
	+ Run cronjob sent by eBox CC
1.1.20
	+ New release
1.1
	+ Initial release<|MERGE_RESOLUTION|>--- conflicted
+++ resolved
@@ -1,10 +1,6 @@
-<<<<<<< HEAD
 3.2
 	+ Set version to 3.2
-=======
-HEAD
 	+ Handle connection errors in setAdminPort
->>>>>>> d8941946
 	+ Set to debug level several dev oriented notifications
 3.1.8
 	+ Better error if we cannot register due to lack of free space
