<<<<<<< HEAD
3.3.2
=======
HEAD
	+ Remove Disaster Recovery menu entry as it is managed by
	  cloud-prof module
	+ Fix restore remote backup with spaces in the backup name
>>>>>>> 34f6270c
	+ Fix: Do not subscribe to the newsletter in the wizard if the
	  user requires so
	+ On initial setup, do only reload bundle and restart the service
	  if the server is registered
3.3.1
	+ Fix warning on last inside an eval on automatic-conf-backup script
3.3
	+ Hide close button on subscription progress dialog
	+ Adapted to new AJAX update of save changes button
	+ Switch from Error to TryCatch for exception handling
	+ Adapted to new AJAX update of save changes button
	+ Update support information due to offer 2013
	+ Update messages in info models
	+ Show ad messages in SubscriptionInfo model
	+ Remove useless code due to offer 2013
	+ Retrieve the maximum users from Zentyal Remote
	+ Added new i18n editions
	+ Store an ad message instead of enforcing max number of users
	  in the registration check
	+ Now the module has support to store ad messages
	+ Widget recovers from latestRemoteConfBackup connection errors
	+ Fix reset URL in subscription wizard error
	+ Pinning kernels so they are updated with QA updates active
	+ Added missing EBox::Exceptions uses
	+ Remove cron jobs when unregistering
	+ Use latest REST Remote API to register a free account
	+ Missing use when restarting monitor using VPN as communication
	  layer
	+ Set proper trial link when a community account is registered
	+ Use IPS module to know the number of IDS/IPS rules
	+ Honor system-wide defined HTTP Proxy in REST client
	+ Set version to 3.3
	+ Better error message when JSON creadentials file is missing
	+ Missing EBox::Gettext use in EBox::RemoteServices::Connection
	+ Set version to 3.3
3.2
	+ Set version to 3.2
3.1.9
	+ Handle connection errors in setAdminPort
	+ Set to debug level several dev oriented notifications
3.1.8
	+ Better error if we cannot register due to lack of free space
	+ Fix links to see latest reports or its documentation on Reports tab
	+ Set proper URL to reach Zentyal Remote dashboard from dashboard
3.1.7
	+ Adapt backups' list to new UI
3.1.6
	+ Adapt remote backup to new UI CSS
	+ Removed implementation of the removed Desktop::ServiceProvider
3.1.5
	+ Adapted to updatedRowNotify call with no changes in values
	+ Added menu icon
	+ Fixed wrong jQuery interpolation in Subscription form
	+ Retry making the configuration backup if the conf backup process
	  produced a corrupted backup
	+ Send the checksum of the conf backup when pushing to check
	  its integrity on server side
	+ Explicitly set firewall version dependency in control file
	+ Adapt firewall rules to new accept chains
	+ Display web remote access support settings
	+ Save logs module when creating VPN client to start logging its log
	+ Save software module after setting QA updates configuration
	+ Small correction on a link that were still pointing to Cloud
	+ Support running runnerd without being registered programatically
	+ Give support to custom proxied redirections to provide local HTTP
	  servers from Zentyal Remote using
	  /etc/zentyal/remoteservices_redirections.yaml
	+ Fixed path escape on Reporter::SambaDiskUsage
	+ Removed no longer necessary jQuery noConflict()
3.1.4
	+ Fixed wizard to show again errors
	+ Fixed path escape on Reporter::SambaDiskUsage, thanks to EddieA
	  for pointing out the fix
	+ maxUsers method does not take maxCloudUsers into account
3.1.3
	+ Ported JS code to jQuery
3.1.2
	+ Remove deprecated backup domain report in ebackup reporter
	+ Custom QA archive can be set at qa_updates_archive configuration
	  key
	+ Custom QA repository can be set at qa_updates_repo configuration
	  key
	+ RESTClient can now set the URI endpoint programatically
	+ Added pullStatus SOAP server method to get the job result via
	  polling
3.1.1
	+ Cloud-prof installation is now smoothly as it is tried at first
	  and during 10 times during 5 minutes
	+ Migrated SOAP services to use Nginx for SSL.
3.1
	+ Updated to reflect the Apache -> WebAdmin rename.
	+ Removed 3.0.X migration code
	+ Added Pre-Depends on mysql-server to avoid problems with upgrades
	+ Depend on zentyal-core 3.1
3.0.20
	+ Changed location of remote backup metainfo files to preserve cache
	  after reboot
3.0.19
	+ Implemented maxUsers() and maxCloudUsers() methods
	+ Default control panel URL points to remote.zentyal.com now
3.0.18
	+ Consolidate and send report data using a new daemon
	  zentyal.reporterd
	+ Randomise when reload-bundle and subs-level are sent
	+ Added users module checks for SB:
	  - No more than 25 users having none or cloud as master
	  - Zentyal server slaves are forbidden
3.0.17
	+ Use cache to retrieve latest configuration backup date in
	  dashboard
3.0.16
	+ Added setSecurityUpdatesLastTime method to abstract how to set
	  the latest performed security update
3.0.15
	+ Get capabilities for files and users sync from the API
	+ Be very strict with the server name while subscribing. Only
	  [A-Za-z0-9-]+ are accepted
	+ Restore configuration without subscription now works smoothly
	+ Proper CA file deletion when unsubscribing
	+ Try to remove include and CA when unsubscribing separately
	+ Change to debug remote support no conf message
	+ Force mode when writing QA apt ocnfiguration file
	+ Remove filesync upstart file as it is not longer maintained by
	  this package
	+ Force mode when writing QA apt configuration file
	+ Avoid exception in subscription info table when a
	  no subscribed server use no-ascii character set
3.0.14
	+ Silenting _getSubscriptionDetails internal exception
	+ Fix typo in execute bundle which avoids correct installation of
	  cloud-prof when registration is done
3.0.13
	+ Notify cloud-prof when installed when changes happen in
	  DisasterRecoveryDomains model
	+ Move zfilesync daemon management to cloud-prof package
	+ Include edition in MOTD and remove upgrade announcement
	+ Adding extra component to the qa sources list
	+ Do not try to execute periodic cron jobs if already running
	+ Update SambaVirusShare reporter
	+ Update SambaVirus reporter
	+ auto-subscribe now works when multiple bundles are available
	+ Avoid usage of private attributes in Subscription model parent
	  class
	+ Avoid warning when checking commAddOn
	+ Fixed share sync regression after directory existance check
3.0.12
	+ Write zfilesync conf only when needed
	+ Start zfilesync also when disaster recovery is available
3.0.11
	+ Rename from disasterRecoveryAddOn to disasterRecoveryAvailable
	+ Implement zarafaAddOn method for getting zarafa details
	+ Implement client-side of new add-on framework
	+ Fixed utf8 problems in RESTClient
	+ Disaster Recovery integration
	+ Added auto-subscribe script
	+ Fix reporter-consolidate cron entry
	+ Change QA archive to the new one
	+ Make sure only one run-pending-ops process is launched at the
	  same time
3.0.10
	+ Fix reload bundle checks with communication add-on
	+ Restore process can skip backed up credentials when it is sure
	  the current credentials are up to date for the same server
	+ Fix regression to register a server with communication add-on
	+ Fix restore/backup procedure for the module
3.0.9
	+ More resilient reporting operations to reporter errors
	+ Fix stupid bug in desktop subscription service
3.0.8
	+ Handle desktop subscription limit error status
	+ Return the cloud domain along with the credentials to the desktops
	  upon subscription
	+ Clearer message is shown when your server is not capable for any
	  available edition
	+ Remove unnecessary field for mail reporting
	+ Send data to db when reporting is logging only in UTF8
	+ Decode JSON only if data is defined in REST Result
	+ Enable report sending
	+ Do not calculate share size whose directory does not exist
	+ Fix subscription process when firewall has been enabled but not saved
	+ Read REST responses with a correct encoding
	+ Fixed SSL configuration conflicts betwen SOAPClient and RESTClient
3.0.7
	+ Launch filesync only if available
3.0.6
	+ Remove QA updates if not subscribed
	+ Set file sync conf only if subscribed
	+ Fixed remote cloud sync hostname
3.0.5
	+ Added automatic-conf-backup strict
	+ Make required changes for new communications add-on
	  (mailfilter in community + jabber and asterisk in comm add-on)
	+ Updated REST journaling behavior
	+ Configure file sync daemon
	+ Some fixes in text in the models
	+ Added check for users sync service
	+ Get remote support user uid from users module if it is installed
	+ Fixed error in check connection button moving _checkUDPEchoService()
	  to EBox::RemoteSevices::Base
3.0.4
	+ Give support to trial edition in info boxes
3.0.3
	+ Launch inventory agent just after subscribing to get information
	  in remote as soon as possible
	+ Add pciutils and dmidecode as dependencies to include PCI and
	  Bios information for inventory
	+ Fix OCS inventory cron file execution permissions
	+ Changed subscription_basic style to avoid overlapping separator line
3.0.2
	+ Use perl code in initial setup to avoid lock issues
	+ Fixed non-translatable strings in registration wizard
	+ Do not show help button text when registered
	+ Check if you are registered in wizard at first
	+ Add hostname as default value for server name in Wizard
	+ Check the three diferent result api may return in wizard
	+ Check agreement is done when doing the wizard
3.0.1
	+ Don't abort subscription, backup or restore by clicking outside
	  of popup window
	+ Dynamic DNS now works without bundle
3.0
	+ Set 3.0 URLs for wizard
	+ Fix registration when remote access is enabled previously
	+ Set production conf parameters
	+ New style for registration wizard
	+ Reviewed strings
	+ Start up tasks (cronjobs and bundle reload) is done after save
	  changes in background
	+ VPN connection is established once it is needed
	+ Dynamic DNS is enabled during the subscription and not during
	  the bundle execution
	+ Dynamic DNS is disabled when deregistering
	+ Set up audit environment in set conf
	+ In order to run cron jobs only subscribed is required now
	+ Adaptations for new registered community servers
	+ Show VPNConnectivityCheck in Technical composite when the server
	  has the bundle
	+ Name change from Cloud to Remote
	+ Launch save changes immediately after performing the
	  registration or unregistration in a modal box
	+ Show Wizard link in no active remote configuration backup
	+ Delete no longer required conf keys: ebox_services_www and
	  ebox_services_mirror_count
	+ Remove deprecated Disaster Recovery method
	+ Cache cred data in module to optimise
	+ Implement reporting code here
	+ Password list files are now stored in module conf
	+ RESTClient now supports raw JSON as query param
2.3.2
	+ Do not set local address for TCP connections
	+ Avoid division by zero showing DR info
	+ Use beta values for configuration for now
	+ Remove no longer used restore backup from proxy
	+ Added method to write conf-backups and sec-updates credentials
	  into /var/lib/zentyal/.netrc file
	+ Remote configuration backup operations now run inside a popup
	+ Added 'journaling' optional parameter to the RESTClient methods to
	  enable/disable the journaling for that call
	+ Optional parameters for RESTClient methods are now named
	+ Conf Backup go outside the VPN using the new Cloud RESTful API
	+ Added method setServer to RESTClient
	+ Added integration with OCS inventory agent
	+ QA Updates go outside the VPN
	+ QA apt configuration files are now generated or removed when
	  setting the configuration for the module (_setConf method)
	+ QA repository public key included in the package
	+ Added function cloudCredentials to get server uuid and pass
	+ Added confKey monitoring_inside_vpn to configure whether the monitoring
	  stats should be sent using the VPN or not
	+ Added function cloudDomain to get Zentyal Cloud domain name
	+ Added function subscribedUUID to get server UUID
	+ Return current capabilities values if new ones cannot be
	  obtained
	+ Give support for 400 errors in REST Client as external
	  exceptions
	+ Added logic for new mail add-on for SB edition
	+ Added REST client as interface with Zentyal Cloud
	+ New registration form on subscription wizard
2.3.1
	+ Use new module to calc average bandwidth from a day
	+ Some improvements to runnerd daemonisation
	+ Use RESTful API to send the jobs results to Zentyal Cloud
	+ Adapted to latest changes in core
	+ Use Apache mod API to include Cloud CA certificate
	+ Remove Apache2 configuration which is only in the main file
2.3
	+ Implement new EBox::Events::DispatcherProvider
	+ Adapted to new Model management and events frameworks
	+ Adapted storage of state info to the new JSON objects
	+ Added subscribe desktop action as Desktop::ServiceProvider
	+ Added journaling for REST requests
	+ Adapted Events to send additional info
	+ RESTClient sends the query request in application/json when the
	  data to send is an array
	+ Use new REST API
	+ Check subscription details everyday
	+ Rename Zentyal Cloud VPN client to remoteServices_client
	+ Check available options before subscribing if more than option
	  is available
	+ Added REST client as interface with Zentyal Cloud
	+ New subscription wizard
	+ Adapted messages in the UI for new editions
	+ Add new server editions
	+ New checks for Small Business edition
	+ Uniformize config boolean values (from true/false to yes/no)
	+ Use direct connection to QA repository even using a global proxy
	+ Delete version() method which is now implemented on EBox::Module::Base
	+ Set off-office hours for module cron jobs
	+ Show the number of available IDS rules in the Advanced Security
	  Updates model
	+ Replaced autotools with zbuildtools
	+ Do not clear cache when restarting the remoteservices module
	+ Bugfix: Do not crash if apt-key del command fails
	+ Bugfix: The internal cron jobs are now removed correctly
	+ Remove some configuration and packages when a downgrade is done
	+ Bugfix: Remove jobs when unsubscribing
	+ Bugfix: Remove apt preferences when unsubscribing
	+ Non-ASCII characters are explicitly not allowed in Zentyal Common Name
	+ Backup and restore all the cached data
2.2.2
	+ Download the backup archive from proxy using REST without
	  storing locally
	+ Download the backup archive using REST as well and optimising
	  to pass the stream directly without temporary files
	+ Configuration backup archive is now sent using curl in a REST
	  format
	+ Add EBox::RemoteServices::SOAPClient the chances to run any
	  SOAP::Lite method
2.2.1
	+ Avoid crash with undefined siteHost when migrating from 2.0
	+ Tolerate file permission errors when restoring subscription
	+ Better exception when we have no response for the SOAP call
2.1.11
	+ Added new icons for the wizard
	+ Reviewed some subscription strings
2.1.10
	+ Set script session starting code in
	  EBox::RemoteServices::Job::Helper to add audit support for jobs
	+ Allow remote access from the cloud with no dynamic host
	+ Bugfix: Typo in passwordless default value
2.1.9
	+ Reviewed some subscription strings
	+ WS check now is load-balanced
	+ Custom locations now works again after URL rewriting scheme
2.1.8
	+ Catch when the updates watcher is not available to enable
2.1.7
	+ Do not show subscription wizard if hide_subscription_wizard key defined
	+ Better integration with core theme
	+ Differentiate ads from notes
	+ Removed /zentyal prefix from URLs
	+ When subscribing modify other modules after saving new
	  subscription state
	+ Enable updates watcher after subscribing
	+ Include missing OverwriteRemoteBackup module
	+ Depend always on zentyal-software (needed for the automatic QA updates)
2.1.6
	+ Better error message when registering a subscription without
	  connectivity
	+ Disable wrong user/password autocompletion in Subscription form
	+ Remove innecesary checks for nameserver and web servers prior to
	  exchanging data with them
	+ Remove route is up checking for remote support since it is not
	  neccesary
	+ Added subscription_skip_vpn_scan configuration key to skip VPN
	  check while subscribing
	+ Added VPN client local address adjustment
	+ Improvements in subscriptions checks
	+ Added firewall helper to open and redirect ports for remote
	  access
	+ Added script for persist firewall rules when openvpn client restarts
	+ Link to wizard instead of the store to register a Basic subscription
	+ Add at package as dependency
	+ Remove unnecessary check for old 2.0.X versions of zentyal-software
2.1.5
	+ Bugfix with YAML::XS to decode UTF8 strings to let SOAP::Lite
	  perform the proper encoding
	+ Set proper suite in preferences with QA updates
2.1.4
	+ Use new path for openvpn logs at /var/log/openvpn
	+ Update wizard pages with new order option
2.1.3
	+ Use system configured NS if the Cloud NS is not available
	+ User HTTP instead of ping for check Cloud WS server
2.1.2
	+ Added support for DynDNS service
	+ Added ssh warnings to remote support page
	+ Added automatic registration + subscription wizard
2.1.1
	+ Pass new fallbackToRO option when making a configuration backup
	+ Added Cloud DNS connection check
	+ Fix last report link in Subscription page
	+ Catch all exceptions when the server is not connected to Cloud
	+ Add reportAdminPort to let Zentyal Cloud know the TCP port where
	  the server UI is listening to
	+ Remove unecessary parameter when making automatic backup
	+ Avoid log entry with unexistant file
	+ Rename dispatcher receiver to Zentyal Cloud
	+ Using unconfigured interfaces as last resort to connect to Cloud
	+ Added exception for no connection to Cloud
	+ Bugfix: Migration for VPN clients to new local port and address
	  options works
	+ Bugfix: VPN local address tests are now quiet
	+ Enforcing type in SOAP response is now allowed
	+ Added new models to show information about our several services:
	  - Server subscriptions
	  - Advanced Security Updates
	  - Disaster Recovery
	  - Technical Support
	+ New Zentyal Cloud client widget with new services information
	+ Remote services VPN client now uses local port and address options
	+ Give support for new QA repository for Zentyal Server	 >= 2.1
	+ Re-enable support for Professional subscription
	+ Bugfix: fixed error in remote backup template when a basic
	  subscription already has a backup in the cloud
	+ Added WS and VPN server connectivity check upon subscription
2.1
	+ Bugfix: package removal does not crash if can't unsubscribe
	+ Replace YAML::Tiny with libyaml written in C through YAML::XS wrapper
	+ Remove migrations and use new initial-setup
	+ Replace /etc/ebox/78remoteservices.conf with
	  /etc/zentyal/remoteservices.conf
	+ Bugfix: Remove key field in consolidation which is useless in
	  this context and it leads to errors everyday of the month except
	  the first one
	+ Indicate script to run when changing configuration file
2.0.8
	+ Remote backup is now overwritten with Basic Subscription
	+ Using a new key from bundle or dnsServer as fallback to set the
	  set of addresses to access from Zentyal Cloud
	+ Added check to not use any address when connected to Zentyal
	  Cloud to do remote support
2.0.7
	+ Added backup/restore of subscription credentials
	+ Added API to get the list of registered Zentyal servers
	+ Added API to get the backup credentials if available
	+ Added API to know if the disaster recovery add-on is on
	+ Fixed problems with cache values
2.0.6
	+ Typo fix to run cron job when the period says to do
	+ Set default order for dashboard widgets
2.0.5
	+ Set hostname as default value for server name
	+ Minor message changes
	+ Correct case for sql column names
2.0.4
	+ Fixed bad hour bug in remoteservices cron file generation
2.0.3
	+ Allow insecure clients (bad renegotiation CVE-2009-3555) until
	  Zentyal Cloud clients have the problem fixed.
	+ Do not save Apache module in module restarts as GUI already do
	  it at the end of saving modules stage
	+ Set random times for cron tasks
	+ Bugfix: Remote access is again passwordless after changing our
	  brand
	+ Bugfix: Asked for the subscription level after subscription
	  during saving changes stage to avoid showing up commercial
	  messages when they should not
	+ Bugfix: Added pageTitle property to remote support access page
2.0.2
	+ Handle exceptions in subscription levels SOAP calls
2.0.1
	+ Added API to query to internal nameserver
	+ Added API to know the subscription level
	+ Added API to know the add-on server has
	+ Switch to cloud.zentyal.com
2.0
	+ Fixed bug cleaning CC control jobs, added facilities for
	internal and no-CC job
1.5.8
	+ Check package installed with libapt-pkg-perl
	+ Mark squid as changed, if enabled, when subscription process is
	  done
	+ Add installer script execution after saving changes to make sure
	  VPN is up and running
	+ Bugfix: Speed up the subscription process when VPN is not set up
	  yet
1.5.7
	+ Zentyal rebrand
	+ I18n the commercial message
1.5.6
	+ More robust report method
	+ New commercial messages
1.5.5
	+ Bugfix: Test if /var/run/screen exists before changing its
	  permissions
	+ Bugfix: Work when there is nothing to report yet
1.5.4
	+ Fix bug to pass conf keys to the execute procedures after extracting
	  the bundle
1.5.3
	+ Password strength checker done every week included in report and
	  alert generated with the result
	+ Added support for ebox-qa apt sources
	+ Added support for scripts from subscription bundle
	+ Subscription enables monitor and logs module
	+ Bundle action occurs now when reloading the bundle (before only
	  when subscribing), adapted to remoteservices version requirement
	  for bundle
	+ Adapted to use preferences.d directory for QA's apt configuration
1.5.2
	+ Reload bundle while configuring the package and once a week to
	  support eBox CC migration automatically (new keys) to make
	  migration process even smoother
	+ Modified order in menu, now Control Center is right after software
1.5.1
	+ Security [ESN-1-1]: Added proxyDomain method needed for the CSRF fix
	+ Delete no longer available cron jobs when synchronising
	+ Use a new way to push stats to eBox Control Center by using
	  collectd directly instead of using a cron job and xdelta. Exposed
	  the required data to monitor module to work together.
	+ Added restriction to CC VPN to remote support feature
1.5
	+ Pass data-file for executing jobs
	+ Added class for easier parsing of CSV files
	+ Set monitor service as stopped on purpose to notify
	  monitor stats to eBox Control Center
	+ Set maximum number for eBox common name to 32
	+ Bugfix: Found a lost method makes the monitorization work again
	+ Allow read-only script sessions
	+ Added class for easier parsing of CSV files
	+ Added remote support option
1.4.2
	+ Bugfix: Not allow "." character in common name
1.3.14
	+ Bugfix: Show as disconnected if the eBox is not subscribed
	+ Bugfix: Configure and enable openvpn module dependencies when
	  subscribing an eBox to the Control Center
	+ Fix some misleading text to use coherent discourse
	+ Set the link to the new subscription form in eBox Tech website
1.3.13
	+ Show the email address is available to authenticate with
	+ Fix EBox::RemoteServices::Model::viewCustomizer to return always
	  a customizer instance to match the new API
1.3.12
	+ Passwordless from Control Center is now the default option and
	  it is not editable from GUI anynmore
	+ Run cron getter after subscribing while saving changes
	+ Configure/enable OpenVPN module when subscribing
	+ Add widget to know the Control Center connection status
	+ Add support for automatic backups done daily for a maximum number
	+ Allow job result submission to be sent in chunks
1.3.10
	+ Bugfix: Using a better message when the Internet is not
	  reachable when subscribing an eBox
	+ Bugfix: Use name in VPN client configuration for reaching the
	  VPN server to avoid problems if we change the IP addresses
	+ Bugfix: Better error handling in notify job results
	+ Bugfix: Using ebox as common base for Via protocol
1.3.7
	+ Bugfix: Add CACertificatePath to trust in CC job dispatchers
1.3.6
	+ Run cronjob sent by eBox CC
1.1.20
	+ New release
1.1
	+ Initial release<|MERGE_RESOLUTION|>--- conflicted
+++ resolved
@@ -1,11 +1,8 @@
-<<<<<<< HEAD
-3.3.2
-=======
 HEAD
 	+ Remove Disaster Recovery menu entry as it is managed by
 	  cloud-prof module
 	+ Fix restore remote backup with spaces in the backup name
->>>>>>> 34f6270c
+3.3.2
 	+ Fix: Do not subscribe to the newsletter in the wizard if the
 	  user requires so
 	+ On initial setup, do only reload bundle and restart the service
