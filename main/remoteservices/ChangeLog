HEAD
<<<<<<< HEAD
	+ Added REST client as interface with Zentyal Cloud
=======
	+ Added 'journaling' optional parameter to the RESTClient methods to
	  enable/disable the journaling for that call
	+ Optional parameters for RESTClient methods are now named
	+ Conf Backup go outside the VPN using the new Cloud RESTful API
	+ Added method setServer to RESTClient
	+ Added function cloudCredentials to get server uuid and pass
	+ Added confKey monitoring_inside_vpn to configure whether the monitoring
	  stats should be sent using the VPN or not
	+ Added function cloudDomain to get Zentyal Cloud domain name
	+ Added function subscribedUUID to get server UUID
>>>>>>> 3832b5db
	+ New registration form on subscription wizard
2.3.1
	+ Use new module to calc average bandwidth from a day
	+ Some improvements to runnerd daemonisation
	+ Use RESTful API to send the jobs results to Zentyal Cloud
	+ Adapted to latest changes in core
	+ Use Apache mod API to include Cloud CA certificate
	+ Remove Apache2 configuration which is only in the main file
2.3
	+ Implement new EBox::Events::DispatcherProvider
	+ Adapted to new Model management and events frameworks
	+ Adapted storage of state info to the new JSON objects
	+ Added subscribe desktop action as Desktop::ServiceProvider
	+ Added journaling for REST requests
	+ Adapted Events to send additional info
	+ RESTClient sends the query request in application/json when the
	  data to send is an array
	+ Use new REST API
	+ Check subscription details everyday
	+ Rename Zentyal Cloud VPN client to remoteServices_client
	+ Check available options before subscribing if more than option
	  is available
	+ Added REST client as interface with Zentyal Cloud
	+ New subscription wizard
	+ Adapted messages in the UI for new editions
	+ Add new server editions
	+ New checks for Small Business edition
	+ Uniformize config boolean values (from true/false to yes/no)
	+ Use direct connection to QA repository even using a global proxy
	+ Delete version() method which is now implemented on EBox::Module::Base
	+ Set off-office hours for module cron jobs
	+ Show the number of available IDS rules in the Advanced Security
	  Updates model
	+ Replaced autotools with zbuildtools
	+ Do not clear cache when restarting the remoteservices module
	+ Bugfix: Do not crash if apt-key del command fails
	+ Bugfix: The internal cron jobs are now removed correctly
	+ Remove some configuration and packages when a downgrade is done
	+ Bugfix: Remove jobs when unsubscribing
	+ Bugfix: Remove apt preferences when unsubscribing
	+ Non-ASCII characters are explicitly not allowed in Zentyal Common Name
	+ Backup and restore all the cached data
2.2.2
	+ Download the backup archive from proxy using REST without
	  storing locally
	+ Download the backup archive using REST as well and optimising
	  to pass the stream directly without temporary files
	+ Configuration backup archive is now sent using curl in a REST
	  format
	+ Add EBox::RemoteServices::SOAPClient the chances to run any
	  SOAP::Lite method
2.2.1
	+ Avoid crash with undefined siteHost when migrating from 2.0
	+ Tolerate file permission errors when restoring subscription
	+ Better exception when we have no response for the SOAP call
2.1.11
	+ Added new icons for the wizard
	+ Reviewed some subscription strings
2.1.10
	+ Set script session starting code in
	  EBox::RemoteServices::Job::Helper to add audit support for jobs
	+ Allow remote access from the cloud with no dynamic host
	+ Bugfix: Typo in passwordless default value
2.1.9
	+ Reviewed some subscription strings
	+ WS check now is load-balanced
	+ Custom locations now works again after URL rewriting scheme
2.1.8
	+ Catch when the updates watcher is not available to enable
2.1.7
	+ Do not show subscription wizard if hide_subscription_wizard key defined
	+ Better integration with core theme
	+ Differentiate ads from notes
	+ Removed /zentyal prefix from URLs
	+ When subscribing modify other modules after saving new
	  subscription state
	+ Enable updates watcher after subscribing
	+ Include missing OverwriteRemoteBackup module
	+ Depend always on zentyal-software (needed for the automatic QA updates)
2.1.6
	+ Better error message when registering a subscription without
	  connectivity
	+ Disable wrong user/password autocompletion in Subscription form
	+ Remove innecesary checks for nameserver and web servers prior to
	  exchanging data with them
	+ Remove route is up checking for remote support since it is not
	  neccesary
	+ Added subscription_skip_vpn_scan configuration key to skip VPN
	  check while subscribing
	+ Added VPN client local address adjustment
	+ Improvements in subscriptions checks
	+ Added firewall helper to open and redirect ports for remote
	  access
	+ Added script for persist firewall rules when openvpn client restarts
	+ Link to wizard instead of the store to register a Basic subscription
	+ Add at package as dependency
	+ Remove unnecessary check for old 2.0.X versions of zentyal-software
2.1.5
	+ Bugfix with YAML::XS to decode UTF8 strings to let SOAP::Lite
	  perform the proper encoding
	+ Set proper suite in preferences with QA updates
2.1.4
	+ Use new path for openvpn logs at /var/log/openvpn
	+ Update wizard pages with new order option
2.1.3
	+ Use system configured NS if the Cloud NS is not available
	+ User HTTP instead of ping for check Cloud WS server
2.1.2
	+ Added support for DynDNS service
	+ Added ssh warnings to remote support page
	+ Added automatic registration + subscription wizard
2.1.1
	+ Pass new fallbackToRO option when making a configuration backup
	+ Added Cloud DNS connection check
	+ Fix last report link in Subscription page
	+ Catch all exceptions when the server is not connected to Cloud
	+ Add reportAdminPort to let Zentyal Cloud know the TCP port where
	  the server UI is listening to
	+ Remove unecessary parameter when making automatic backup
	+ Avoid log entry with unexistant file
	+ Rename dispatcher receiver to Zentyal Cloud
	+ Using unconfigured interfaces as last resort to connect to Cloud
	+ Added exception for no connection to Cloud
	+ Bugfix: Migration for VPN clients to new local port and address
	  options works
	+ Bugfix: VPN local address tests are now quiet
	+ Enforcing type in SOAP response is now allowed
	+ Added new models to show information about our several services:
	  - Server subscriptions
	  - Advanced Security Updates
	  - Disaster Recovery
	  - Technical Support
	+ New Zentyal Cloud client widget with new services information
	+ Remote services VPN client now uses local port and address options
	+ Give support for new QA repository for Zentyal Server	 >= 2.1
	+ Re-enable support for Professional subscription
	+ Bugfix: fixed error in remote backup template when a basic
	  subscription already has a backup in the cloud
	+ Added WS and VPN server connectivity check upon subscription
2.1
	+ Bugfix: package removal does not crash if can't unsubscribe
	+ Replace YAML::Tiny with libyaml written in C through YAML::XS wrapper
	+ Remove migrations and use new initial-setup
	+ Replace /etc/ebox/78remoteservices.conf with
	  /etc/zentyal/remoteservices.conf
	+ Bugfix: Remove key field in consolidation which is useless in
	  this context and it leads to errors everyday of the month except
	  the first one
	+ Indicate script to run when changing configuration file
2.0.8
	+ Remote backup is now overwritten with Basic Subscription
	+ Using a new key from bundle or dnsServer as fallback to set the
	  set of addresses to access from Zentyal Cloud
	+ Added check to not use any address when connected to Zentyal
	  Cloud to do remote support
2.0.7
	+ Added backup/restore of subscription credentials
	+ Added API to get the list of registered Zentyal servers
	+ Added API to get the backup credentials if available
	+ Added API to know if the disaster recovery add-on is on
	+ Fixed problems with cache values
2.0.6
	+ Typo fix to run cron job when the period says to do
	+ Set default order for dashboard widgets
2.0.5
	+ Set hostname as default value for server name
	+ Minor message changes
	+ Correct case for sql column names
2.0.4
	+ Fixed bad hour bug in remoteservices cron file generation
2.0.3
	+ Allow insecure clients (bad renegotiation CVE-2009-3555) until
	  Zentyal Cloud clients have the problem fixed.
	+ Do not save Apache module in module restarts as GUI already do
	  it at the end of saving modules stage
	+ Set random times for cron tasks
	+ Bugfix: Remote access is again passwordless after changing our
	  brand
	+ Bugfix: Asked for the subscription level after subscription
	  during saving changes stage to avoid showing up commercial
	  messages when they should not
	+ Bugfix: Added pageTitle property to remote support access page
2.0.2
	+ Handle exceptions in subscription levels SOAP calls
2.0.1
	+ Added API to query to internal nameserver
	+ Added API to know the subscription level
	+ Added API to know the add-on server has
	+ Switch to cloud.zentyal.com
2.0
	+ Fixed bug cleaning CC control jobs, added facilities for
	internal and no-CC job
1.5.8
	+ Check package installed with libapt-pkg-perl
	+ Mark squid as changed, if enabled, when subscription process is
	  done
	+ Add installer script execution after saving changes to make sure
	  VPN is up and running
	+ Bugfix: Speed up the subscription process when VPN is not set up
	  yet
1.5.7
	+ Zentyal rebrand
	+ I18n the commercial message
1.5.6
	+ More robust report method
	+ New commercial messages
1.5.5
	+ Bugfix: Test if /var/run/screen exists before changing its
	  permissions
	+ Bugfix: Work when there is nothing to report yet
1.5.4
	+ Fix bug to pass conf keys to the execute procedures after extracting
	  the bundle
1.5.3
	+ Password strength checker done every week included in report and
	  alert generated with the result
	+ Added support for ebox-qa apt sources
	+ Added support for scripts from subscription bundle
	+ Subscription enables monitor and logs module
	+ Bundle action occurs now when reloading the bundle (before only
	  when subscribing), adapted to remoteservices version requirement
	  for bundle
	+ Adapted to use preferences.d directory for QA's apt configuration
1.5.2
	+ Reload bundle while configuring the package and once a week to
	  support eBox CC migration automatically (new keys) to make
	  migration process even smoother
	+ Modified order in menu, now Control Center is right after software
1.5.1
	+ Security [ESN-1-1]: Added proxyDomain method needed for the CSRF fix
	+ Delete no longer available cron jobs when synchronising
	+ Use a new way to push stats to eBox Control Center by using
	  collectd directly instead of using a cron job and xdelta. Exposed
	  the required data to monitor module to work together.
	+ Added restriction to CC VPN to remote support feature
1.5
	+ Pass data-file for executing jobs
	+ Added class for easier parsing of CSV files
	+ Set monitor service as stopped on purpose to notify
	  monitor stats to eBox Control Center
	+ Set maximum number for eBox common name to 32
	+ Bugfix: Found a lost method makes the monitorization work again
	+ Allow read-only script sessions
	+ Added class for easier parsing of CSV files
	+ Added remote support option
1.4.2
	+ Bugfix: Not allow "." character in common name
1.3.14
	+ Bugfix: Show as disconnected if the eBox is not subscribed
	+ Bugfix: Configure and enable openvpn module dependencies when
	  subscribing an eBox to the Control Center
	+ Fix some misleading text to use coherent discourse
	+ Set the link to the new subscription form in eBox Tech website
1.3.13
	+ Show the email address is available to authenticate with
	+ Fix EBox::RemoteServices::Model::viewCustomizer to return always
	  a customizer instance to match the new API
1.3.12
	+ Passwordless from Control Center is now the default option and
	  it is not editable from GUI anynmore
	+ Run cron getter after subscribing while saving changes
	+ Configure/enable OpenVPN module when subscribing
	+ Add widget to know the Control Center connection status
	+ Add support for automatic backups done daily for a maximum number
	+ Allow job result submission to be sent in chunks
1.3.10
	+ Bugfix: Using a better message when the Internet is not
	  reachable when subscribing an eBox
	+ Bugfix: Use name in VPN client configuration for reaching the
	  VPN server to avoid problems if we change the IP addresses
	+ Bugfix: Better error handling in notify job results
	+ Bugfix: Using ebox as common base for Via protocol
1.3.7
	+ Bugfix: Add CACertificatePath to trust in CC job dispatchers
1.3.6
	+ Run cronjob sent by eBox CC
1.1.20
	+ New release
1.1
	+ Initial release<|MERGE_RESOLUTION|>--- conflicted
+++ resolved
@@ -1,7 +1,4 @@
 HEAD
-<<<<<<< HEAD
-	+ Added REST client as interface with Zentyal Cloud
-=======
 	+ Added 'journaling' optional parameter to the RESTClient methods to
 	  enable/disable the journaling for that call
 	+ Optional parameters for RESTClient methods are now named
@@ -12,7 +9,7 @@
 	  stats should be sent using the VPN or not
 	+ Added function cloudDomain to get Zentyal Cloud domain name
 	+ Added function subscribedUUID to get server UUID
->>>>>>> 3832b5db
+	+ Added REST client as interface with Zentyal Cloud
 	+ New registration form on subscription wizard
 2.3.1
 	+ Use new module to calc average bandwidth from a day
