--- conflicted
+++ resolved
@@ -1,10 +1,6 @@
-<<<<<<< HEAD
 3.3
 	+ Switch from Error to TryCatch for exception handling
-=======
-HEAD
 	+ Fix reset URL in subscription wizard error
->>>>>>> 0accefd5
 	+ Pinning kernels so they are updated with QA updates active
 	+ Added missing EBox::Exceptions uses
 	+ Remove cron jobs when unregistering
