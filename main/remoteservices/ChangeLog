HEAD
<<<<<<< HEAD
	+ Disable QA updates until next commercial edition
=======
	+ EBox::RemoteServices::Subscription::Check::check recovers for
	  any error raised on users checking
3.2.5
>>>>>>> b00cb5f2
	+ DisasterRecoveryDomains can notify other models
	+ Fix remove conf backup after PSGI migration
	+ Fix overwrite action on remote conf backup
3.4
	+ Port proxy redirections to Nginx from Apache
	+ Use the new PortObserver to report a change in the webadmin
	  listening port
	+ Migrated to use Plack as the application server instead of mod_perl
	+ Updated to use the new haproxy API.
	+ Move run-pending-ops script to core
	+ Move EBox::RemoteServices::RESTClient and RESTResult to core
	  and uses it as base in specific behaviour
	+ Use service instead of deprecated invoke-rc.d for init.d scripts
	+ Set version to 3.4
	+ Remove Disaster Recovery menu entry as it is managed by
	  cloud-prof module
	+ Fix restore remote backup with spaces in the backup name
	+ Fix: Do not subscribe to the newsletter in the wizard if the
	  user requires so
	+ On initial setup, do only reload bundle and restart the service
	  if the server is registered
	+ Fix warning on last inside an eval on automatic-conf-backup script
3.3
	+ Hide close button on subscription progress dialog
	+ Adapted to new AJAX update of save changes button
	+ Switch from Error to TryCatch for exception handling
	+ Adapted to new AJAX update of save changes button
	+ Update support information due to offer 2013
	+ Update messages in info models
	+ Show ad messages in SubscriptionInfo model
	+ Remove useless code due to offer 2013
	+ Retrieve the maximum users from Zentyal Remote
	+ Added new i18n editions
	+ Store an ad message instead of enforcing max number of users
	  in the registration check
	+ Now the module has support to store ad messages
	+ Widget recovers from latestRemoteConfBackup connection errors
	+ Fix reset URL in subscription wizard error
	+ Pinning kernels so they are updated with QA updates active
	+ Added missing EBox::Exceptions uses
	+ Remove cron jobs when unregistering
	+ Use latest REST Remote API to register a free account
	+ Missing use when restarting monitor using VPN as communication
	  layer
	+ Set proper trial link when a community account is registered
	+ Use IPS module to know the number of IDS/IPS rules
	+ Honor system-wide defined HTTP Proxy in REST client
	+ Set version to 3.3
	+ Better error message when JSON creadentials file is missing
	+ Missing EBox::Gettext use in EBox::RemoteServices::Connection
	+ Set version to 3.3
3.2
	+ Set version to 3.2
3.1.9
	+ Handle connection errors in setAdminPort
	+ Set to debug level several dev oriented notifications
3.1.8
	+ Better error if we cannot register due to lack of free space
	+ Fix links to see latest reports or its documentation on Reports tab
	+ Set proper URL to reach Zentyal Remote dashboard from dashboard
3.1.7
	+ Adapt backups' list to new UI
3.1.6
	+ Adapt remote backup to new UI CSS
	+ Removed implementation of the removed Desktop::ServiceProvider
3.1.5
	+ Adapted to updatedRowNotify call with no changes in values
	+ Added menu icon
	+ Fixed wrong jQuery interpolation in Subscription form
	+ Retry making the configuration backup if the conf backup process
	  produced a corrupted backup
	+ Send the checksum of the conf backup when pushing to check
	  its integrity on server side
	+ Explicitly set firewall version dependency in control file
	+ Adapt firewall rules to new accept chains
	+ Display web remote access support settings
	+ Save logs module when creating VPN client to start logging its log
	+ Save software module after setting QA updates configuration
	+ Small correction on a link that were still pointing to Cloud
	+ Support running runnerd without being registered programatically
	+ Give support to custom proxied redirections to provide local HTTP
	  servers from Zentyal Remote using
	  /etc/zentyal/remoteservices_redirections.yaml
	+ Fixed path escape on Reporter::SambaDiskUsage
	+ Removed no longer necessary jQuery noConflict()
3.1.4
	+ Fixed wizard to show again errors
	+ Fixed path escape on Reporter::SambaDiskUsage, thanks to EddieA
	  for pointing out the fix
	+ maxUsers method does not take maxCloudUsers into account
3.1.3
	+ Ported JS code to jQuery
3.1.2
	+ Remove deprecated backup domain report in ebackup reporter
	+ Custom QA archive can be set at qa_updates_archive configuration
	  key
	+ Custom QA repository can be set at qa_updates_repo configuration
	  key
	+ RESTClient can now set the URI endpoint programatically
	+ Added pullStatus SOAP server method to get the job result via
	  polling
3.1.1
	+ Cloud-prof installation is now smoothly as it is tried at first
	  and during 10 times during 5 minutes
	+ Migrated SOAP services to use Nginx for SSL.
3.1
	+ Updated to reflect the Apache -> WebAdmin rename.
	+ Removed 3.0.X migration code
	+ Added Pre-Depends on mysql-server to avoid problems with upgrades
	+ Depend on zentyal-core 3.1
3.0.20
	+ Changed location of remote backup metainfo files to preserve cache
	  after reboot
3.0.19
	+ Implemented maxUsers() and maxCloudUsers() methods
	+ Default control panel URL points to remote.zentyal.com now
3.0.18
	+ Consolidate and send report data using a new daemon
	  zentyal.reporterd
	+ Randomise when reload-bundle and subs-level are sent
	+ Added users module checks for SB:
	  - No more than 25 users having none or cloud as master
	  - Zentyal server slaves are forbidden
3.0.17
	+ Use cache to retrieve latest configuration backup date in
	  dashboard
3.0.16
	+ Added setSecurityUpdatesLastTime method to abstract how to set
	  the latest performed security update
3.0.15
	+ Get capabilities for files and users sync from the API
	+ Be very strict with the server name while subscribing. Only
	  [A-Za-z0-9-]+ are accepted
	+ Restore configuration without subscription now works smoothly
	+ Proper CA file deletion when unsubscribing
	+ Try to remove include and CA when unsubscribing separately
	+ Change to debug remote support no conf message
	+ Force mode when writing QA apt ocnfiguration file
	+ Remove filesync upstart file as it is not longer maintained by
	  this package
	+ Force mode when writing QA apt configuration file
	+ Avoid exception in subscription info table when a
	  no subscribed server use no-ascii character set
3.0.14
	+ Silenting _getSubscriptionDetails internal exception
	+ Fix typo in execute bundle which avoids correct installation of
	  cloud-prof when registration is done
3.0.13
	+ Notify cloud-prof when installed when changes happen in
	  DisasterRecoveryDomains model
	+ Move zfilesync daemon management to cloud-prof package
	+ Include edition in MOTD and remove upgrade announcement
	+ Adding extra component to the qa sources list
	+ Do not try to execute periodic cron jobs if already running
	+ Update SambaVirusShare reporter
	+ Update SambaVirus reporter
	+ auto-subscribe now works when multiple bundles are available
	+ Avoid usage of private attributes in Subscription model parent
	  class
	+ Avoid warning when checking commAddOn
	+ Fixed share sync regression after directory existance check
3.0.12
	+ Write zfilesync conf only when needed
	+ Start zfilesync also when disaster recovery is available
3.0.11
	+ Rename from disasterRecoveryAddOn to disasterRecoveryAvailable
	+ Implement zarafaAddOn method for getting zarafa details
	+ Implement client-side of new add-on framework
	+ Fixed utf8 problems in RESTClient
	+ Disaster Recovery integration
	+ Added auto-subscribe script
	+ Fix reporter-consolidate cron entry
	+ Change QA archive to the new one
	+ Make sure only one run-pending-ops process is launched at the
	  same time
3.0.10
	+ Fix reload bundle checks with communication add-on
	+ Restore process can skip backed up credentials when it is sure
	  the current credentials are up to date for the same server
	+ Fix regression to register a server with communication add-on
	+ Fix restore/backup procedure for the module
3.0.9
	+ More resilient reporting operations to reporter errors
	+ Fix stupid bug in desktop subscription service
3.0.8
	+ Handle desktop subscription limit error status
	+ Return the cloud domain along with the credentials to the desktops
	  upon subscription
	+ Clearer message is shown when your server is not capable for any
	  available edition
	+ Remove unnecessary field for mail reporting
	+ Send data to db when reporting is logging only in UTF8
	+ Decode JSON only if data is defined in REST Result
	+ Enable report sending
	+ Do not calculate share size whose directory does not exist
	+ Fix subscription process when firewall has been enabled but not saved
	+ Read REST responses with a correct encoding
	+ Fixed SSL configuration conflicts betwen SOAPClient and RESTClient
3.0.7
	+ Launch filesync only if available
3.0.6
	+ Remove QA updates if not subscribed
	+ Set file sync conf only if subscribed
	+ Fixed remote cloud sync hostname
3.0.5
	+ Added automatic-conf-backup strict
	+ Make required changes for new communications add-on
	  (mailfilter in community + jabber and asterisk in comm add-on)
	+ Updated REST journaling behavior
	+ Configure file sync daemon
	+ Some fixes in text in the models
	+ Added check for users sync service
	+ Get remote support user uid from users module if it is installed
	+ Fixed error in check connection button moving _checkUDPEchoService()
	  to EBox::RemoteSevices::Base
3.0.4
	+ Give support to trial edition in info boxes
3.0.3
	+ Launch inventory agent just after subscribing to get information
	  in remote as soon as possible
	+ Add pciutils and dmidecode as dependencies to include PCI and
	  Bios information for inventory
	+ Fix OCS inventory cron file execution permissions
	+ Changed subscription_basic style to avoid overlapping separator line
3.0.2
	+ Use perl code in initial setup to avoid lock issues
	+ Fixed non-translatable strings in registration wizard
	+ Do not show help button text when registered
	+ Check if you are registered in wizard at first
	+ Add hostname as default value for server name in Wizard
	+ Check the three diferent result api may return in wizard
	+ Check agreement is done when doing the wizard
3.0.1
	+ Don't abort subscription, backup or restore by clicking outside
	  of popup window
	+ Dynamic DNS now works without bundle
3.0
	+ Set 3.0 URLs for wizard
	+ Fix registration when remote access is enabled previously
	+ Set production conf parameters
	+ New style for registration wizard
	+ Reviewed strings
	+ Start up tasks (cronjobs and bundle reload) is done after save
	  changes in background
	+ VPN connection is established once it is needed
	+ Dynamic DNS is enabled during the subscription and not during
	  the bundle execution
	+ Dynamic DNS is disabled when deregistering
	+ Set up audit environment in set conf
	+ In order to run cron jobs only subscribed is required now
	+ Adaptations for new registered community servers
	+ Show VPNConnectivityCheck in Technical composite when the server
	  has the bundle
	+ Name change from Cloud to Remote
	+ Launch save changes immediately after performing the
	  registration or unregistration in a modal box
	+ Show Wizard link in no active remote configuration backup
	+ Delete no longer required conf keys: ebox_services_www and
	  ebox_services_mirror_count
	+ Remove deprecated Disaster Recovery method
	+ Cache cred data in module to optimise
	+ Implement reporting code here
	+ Password list files are now stored in module conf
	+ RESTClient now supports raw JSON as query param
2.3.2
	+ Do not set local address for TCP connections
	+ Avoid division by zero showing DR info
	+ Use beta values for configuration for now
	+ Remove no longer used restore backup from proxy
	+ Added method to write conf-backups and sec-updates credentials
	  into /var/lib/zentyal/.netrc file
	+ Remote configuration backup operations now run inside a popup
	+ Added 'journaling' optional parameter to the RESTClient methods to
	  enable/disable the journaling for that call
	+ Optional parameters for RESTClient methods are now named
	+ Conf Backup go outside the VPN using the new Cloud RESTful API
	+ Added method setServer to RESTClient
	+ Added integration with OCS inventory agent
	+ QA Updates go outside the VPN
	+ QA apt configuration files are now generated or removed when
	  setting the configuration for the module (_setConf method)
	+ QA repository public key included in the package
	+ Added function cloudCredentials to get server uuid and pass
	+ Added confKey monitoring_inside_vpn to configure whether the monitoring
	  stats should be sent using the VPN or not
	+ Added function cloudDomain to get Zentyal Cloud domain name
	+ Added function subscribedUUID to get server UUID
	+ Return current capabilities values if new ones cannot be
	  obtained
	+ Give support for 400 errors in REST Client as external
	  exceptions
	+ Added logic for new mail add-on for SB edition
	+ Added REST client as interface with Zentyal Cloud
	+ New registration form on subscription wizard
2.3.1
	+ Use new module to calc average bandwidth from a day
	+ Some improvements to runnerd daemonisation
	+ Use RESTful API to send the jobs results to Zentyal Cloud
	+ Adapted to latest changes in core
	+ Use Apache mod API to include Cloud CA certificate
	+ Remove Apache2 configuration which is only in the main file
2.3
	+ Implement new EBox::Events::DispatcherProvider
	+ Adapted to new Model management and events frameworks
	+ Adapted storage of state info to the new JSON objects
	+ Added subscribe desktop action as Desktop::ServiceProvider
	+ Added journaling for REST requests
	+ Adapted Events to send additional info
	+ RESTClient sends the query request in application/json when the
	  data to send is an array
	+ Use new REST API
	+ Check subscription details everyday
	+ Rename Zentyal Cloud VPN client to remoteServices_client
	+ Check available options before subscribing if more than option
	  is available
	+ Added REST client as interface with Zentyal Cloud
	+ New subscription wizard
	+ Adapted messages in the UI for new editions
	+ Add new server editions
	+ New checks for Small Business edition
	+ Uniformize config boolean values (from true/false to yes/no)
	+ Use direct connection to QA repository even using a global proxy
	+ Delete version() method which is now implemented on EBox::Module::Base
	+ Set off-office hours for module cron jobs
	+ Show the number of available IDS rules in the Advanced Security
	  Updates model
	+ Replaced autotools with zbuildtools
	+ Do not clear cache when restarting the remoteservices module
	+ Bugfix: Do not crash if apt-key del command fails
	+ Bugfix: The internal cron jobs are now removed correctly
	+ Remove some configuration and packages when a downgrade is done
	+ Bugfix: Remove jobs when unsubscribing
	+ Bugfix: Remove apt preferences when unsubscribing
	+ Non-ASCII characters are explicitly not allowed in Zentyal Common Name
	+ Backup and restore all the cached data
2.2.2
	+ Download the backup archive from proxy using REST without
	  storing locally
	+ Download the backup archive using REST as well and optimising
	  to pass the stream directly without temporary files
	+ Configuration backup archive is now sent using curl in a REST
	  format
	+ Add EBox::RemoteServices::SOAPClient the chances to run any
	  SOAP::Lite method
2.2.1
	+ Avoid crash with undefined siteHost when migrating from 2.0
	+ Tolerate file permission errors when restoring subscription
	+ Better exception when we have no response for the SOAP call
2.1.11
	+ Added new icons for the wizard
	+ Reviewed some subscription strings
2.1.10
	+ Set script session starting code in
	  EBox::RemoteServices::Job::Helper to add audit support for jobs
	+ Allow remote access from the cloud with no dynamic host
	+ Bugfix: Typo in passwordless default value
2.1.9
	+ Reviewed some subscription strings
	+ WS check now is load-balanced
	+ Custom locations now works again after URL rewriting scheme
2.1.8
	+ Catch when the updates watcher is not available to enable
2.1.7
	+ Do not show subscription wizard if hide_subscription_wizard key defined
	+ Better integration with core theme
	+ Differentiate ads from notes
	+ Removed /zentyal prefix from URLs
	+ When subscribing modify other modules after saving new
	  subscription state
	+ Enable updates watcher after subscribing
	+ Include missing OverwriteRemoteBackup module
	+ Depend always on zentyal-software (needed for the automatic QA updates)
2.1.6
	+ Better error message when registering a subscription without
	  connectivity
	+ Disable wrong user/password autocompletion in Subscription form
	+ Remove innecesary checks for nameserver and web servers prior to
	  exchanging data with them
	+ Remove route is up checking for remote support since it is not
	  neccesary
	+ Added subscription_skip_vpn_scan configuration key to skip VPN
	  check while subscribing
	+ Added VPN client local address adjustment
	+ Improvements in subscriptions checks
	+ Added firewall helper to open and redirect ports for remote
	  access
	+ Added script for persist firewall rules when openvpn client restarts
	+ Link to wizard instead of the store to register a Basic subscription
	+ Add at package as dependency
	+ Remove unnecessary check for old 2.0.X versions of zentyal-software
2.1.5
	+ Bugfix with YAML::XS to decode UTF8 strings to let SOAP::Lite
	  perform the proper encoding
	+ Set proper suite in preferences with QA updates
2.1.4
	+ Use new path for openvpn logs at /var/log/openvpn
	+ Update wizard pages with new order option
2.1.3
	+ Use system configured NS if the Cloud NS is not available
	+ User HTTP instead of ping for check Cloud WS server
2.1.2
	+ Added support for DynDNS service
	+ Added ssh warnings to remote support page
	+ Added automatic registration + subscription wizard
2.1.1
	+ Pass new fallbackToRO option when making a configuration backup
	+ Added Cloud DNS connection check
	+ Fix last report link in Subscription page
	+ Catch all exceptions when the server is not connected to Cloud
	+ Add reportAdminPort to let Zentyal Cloud know the TCP port where
	  the server UI is listening to
	+ Remove unecessary parameter when making automatic backup
	+ Avoid log entry with unexistant file
	+ Rename dispatcher receiver to Zentyal Cloud
	+ Using unconfigured interfaces as last resort to connect to Cloud
	+ Added exception for no connection to Cloud
	+ Bugfix: Migration for VPN clients to new local port and address
	  options works
	+ Bugfix: VPN local address tests are now quiet
	+ Enforcing type in SOAP response is now allowed
	+ Added new models to show information about our several services:
	  - Server subscriptions
	  - Advanced Security Updates
	  - Disaster Recovery
	  - Technical Support
	+ New Zentyal Cloud client widget with new services information
	+ Remote services VPN client now uses local port and address options
	+ Give support for new QA repository for Zentyal Server	 >= 2.1
	+ Re-enable support for Professional subscription
	+ Bugfix: fixed error in remote backup template when a basic
	  subscription already has a backup in the cloud
	+ Added WS and VPN server connectivity check upon subscription
2.1
	+ Bugfix: package removal does not crash if can't unsubscribe
	+ Replace YAML::Tiny with libyaml written in C through YAML::XS wrapper
	+ Remove migrations and use new initial-setup
	+ Replace /etc/ebox/78remoteservices.conf with
	  /etc/zentyal/remoteservices.conf
	+ Bugfix: Remove key field in consolidation which is useless in
	  this context and it leads to errors everyday of the month except
	  the first one
	+ Indicate script to run when changing configuration file
2.0.8
	+ Remote backup is now overwritten with Basic Subscription
	+ Using a new key from bundle or dnsServer as fallback to set the
	  set of addresses to access from Zentyal Cloud
	+ Added check to not use any address when connected to Zentyal
	  Cloud to do remote support
2.0.7
	+ Added backup/restore of subscription credentials
	+ Added API to get the list of registered Zentyal servers
	+ Added API to get the backup credentials if available
	+ Added API to know if the disaster recovery add-on is on
	+ Fixed problems with cache values
2.0.6
	+ Typo fix to run cron job when the period says to do
	+ Set default order for dashboard widgets
2.0.5
	+ Set hostname as default value for server name
	+ Minor message changes
	+ Correct case for sql column names
2.0.4
	+ Fixed bad hour bug in remoteservices cron file generation
2.0.3
	+ Allow insecure clients (bad renegotiation CVE-2009-3555) until
	  Zentyal Cloud clients have the problem fixed.
	+ Do not save Apache module in module restarts as GUI already do
	  it at the end of saving modules stage
	+ Set random times for cron tasks
	+ Bugfix: Remote access is again passwordless after changing our
	  brand
	+ Bugfix: Asked for the subscription level after subscription
	  during saving changes stage to avoid showing up commercial
	  messages when they should not
	+ Bugfix: Added pageTitle property to remote support access page
2.0.2
	+ Handle exceptions in subscription levels SOAP calls
2.0.1
	+ Added API to query to internal nameserver
	+ Added API to know the subscription level
	+ Added API to know the add-on server has
	+ Switch to cloud.zentyal.com
2.0
	+ Fixed bug cleaning CC control jobs, added facilities for
	internal and no-CC job
1.5.8
	+ Check package installed with libapt-pkg-perl
	+ Mark squid as changed, if enabled, when subscription process is
	  done
	+ Add installer script execution after saving changes to make sure
	  VPN is up and running
	+ Bugfix: Speed up the subscription process when VPN is not set up
	  yet
1.5.7
	+ Zentyal rebrand
	+ I18n the commercial message
1.5.6
	+ More robust report method
	+ New commercial messages
1.5.5
	+ Bugfix: Test if /var/run/screen exists before changing its
	  permissions
	+ Bugfix: Work when there is nothing to report yet
1.5.4
	+ Fix bug to pass conf keys to the execute procedures after extracting
	  the bundle
1.5.3
	+ Password strength checker done every week included in report and
	  alert generated with the result
	+ Added support for ebox-qa apt sources
	+ Added support for scripts from subscription bundle
	+ Subscription enables monitor and logs module
	+ Bundle action occurs now when reloading the bundle (before only
	  when subscribing), adapted to remoteservices version requirement
	  for bundle
	+ Adapted to use preferences.d directory for QA's apt configuration
1.5.2
	+ Reload bundle while configuring the package and once a week to
	  support eBox CC migration automatically (new keys) to make
	  migration process even smoother
	+ Modified order in menu, now Control Center is right after software
1.5.1
	+ Security [ESN-1-1]: Added proxyDomain method needed for the CSRF fix
	+ Delete no longer available cron jobs when synchronising
	+ Use a new way to push stats to eBox Control Center by using
	  collectd directly instead of using a cron job and xdelta. Exposed
	  the required data to monitor module to work together.
	+ Added restriction to CC VPN to remote support feature
1.5
	+ Pass data-file for executing jobs
	+ Added class for easier parsing of CSV files
	+ Set monitor service as stopped on purpose to notify
	  monitor stats to eBox Control Center
	+ Set maximum number for eBox common name to 32
	+ Bugfix: Found a lost method makes the monitorization work again
	+ Allow read-only script sessions
	+ Added class for easier parsing of CSV files
	+ Added remote support option
1.4.2
	+ Bugfix: Not allow "." character in common name
1.3.14
	+ Bugfix: Show as disconnected if the eBox is not subscribed
	+ Bugfix: Configure and enable openvpn module dependencies when
	  subscribing an eBox to the Control Center
	+ Fix some misleading text to use coherent discourse
	+ Set the link to the new subscription form in eBox Tech website
1.3.13
	+ Show the email address is available to authenticate with
	+ Fix EBox::RemoteServices::Model::viewCustomizer to return always
	  a customizer instance to match the new API
1.3.12
	+ Passwordless from Control Center is now the default option and
	  it is not editable from GUI anynmore
	+ Run cron getter after subscribing while saving changes
	+ Configure/enable OpenVPN module when subscribing
	+ Add widget to know the Control Center connection status
	+ Add support for automatic backups done daily for a maximum number
	+ Allow job result submission to be sent in chunks
1.3.10
	+ Bugfix: Using a better message when the Internet is not
	  reachable when subscribing an eBox
	+ Bugfix: Use name in VPN client configuration for reaching the
	  VPN server to avoid problems if we change the IP addresses
	+ Bugfix: Better error handling in notify job results
	+ Bugfix: Using ebox as common base for Via protocol
1.3.7
	+ Bugfix: Add CACertificatePath to trust in CC job dispatchers
1.3.6
	+ Run cronjob sent by eBox CC
1.1.20
	+ New release
1.1
	+ Initial release<|MERGE_RESOLUTION|>--- conflicted
+++ resolved
@@ -1,11 +1,7 @@
 HEAD
-<<<<<<< HEAD
 	+ Disable QA updates until next commercial edition
-=======
 	+ EBox::RemoteServices::Subscription::Check::check recovers for
 	  any error raised on users checking
-3.2.5
->>>>>>> b00cb5f2
 	+ DisasterRecoveryDomains can notify other models
 	+ Fix remove conf backup after PSGI migration
 	+ Fix overwrite action on remote conf backup
