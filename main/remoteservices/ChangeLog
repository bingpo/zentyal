--- conflicted
+++ resolved
@@ -1,4 +1,3 @@
-<<<<<<< HEAD
 3.4
 	+ Port proxy redirections to Nginx from Apache
 	+ Use the new PortObserver to report a change in the webadmin
@@ -10,13 +9,9 @@
 	  and uses it as base in specific behaviour
 	+ Use service instead of deprecated invoke-rc.d for init.d scripts
 	+ Set version to 3.4
-=======
-HEAD
 	+ Remove Disaster Recovery menu entry as it is managed by
 	  cloud-prof module
 	+ Fix restore remote backup with spaces in the backup name
-3.3.2
->>>>>>> 62f2a2f3
 	+ Fix: Do not subscribe to the newsletter in the wizard if the
 	  user requires so
 	+ On initial setup, do only reload bundle and restart the service
