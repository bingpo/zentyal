--- conflicted
+++ resolved
@@ -1,11 +1,8 @@
-<<<<<<< HEAD
+HEAD
+	+ Use latest REST Remote API to register a free account
 3.2.1
 	+ Missing use when restarting monitor using VPN as communication
 	  layer
-=======
-HEAD
-	+ Use latest REST Remote API to register a free account
->>>>>>> 9a0b0cc0
 	+ Set proper trial link when a community account is registered
 	+ Use IPS module to know the number of IDS/IPS rules
 	+ Honor system-wide defined HTTP Proxy in REST client
