--- conflicted
+++ resolved
@@ -1,10 +1,6 @@
 HEAD
-<<<<<<< HEAD
-=======
 	+ Fix: Do not subscribe to the newsletter in the wizard if the
 	  user requires so
-3.2.4
->>>>>>> 0e7d0608
 	+ On initial setup, do only reload bundle and restart the service
 	  if the server is registered
 3.3.1
