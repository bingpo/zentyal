HEAD
<<<<<<< HEAD
	+ Fixed wrong jQuery interpolation in Subscription form
=======
	+ Retry making the configuration backup if the conf backup process
	  produced a corrupted backup
	+ Send the checksum of the conf backup when pushing to check
	  its integrity on server side
	+ Explicitly set firewall version dependency in control file
3.0.24
>>>>>>> a572aeb4
	+ Adapt firewall rules to new accept chains
	+ Display web remote access support settings
	+ Save logs module when creating VPN client to start logging its log
	+ Save software module after setting QA updates configuration
	+ Small correction on a link that were still pointing to Cloud
	+ Support running runnerd without being registered programatically
	+ Give support to custom proxied redirections to provide local HTTP
	  servers from Zentyal Remote using
	  /etc/zentyal/remoteservices_redirections.yaml
	+ Fixed path escape on Reporter::SambaDiskUsage
	+ Removed no longer necessary jQuery noConflict()
3.1.4
	+ Fixed wizard to show again errors
	+ Fixed path escape on Reporter::SambaDiskUsage, thanks to EddieA
	  for pointing out the fix
	+ maxUsers method does not take maxCloudUsers into account
3.1.3
	+ Ported JS code to jQuery
3.1.2
	+ Remove deprecated backup domain report in ebackup reporter
	+ Custom QA archive can be set at qa_updates_archive configuration
	  key
	+ Custom QA repository can be set at qa_updates_repo configuration
	  key
	+ RESTClient can now set the URI endpoint programatically
	+ Added pullStatus SOAP server method to get the job result via
	  polling
3.1.1
	+ Cloud-prof installation is now smoothly as it is tried at first
	  and during 10 times during 5 minutes
	+ Migrated SOAP services to use Nginx for SSL.
3.1
	+ Updated to reflect the Apache -> WebAdmin rename.
	+ Removed 3.0.X migration code
	+ Added Pre-Depends on mysql-server to avoid problems with upgrades
	+ Depend on zentyal-core 3.1
3.0.20
	+ Changed location of remote backup metainfo files to preserve cache
	  after reboot
3.0.19
	+ Implemented maxUsers() and maxCloudUsers() methods
	+ Default control panel URL points to remote.zentyal.com now
3.0.18
	+ Consolidate and send report data using a new daemon
	  zentyal.reporterd
	+ Randomise when reload-bundle and subs-level are sent
	+ Added users module checks for SB:
	  - No more than 25 users having none or cloud as master
	  - Zentyal server slaves are forbidden
3.0.17
	+ Use cache to retrieve latest configuration backup date in
	  dashboard
3.0.16
	+ Added setSecurityUpdatesLastTime method to abstract how to set
	  the latest performed security update
3.0.15
	+ Get capabilities for files and users sync from the API
	+ Be very strict with the server name while subscribing. Only
	  [A-Za-z0-9-]+ are accepted
	+ Restore configuration without subscription now works smoothly
	+ Proper CA file deletion when unsubscribing
	+ Try to remove include and CA when unsubscribing separately
	+ Change to debug remote support no conf message
	+ Force mode when writing QA apt ocnfiguration file
	+ Remove filesync upstart file as it is not longer maintained by
	  this package
	+ Force mode when writing QA apt configuration file
	+ Avoid exception in subscription info table when a
	  no subscribed server use no-ascii character set
3.0.14
	+ Silenting _getSubscriptionDetails internal exception
	+ Fix typo in execute bundle which avoids correct installation of
	  cloud-prof when registration is done
3.0.13
	+ Notify cloud-prof when installed when changes happen in
	  DisasterRecoveryDomains model
	+ Move zfilesync daemon management to cloud-prof package
	+ Include edition in MOTD and remove upgrade announcement
	+ Adding extra component to the qa sources list
	+ Do not try to execute periodic cron jobs if already running
	+ Update SambaVirusShare reporter
	+ Update SambaVirus reporter
	+ auto-subscribe now works when multiple bundles are available
	+ Avoid usage of private attributes in Subscription model parent
	  class
	+ Avoid warning when checking commAddOn
	+ Fixed share sync regression after directory existance check
3.0.12
	+ Write zfilesync conf only when needed
	+ Start zfilesync also when disaster recovery is available
3.0.11
	+ Rename from disasterRecoveryAddOn to disasterRecoveryAvailable
	+ Implement zarafaAddOn method for getting zarafa details
	+ Implement client-side of new add-on framework
	+ Fixed utf8 problems in RESTClient
	+ Disaster Recovery integration
	+ Added auto-subscribe script
	+ Fix reporter-consolidate cron entry
	+ Change QA archive to the new one
	+ Make sure only one run-pending-ops process is launched at the
	  same time
3.0.10
	+ Fix reload bundle checks with communication add-on
	+ Restore process can skip backed up credentials when it is sure
	  the current credentials are up to date for the same server
	+ Fix regression to register a server with communication add-on
	+ Fix restore/backup procedure for the module
3.0.9
	+ More resilient reporting operations to reporter errors
	+ Fix stupid bug in desktop subscription service
3.0.8
	+ Handle desktop subscription limit error status
	+ Return the cloud domain along with the credentials to the desktops
	  upon subscription
	+ Clearer message is shown when your server is not capable for any
	  available edition
	+ Remove unnecessary field for mail reporting
	+ Send data to db when reporting is logging only in UTF8
	+ Decode JSON only if data is defined in REST Result
	+ Enable report sending
	+ Do not calculate share size whose directory does not exist
	+ Fix subscription process when firewall has been enabled but not saved
	+ Read REST responses with a correct encoding
	+ Fixed SSL configuration conflicts betwen SOAPClient and RESTClient
3.0.7
	+ Launch filesync only if available
3.0.6
	+ Remove QA updates if not subscribed
	+ Set file sync conf only if subscribed
	+ Fixed remote cloud sync hostname
3.0.5
	+ Added automatic-conf-backup strict
	+ Make required changes for new communications add-on
	  (mailfilter in community + jabber and asterisk in comm add-on)
	+ Updated REST journaling behavior
	+ Configure file sync daemon
	+ Some fixes in text in the models
	+ Added check for users sync service
	+ Get remote support user uid from users module if it is installed
	+ Fixed error in check connection button moving _checkUDPEchoService()
	  to EBox::RemoteSevices::Base
3.0.4
	+ Give support to trial edition in info boxes
3.0.3
	+ Launch inventory agent just after subscribing to get information
	  in remote as soon as possible
	+ Add pciutils and dmidecode as dependencies to include PCI and
	  Bios information for inventory
	+ Fix OCS inventory cron file execution permissions
	+ Changed subscription_basic style to avoid overlapping separator line
3.0.2
	+ Use perl code in initial setup to avoid lock issues
	+ Fixed non-translatable strings in registration wizard
	+ Do not show help button text when registered
	+ Check if you are registered in wizard at first
	+ Add hostname as default value for server name in Wizard
	+ Check the three diferent result api may return in wizard
	+ Check agreement is done when doing the wizard
3.0.1
	+ Don't abort subscription, backup or restore by clicking outside
	  of popup window
	+ Dynamic DNS now works without bundle
3.0
	+ Set 3.0 URLs for wizard
	+ Fix registration when remote access is enabled previously
	+ Set production conf parameters
	+ New style for registration wizard
	+ Reviewed strings
	+ Start up tasks (cronjobs and bundle reload) is done after save
	  changes in background
	+ VPN connection is established once it is needed
	+ Dynamic DNS is enabled during the subscription and not during
	  the bundle execution
	+ Dynamic DNS is disabled when deregistering
	+ Set up audit environment in set conf
	+ In order to run cron jobs only subscribed is required now
	+ Adaptations for new registered community servers
	+ Show VPNConnectivityCheck in Technical composite when the server
	  has the bundle
	+ Name change from Cloud to Remote
	+ Launch save changes immediately after performing the
	  registration or unregistration in a modal box
	+ Show Wizard link in no active remote configuration backup
	+ Delete no longer required conf keys: ebox_services_www and
	  ebox_services_mirror_count
	+ Remove deprecated Disaster Recovery method
	+ Cache cred data in module to optimise
	+ Implement reporting code here
	+ Password list files are now stored in module conf
	+ RESTClient now supports raw JSON as query param
2.3.2
	+ Do not set local address for TCP connections
	+ Avoid division by zero showing DR info
	+ Use beta values for configuration for now
	+ Remove no longer used restore backup from proxy
	+ Added method to write conf-backups and sec-updates credentials
	  into /var/lib/zentyal/.netrc file
	+ Remote configuration backup operations now run inside a popup
	+ Added 'journaling' optional parameter to the RESTClient methods to
	  enable/disable the journaling for that call
	+ Optional parameters for RESTClient methods are now named
	+ Conf Backup go outside the VPN using the new Cloud RESTful API
	+ Added method setServer to RESTClient
	+ Added integration with OCS inventory agent
	+ QA Updates go outside the VPN
	+ QA apt configuration files are now generated or removed when
	  setting the configuration for the module (_setConf method)
	+ QA repository public key included in the package
	+ Added function cloudCredentials to get server uuid and pass
	+ Added confKey monitoring_inside_vpn to configure whether the monitoring
	  stats should be sent using the VPN or not
	+ Added function cloudDomain to get Zentyal Cloud domain name
	+ Added function subscribedUUID to get server UUID
	+ Return current capabilities values if new ones cannot be
	  obtained
	+ Give support for 400 errors in REST Client as external
	  exceptions
	+ Added logic for new mail add-on for SB edition
	+ Added REST client as interface with Zentyal Cloud
	+ New registration form on subscription wizard
2.3.1
	+ Use new module to calc average bandwidth from a day
	+ Some improvements to runnerd daemonisation
	+ Use RESTful API to send the jobs results to Zentyal Cloud
	+ Adapted to latest changes in core
	+ Use Apache mod API to include Cloud CA certificate
	+ Remove Apache2 configuration which is only in the main file
2.3
	+ Implement new EBox::Events::DispatcherProvider
	+ Adapted to new Model management and events frameworks
	+ Adapted storage of state info to the new JSON objects
	+ Added subscribe desktop action as Desktop::ServiceProvider
	+ Added journaling for REST requests
	+ Adapted Events to send additional info
	+ RESTClient sends the query request in application/json when the
	  data to send is an array
	+ Use new REST API
	+ Check subscription details everyday
	+ Rename Zentyal Cloud VPN client to remoteServices_client
	+ Check available options before subscribing if more than option
	  is available
	+ Added REST client as interface with Zentyal Cloud
	+ New subscription wizard
	+ Adapted messages in the UI for new editions
	+ Add new server editions
	+ New checks for Small Business edition
	+ Uniformize config boolean values (from true/false to yes/no)
	+ Use direct connection to QA repository even using a global proxy
	+ Delete version() method which is now implemented on EBox::Module::Base
	+ Set off-office hours for module cron jobs
	+ Show the number of available IDS rules in the Advanced Security
	  Updates model
	+ Replaced autotools with zbuildtools
	+ Do not clear cache when restarting the remoteservices module
	+ Bugfix: Do not crash if apt-key del command fails
	+ Bugfix: The internal cron jobs are now removed correctly
	+ Remove some configuration and packages when a downgrade is done
	+ Bugfix: Remove jobs when unsubscribing
	+ Bugfix: Remove apt preferences when unsubscribing
	+ Non-ASCII characters are explicitly not allowed in Zentyal Common Name
	+ Backup and restore all the cached data
2.2.2
	+ Download the backup archive from proxy using REST without
	  storing locally
	+ Download the backup archive using REST as well and optimising
	  to pass the stream directly without temporary files
	+ Configuration backup archive is now sent using curl in a REST
	  format
	+ Add EBox::RemoteServices::SOAPClient the chances to run any
	  SOAP::Lite method
2.2.1
	+ Avoid crash with undefined siteHost when migrating from 2.0
	+ Tolerate file permission errors when restoring subscription
	+ Better exception when we have no response for the SOAP call
2.1.11
	+ Added new icons for the wizard
	+ Reviewed some subscription strings
2.1.10
	+ Set script session starting code in
	  EBox::RemoteServices::Job::Helper to add audit support for jobs
	+ Allow remote access from the cloud with no dynamic host
	+ Bugfix: Typo in passwordless default value
2.1.9
	+ Reviewed some subscription strings
	+ WS check now is load-balanced
	+ Custom locations now works again after URL rewriting scheme
2.1.8
	+ Catch when the updates watcher is not available to enable
2.1.7
	+ Do not show subscription wizard if hide_subscription_wizard key defined
	+ Better integration with core theme
	+ Differentiate ads from notes
	+ Removed /zentyal prefix from URLs
	+ When subscribing modify other modules after saving new
	  subscription state
	+ Enable updates watcher after subscribing
	+ Include missing OverwriteRemoteBackup module
	+ Depend always on zentyal-software (needed for the automatic QA updates)
2.1.6
	+ Better error message when registering a subscription without
	  connectivity
	+ Disable wrong user/password autocompletion in Subscription form
	+ Remove innecesary checks for nameserver and web servers prior to
	  exchanging data with them
	+ Remove route is up checking for remote support since it is not
	  neccesary
	+ Added subscription_skip_vpn_scan configuration key to skip VPN
	  check while subscribing
	+ Added VPN client local address adjustment
	+ Improvements in subscriptions checks
	+ Added firewall helper to open and redirect ports for remote
	  access
	+ Added script for persist firewall rules when openvpn client restarts
	+ Link to wizard instead of the store to register a Basic subscription
	+ Add at package as dependency
	+ Remove unnecessary check for old 2.0.X versions of zentyal-software
2.1.5
	+ Bugfix with YAML::XS to decode UTF8 strings to let SOAP::Lite
	  perform the proper encoding
	+ Set proper suite in preferences with QA updates
2.1.4
	+ Use new path for openvpn logs at /var/log/openvpn
	+ Update wizard pages with new order option
2.1.3
	+ Use system configured NS if the Cloud NS is not available
	+ User HTTP instead of ping for check Cloud WS server
2.1.2
	+ Added support for DynDNS service
	+ Added ssh warnings to remote support page
	+ Added automatic registration + subscription wizard
2.1.1
	+ Pass new fallbackToRO option when making a configuration backup
	+ Added Cloud DNS connection check
	+ Fix last report link in Subscription page
	+ Catch all exceptions when the server is not connected to Cloud
	+ Add reportAdminPort to let Zentyal Cloud know the TCP port where
	  the server UI is listening to
	+ Remove unecessary parameter when making automatic backup
	+ Avoid log entry with unexistant file
	+ Rename dispatcher receiver to Zentyal Cloud
	+ Using unconfigured interfaces as last resort to connect to Cloud
	+ Added exception for no connection to Cloud
	+ Bugfix: Migration for VPN clients to new local port and address
	  options works
	+ Bugfix: VPN local address tests are now quiet
	+ Enforcing type in SOAP response is now allowed
	+ Added new models to show information about our several services:
	  - Server subscriptions
	  - Advanced Security Updates
	  - Disaster Recovery
	  - Technical Support
	+ New Zentyal Cloud client widget with new services information
	+ Remote services VPN client now uses local port and address options
	+ Give support for new QA repository for Zentyal Server	 >= 2.1
	+ Re-enable support for Professional subscription
	+ Bugfix: fixed error in remote backup template when a basic
	  subscription already has a backup in the cloud
	+ Added WS and VPN server connectivity check upon subscription
2.1
	+ Bugfix: package removal does not crash if can't unsubscribe
	+ Replace YAML::Tiny with libyaml written in C through YAML::XS wrapper
	+ Remove migrations and use new initial-setup
	+ Replace /etc/ebox/78remoteservices.conf with
	  /etc/zentyal/remoteservices.conf
	+ Bugfix: Remove key field in consolidation which is useless in
	  this context and it leads to errors everyday of the month except
	  the first one
	+ Indicate script to run when changing configuration file
2.0.8
	+ Remote backup is now overwritten with Basic Subscription
	+ Using a new key from bundle or dnsServer as fallback to set the
	  set of addresses to access from Zentyal Cloud
	+ Added check to not use any address when connected to Zentyal
	  Cloud to do remote support
2.0.7
	+ Added backup/restore of subscription credentials
	+ Added API to get the list of registered Zentyal servers
	+ Added API to get the backup credentials if available
	+ Added API to know if the disaster recovery add-on is on
	+ Fixed problems with cache values
2.0.6
	+ Typo fix to run cron job when the period says to do
	+ Set default order for dashboard widgets
2.0.5
	+ Set hostname as default value for server name
	+ Minor message changes
	+ Correct case for sql column names
2.0.4
	+ Fixed bad hour bug in remoteservices cron file generation
2.0.3
	+ Allow insecure clients (bad renegotiation CVE-2009-3555) until
	  Zentyal Cloud clients have the problem fixed.
	+ Do not save Apache module in module restarts as GUI already do
	  it at the end of saving modules stage
	+ Set random times for cron tasks
	+ Bugfix: Remote access is again passwordless after changing our
	  brand
	+ Bugfix: Asked for the subscription level after subscription
	  during saving changes stage to avoid showing up commercial
	  messages when they should not
	+ Bugfix: Added pageTitle property to remote support access page
2.0.2
	+ Handle exceptions in subscription levels SOAP calls
2.0.1
	+ Added API to query to internal nameserver
	+ Added API to know the subscription level
	+ Added API to know the add-on server has
	+ Switch to cloud.zentyal.com
2.0
	+ Fixed bug cleaning CC control jobs, added facilities for
	internal and no-CC job
1.5.8
	+ Check package installed with libapt-pkg-perl
	+ Mark squid as changed, if enabled, when subscription process is
	  done
	+ Add installer script execution after saving changes to make sure
	  VPN is up and running
	+ Bugfix: Speed up the subscription process when VPN is not set up
	  yet
1.5.7
	+ Zentyal rebrand
	+ I18n the commercial message
1.5.6
	+ More robust report method
	+ New commercial messages
1.5.5
	+ Bugfix: Test if /var/run/screen exists before changing its
	  permissions
	+ Bugfix: Work when there is nothing to report yet
1.5.4
	+ Fix bug to pass conf keys to the execute procedures after extracting
	  the bundle
1.5.3
	+ Password strength checker done every week included in report and
	  alert generated with the result
	+ Added support for ebox-qa apt sources
	+ Added support for scripts from subscription bundle
	+ Subscription enables monitor and logs module
	+ Bundle action occurs now when reloading the bundle (before only
	  when subscribing), adapted to remoteservices version requirement
	  for bundle
	+ Adapted to use preferences.d directory for QA's apt configuration
1.5.2
	+ Reload bundle while configuring the package and once a week to
	  support eBox CC migration automatically (new keys) to make
	  migration process even smoother
	+ Modified order in menu, now Control Center is right after software
1.5.1
	+ Security [ESN-1-1]: Added proxyDomain method needed for the CSRF fix
	+ Delete no longer available cron jobs when synchronising
	+ Use a new way to push stats to eBox Control Center by using
	  collectd directly instead of using a cron job and xdelta. Exposed
	  the required data to monitor module to work together.
	+ Added restriction to CC VPN to remote support feature
1.5
	+ Pass data-file for executing jobs
	+ Added class for easier parsing of CSV files
	+ Set monitor service as stopped on purpose to notify
	  monitor stats to eBox Control Center
	+ Set maximum number for eBox common name to 32
	+ Bugfix: Found a lost method makes the monitorization work again
	+ Allow read-only script sessions
	+ Added class for easier parsing of CSV files
	+ Added remote support option
1.4.2
	+ Bugfix: Not allow "." character in common name
1.3.14
	+ Bugfix: Show as disconnected if the eBox is not subscribed
	+ Bugfix: Configure and enable openvpn module dependencies when
	  subscribing an eBox to the Control Center
	+ Fix some misleading text to use coherent discourse
	+ Set the link to the new subscription form in eBox Tech website
1.3.13
	+ Show the email address is available to authenticate with
	+ Fix EBox::RemoteServices::Model::viewCustomizer to return always
	  a customizer instance to match the new API
1.3.12
	+ Passwordless from Control Center is now the default option and
	  it is not editable from GUI anynmore
	+ Run cron getter after subscribing while saving changes
	+ Configure/enable OpenVPN module when subscribing
	+ Add widget to know the Control Center connection status
	+ Add support for automatic backups done daily for a maximum number
	+ Allow job result submission to be sent in chunks
1.3.10
	+ Bugfix: Using a better message when the Internet is not
	  reachable when subscribing an eBox
	+ Bugfix: Use name in VPN client configuration for reaching the
	  VPN server to avoid problems if we change the IP addresses
	+ Bugfix: Better error handling in notify job results
	+ Bugfix: Using ebox as common base for Via protocol
1.3.7
	+ Bugfix: Add CACertificatePath to trust in CC job dispatchers
1.3.6
	+ Run cronjob sent by eBox CC
1.1.20
	+ New release
1.1
	+ Initial release<|MERGE_RESOLUTION|>--- conflicted
+++ resolved
@@ -1,14 +1,10 @@
 HEAD
-<<<<<<< HEAD
 	+ Fixed wrong jQuery interpolation in Subscription form
-=======
 	+ Retry making the configuration backup if the conf backup process
 	  produced a corrupted backup
 	+ Send the checksum of the conf backup when pushing to check
 	  its integrity on server side
 	+ Explicitly set firewall version dependency in control file
-3.0.24
->>>>>>> a572aeb4
 	+ Adapt firewall rules to new accept chains
 	+ Display web remote access support settings
 	+ Save logs module when creating VPN client to start logging its log
