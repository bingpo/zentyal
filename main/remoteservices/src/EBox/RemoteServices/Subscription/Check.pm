--- conflicted
+++ resolved
@@ -101,15 +101,10 @@
     } catch (EBox::RemoteServices::Exceptions::NotCapable $e) {
         $self->{lastError} = $e->text();
         $capable = 0;
-<<<<<<< HEAD
-    }
-=======
-    } otherwise {
-        my ($exc) = @_;
+    } catch ($exc) {
         EBox::error("Error checking if suitable for this subscription level: $exc");
         $self->{lastError} = "$exc";
-    };
->>>>>>> b00cb5f2
+    }
 
     return $capable;
 }
