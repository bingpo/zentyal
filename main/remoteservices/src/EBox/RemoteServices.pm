# Copyright (C) 2008-2012 eBox Technologies S.L.
#
# This program is free software; you can redistribute it and/or modify
# it under the terms of the GNU General Public License, version 2, as
# published by the Free Software Foundation.
#
# This program is distributed in the hope that it will be useful,
# but WITHOUT ANY WARRANTY; without even the implied warranty of
# MERCHANTABILITY or FITNESS FOR A PARTICULAR PURPOSE.  See the
# GNU General Public License for more details.
#
# You should have received a copy of the GNU General Public License
# along with this program; if not, write to the Free Software
# Foundation, Inc., 59 Temple Place, Suite 330, Boston, MA  02111-1307  USA

package EBox::RemoteServices;

# Class: EBox::RemoteServices
#
#      RemoteServices module to handle everything related to the remote
#      services offered
#
use base qw(EBox::Module::Service
            EBox::NetworkObserver
            EBox::Events::DispatcherProvider
            EBox::Desktop::ServiceProvider
            EBox::FirewallObserver);

use strict;
use warnings;

use feature qw(switch);

use Date::Calc;
use EBox::Config;
use EBox::Dashboard::ModuleStatus;
use EBox::Dashboard::Section;
use EBox::Dashboard::Value;
use EBox::DBEngineFactory;
use EBox::Exceptions::External;
use EBox::Exceptions::Internal;
use EBox::Exceptions::MissingArgument;
use EBox::Exceptions::NotConnected;
use EBox::Gettext;
use EBox::Global;
use EBox::Service;
use EBox::RemoteServices::Audit::Password;
use EBox::RemoteServices::AdminPort;
use EBox::RemoteServices::Backup;
use EBox::RemoteServices::Bundle;
use EBox::RemoteServices::Capabilities;
use EBox::RemoteServices::Connection;
use EBox::RemoteServices::Configuration;
use EBox::RemoteServices::Cred;
use EBox::RemoteServices::Desktop::Subscription;
use EBox::RemoteServices::DisasterRecovery;
use EBox::RemoteServices::DisasterRecoveryProxy;
use EBox::RemoteServices::Subscription;
use EBox::RemoteServices::SupportAccess;
use EBox::RemoteServices::FirewallHelper;
use EBox::RemoteServices::RESTClient;
use EBox::Sudo;
use EBox::Util::Version;
use EBox::Validate;
use Error qw(:try);
use Net::DNS;
use File::Slurp;
use JSON::XS;
use POSIX;

# Constants
use constant SERV_DIR            => EBox::Config::conf() . 'remoteservices/';
use constant CA_DIR              => EBox::Config::conf() . 'ssl-ca/';
use constant SUBS_DIR            => SERV_DIR . 'subscription/';
use constant WS_DISPATCHER       => __PACKAGE__ . '::WSDispatcher';
use constant RUNNERD_SERVICE     => 'ebox.runnerd';
use constant SITE_HOST_KEY       => 'siteHost';
use constant COMPANY_KEY         => 'subscribedHostname';
use constant CRON_FILE           => '/etc/cron.d/zentyal-remoteservices';

my %i18nLevels = ( '-1' => __('Unknown'),
                   '0'  => __('Community'),
                   '1'  => __('Professional'),
                   '2'  => __('Enterprise'),
                   '5'  => __('Small Business'),
                   '10' => __('Enterprise'));

# Group: Protected methods

# Constructor: _create
#
#        Create an event module
#
# Overrides:
#
#        <EBox::Module::Base::_create>
#
# Returns:
#
#        <EBox::RemoteServices> - the recently created module
#
sub _create
{
    my $class = shift;

    my $self = $class->SUPER::_create(name => 'remoteservices',
                                      printableName => __n('Zentyal Cloud Client'),
                                      @_);

    bless ($self, $class);

    return $self;
}

# Method: proxyDomain
#
#   Returns proxy's domain name or undef if service is disabled
#
sub proxyDomain
{
    my ($self) = @_;

    if ( $self->eBoxSubscribed() ) {
        return $self->_confKeys()->{realm};
    }
    return undef;
}

# Method: _setConf
#
#        Regenerate the configuration for the remote services module
#
# Overrides:
#
#       <EBox::Module::Service::_setConf>
#
sub _setConf
{
    my ($self) = @_;

    $self->_confSOAPService();
    if ($self->eBoxSubscribed()) {
        $self->_establishVPNConnection();
        $self->_vpnClientAdjustLocalAddress();
        $self->_writeCronFile();
        $self->_startupTasks();
        $self->_reportAdminPort();
    }

    $self->_setRemoteSupportAccessConf();
}

# Method: initialSetup
#
#     Perform the required migrations
#
# Overrides:
#
#     <EBox::Module::Base::initialSetup>
#
sub initialSetup
{
    my ($self, $version) = @_;

    $self->SUPER::initialSetup($version);

    unless (-e '/var/lib/zentyal/tmp/upgrade-from-CC') {
        $self->restartService();
    }

    if (defined($version) and EBox::Util::Version::compare($version, '2.3') < 0) {
        # Perform the migration to 2.3
        $self->_migrateTo30();
    }
}

sub _setRemoteSupportAccessConf
{
    my ($self) = @_;

    my $supportAccess =
        $self->model('RemoteSupportAccess')->allowRemoteValue();
    my $fromAnyAddress =
        $self->model('RemoteSupportAccess')->fromAnyAddressValue();


    if ($supportAccess and (not $fromAnyAddress) and (not  $self->eBoxSubscribed() )) {
        EBox::error('Cannot restrict access for remote support if Zentyal server is not subscribed');
        return;
    }

    EBox::RemoteServices::SupportAccess->setEnabled($supportAccess, $fromAnyAddress);
    if ($self->eBoxSubscribed() and $self->hasBundle()) {
        my $conn = new EBox::RemoteServices::Connection();
        my $vpnClient = $conn->vpnClient();
        if ($vpnClient) {
            EBox::RemoteServices::SupportAccess->setClientRouteUp($supportAccess, $vpnClient);
        }
    }
    EBox::Sudo::root(EBox::Config::scripts() . 'sudoers-friendly');
}

# Method: _daemons
#
# Overrides:
#
#       <EBox::Module::Service::_daemons>
#
sub _daemons
{
    return [
        {
            'name'         => RUNNERD_SERVICE,
            'precondition' => \&eBoxSubscribed,
        }
       ];
}

# Method: isEnabled
#
#       Module is enabled only when the subscription is done
#
# Overrides:
#
#       <EBox::Module::Service::isEnabled>
#
sub isEnabled
{
    my ($self) = @_;
#    return  $self->eBoxSubscribed();
    return 1;
}

# Method: wizardPages
#
# Overrides:
#
#       <EBox::Module::Base::wizardPages>
#
sub wizardPages
{
    my ($self) = @_;

    return [] if EBox::Config::configkey('hide_subscription_wizard');

    return [{ page => '/RemoteServices/Wizard/Subscription', order => 10000 }];
}

# Method: eventDispatchers
#
# Overrides:
#
#      <EBox::Events::DispatcherProvider::eventDispatchers>
#
sub eventDispatchers
{
    return [ 'ControlCenter' ];
}

# Group: Public methods

# Method: addModuleStatus
#
# Overrides:
#
#       <EBox::Module::Service::addModuleStatus>
#
sub addModuleStatus
{
    my ($self, $section) = @_;

    my $subscriptionStatus = __('Not subscribed');
    if ( $self->eBoxSubscribed() ) {
        $subscriptionStatus = __('Subscribed');
    }

    $section->add(new EBox::Dashboard::ModuleStatus(
        module        => $self->name(),
        printableName => $self->printableName(),
        nobutton      => 1,
        statusStr     => $subscriptionStatus));
}

# Method: showModuleStatus
#
# Overrides:
#
#       <EBox::Module::Service::showModuleStatus>
#
sub showModuleStatus
{
    return 0;
}

# Method: menu
#
# Overrides:
#
#       <EBox::Module::menu>
#
sub menu
{
    my ($self, $root) = @_;

    my $folder = new EBox::Menu::Folder(name => 'RemoteServices',
                                        text => __('Subscription'),
                                        separator => 'Core',
                                        order => 105);

    $folder->add(new EBox::Menu::Item('url'  => 'RemoteServices/Composite/General',
                                      'text' => __('Server Subscription'),
                                     ));

    $folder->add(new EBox::Menu::Item(
        'url'  => 'RemoteServices/Composite/Technical',
        'text' => __('Technical Support'),
       ));
    $folder->add(new EBox::Menu::Item(
        'url'  => 'RemoteServices/View/AdvancedSecurityUpdates',
        'text' => __('Security Updates'),
       ));
    $folder->add(new EBox::Menu::Item(
        'url'  => 'RemoteServices/View/DisasterRecovery',
        'text' => __('Disaster Recovery'),
       ));
    $root->add($folder);
}

# Method: widgets
#
# Overrides:
#
#    <EBox::Module::Base::widgets>
#
sub widgets
{
    my ($self) = @_;

    return {
        'cc_connection' => {
            'title'   => __('Zentyal Cloud Services'),
            'widget'  => \&_ccConnectionWidget,
            'order'  => 4,
            'default' => 1,
        }
       };

}

# Method: eBoxSubscribed
#
#        Test if current Zentyal is subscribed to remote services
#
# Returns:
#
#        true - if the current Zentyal is subscribed
#
#        false - otherwise
#
sub eBoxSubscribed
{
    my ($self) = @_;

    return $self->model('Subscription')->eBoxSubscribed();

}

# Method: unsubscribe
#
#        Delete every data related to the Zentyal subscription and stop any
#        related service associated with it
#
# Returns:
#
#        True  - if the Zentyal is subscribed and now it is not
#
#        False - if the Zentyal was not subscribed before
#
sub unsubscribe
{
    my ($self) = @_;

    return $self->model('Subscription')->unsubscribe();
}

# Method: eBoxCommonName
#
#        The common name to be used as unique which is subscribed by
#        this Zentyal. It has sense only when
#        <EBox::RemoteServices::eBoxSubscribed> returns true.
#
# Returns:
#
#        String - the subscribed Zentyal common name
#
#        undef - if <EBox::RemoteServices::eBoxSubscribed> returns
#        false
#
sub eBoxCommonName
{
    my ($self) = @_;

    if ( $self->eBoxSubscribed() ) {
        return $self->model('Subscription')->eboxCommonNameValue();
    } else {
        return undef;
    }

}

# Method: subscriberUsername
#
#        The subscriber's user name. It has sense only when
#        <EBox::RemoteServices::eBoxSubscribed> returns true.
#
# Returns:
#
#        String - the subscriber user name
#
#        undef - if <EBox::RemoteServices::eBoxSubscribed> returns
#        false
#
sub subscriberUsername
{
    my ($self) = @_;

    if ( $self->eBoxSubscribed() ) {
        return $self->model('Subscription')->usernameValue();
    } else {
        return undef;
    }

}

# Method: subscribedHostname
#
#        Return the hostname within the Zentyal Cloud if
#        the host is subscribed to it
#
# Returns:
#
#        String - the subscribed hostname
#
# Exceptions:
#
#        <EBox::Exceptions::External> - thrown if the host is not
#        subscribed to Zentyal Cloud
#
sub subscribedHostname
{
    my ($self) = @_;

    unless ( $self->eBoxSubscribed() ) {
        throw EBox::Exceptions::External(
            __('The subscribed hostname is only available if the host is subscribed to Zentyal Cloud')
           );
    }

    my $hostName = EBox::RemoteServices::Cred->new()->subscribedHostname();
    return $hostName;
}

# Method: monitorGathererIPAddresses
#
#        Return the monitor gatherer IP adresses
#
# Returns:
#
#        array ref - the monitor gatherer IP addresses to send stats to
#
#                    empty array if it cannot gather the IP addresses properly
#
# Exceptions:
#
#        <EBox::Exceptions::External> - thrown if the host is not
#        subscribed to Zentyal Cloud
#
sub monitorGathererIPAddresses
{
    my ($self) = @_;

    unless ( $self->eBoxSubscribed() ) {
        throw EBox::Exceptions::External(
            __('The monitor gatherer IP addresses are only available if the host is subscribed to Zentyal Cloud'));
    }

    my $monGatherers = [];
<<<<<<< HEAD

    # If conf key says so, monitoring goes inside the VPN
    if (EBox::Config::boolean('monitoring_inside_vpn')) {
        try {
            $monGatherers = EBox::RemoteServices::Auth->new()->monitorGatherers();
        } catch EBox::Exceptions::Base with {
            ;
        };
    } else {
        try {
            # TODO: Do not hardcode
            $monGatherers = ['mon.' . $self->cloudDomain()];
        } catch EBox::Exceptions::External with {
            ;
        };
    }
=======
    try {
        # TODO: Do not hardcode
        $monGatherers = ['mon.' . $self->cloudDomain()];
    } catch EBox::Exceptions::External with {
        ;
    };
>>>>>>> 4bcb7cd1
    return $monGatherers;

}


# Method: controlPanelURL
#
#        Return the control panel fully qualified URL to access
#        control panel
#
# Returns:
#
#        String - the control panel URL
#
# Exceptions:
#
#        <EBox::Exceptions::External> - thrown if the URL cannot be
#        found in configuration files
#
sub controlPanelURL
{
    my $url= 'cloud.zentyal.com';
    try {
        $url = EBox::RemoteServices::Auth->new()->valueFromBundle(SITE_HOST_KEY);
    } otherwise {};

    return "https://${url}/"
}

# Method: ifaceVPN
#
#        Return the virtual VPN interface for the secure connection
#        between this Zentyal and Zentyal Cloud
#
# Return:
#
#        String - the interface name
#
sub ifaceVPN
{
    my ($self) = @_;

    my $connection = new EBox::RemoteServices::Connection();
    my $vpnClient = $connection->vpnClient();
    if ($vpnClient) {
        return $vpnClient->iface();
    } else {
        throw EBox::Exceptions::Internal('No VPN client created');
    }
}

# Method: vpnSettings
#
#        Return the virtual VPN settings for the secure connection
#        between this Zentyal and Zentyal Cloud
#
# Return:
#
#        hash ref - containing the following elements
#
#             ipAddr - String the VPN Server IP address
#             port   - Int the port to connect to
#             protocol - String the protocol associated to that port
#
sub vpnSettings
{
    my ($self) = @_;

    my $conn = new EBox::RemoteServices::Connection();
    my ($ipAddr, $port, $protocol) = @{$conn->vpnLocation()};

    return { ipAddr => $ipAddr,
             port => $port,
             protocol => $protocol };

}

# Method: isConnected
#
#         Check whether the server is connected to Zentyal Cloud or not
#
#         If the server is not subscribed, it returns false too
#
# Return:
#
#         Boolean - indicating the state
#
sub isConnected
{
    my ($self) = @_;

    return 0 unless $self->eBoxSubscribed();

    my $conn = new EBox::RemoteServices::Connection();
    return $conn->isConnected();
}

# Method: hasBundle
#
#    Return if the module has the load the bundle or not
#
#    This state happens when we have subscribed, but we don't have the
#    bundle yet
#
# Returns:
#
#    Boolean - whether the bundle has been loaded or not
#
sub hasBundle
{
    my ($self) = @_;

    return 0 unless $self->eBoxSubscribed();

    return ($self->st_get_bool('has_bundle'));
}

# Method: reloadBundle
#
#    Reload the bundle from Zentyal Cloud using the Web Service
#    to do so.
#
#    This method must be called only from post-installation script,
#    crontab or installation process.
#
# Parameters:
#
#    force - Boolean indicating to reload the bundle even if you think
#            you have the latest version *(Optional)* Default value: False
#
# Returns:
#
#    1 - if the reload was done successfully
#
#    2 - no reload is needed (force is false)
#
#    0 - when subscribed, but we cannot reach Zentyal Cloud
#
# Exceptions:
#
#    <EBox::Exceptions::External> - thrown if the Zentyal is not
#    subscribed
#
sub reloadBundle
{
    my ($self, $force) = @_;

    $force = 0 unless (defined($force));

    my $retVal = 1;
    try {
        if ( $self->eBoxSubscribed() ) {
            EBox::RemoteServices::Subscription::Check->new()->checkFromCloud($self->eBoxCommonName());
            my $new = $self->hasBundle();
            my $version       = $self->version();
            my $bundleVersion = $self->bundleVersion();
            my $bundleGetter  = new EBox::RemoteServices::Bundle();
            my $bundleContent = $bundleGetter->retrieveBundle($version, $bundleVersion, $force);
            if ( $bundleContent ) {
                my $params = EBox::RemoteServices::Subscription->extractBundle($self->eBoxCommonName(), $bundleContent);
                my $confKeys = EBox::Config::configKeysFromFile($params->{confFile});
                EBox::RemoteServices::Subscription->executeBundle($params, $confKeys, $new);
                $retVal = 1;
            } else {
                $retVal = 2;
            }
        } else {
            throw EBox::Exceptions::External(__('Zentyal must be subscribed to reload the bundle'));
        }
    } catch EBox::Exceptions::Internal with {
        $retVal = 0;
    };
    return $retVal;
}

# Method: bundleVersion
#
# Returns:
#
#      Int - the bundle version if Zentyal is subscribed and with the bundle
#
#      0 - otherwise
#
sub bundleVersion
{
    my ($self) = @_;
    if ( $self->eBoxSubscribed() ) {
        my $bundleVersion = $self->_confKeys()->{version};
        if (not defined $bundleVersion) {
            return 0;
        }
        return $bundleVersion;
    } else {
        return 0;
    }
}

# Method: subscriptionLevel
#
#      Get the subscription level
#
# Parameters:
#
#      force - Boolean check against server
#              *(Optional)* Default value: false
#
# Returns:
#
#      Int - the subscription level
#
#         -1 - no subscribed or impossible to know
#          0 - basic
#          1 - professional
#          2 - enterprise
#
sub subscriptionLevel
{
    my ($self, $force) = @_;

    $force = 0 unless defined($force);

    my $ret;
    try {
        $ret = $self->_getSubscriptionDetails($force)->{level};
    } otherwise {
        $ret = -1;
    };
    return $ret;
}

# Method: subscriptionCodename
#
#      Get the subscription codename
#
# Parameters:
#
#      force - Boolean check against server
#              *(Optional)* Default value: false
#
# Returns:
#
#      String - the subscription codename
#
#         '' - no subscribed or impossible to know
#         basic
#         professional
#         enterprise
#
sub subscriptionCodename
{
    my ($self, $force) = @_;

    $force = 0 unless defined($force);

    my $ret;
    try {
        $ret = $self->_getSubscriptionDetails($force)->{codename};
    } otherwise {
        $ret = '';
    };
    return $ret;
}

# Method: technicalSupport
#
#      Get the level of technical support if any
#
# Parameters:
#
#      force - Boolean check against server
#              *(Optional)* Default value: false
#
# Returns:
#
#      An integer with the following possible values:
#
#         -2 : Unknown
#         -1 : no support
#          0 : Essential Support
#          1 : Standard Support
#          2 : Premium Support
#
sub technicalSupport
{
    my ($self, $force) = @_;

    $force = 0 unless defined($force);

    my $ret;
    try {
        $ret = $self->_getSubscriptionDetails($force)->{technical_support};
    } otherwise {
        $ret = -2;
    };
    return $ret;
}

# Method: renovationDate
#
#      Get the date when the subscription must be renewed
#
# Parameters:
#
#      force - Boolean check against server
#              *(Optional)* Default value: false
#
# Returns:
#
#      An integer with the following possible values:
#
#         -1 : Unknown
#          0 : Unlimited
#         >0 : Seconds since epoch when the subscription must be renewed
#
sub renovationDate
{
    my ($self, $force) = @_;

    $force = 0 unless defined($force);

    my $ret;
    try {
        $ret = $self->_getSubscriptionDetails($force)->{renovation_date};
    } otherwise {
        $ret = -1;
    };
    return $ret;
}

# Method: securityUpdatesAddOn
#
#      Get if server has security updates add-on
#
# Parameters:
#
#      force - Boolean check against server
#              *(Optional)* Default value: false
#
# Returns:
#
#      Boolean - indicating if it has security updates add-on or not
#
sub securityUpdatesAddOn
{
    my ($self, $force) = @_;

    $force = 0 unless defined($force);

    my $ret;
    try {
        $ret = $self->_getSubscriptionDetails($force)->{security_updates};
    } otherwise {
        $ret = 0;
    };
    return $ret;
}

# Method: disasterRecoveryAddOn
#
#      Get whether the company has disaster recovery add-on or not
#
# Parameters:
#
#      force - Boolean check against server
#              *(Optional)* Default value: false
#
# Returns:
#
#      Boolean - indicating whether the company has disaster recovery
#      add-on or not
#
# Exceptions:
#
#      <EBox::Exceptions::NotConnected> - thrown if the server cannot
#      connect to Zentyal Cloud to know the answer
#
sub disasterRecoveryAddOn
{
    my ($self, $force) = @_;

    $force = 0 unless defined($force);

    my $ret;
    try {
        $ret = $self->_getSubscriptionDetails($force)->{disaster_recovery};
    } otherwise {
        throw EBox::Exceptions::NotConnected();
    };
    return $ret;
}

# Method: backupCredentials
#
#     Get the backup credentials if the server is connected to Zentyal
#     Cloud. If not connected, then the method requires three arguments
#     to get the information from the public Web Service
#
#     There is a cache to store the value that it may be overriden by
#     setting the force parameter
#
# Parameters:
#
#       force - Boolean indicating if we have to search for the
#               credentials to the Zentyal Cloud or not
#
#       username - String the customer's name or email address
#
#       password - String the customer's password
#
#       commonName - String the Zentyal server name
#
#       - Named parameters
#
# Returns:
#
#     hash ref - containing the following key-value pairs
#
#           username - String the user name
#           password - String the password for that user in that server
#           server   - String the backup server host name
#           quota    - Int the allowed quota
#
sub backupCredentials
{
    my ($self, %args) = @_;

    my $state = $self->get_state();

    if ($args{force} or not exists $state->{disaster_recovery}->{username}) {
        my $cred;
        if ( $self->isConnected() ) {
            my $disRecAgent = new EBox::RemoteServices::DisasterRecovery();
            $cred = $disRecAgent->credentials();
        } else {
            unless (defined($args{username})) {
                throw EBox::Exceptions::MissingArgument('username');
            }
            unless (defined($args{password})) {
                throw EBox::Exceptions::MissingArgument('password');
            }
            unless (defined($args{commonName})) {
                throw EBox::Exceptions::MissingArgument('commonName');
            }
            my $disRecAgent = new EBox::RemoteServices::DisasterRecoveryProxy(
                user => $args{username}, password => $args{password}
               );
            $cred = $disRecAgent->credentials(commonName => $args{commonName});
        }
        if (defined($cred->{username})) {
            $state->{disaster_recovery}->{username} = $cred->{username};
            $state->{disaster_recovery}->{password} = $cred->{password};
            $state->{disaster_recovery}->{server} = $cred->{server};
            $state->{disaster_recovery}->{quota} = $cred->{quota};
            $self->set_state($state);
        } else {
            $state->{disaster_recovery} = {};
            $self->set_state($state);
            return {};
        }
    }

    return $state->{disaster_recovery};
}

# Method: serverList
#
#    Give the Zentyal server list
#
# Parameters:
#
#    user - String the user name
#
#    password - String the password
#
#    - Named parameters
#
# Returns:
#
#      Array ref - the Zentyal server common names
#
sub serverList
{
    my ($self, %args) = @_;

    my $connector = new EBox::RemoteServices::Subscription(%args);

    return $connector->serversList();
}

# Method: queryInternalNS
#
#    Query the internal nameserver
#
# Parameters:
#
#    hostname - String the host to ask for
#
#    method - String to determine which answer to retrieve.
#             Possible values:
#                 - random: select one IP address randomly (Default)
#                 - all : return all IP addresses
#
# Returns:
#
#    empty string - if there is no answer
#
#    String - the IP address if random or first method is selected
#
#    array ref - the IP addresses if all method is selected
#
# Exceptions:
#
#    <EBox::Exceptions::MissingArgument> - thrown if any compulsory
#    argument is missing
#
#    <EBox::Exceptions::Internal> - thrown if the host is not
#    connected to the cloud
#
sub queryInternalNS
{
    my ($self, $hostname, $method) = @_;

    defined($hostname) or throw EBox::Exceptions::MissingArgument('hostname');

    throw EBox::Exceptions::Internal('No connected') unless ( $self->isConnected() );

    $method = 'random' unless (defined($method));

    my $ns = $self->_confKeys()->{dnsServer};
    my $resolver = new Net::DNS::Resolver(nameservers => [ $ns ],
                                          defnames    => 0,
                                          udp_timeout => 15);

    my $response = $resolver->query($hostname);

    return '' unless (defined($response));

    my @addresses = map { $_->address() } (grep { $_->type() eq 'A' } $response->answer());

    given ( $method ) {
        when ( 'random' ) {
            my $n = int(rand(scalar(@addresses)));
            return $addresses[$n];
        }
        when ( 'all' ) {
            return \@addresses;
        }
        default {
            throw EBox::Exceptions::Internal("Invalid method $method");
        }
    }
}

# Method: confKey
#
#     Return a configuration key from the subscription bundle if available
#
# Parameters:
#
#     key - String the configuration key
#
# Returns:
#
#     String - the configuration key value if any
#
#     undef - if there is not bundle or there is not such key
#
sub confKey
{
    my ($self, $key) = @_;

    my $keys = $self->_confKeys();
    if ( defined($keys) ) {
        return $keys->{$key};
    }
    return undef;
}

# Method: lastGeneratedReport
#
#      Get the last generated report date if any
#
# Returns:
#
#      Int - seconds since epoch when last report was generated
#
#      undef - if there is no info about it
#
sub lastGeneratedReport
{
    my ($self) = @_;

    my $state = $self->get_state();
    if (exists $state->{subscription}->{report_generated_at}) {
        return $state->{subscription}->{report_generated_at};
    } else {
        return undef;
    }
}

# Method: latestSecurityUpdates
#
#      Get the last time when the security updates were applied
#
# Returns:
#
#      String - the date in RFC 2822 format
#
#      'unknown' - if the date is not available
#
sub latestSecurityUpdates
{
    my ($self) = @_;

    my $state = $self->get_state();
    if (exists $state->{subscription}->{securityUpdates_last_update}) {
        my $curr = $state->{subscription}->{securityUpdates_last_update};
        return POSIX::strftime("%c", localtime($curr));
    } else {
        return 'unknown';
    }
}

# Method: latestSecurityUpdates
#
#      Get the last time when a configuration backup (manual or
#      automatic) has been done
#
# Returns:
#
#      String - the date in RFC 2822 format
#
#      'unknown' - if the date is not available
#
sub latestRemoteConfBackup
{
    my ($self) = @_;

    my $latest = 'unknown';
    try {
        my $bakService = new EBox::RemoteServices::Backup();
        my $bakList    = $bakService->listRemoteBackups();
        my @sortedBakList = sort { $b->{sortableDate} <=> $a->{sortableDate} } values %{$bakList};
        if ( @sortedBakList > 0 ) {
            $latest = $sortedBakList[0]->{Date};
        }
    } otherwise { };

    return $latest;
}

# Method: reportAdminPort
#
#     Report to Zentyal Cloud for a new TCP port for the Zentyal
#     server admin interface.
#
#     It will do so only if the server is connected to Zentyal Cloud
#
# Parameters:
#
#     port - Int the new TCP port
#
# Exceptions:
#
#     <EBox::Exceptions::InvalidData> - if the given port is not a
#     valid port
#
sub reportAdminPort
{
    my ($self, $port) = @_;

    EBox::Validate::checkPort($port, "$port is not a valid port");

    my $state = $self->get_state();

    if ($self->eBoxSubscribed()) {
        # Check for a change in admin port
        if ((not $state->{'admin_port'}) or ($state->{'admin_port'} != $port)) {
            my $adminPortRS = new EBox::RemoteServices::AdminPort();
            $adminPortRS->setAdminPort($port);
            $state->{admin_port} = $port;
            $self->set_state($state);
        }
    }
}

# Method: DDNSServerIP
#
#     Get the DynDNS Server IP address if the host is connected
#
# Returns:
#
#     String - the IP address to use. Empty string if this cannot be got
#
sub DDNSServerIP
{
    my ($self) = @_;

    my $ret = "";

    if ( $self->eBoxSubscribed() ) {
        my $hostname = $self->_confKeys()->{dynamicDnsServer};

        if ( $hostname ) {
            try {
                $ret = $self->queryInternalNS($hostname, 'random');
            } otherwise { };
        }
    }
    return $ret;

}

# Method: dynamicHostname
#
#    Get the Dynamic Hostname for the DynDNS service if the server is
#    connected
#
# Returns:
#
#    String - the FQDN for the dynamic DNS hostname. Empty string if
#             the server is not subscribed
#
sub dynamicHostname
{
    my ($self) = @_;

    my $ret = "";

    if ( $self->eBoxSubscribed() ) {
        my $domain = $self->_confKeys()->{dynamicDomain};
        $ret = $self->eBoxCommonName() . '.' . $domain;
    }
    return $ret;

}

# Method: i18nServerEdition
#
#     Get the server edition printable name
#
# Parameters:
#
#     level - Int the level for taking the edition
#             *(Optional)* Default value: $self->subscriptionLevel()
#
# Returns:
#
#     String - the printable edition
#
sub i18nServerEdition
{
    my ($self, $level) = @_;

    $level = $self->subscriptionLevel() unless (defined($level));

    if ( exists($i18nLevels{$level}) ) {
        return $i18nLevels{$level};
    } else {
        return __('Unknown');
    }
}

# Method: subscriptionDir
#
#      The subscription directory path
#
# Returns:
#
#      String - the path where the bundle is untar'ed and credentials
#      are stored
#
sub subscriptionDir
{
    my ($self) = @_;
    my $cn = $self->eBoxCommonName();
    # check if cn is udnef, commented bz iam not sure how it may affect _confKeys
#     if (not defined $cn) {
#         return undef;
#     }

    return  SUBS_DIR . $cn;
}

# Group: Public methods related to reporting

# Method: logReportInfo
#
# Overrides:
#
#     <EBox::Module::Base::logReportInfo>
#
sub logReportInfo
{
    my $db = EBox::DBEngineFactory::DBEngine();
    my $ret = $db->query('SELECT date FROM remoteservices_passwd_report '
                         . 'ORDER BY date DESC LIMIT 1');

    if ( defined($ret->[0]) and defined($ret->[0]->{date}) ) {
        my ($year, $month, $day) = $ret->[0]->{date} =~ m:([0-9]+)-([0-9]+)-([0-9]+):g;
        if ( Date::Calc::Delta_Days($year, $month, $day,
                                    Date::Calc::Today()) < 7 ) {
            # Do nothing every week
            return [];
        }
    }


    my $weakPasswdUsers = EBox::RemoteServices::Audit::Password::reportUserCheck();

    unless (defined($weakPasswdUsers)) {
        # This happens when the audit is being done. Wait for next day to report
        return [];
    }

    my @data = ();
    foreach my $user ( @{$weakPasswdUsers} ) {
        my $entry = {};
        $entry->{table}  = 'remoteservices_passwd_report';
        $entry->{values} = {};
        $entry->{values}->{username} = $user->{username};
        $entry->{values}->{level} = $user->{level};
        $entry->{values}->{source} = $user->{from};
        my @time = localtime(time());
        $entry->{values}->{date} = ($time[5] + 1900) . '-' . ($time[4] + 1) . "-$time[3]";
        push(@data, $entry);
    }
    # Store the current number of users
    my $nUsers = EBox::RemoteServices::Audit::Password::nUsers();
    push(@data, { table  => 'remoteservices_passwd_users',
                  values => { nusers => $nUsers }});

    return \@data;
}

# Method: consolidateReportInfoQueries
#
# Overrides:
#
#     <EBox::Module::Base::consolidateReportInfoQueries>
#
sub consolidateReportInfoQueries
{
    return [
        {
            target_table => 'remoteservices_passwd_users_report',
            query        => {
                select => 'nusers',
                from   => 'remoteservices_passwd_users',
               }
           }
       ];
}

# Method: report
#
# Overrides:
#
#   <EBox::Module::Base::report>
sub report
{
    my ($self, $beg, $end, $options) = @_;

    my $report = {};

    $report->{weak_password_number} = $self->runMonthlyQuery(
        $beg, $end,
        {
            select => 'COUNT(DISTINCT username) AS weak_passwords',
            from   => 'remoteservices_passwd_report',
            where  => "level = 'weak'",
            group  => 'level',
        },
      );
    my $averageQuery = $self->runMonthlyQuery(
        $beg, $end,
        {
            select => 'COUNT(DISTINCT username) AS average_passwords',
            from   => 'remoteservices_passwd_report',
            where  => "level = 'average'",
            group  => 'level',
        },
      );

    my $nUsersQuery = $self->runMonthlyQuery(
        $beg, $end,
        {
            select => 'nusers',
            from   => 'remoteservices_passwd_users_report',
           },
       );

    # Return if there is no users (first consolidation)
    return {} unless (defined($nUsersQuery->{nusers}));

    unless (defined( $averageQuery->{average_passwords} )) {
        $averageQuery->{average_passwords} = [];
        push(@{$averageQuery->{average_passwords}}, 0) foreach (1 .. @{$nUsersQuery->{nusers}});
    }

    unless (defined( $report->{weak_password_number}->{weak_passwords} )) {
        $report->{weak_password_number}->{weak_passwords} = [];
        push(@{$report->{weak_password_number}->{weak_passwords}}, 0)
          foreach (1 .. @{$nUsersQuery->{nusers}});
    }


    # Perform the union manually
    $report->{weak_password_number}->{nusers} = $nUsersQuery->{nusers};
    $report->{weak_password_number}->{average_passwords} = $averageQuery->{average_passwords};

    # Calculate the percentages on my own
    my @percentages;
    for (my $i=0; $i < scalar(@{$report->{weak_password_number}->{nusers}}); $i++) {
        my $nUsers = $report->{weak_password_number}->{nusers}->[$i];
        my $weakUsers = $report->{weak_password_number}->{weak_passwords}->[$i];
        if ( $nUsers == 0 ) {
            push(@percentages, 0);
        } else {
            my $percentage = 100*($weakUsers/$nUsers);
            push(@percentages, sprintf('%.2f', $percentage));
        }
    }
    $report->{weak_password_number}->{percentage} = \@percentages;

    $report->{weak_password_users} = $self->runQuery(
        $beg, $end,
        {
            select => 'DISTINCT username, level, source',
            from   => 'remoteservices_passwd_report',
        },
       );


    if (defined($report->{weak_password_users})) {
        # Get additional data to report
        my (@fullNames, @emails);
        for (my $i=0; $i < scalar(@{$report->{weak_password_users}->{username}}); $i++) {
            my $username = $report->{weak_password_users}->{username}->[$i];
            my $additionalInfo = EBox::RemoteServices::Audit::Password::additionalInfo($username);
            push(@fullNames, $additionalInfo->{fullname});
            push(@emails, $additionalInfo->{email});
        }
        $report->{weak_password_users}->{fullname} = \@fullNames;
        $report->{weak_password_users}->{email} = \@emails;
    }

    return $report;
}


# Group: Private methods

# Configure the SOAP server
#
# if subscribed
# 1. Write soap-loc.mas template
# 2. Write the SSLCACertificatePath directory
# 3. Add include in ebox-apache configuration
# else
# 1. Remove SSLCACertificatePath directory
# 2. Remove include in ebox-apache configuration
#
sub _confSOAPService
{
    my ($self) = @_;

    my $confFile = SERV_DIR . 'soap-loc.conf';
    my $apacheMod = EBox::Global->modInstance('apache');
    if ($self->eBoxSubscribed()) {
        if ( $self->hasBundle() ) {
            my @tmplParams = (
                (soapHandler      => WS_DISPATCHER),
                (caDomain         => $self->_confKeys()->{caDomain}),
                (allowedClientCNs => $self->_allowedClientCNRegexp()),
               );
            EBox::Module::Base::writeConfFileNoCheck(
                $confFile,
                'remoteservices/soap-loc.mas',
                \@tmplParams);

            $apacheMod->addInclude($confFile);
            $apacheMod->addCA($self->_caCertPath());
        }
    } else {
        try {
            $apacheMod->removeInclude($confFile);
            $apacheMod->removeCA($self->_caCertPath());
        } catch EBox::Exceptions::Internal with {
            # Do nothing if it's already remove
            ;
        };
    }
    # We have to save Apache changes:
    # From GUI, it is assumed that it is done at the end of the process
    # From CLI, we have to call it manually in some way. TODO: Find it!
    # $apacheMod->save();
    EBox::Global->modChange('apache');
}

# Assure the VPN connection with our VPN servers is established
sub _establishVPNConnection
{
    my ($self) = @_;

    if ( $self->eBoxSubscribed() and $self->hasBundle() ) {
        try {
            my $authConnection = new EBox::RemoteServices::Connection();
            $authConnection->create();
            $authConnection->connect();
        } catch EBox::Exceptions::External with {
            my ($exc) = @_;
            EBox::error("Cannot contact to Zentyal Cloud: $exc");
        };
    }
}

# Perform the tasks done just after subscribing
sub _startupTasks
{
    my ($self) = @_;

    if ( $self->st_get_bool('just_subscribed') ) {
        # Get the cron jobs after subscribing on the background
        system(EBox::Config::scripts('remoteservices') . 'get-cronjobs &');
        # Set the subscription level
        system(EBox::Config::scripts('remoteservices') . 'subs-level &');
        $self->st_set_bool('just_subscribed', 0);
    }
}

# Write the cron file
sub _writeCronFile
{
    my ($self) = @_;

    my $hours = $self->get_list('rand_hours');
    unless ( @{$hours} > 0 ) {
        # Set the random times when scripts must ask for information
        my @randHours = map
          { my $r = int(rand(9)) - 2; $r += 24 if ($r < 0); $r }
            0 .. 10;
        my @randMins  = map { int(rand(60)) } 0 .. 10;
        $self->set_list('rand_hours', 'int', \@randHours);
        $self->set_list('rand_mins' , 'int',  \@randMins);
        $hours = \@randHours;
    }

    my $mins = $self->get_list('rand_mins');

    my @tmplParams = (
        ( hours => $hours), (mins => $mins)
       );

    EBox::Module::Base::writeConfFileNoCheck(
        CRON_FILE,
        'remoteservices/ebox-remoteservices.cron.mas',
        \@tmplParams);
}

# Return the allowed client CNs regexp
sub _allowedClientCNRegexp
{
    my ($self) = @_;

    my $mmProxy  = $self->_confKeys()->{managementProxy};
    my $wwwProxy = $self->_confKeys()->{wwwServiceProxy};
    my ($mmPrefix, $mmRem) = split(/\./, $mmProxy, 2);
    my ($wwwPrefix, $wwwRem) = split(/\./, $wwwProxy, 2);
    my $nums = '[0-9]+';
    return "^(${mmPrefix}$nums.${mmRem}|${wwwPrefix}$nums.${wwwRem})\$";
}

# Return the given configuration file from the control center
sub _confKeys
{
    my ($self) = @_;

    unless ( defined($self->{confFile}) ) {
        my $confDir = $self->subscriptionDir();
        my @confFiles = <$confDir/*.conf>;
        if (@confFiles == 0) {
            return { }; # There may be no bundle
        }
        $self->{confFile} = $confFiles[0];
    }
    unless ( defined($self->{confKeys}) ) {
        $self->{confKeys} = EBox::Config::configKeysFromFile($self->{confFile});
    }
    return $self->{confKeys};
}

# Return the CA cert path
sub _caCertPath
{
    my ($self) = @_;

    return $self->subscriptionDir() . '/cacert.pem';

}

# Return the Zentyal Cloud connection widget to be shown in the dashboard
sub _ccConnectionWidget
{
    my ($self, $widget) = @_;

    my $section = new EBox::Dashboard::Section('cloud_section');
    $widget->add($section);

    my ($serverName, $fqdn, $connValue, $connValueType, $subsLevelValue, $DRValue) =
      ( __('None'), '', '', 'info', '', '');

    my $ASUValue = __x('Disabled - {oh}Enable{ch}',
                       oh => '<a href="/RemoteServices/View/AdvancedSecurityUpdates">',
                       ch => '</a>');
    my $supportValue = __x('Disabled - {oh}Enable{ch}',
                           oh => '<a href="/RemoteServices/Composite/Technical">',
                           ch => '</a>');

    if ( $self->eBoxSubscribed() ) {
        $connValue = __x('Not connected. {oh}Check VPN connection{ch} and logs in {path}',
                         oh   => '<a href="/RemoteServices/View/VPNConnectivityCheck">',
                         ch   => '</a>',
                         path => '/var/log/openvpn/');
        $connValueType = 'error';
        if ( not $self->hasBundle() ) {
            $connValue     = __('In process');
            $connValueType = 'info';
        } elsif ( $self->isConnected() ) {
            $connValue     = __('Connected');
            $connValueType = 'info';
        }

        $serverName = $self->eBoxCommonName();
        my $gl  = EBox::Global->getInstance(1);
        my $net = $gl->modInstance('network');
        if ( $net->can('DDNSUsingCloud') and $net->DDNSUsingCloud() ) {
            $fqdn = $self->dynamicHostname();
        }

        $subsLevelValue = $self->i18nServerEdition();

        my %i18nSupport = ( '-2' => __('Unknown'),
                            '-1' => $supportValue,
                            '0'  => __('Essential'),
                            '1'  => __('Standard'),
                            '2'  => __('Premium'));
        $supportValue = $i18nSupport{$self->technicalSupport()};

        if ( $self->securityUpdatesAddOn() ) {
            $ASUValue = __x('Running');
            my $date = $self->latestSecurityUpdates();
            if ( $date ne 'unknown' ) {
                $ASUValue .= ' ' . __x('- Last update: {date}', date => $date);
            }
        }

        my $drOn = 0;
        try {
            $drOn = $self->disasterRecoveryAddOn();
        } catch EBox::Exceptions::NotConnected with { };

        if ( $drOn ) {
            $DRValue = __x('Enabled');
            my $date = $self->_latestBackup();
            if ( $date ne 'unknown' ) {
                $DRValue .= ' ' . __x('- Latest backup: {date}', date => $date);
            }
        } else {
            $DRValue = __x('Configuration backup enabled');
            my $date = $self->latestRemoteConfBackup();
            if ( $date ne 'unknown' ) {
                $DRValue .= ' ' . __x('- Latest conf backup: {date}', date => $date);
            }
        }

    } else {
        $connValue      = __sx('Not subscribed - {oh}Subscribe now!{ch}',
                               oh => '<a href="/RemoteServices/Composite/General">',
                               ch => '</a>');
        $subsLevelValue = __sx('None - {oh}Get Free Basic Subscription!{ch}',
                               oh => '<a href="/RemoteServices/Composite/General">',
                               ch => '</a>');
        $DRValue        = __sx('Disabled - {oh}Enable{ch}',
                               oh => '<a href="/RemoteServices/View/DisasterRecovery">',
                               ch => '</a>');
    }

    $section->add(new EBox::Dashboard::Value(__('Server name'), $serverName));
    $section->add(new EBox::Dashboard::Value(__('Connection status'),
                                             $connValue, $connValueType));
    if ( $fqdn ) {
        $section->add(new EBox::Dashboard::Value(__('External server name'),
                                                 $fqdn));
    }
    $section->add(new EBox::Dashboard::Value(__('Server edition'),
                                             $subsLevelValue));
    $section->add(new EBox::Dashboard::Value(__('Technical support'),
                                             $supportValue));
    $section->add(new EBox::Dashboard::Value(__s('Security Updates'),
                                             $ASUValue));
    $section->add(new EBox::Dashboard::Value(__s('Disaster Recovery'),
                                             $DRValue));

}

# Set the subscription details
# If not subscribed, an exception is raised
sub _getSubscriptionDetails
{
    my ($self, $force) = @_;

    my $state = $self->get_state();

    if ($force or (not exists $state->{subscription}->{level})) {
        unless ($self->eBoxSubscribed()) {
            use Devel::StackTrace;
            my $t = new Devel::StackTrace();
            EBox::error($t->as_string());
            throw EBox::Exceptions::Internal('Not subscribed');
        }
        my $cap = new EBox::RemoteServices::Capabilities();
        my $details = $cap->subscriptionDetails();

        $state->{subscription} = {
            level => $details->{level},
            codename => $details->{codename},
            technical_support => $details->{technical_support},
            renovation_date => $details->{renovation_date},
            security_updates => $details->{security_updates},
            disaster_recovery => $details->{disaster_recovery}
        };
        $self->set_state($state);
    }

    return $state->{subscription};
}

# Get the latest backup date
sub _latestBackup
{
    my ($self) = @_;

    my $latest = __('No data backup has been done yet');
    my $gl = EBox::Global->getInstance();
    if ($gl->modExists('ebackup')) {
        my $ebackup = EBox::Global->modInstance('ebackup');
        my $latestDate = $ebackup->lastBackupDate();
        if ($latestDate) {
            $latest = $latestDate;
        }
    } else {
        # Use the conf backup data
        $latest = $self->latestRemoteConfBackup();
    }

    return $latest;
}

# Report the Zentyal server TCP admin port to Zentyal Cloud
sub _reportAdminPort
{
    my ($self) = @_;

    my $gl = EBox::Global->getInstance(1);
    my $apache = $gl->modInstance('apache');

    $self->reportAdminPort($apache->port());
}

# Method: extraSudoerUsers
#
#  Returns:
#    list with usernames to add to the system's sudoers users
sub extraSudoerUsers
{
    my ($self) = @_;
    my @users;
    my $supportAccess =
        $self->model('RemoteSupportAccess')->allowRemoteValue();
    if ($supportAccess) {
        push @users,
            EBox::RemoteServices::SupportAccess->remoteAccessUser;
    }

    return @users;
}

sub _backupSubscritionConf
{
    my ($self, $dir) = @_;
    return "$dir/subscription.conf";
}

sub _backupSubscritionTar
{
    my ($self, $dir) = @_;
    return "$dir/subscription.tar.gz";
}

sub dumpConfig
{
    my ($self, $dir) = @_;

    if (not $self->eBoxSubscribed()) {
        # no subscription to backup
        return;
    }

    # file with subscription and cache conf parameters
    my $subscriptionConfFile = $self->_backupSubscritionConf($dir);
    my $stringConf = encode_json($self->get_state());
    File::Slurp::write_file($subscriptionConfFile, $stringConf);

    # tar with subscription files directory
    my $tarPath = $self->_backupSubscritionTar($dir);
    my $subscriptionDir =  SUBS_DIR;
    my $tarCmd = 'tar  cf ' . $tarPath . ' ' . $subscriptionDir;
    EBox::Sudo::root($tarCmd);
}

sub restoreConfig
{
    my ($self, $dir) = @_;

    $self->clearCache();

    my $subscriptionConf = $self->_backupSubscritionConf($dir);
    if (not -r $subscriptionConf) {
        # no subscribed
        $self->st_set_bool('subscribed', 0);
        return;
    }

    # restore state conf
    my $state = decode_json(File::Slurp::read_file($subscriptionConf));
    $self->set_state($state);

    # restore subscription files and ownerhsip
    my $subscriptionDir = SUBS_DIR;
    try {
        my $tarPath = $self->_backupSubscritionTar($dir);
        my $tarCmd = 'tar x --file ' . $tarPath . ' -C /';
        EBox::Sudo::root($tarCmd);
        EBox::Sudo::root("chown ebox.adm '$subscriptionDir'");
        EBox::Sudo::root("chown -R ebox.ebox $subscriptionDir/*");
    } otherwise {
        my ($ex) = shift;
        EBox::error("Error restoring subscription. Reverting back to unsubscribed status");
        $self->clearCache();
        $self->st_set_bool('subscribed', 0);
    };
}

# Method: clearCache
#
#     Remove cached information stored in module state
#
sub clearCache
{
    my ($self) = @_;

    my $state = $self->get_state();
    my @cacheDirs = qw(subscription disaster_recovery);
    foreach my $dir (@cacheDirs) {
        delete $state->{$dir};
    }
    $self->set_state($state);
}

sub staticIfaceAddressChangedDone
{
    my ($self) = @_;
    $self->setAsChanged();
}

sub ifaceMethodChangeDone
{
    my ($self) = @_;
    $self->setAsChanged();
}

sub freeIface
{
    my ($self) = @_;
    $self->setAsChanged();
}

sub freeViface
{
    my ($self) = @_;
    $self->setAsChanged();
}

sub _vpnClientAdjustLocalAddress
{
    my ($self) = @_;
    if ((not $self->eBoxSubscribed()) or (not $self->hasBundle())) {
        return;
    }

    my $conn = new EBox::RemoteServices::Connection();
    my $vpnClient = $conn->vpnClient();
    if ( $vpnClient ) {
        $conn->vpnClientAdjustLocalAddress($vpnClient);
    }
}

sub firewallHelper
{
    my ($self) = @_;

    my $enabled = ($self->eBoxSubscribed() and $self->hasBundle());
    if (not $enabled) {
        return undef;
    }

    my $remoteSupport =  $self->model('RemoteSupportAccess')->allowRemoteValue();

    return EBox::RemoteServices::FirewallHelper->new(
        remoteSupport => $remoteSupport,
        vpnInterface => $self->ifaceVPN(),
        sshRedirect => EBox::RemoteServices::SupportAccess->sshRedirect(),
       );
}

# Method: REST
#
#   Return the REST client ready to query remote services
#
sub REST
{
    my ($self) = @_;

    unless ($self->{rest}) {
        $self->{rest} = new EBox::RemoteServices::RESTClient();
    }

    return $self->{rest};
}

# Migration to 3.0
#
#  * Migrate current subscription data in state to new structure
#  * Rename VPN client
#  * Get credentials
#
sub _migrateTo30
{
    my ($self) = @_;

    # Drop old VPN client
    # Create a new one
    # Get credentials again
}


# Method: desktopActions
#
#   Return an array ref with the exposed methods
#
# Returns:
#
#   array ref - Containing the exposed actions
#
# Overrides:
#
#   <EBox::Desktop::ServiceProvider::desktopActions>
#
sub desktopActions
{
    return {
        'subscribe' => \&EBox::RemoteServices::Desktop::Subscription::subscribe,
    };
}


# Method: subscribedUUID
#
#        Return the server UUID if this is subscribed to Zentyal Cloud
#
# Returns:
#
#        String - the UUID
#
# Exceptions:
#
#        <EBox::Exceptions::External> - thrown if the host is not
#        subscribed to Zentyal Cloud
#
sub subscribedUUID
{
    my ($self) = @_;

    unless ( $self->eBoxSubscribed() ) {
        throw EBox::Exceptions::External(
            __('The UUID is only available if the host is subscribed to Zentyal Cloud')
           );
    }

    return EBox::RemoteServices::Cred->new()->subscribedUUID();
}


# Method: cloudDomain
#
#        Return the Zentyal Cloud Domain if the server is subscribed
#
# Returns:
#
#        String - the Zentyal Cloud Domain
#
# Exceptions:
#
#        <EBox::Exceptions::External> - thrown if the host is not
#        subscribed to Zentyal Cloud
#
sub cloudDomain
{
    my ($self) = @_;

    unless ( $self->eBoxSubscribed() ) {
        throw EBox::Exceptions::External(
            __('The Zentyal Cloud Domain is only available if the host is subscribed')
           );
    }

    return EBox::RemoteServices::Cred->new()->cloudDomain();
}

<<<<<<< HEAD
=======
# Method: cloudCredentials
#
#        Return the Zentyal Cloud Credentials if the server is subscribed
#
# Returns:
#
#        Hash ref - 'uuid' and 'password'
#
# Exceptions:
#
#        <EBox::Exceptions::External> - thrown if the host is not
#        subscribed to Zentyal Cloud
#
sub cloudCredentials
{
    my ($self) = @_;

    unless ( $self->eBoxSubscribed() ) {
        throw EBox::Exceptions::External(
            __('The Zentyal Cloud Credentials are only available if the host is subscribed')
           );
    }

    return EBox::RemoteServices::Cred->new()->cloudCredentials();
}

>>>>>>> 4bcb7cd1
1;<|MERGE_RESOLUTION|>--- conflicted
+++ resolved
@@ -485,7 +485,6 @@
     }
 
     my $monGatherers = [];
-<<<<<<< HEAD
 
     # If conf key says so, monitoring goes inside the VPN
     if (EBox::Config::boolean('monitoring_inside_vpn')) {
@@ -502,16 +501,7 @@
             ;
         };
     }
-=======
-    try {
-        # TODO: Do not hardcode
-        $monGatherers = ['mon.' . $self->cloudDomain()];
-    } catch EBox::Exceptions::External with {
-        ;
-    };
->>>>>>> 4bcb7cd1
     return $monGatherers;
-
 }
 
 
@@ -2040,8 +2030,6 @@
     return EBox::RemoteServices::Cred->new()->cloudDomain();
 }
 
-<<<<<<< HEAD
-=======
 # Method: cloudCredentials
 #
 #        Return the Zentyal Cloud Credentials if the server is subscribed
@@ -2068,5 +2056,4 @@
     return EBox::RemoteServices::Cred->new()->cloudCredentials();
 }
 
->>>>>>> 4bcb7cd1
 1;