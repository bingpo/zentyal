--- conflicted
+++ resolved
@@ -1,5 +1,5 @@
 HEAD
-<<<<<<< HEAD
+	+ Adapted DHCP ranges to reverse ip fix in Net::IP
 	+ Fixed and improved facade method for management of domains,
 	  hostname and alias
 	+ Added foreign declarations in module schema
@@ -16,9 +16,6 @@
 	+ Change the domain IP address to a hasmay type. This is needed
 	  if the server has multiple internal networks attached.
 	+ Server does not leak to the internet queries for unused rfc1918 zones
-=======
-	+ Adapted DHCP ranges to reverse ip fix in Net::IP
->>>>>>> 1bb07e3a
 2.3.5
 	+ Create tables with MyISAM engine by default
 2.3.4
