--- conflicted
+++ resolved
@@ -1,10 +1,7 @@
-<<<<<<< HEAD
+HEAD
+	+ Adapted to new Model management framework
 2.3.5
 	+ Create tables with MyISAM engine by default
-=======
-HEAD
-	+ Adapted to new Model management framework
->>>>>>> 8bfe9879
 2.3.4
 	+ Packaging fixes for precise
 2.3.3
