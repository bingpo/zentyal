--- conflicted
+++ resolved
@@ -1,13 +1,9 @@
-<<<<<<< HEAD
 3.4
 	+ Use proper dlz library for bind9.9
 	+ Use service instead of deprecated invoke-rc.d for init.d scripts
 	+ Set version to 3.4
-=======
-HEAD
 	+ Take in account virtual interfaces too when getting addresses
 	  for a new domain
->>>>>>> 9918b806
 3.3
 	+ Switch from Error to TryCatch for exception handling
 	+ Lowercase LDB domains for comparision
