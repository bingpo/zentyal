<<<<<<< HEAD
HEAD
	+ Rename domain if exists when changing it in System -> General
=======
3.0.6
	+ Improve management of DNS zones stored in samba LDAP
	+ Improve data generation for reverse zones.
>>>>>>> d72f7254
	+ Only allow AXFR from internal networks
3.0.5
	+ Query samba module for zones stored in LDB. Those ones will override
	  the zones defined in the UI.
	+ Changes required by the bundled version of samba4.
	  Add paths to apparmor profile
	  Change DLZ library path
	+ Fixed bread crumbs for hostnames table
3.0.4
	+ Service zentyal-desktop-api is now added in initial-setup
	+ Better exception message when service not exists in /etc/services
	+ Fix apparmor profile to allow SDLZ driver to read session key
3.0.3
	+ Bump bind9 deps to new upstream version
	+ Add the 'zentyal-desktop-api' SRV entry to the domain of the host
	+ Add 'zentyal-desktop-api' to /etc/services in the _setConf
3.0.2
	+ Add method getTsigKeys to allow DHCP module write the ddns keys
	+ Do not add trailing dot to key names
	+ Update samba domain using TSIG keys, avoiding TSIG GSSAPI. Allow
	  updates even if samba daemon is stopped
	+ Depend on Zentyal patched version of bind to allow samba DLZ domain
	  to be updated using TSIG keys
	+ Remove dependence on libcrypt-openssl-random-perl and add on
	  libdigest-hmac-perl
	+ Change TSIG key generation algorithm to be compatible with bind
	  generated keys
	+ Add config key to disable automatic reverse zone generation. Useful
	  when samba4 is installed and reverse zones are managed by other DC,
	  replicated and loaded by DLZ plugin.
	+ Fixed bug which left PTRs unwritten in reverse file zones
	+ Allow to add host without IP addresses in addHost() method from
	  domain table
	+ Implement SysInfo::Observer to check that the new host name is not
	  defined in any domain, and update the hostname in the defined domains
3.0.1
	+ Fixed host name ip addition when it was more than one host in
	  the domain
3.0
	+ Removed invalid restoreDependencies
2.3.11
	+ Remove unused report sub
	+ Fix updating dynamic domains
	+ Allow modifiying models when domain is read only
	+ Fix enable/disable the DNS cache checkbox without restarting apache.
	  The enabled property depends on firewall enabled, now this check is
	  done at run time.
	+ Update the managed domain ip addresses when saving changes
	+ Implement Network observer to update the kerberos domain when
	  dhcp addresses are assigned
	+ Get domain dynamic status from DHCP module
	+ Code typo fixes related to references in DNS.pm
	+ Add x86_64 samba dlz library paths to apparmor profile
	+ Removed unused sambaZone check
	+ Write keys file with read access only to bind group
2.3.10
	+ Remove subdomain fields from hostnames and services models after
	  DLZ zones support. The samba records are no longer created in the
	  models but loaded from the DLZ zone.
	+ Add support for DLZ zones to load the Samba4 DNS zones stored in
	  LDB.
	+ samba is not longer a restore dependency
	+ Fixed some errors with array references
	+ Added modeldepends to yaml schema
2.3.9
	+ Fixed help strings
	+ Add method to set the domain's dynamic flag
	+ Read and apply the samba domain update policy
	+ Added message when a domain is added to clarify concepts
2.3.8
	+ Adapted DHCP ranges to reverse ip fix in Net::IP
	+ Fixed and improved facade method for management of domains,
	  hostname and alias
	+ Added foreign declarations in module schema
2.3.7
	+ Use FirewallObserver instead of deprecated addOutputRule
	+ Adapted to new Model management framework
2.3.6
	+ Add new field subdomain to hostnames and services  model,
	  needed to create some samba records
	+ API to add/delete A, SRV and TXT records to a domain
	+ Change the primary nameserver record from 'ns' to the hostname
	+ Change the IP address field on domain hosts to hasmany type.
	  This is needed by samba to add the global catalog server record
	+ Change the domain IP address to a hasmay type. This is needed
	  if the server has multiple internal networks attached.
	+ Server does not leak to the internet queries for unused rfc1918 zones
2.3.5
	+ Create tables with MyISAM engine by default
2.3.4
	+ Packaging fixes for precise
2.3.3
	+ Updated Standards-Version to 3.9.2
2.3.1
	+ Service name in uppercase and description is now translatable
	+ Fixed executable permissions in src/scripts
2.3
	+ Replaced autotools with zbuildtools
	+ Bugfix: Delete TXT record on a dynamic domain works again
2.2.1
	+ Do not set reverse resolution for domain if any hostname does
	  already has it
	+ Do not set reverse resolution for aliases
	+ Change main URL for breadcrumbs for Domains
	+ Set always five subdomains to reverse zones to avoid problems
	  with some networks like 10.0.0.0/24
	+ Adapted alias table and methods to multiple hostnames
	+ Use proper paths for PID files to be resilient on reboots in
	  upstart pre-script
2.1.6
	+ Prevent start of bind9 daemon after module is disabled
2.1.5
	+ Removed /zentyal prefix from URLs
	+ Avoid duplicated restart during postinst
2.1.4
	+ Workaround for parent deep-recursion problem
	+ Combine all models in the DNS menu entry and added missing help
2.1.3
	+ Give support for Round-Robin records, that is, the same name
	  points to different IP addresses
	+ Add transparent cache DNS when firewall module is enabled
	+ Add forwarders manual configuration
	+ Add wildcard for hostnames default value
	+ Add TXT records
	+ Add SRV records
2.1.2
	+ Use public API to get the Hostname model in NameServer and
	  MailExchanger models
2.1.1
	+ Set as hostmaster@domain the email address to report problems
	  and responsible for that domain
	+ Do not allow set custom NS or MX records to point CNAME records
	  in the same domain
	+ Do not allow to remove last NS record as it is mandatory
	+ Add a default NS record and A record when creating a domain
	+ Just one PTR record is written per IP address to avoid
	  problems in reverse resolution
	+ Remove no longer used zone files
	+ Give support to mix static direct resolution with dynamic one
	+ Give support to mix static reverse resolution with dynamic one
	+ Start init script using -f flag to send the named log to
	  daemon.log file
	+ Give support for dynamic DNS reverse resolution under
	  /var/lib/bind/ directory
2.1
	+ Use new standard enable-module script
	+ Replace migrations with initialSetup
	+ Replace /etc/ebox/80dns.conf with /etc/zentyal/dns.conf
2.0.1
	+ Bugfix: Comply apparmor profile by setting the updated dynamic
	  zones under /var/lib/bind
1.5.1
	+ BP: Set @ to all domain-wide records (A, NS) to avoid issues
	  regarding to order in the configuration file
	+ Added support for internal networks allowed to recurse
	  the caching server.
	+ Add support for topdomain record in addDomain method.
	+ Add TCP/53 to dns service
1.3.14
	+ Added migration script for configured modules
	+ Remove migration scripts 0001_import_to_data_table_model.pl
	  0002_fix_active_to_enabled.pl
	+ Move 0003_add_dns_service.pl to 0001_add_dns_service.pl
1.3.13
	+ Added support for dynamic zones to be updated using a shared
	  secret key available at `/etc/bind/keys`. This feature is
	  mainly used by dhcp module to implement dynamic DNS updates.
	+ Fixed structure of menu on language change
1.3.12
	+ Add breadcrumbs to UI
1.3.11
	+ Added report support
1.3.10
	+ Added support for NS records
	+ Check for FQDN in custom MX records
1.3.4
	+ Reversed record for domain IP address added
	+ Fixed bug when removing hostnames
1.3.1
	+ Comment out default configuration of source ports operations to stick
	  to the defaults provided by the  Ubuntu package.
1.1.10
	+ New release
1.1
	+ Use new row() and ids() API
0.12.101
	+ Check two hostnames or alias are equal using type method to do
	so
0.12.100
	+ Added optional IP address for domains
	+ Bugfix: Show correct message when editing a hostname
0.12.99
	+ New release
0.12.1
	+ Bugfix. Remove mail exchangers that reference a deleted host name.
0.12
	+ Use the new EBox::Model::Row api
	+ Load module capability in pre-start just like the bind9 init
	script does
	+ Don't add static entry `ns` to localhost if user has defined
	another IP address for the `ns` name0.11.102
	+ Check aliases are not nameserver records as well
0.11.101
	+ Added Mail Exchanger model to introduce MX records in domains.
	+ Added mail exchanger model related methods to the exposed API.
	+ Check consistencies among alias and hostnames within the same
	domain
	+ Updated remainder models to use lastest types HostIP and
	DomainName
	+ Added 'changeName', 'getHostNameByName', 'getHostNameByIP' and
	'findAlias' to improve DNS API to Perl scripts and SOAP clients
0.11.100
	+ add isRunning and enableService to set firewall properly
	+ onInstall() functionality moved to migration script
	+ Do not remove bind9 rc links
	+ Stop bind9 in pre-start in upstart script
0.11.99
	+ Added `getHostname` to the exposed API to interact with
	webserver module
	+ Now tables are shown sorted by 'name' attribute (domain,
	hostname and alias respectively)
0.11
	+ New release
0.10.99
	+ Expose methods in module's API
	+ Fix bug in migration pre0.9.100 installations
0.10
	+ New release
0.9.100
	+ Add reverse resolution
	+ Use new model/view framework. UI uses Ajax
0.9.99
	+ New release
0.9.3
	+ New release
0.9.2
	+ New release
0.9.1
	+ New release
0.9
	+ Added Polish translation
	+ Added Aragonese translation
	+ Added German    translation

0.8.99
        * Add DNS server functionality
0.7.1
	* Allow TCP queries
	* Use of ebox-sudoers-friendly
0.7
	* First public release
0.6
	* API documented using naturaldocs
	* Update install and depends
0.5.2
	* Fix some packaging issues

0.5.1
	* Convert module to new menu system

0.5
	* Initial release<|MERGE_RESOLUTION|>--- conflicted
+++ resolved
@@ -1,11 +1,8 @@
-<<<<<<< HEAD
 HEAD
 	+ Rename domain if exists when changing it in System -> General
-=======
 3.0.6
 	+ Improve management of DNS zones stored in samba LDAP
 	+ Improve data generation for reverse zones.
->>>>>>> d72f7254
 	+ Only allow AXFR from internal networks
 3.0.5
 	+ Query samba module for zones stored in LDB. Those ones will override
