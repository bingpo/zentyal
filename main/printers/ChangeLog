--- conflicted
+++ resolved
@@ -1,11 +1,6 @@
-<<<<<<< HEAD
 4.0
+	+ Fix printers.conf file permissions (600 -> 644)
 	+ Set version to 4.0
-=======
-3.5.3
-	+ Fix printers.conf file permissions (600 -> 644)
-3.5.2
->>>>>>> 1dc16fd8
 	+ Fix missing argument exception adding user entries to printer ACL
 	+ cupsd.conf: Do not listen on unix socket to fix the broken pipe errors
 	  managing printers
