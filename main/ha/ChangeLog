HEAD
<<<<<<< HEAD
	+ Wait 1 second less when setting up the cluster
	+ Floating IP address can be in a virtual interface
=======
	+ Increase the timeout time for HA location due to large
	  replication setup
>>>>>>> f22f547f
3.5.2
	+ Make use of VerifyPeer to false on EBox::RESTClient as we
	  don't verify other HA hosts
3.5.1
	+ Avoid warning flag on smart match experimental feature
3.5
	+ Removed wrong translatable string in crm_resource command
	+ Added integration with firewall
	+ ClusterStatus creation issued at model constructor
	+ Set version to 3.5
3.4.1
	+ Fixed wrong calls to ClusterStatus constructor
3.4
	+ Initial release<|MERGE_RESOLUTION|>--- conflicted
+++ resolved
@@ -1,11 +1,8 @@
 HEAD
-<<<<<<< HEAD
+	+ Increase the timeout time for HA location due to large
+	  replication setup
 	+ Wait 1 second less when setting up the cluster
 	+ Floating IP address can be in a virtual interface
-=======
-	+ Increase the timeout time for HA location due to large
-	  replication setup
->>>>>>> f22f547f
 3.5.2
 	+ Make use of VerifyPeer to false on EBox::RESTClient as we
 	  don't verify other HA hosts
