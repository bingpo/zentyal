<<<<<<< HEAD
3.3
	+ Switch from Error to TryCatch for exception handling
=======
HEAD
	+ Fix regression in rsync method (contribution by billfarrow)
3.2.1
>>>>>>> c6274c16
	+ Hide password field for rsync method
	+ Added missing EBox::Exceptions uses
	+ Add date to duplicity-command.log
	+ Set version to 3.3
3.2
	+ Set version to 3.2
3.1.4
	+ Exclude / by default for coherency with the rest of modules like
	  firewall or proxy, and also allow now to include /
	+ Do not show default excludes like /dev or /proc on the interface,
	  they now can be customized in /etc/zentyal/ebackup.conf
	+ Fixed SCP method setting HOME environment in duplicity-wrapper
3.1.3
	+ Added menu icon
3.1.2
	+ Ported JS code to jQuery
3.1.1
	+ Removed code for deprecated cloud method and backup domains
3.1
	+ Remove unused Size and Message Types
	+ Added Pre-Depends on mysql-server to avoid problems with upgrades
	+ Depend on zentyal-core 3.1
3.0.6
	+ Added preCheckTarget hook
3.0.5
	+ Using EBox::FileSystem::mountPointIsMounted when checking if
	  file system backup target is mounted
	+ Avoid double utf8 encode when escaping file for commands, this
	  is neccesary after improved utf8 support in EBox::Sudo
	+ Make status and file cache work with utf8 characters
3.0.4
	+ Remove deprecated code for DR using ebackup
	+ duplicity-wrapper uses C locale to avoid locale problems
	+ Removed superfluous module lock in backup-tool
	+ Removed independent implementation of lock and unlock methods
	+ Fix small syntax error
3.0.3
	+ Removed dependency on events module
3.0.2
	+ Fixed code error when checking mount points of file target
	+ Fixed 'inexistent watcher' error in backup-tool
	+ Set default niceness of backup process to 10
3.0.1
	+ Added python-paramiko dependency which is needed for ssh backend
2.3.8
	+ Removed Zentyal Cloud method
	+ Deleted obsolete Disaster Recovery restore-tool
2.3.7
	+ Fixed precondition in bakcup files lists, restore logs and
	  restore backup models
	+ Fixed regression in cache of current collection status
2.3.6
	+ Move mostly report code to remoteservices
	+ Fixed executable permissions on update-status script
	+ Fixed RemoteStatus model precondition when setup is not complete
	+ Fixed regression when getting collection status
	+ Fixed wrong call to value() in backup-tool
2.3.5
	+ Implement new EBox::Events::WatcherProvider
	+ Adapted to new Model management framework
	+ Adapted Message and Size types to new framework
2.3.4
	+ Send additional info in backup events
	+ Initial collection status done in background
	+ Fixed bug with expiration of file list cache
	+ Improved precondition message for restore logs model
	+ Added backup target checks: mounted and size
2.3.3
	+ Create tables with MyISAM engine by default
2.3.2
	+ Use new unified tableBody.mas in RemoteStatus.pm
	+ Do not show Zentyal Cloud option if custom_prefix is defined
	+ Added selectable priority by config file to scheduled backup
2.3.1
	+ Do not check for disasterAddon if not subscribed
	+ Added missing libdate-calc-perl dependency
	+ Fixed date parsing in restore-tool and configuration cloud backup
	+ Adapted messages in the UI for new editions
2.3
	+ File selections by backup domain are restricted to includes
	+ Includes from backup domains can be moved in the list; the model
	  validates if the includes and excludes configuration is coherent
	  with the backup domains
	+ Refactored restoreFile method to ease testing of file quoting
	+ Set a default timeout of 5 minutes for duplicity and allow to
	  override it with the duplicity_timeout key of ebackup.conf
	+ Replaced autotools with zbuildtools
	+ Added pre and post backup process hooks. Thanks to Oliver
	  (levelml@level-it.de) for his patch proposal for this
	+ restore-tool detects when the user tries to restore a 2.0.X
	  backup and refuses to continue
	+ Added force user, password and server credentials for storage server
	+ If unconfigured it refuses to generate a cache of the files in
	  the backup
	+ Added exception for symmetric key errors. Retry symmetric key in
	  restore-tool
	+ Added checking of passwd and shadow files in restore-tool, warn
	  the user if they have changed
	+ DR now restores hostname
	+ Fixed bug with different time zones and files on the cloud
	+ No restore-tool messages stop the restore process after all
	  parameters have been asked
	+ restore-tool: Added restore-all options and more force command
	  line options. Fixed bug in symmetric-password command line
	  option. Final message shows administrative interface localhost URL
	+ restore-tool: fixed dialog when credentials are incorrect;
	  better exclusion of problematic files to restore
2.2.2
	+ Exception in permanent message of remote restore screen is now managed
	+ Defaults in excludes and includes list are not longer added when
	  deleting all the rows
	+ Fixed logrotate configuration
2.2.1
	+ Assure that backup-tool get all updated includes/excludes from a
	  read-only version
	+ Fixed encoding problems when restoring files
	+ Better quoting of duplicity command arguments
	+ Backup domain selections are added to list in the correct order
	+ Fixed bug when the new and old sizes of the selections are the same
	+ Backup event is also disabled when module is disabled
2.1.8
	+ Added guard against undefined rows in RemoteExcludes model
	+ Solved problem with automatic inclusions with no-redis
	  characters in its keys
	+ Use a permanent warning for 'Cannot connect to cloud' message
	+ Better validation of target in file system method
	+ Gentle handling of file not found error when generating cache list
	+ Use new version 2 of the disaster recovery metadata
	+ Do not store configuration backup using duplicity
	+ Restore configuration backup before downloading data
	+ Fixed regression in restore configuration button
	+ Support for partial downloads in restore-tool
	+ Raise error when the path needed to restore a file does not exists
	+ Fixed encryption detection in restore-tool
	+ Moved default duplicity cache to /var/cache/zentyal/duplicity
	+ Reviewed some subscription strings
2.1.7
	+ Better integration with core theme
	+ Removed /zentyal prefix from URLs
2.1.6
	+ Fixed revokeAlModules call on read-only global instances when
	  dumping extra backup data
2.1.5
	+ Use show/hide in viewCustomizer to simplify the interface
	+ Added missing help
	+ Fixed problem restoring filenames with shell metacharacters
2.1.4
	+ Rotate duplicity logs
2.1.3
	+ Move Backup menu option inside the System menu
	+ Better path quoting when restoring files
2.1.2
	+ Root directory can be chosen as directory in FTP and SCP
	+ Files with unsafe chars are shown in the file list and can be restored
2.1.1
	+ Removed configuration backup warning as now it is always done
	+ Removed unnecessary code from syncRows methods
	+ Report methods in RemoteSettings and BackupDomains now return
	  non-i18n'ed data
	+ More control over uncommon errors
	+ Parse and store backup statistics for further processing
	+ First date is selected by default on restore-tool
	+ Bugfix: values from configuration file are checked to assure
	  that at least making backup is tried once
	+ Clean temporal directory before doing logs restore
	+ Better control of extra backup data failures
	+ Better control of Cloud failed connections
	+ Duplicity archive dir can be set in configuration file
	+ backup-tool always create meta and data directories when backing
	  up to cloud
	+ remoteUrlParams method does not require user or password parameter
	  when the backup method is 'file'
2.1
	+ Set default value for the keep previous full copies setting
	+ Replace YAML::Tiny with libyaml written in C through YAML::XS wrapper
	+ Renamed /usr/share/ebox-ebackup/ebox-remote-ebackup to
	  /usr/share/zentyal-ebackup/backup-tool
	+ Removed migrations and use new initial-setup
	+ Added /var/tmp to default exclude paths
	+ Remove skip of usercorner in restore-tool, now it is a package
	+ Replace /etc/ebox/82ebackup.conf with /etc/zentyal/ebackup.conf
	+ Added 'files included' domain and restore all fields options to
	  restore-tool
	+ Using 'cat' command instead of 'tail' to retrieve backup metadata
	+ Use a geometric progression for timeout values for retrying
	  connecting to backup servers when there are connectivity problems
	+ Fixed event message when something goes wrong at first stages
	+ Fixed bug in checking right method changing
	+ Added a way to delete orphan metadata files
2.0.9
	+ Use new zentyal package names in restore-tool
	+ Change one of our backup servers fingerprint
	+ Using the new module name for cloud-prof package
	+ Store metadata in Disaster Recovery backups
	+ Autodetect encryption type instead of asking
	+ Ask for domains to restore right after choosing the date
	+ Avoid some warnings in restore-tool when executed in a shell
2.0.8
	+ Added missing crontab string for monthly full backup
	+ Fixed wrong crontab string for weekly full backup
	+ Use software module and ProgressIndicator to install packages
	+ Fixed problems with pulsating progress bar in restore-tool
	+ Use fork + exec to launch zenity, fixes argument parsing problems
	+ Making environment local for installing modules in restore-tool
	+ Added cleanup operation on failure
	+ Added backup-cleanup script for manual cleanups
	+ Properly handle connection errors in RemoteStorage
2.0.7
	+ Set label of restore file button to "Restore" instead of "Change"
	+ Set the volume size to 25 as default for remote system
	+ Added support for disaster recovery
	+ Allowed to restore the root directory in
	  EBox::EBackup::restoreFile
	+ Method for restore log database from a directory
	+ Disabled asymmetric encryption method until we can support in in
	  disaster recovery
	+ Fixed non-internationalizable strings in RemoteSettings model
2.0.6
	+ Using /etc/cron.d instead of ebox crontab for scheduled
	  backups
	+ Fixed error in scheduled backups using week days
2.0.5
	+ Better error and precondition control when making backups
	+ Do not spawn a separate process to make the configuration backup
	+ Warn instead of abort all the backup if there are unsaved changes
2.0.4
	+ Fixed incremental backup frequency with full backup frequency is
	"twice a month"
2.0.3
	+ New "twice a month" frecquency for full backup
2.0.2
	+ Fixed bug excluding DB slices directory
2.0.1
	+ Added support for the sliced backup of the DB
1.5.3
	+ Zentyal rebrand
1.5.2
	+ Target is now mandatory in any case to decide if the backup configuration
	is complete.
	+ Status cache is regenerated when restarting the module and before doing a
	backup.
1.5.1
	+ Removed information about obsolete eBox remote backup
1.5
	+ Enable backup event watcher by default
	+ Improve help message for configuration
	+ Added eBox Storage from Denver (US)
	+ Added '/tmp' to default excludes
	+ Fixed element text in excludes/includes
	+ Includes/Excludes fixed
	+ Antichronological order used in versions
	+ Cache lists regenerated on module restart
	+ Added automatic exclude of backup directory for file system
	method
	+ Better treatment of errors while restoring files form the UI
	+ Added argument check to ebox-remote-ebackup script
	+ Improved frequency options
	+ Improved keep options
	+ Added backup and restore of logs
	+ Added restore configuration from backup action
	+ VolSize option can be changed through configuration file
	+ Better order of General configuration options
	+ Bugfix: fixed problem when restoring path with spaces
	+ Bugfix: all features using duplicity does nothing with
	default configuration because is incomplete
1.4
	+ Bug fix: do not duplicate includes with exclude-regexp
	+ Add eBox Backup Storage strings
1.3.15
	+ Add custom module status section
1.3.14
	+ Bug fix: off-by-one error on remote file search
	+ Bug fix: add lock to avoid overlapping between
	  backup processes (Closes #1680)
	+ Added validation of parameters in RemoteSettings and notice
	about SHH known hosts
	+ Cannot choose a higher frequency of full backups  than
	incremental backups
	+ Added validation of includes and excludes
	+ Regex exclude bugfix
	+ Add eBox remote storage servers
	+ Add file to distribute remote server fingerprints
	+ Add support for symmetric encryption
	+ Disable cache of backup status as is useless
	+ Allow to write destination URLs without relative directory
1.3.13
	+ Bug fix: add --force to delete old backup sets
	+ Bug fix: fix restoring of the first file
1.3.12
	+ Add page title
1.3.10
	+ Bugfix do not include '/' as it is already used as source directory
	+ Get rid of former local backup code
	+ Send events when backup is done
1.3.7
	+ Include configuration backup in backup
1.3.3
	+ an active event's  watcher is not longer needed for
	the cron job
	+ cron job is written on config regeneration<|MERGE_RESOLUTION|>--- conflicted
+++ resolved
@@ -1,11 +1,7 @@
-<<<<<<< HEAD
+HEAD
+	+ Fix regression in rsync method (contribution by billfarrow)
 3.3
 	+ Switch from Error to TryCatch for exception handling
-=======
-HEAD
-	+ Fix regression in rsync method (contribution by billfarrow)
-3.2.1
->>>>>>> c6274c16
 	+ Hide password field for rsync method
 	+ Added missing EBox::Exceptions uses
 	+ Add date to duplicity-command.log
