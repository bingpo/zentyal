--- conflicted
+++ resolved
@@ -1,11 +1,8 @@
-<<<<<<< HEAD
 HEAD
 	+ Adapted to new Model management framework
-=======
 2.3.2
 	+ Use new unified tableBody.mas in RemoteStatus.pm
 	+ Do not show Zentyal Cloud option if custom_prefix is defined
->>>>>>> 45737c5e
 	+ Added selectable priority by config file to scheduled backup
 2.3.1
 	+ Do not check for disasterAddon if not subscribed
