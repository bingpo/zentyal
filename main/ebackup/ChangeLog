--- conflicted
+++ resolved
@@ -1,15 +1,11 @@
-<<<<<<< HEAD
+HEAD
+	+ Do not escape bash metacharacters in restore as it is not
+	  required once shell quote is in place
 3.5
 	+ Remove support for sliced backup
 	+ Set version to 3.5
 3.4
 	+ Set version to 3.4
-=======
-3.2.3
-	+ Do not escape bash metacharacters in restore as it is not
-	  required once shell quote is in place
-3.2.2
->>>>>>> 739cc7d9
 	+ Fix regression in rsync method (contribution by billfarrow)
 3.3
 	+ Switch from Error to TryCatch for exception handling
