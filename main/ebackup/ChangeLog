<<<<<<< HEAD
2.2.3
	+ Do not check for disasterAddon if not subscribed
=======
HEAD
	+ Added selectable priority by config file to scheduled backup
>>>>>>> 716d27e6
	+ Added missing libdate-calc-perl dependency
	+ Fixed date parsing in restore-tool and configuration cloud backup
	+ Adapted messages in the UI for new editions
	+ File selections by backup domain are restricted to includes
	+ Includes from backup domains can be moved in the list; the model
	  validates if the includes and excludes configuration is coherent
	  with the backup domains
	+ Refactored restoreFile method to ease testing of file quoting
	+ Set a default timeout of 5 minutes for duplicity and allow to
	  override it with the duplicity_timeout key of ebackup.conf
	+ Added pre and post backup process hooks. Thanks to Oliver
	  (levelml@level-it.de) for his patch proposal for this
	+ restore-tool detects when the user tries to restore a 2.0.X
	  backup and refuses to continue
	+ Added force user, password and server credentials for storage server
	+ If unconfigured it refuses to generate a cache of the files in
	  the backup
	+ Added exception for symmetric key errors. Retry symmetric key in
	  restore-tool
	+ Added checking of passwd and shadow files in restore-tool, warn
	  the user if they have changed
	+ DR now restores hostname
	+ Fixed bug with different time zones and files on the cloud
	+ No restore-tool messages stop the restore process after all
	  parameters have been asked
	+ restore-tool: Added restore-all options and more force command
	  line options. Fixed bug in symmetric-password command line
	  option. Final message shows administrative interface localhost URL
	+ restore-tool: fixed dialog when credentials are incorrect;
	  better exclusion of problematic files to restore
2.2.2
	+ Exception in permanent message of remote restore screen is now managed
	+ Defaults in excludes and includes list are not longer added when
	  deleting all the rows
	+ Fixed logrotate configuration
2.2.1
	+ Assure that backup-tool get all updated includes/excludes from a
	  read-only version
	+ Fixed encoding problems when restoring files
	+ Better quoting of duplicity command arguments
	+ Backup domain selections are added to list in the correct order
	+ Fixed bug when the new and old sizes of the selections are the same
	+ Backup event is also disabled when module is disabled
2.1.8
	+ Added guard against undefined rows in RemoteExcludes model
	+ Solved problem with automatic inclusions with no-redis
	  characters in its keys
	+ Use a permanent warning for 'Cannot connect to cloud' message
	+ Better validation of target in file system method
	+ Gentle handling of file not found error when generating cache list
	+ Use new version 2 of the disaster recovery metadata
	+ Do not store configuration backup using duplicity
	+ Restore configuration backup before downloading data
	+ Fixed regression in restore configuration button
	+ Support for partial downloads in restore-tool
	+ Raise error when the path needed to restore a file does not exists
	+ Fixed encryption detection in restore-tool
	+ Moved default duplicity cache to /var/cache/zentyal/duplicity
	+ Reviewed some subscription strings
2.1.7
	+ Better integration with core theme
	+ Removed /zentyal prefix from URLs
2.1.6
	+ Fixed revokeAlModules call on read-only global instances when
	  dumping extra backup data
2.1.5
	+ Use show/hide in viewCustomizer to simplify the interface
	+ Added missing help
	+ Fixed problem restoring filenames with shell metacharacters
2.1.4
	+ Rotate duplicity logs
2.1.3
	+ Move Backup menu option inside the System menu
	+ Better path quoting when restoring files
2.1.2
	+ Root directory can be chosen as directory in FTP and SCP
	+ Files with unsafe chars are shown in the file list and can be restored
2.1.1
	+ Removed configuration backup warning as now it is always done
	+ Removed unnecessary code from syncRows methods
	+ Report methods in RemoteSettings and BackupDomains now return
	  non-i18n'ed data
	+ More control over uncommon errors
	+ Parse and store backup statistics for further processing
	+ First date is selected by default on restore-tool
	+ Bugfix: values from configuration file are checked to assure
	  that at least making backup is tried once
	+ Clean temporal directory before doing logs restore
	+ Better control of extra backup data failures
	+ Better control of Cloud failed connections
	+ Duplicity archive dir can be set in configuration file
	+ backup-tool always create meta and data directories when backing
	  up to cloud
	+ remoteUrlParams method does not require user or password parameter
	  when the backup method is 'file'
2.1
	+ Set default value for the keep previous full copies setting
	+ Replace YAML::Tiny with libyaml written in C through YAML::XS wrapper
	+ Renamed /usr/share/ebox-ebackup/ebox-remote-ebackup to
	  /usr/share/zentyal-ebackup/backup-tool
	+ Removed migrations and use new initial-setup
	+ Added /var/tmp to default exclude paths
	+ Remove skip of usercorner in restore-tool, now it is a package
	+ Replace /etc/ebox/82ebackup.conf with /etc/zentyal/ebackup.conf
	+ Added 'files included' domain and restore all fields options to
	  restore-tool
	+ Using 'cat' command instead of 'tail' to retrieve backup metadata
	+ Use a geometric progression for timeout values for retrying
	  connecting to backup servers when there are connectivity problems
	+ Fixed event message when something goes wrong at first stages
	+ Fixed bug in checking right method changing
	+ Added a way to delete orphan metadata files
2.0.9
	+ Use new zentyal package names in restore-tool
	+ Change one of our backup servers fingerprint
	+ Using the new module name for cloud-prof package
	+ Store metadata in Disaster Recovery backups
	+ Autodetect encryption type instead of asking
	+ Ask for domains to restore right after choosing the date
	+ Avoid some warnings in restore-tool when executed in a shell
2.0.8
	+ Added missing crontab string for monthly full backup
	+ Fixed wrong crontab string for weekly full backup
	+ Use software module and ProgressIndicator to install packages
	+ Fixed problems with pulsating progress bar in restore-tool
	+ Use fork + exec to launch zenity, fixes argument parsing problems
	+ Making environment local for installing modules in restore-tool
	+ Added cleanup operation on failure
	+ Added backup-cleanup script for manual cleanups
	+ Properly handle connection errors in RemoteStorage
2.0.7
	+ Set label of restore file button to "Restore" instead of "Change"
	+ Set the volume size to 25 as default for remote system
	+ Added support for disaster recovery
	+ Allowed to restore the root directory in
	  EBox::EBackup::restoreFile
	+ Method for restore log database from a directory
	+ Disabled asymmetric encryption method until we can support in in
	  disaster recovery
	+ Fixed non-internationalizable strings in RemoteSettings model
2.0.6
	+ Using /etc/cron.d instead of ebox crontab for scheduled
	  backups
	+ Fixed error in scheduled backups using week days
2.0.5
	+ Better error and precondition control when making backups
	+ Do not spawn a separate process to make the configuration backup
	+ Warn instead of abort all the backup if there are unsaved changes
2.0.4
	+ Fixed incremental backup frequency with full backup frequency is
	"twice a month"
2.0.3
	+ New "twice a month" frecquency for full backup
2.0.2
	+ Fixed bug excluding DB slices directory
2.0.1
	+ Added support for the sliced backup of the DB
1.5.3
	+ Zentyal rebrand
1.5.2
	+ Target is now mandatory in any case to decide if the backup configuration
	is complete.
	+ Status cache is regenerated when restarting the module and before doing a
	backup.
1.5.1
	+ Removed information about obsolete eBox remote backup
1.5
	+ Enable backup event watcher by default
	+ Improve help message for configuration
	+ Added eBox Storage from Denver (US)
	+ Added '/tmp' to default excludes
	+ Fixed element text in excludes/includes
	+ Includes/Excludes fixed
	+ Antichronological order used in versions
	+ Cache lists regenerated on module restart
	+ Added automatic exclude of backup directory for file system
	method
	+ Better treatment of errors while restoring files form the UI
	+ Added argument check to ebox-remote-ebackup script
	+ Improved frequency options
	+ Improved keep options
	+ Added backup and restore of logs
	+ Added restore configuration from backup action
	+ VolSize option can be changed through configuration file
	+ Better order of General configuration options
	+ Bugfix: fixed problem when restoring path with spaces
	+ Bugfix: all features using duplicity does nothing with
	default configuration because is incomplete
1.4
	+ Bug fix: do not duplicate includes with exclude-regexp
	+ Add eBox Backup Storage strings
1.3.15
	+ Add custom module status section
1.3.14
	+ Bug fix: off-by-one error on remote file search
	+ Bug fix: add lock to avoid overlapping between
	  backup processes (Closes #1680)
	+ Added validation of parameters in RemoteSettings and notice
	about SHH known hosts
	+ Cannot choose a higher frequency of full backups  than
	incremental backups
	+ Added validation of includes and excludes
	+ Regex exclude bugfix
	+ Add eBox remote storage servers
	+ Add file to distribute remote server fingerprints
	+ Add support for symmetric encryption
	+ Disable cache of backup status as is useless
	+ Allow to write destination URLs without relative directory
1.3.13
	+ Bug fix: add --force to delete old backup sets
	+ Bug fix: fix restoring of the first file
1.3.12
	+ Add page title
1.3.10
	+ Bugfix do not include '/' as it is already used as source directory
	+ Get rid of former local backup code
	+ Send events when backup is done
1.3.7
	+ Include configuration backup in backup
1.3.3
	+ an active event's  watcher is not longer needed for
	the cron job
	+ cron job is written on config regeneration<|MERGE_RESOLUTION|>--- conflicted
+++ resolved
@@ -1,10 +1,7 @@
-<<<<<<< HEAD
+HEAD
+	+ Added selectable priority by config file to scheduled backup
 2.2.3
 	+ Do not check for disasterAddon if not subscribed
-=======
-HEAD
-	+ Added selectable priority by config file to scheduled backup
->>>>>>> 716d27e6
 	+ Added missing libdate-calc-perl dependency
 	+ Fixed date parsing in restore-tool and configuration cloud backup
 	+ Adapted messages in the UI for new editions
