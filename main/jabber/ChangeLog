<<<<<<< HEAD
3.5
	+ Set version to 3.5
=======
HEAD
	+ Fixed jabber-ldap script
>>>>>>> e58519ac
3.4
	+ Set version to 3.4
	+ Corrected getJabberAdmins to properly provide array of admins uid's
	+ Using STARTTLS instead of SSL by default
3.3
	+ Switch from Error to TryCatch for exception handling
	+ Delete migration code from old versions
	+ Set version to 3.3
3.2
	+ Set version to 3.2
3.1.4
	+ Do not show disabled accounts in shared roster groups
	+ Override daemons when migrating from 3.0
3.1.3
	+ Clear database if domain is changed
	+ Use hostDomain instead of fqdn as default domain
	+ No longer implement SysInfo observer as jabber domain may be differnt
3.1.2
	+ Adapted user add-on to right panel view
	+ Fixed some code typos in jabber-ldap script
	+ Added menu icon
	+ Updated to use renamed method EBox::Ldap::connection.
	+ Adapted user addon to multi-OU tree view.
	+ Added incompatiblity with external AD authentication mode.
3.1.1
	+ Use new EBox::Users namespace instead of EBox::UsersAndGroups
3.1
	+ Depend on zentyal-core 3.1
3.0.2
	+ The database is cleared automatically on a hostname change
	+ Fixed clear-database script
3.0.1
	+ Improved clear-database script
	+ Added and used serviceId field for service certificates
2.3.4
	+ Improved help
	+ Added STUN and Proxy configuration
	+ Updated ejabberd.cfg.mas
	+ Added shared_roster and VCard LDAP modules configuration
	+ Added integration with Zarafa Webapp
2.3.3
	+ Added script for clearing mnesia database
2.3.2
	+ Adapted to new Model management framework
	+ Now binding against LDAP to be able to access the accounts objects
	+ Overrid isRunning with a more reliable implementation
2.3.1
	+ Added printableName to jabber service
	+ Adapted to new users implementation
2.3
	+ Replaced autotools with zbuildtools
2.1.3
	+ Removed /zentyal prefix from URLs
2.1.2
	+ Fixed bug trying to change read-only instances
2.1.1
	+ Fixed packaging of scripts directory
2.1
	+ Use new standard enable-module script
	+ Move services migration to initialSetup
	+ Bugfix: fixes template syntax when SSL is disabled.
1.5.4
	+ Zentyal rebrand
1.5.3
	+ HTML fixes on userAddon.
1.5.2
	+ Completely new Jabber module using the MVC framework and ejabberd.
1.5.1
	+ Added bridged mode support in firewall helper.
1.5
	+ Configuration files updated for lucid.
1.4.1
	+ Bug fix: only set module as changed when there's an actual change in
	  admin permissions.
1.3.13
	+ Add JabberUser model to be used in users and groups default user
	  template. Admins can select if they wish to enable the jabber
	  account by default when creating new users.
1.3.12
	+ Accounts are enabled by default
1.1.30
	+ The server's certificate can be changed using the CA module
1.1.20
	+ use the new pidfiles method and not pidfile
1.1.10
	+ Use new MVC API
	+ Make changes to support jabberd2 + muc
0.12.100
	+ New release
0.12.99
	+ New release
0.12
	+ Bugfix: Fix SSL PEM file path in c2s.xml template
	+ Use eBox OID number in LDAP schemas
0.11.101
	+ New release
0.11.100
	+ New release
0.11.99
	+ Added _stopService method to stop jabber daemons
	+ Improved postinst script to ensure daemons are stopped
0.11
	+ New release
0.10.99
	+ New release
0.10
	+ New release
0.9.100
	+ New release
0.9.99
    + New release
0.9.3
	+ New release
0.9.2
	+ New release
0.9.1
	+ New release
0.9
	+ Added Polish translation
	+ Added Dutch translation
	+ Added German translation
0.8.99
	+ New release
0.8.1
	+ New release
O.8
	+ New release
0.7.99
	+ New release
0.7.1
	+ Fix errors on make install
	+ Jabber add-on template is not shown when disabled (#16)
	+ Fix i18n
	+ Fix a bug which prevented jabber to be restarted properly
	+ Use EBox::LDAP singleton
	+ Fix issue with external connections (#31)
	+ Use of ebox-sudoers-friendly
0.7
	+ First public release<|MERGE_RESOLUTION|>--- conflicted
+++ resolved
@@ -1,10 +1,6 @@
-<<<<<<< HEAD
 3.5
 	+ Set version to 3.5
-=======
-HEAD
 	+ Fixed jabber-ldap script
->>>>>>> e58519ac
 3.4
 	+ Set version to 3.4
 	+ Corrected getJabberAdmins to properly provide array of admins uid's
