--- conflicted
+++ resolved
@@ -1,10 +1,6 @@
-<<<<<<< HEAD
 4.0
 	+ Set version to 4.0
-=======
-3.5.1
 	+ Hide users addon until schemas are loaded
->>>>>>> d2ccf0fd
 3.5
 	+ Added noMultipleOUSupportComponent support
 	+ Adapted to OpenLDAP removal
