<<<<<<< HEAD
3.4
	+ Set version to 3.4
=======
HEAD
	+ Fixed jabber-ldap script
3.2.1
>>>>>>> 73a35774
	+ Corrected getJabberAdmins to properly provide array of admins uid's
	+ Using STARTTLS instead of SSL by default
3.3
	+ Switch from Error to TryCatch for exception handling
	+ Delete migration code from old versions
	+ Set version to 3.3
3.2
	+ Set version to 3.2
3.1.4
	+ Do not show disabled accounts in shared roster groups
	+ Override daemons when migrating from 3.0
3.1.3
	+ Clear database if domain is changed
	+ Use hostDomain instead of fqdn as default domain
	+ No longer implement SysInfo observer as jabber domain may be differnt
3.1.2
	+ Adapted user add-on to right panel view
	+ Fixed some code typos in jabber-ldap script
	+ Added menu icon
	+ Updated to use renamed method EBox::Ldap::connection.
	+ Adapted user addon to multi-OU tree view.
	+ Added incompatiblity with external AD authentication mode.
3.1.1
	+ Use new EBox::Users namespace instead of EBox::UsersAndGroups
3.1
	+ Depend on zentyal-core 3.1
3.0.2
	+ The database is cleared automatically on a hostname change
	+ Fixed clear-database script
3.0.1
	+ Improved clear-database script
	+ Added and used serviceId field for service certificates
2.3.4
	+ Improved help
	+ Added STUN and Proxy configuration
	+ Updated ejabberd.cfg.mas
	+ Added shared_roster and VCard LDAP modules configuration
	+ Added integration with Zarafa Webapp
2.3.3
	+ Added script for clearing mnesia database
2.3.2
	+ Adapted to new Model management framework
	+ Now binding against LDAP to be able to access the accounts objects
	+ Overrid isRunning with a more reliable implementation
2.3.1
	+ Added printableName to jabber service
	+ Adapted to new users implementation
2.3
	+ Replaced autotools with zbuildtools
2.1.3
	+ Removed /zentyal prefix from URLs
2.1.2
	+ Fixed bug trying to change read-only instances
2.1.1
	+ Fixed packaging of scripts directory
2.1
	+ Use new standard enable-module script
	+ Move services migration to initialSetup
	+ Bugfix: fixes template syntax when SSL is disabled.
1.5.4
	+ Zentyal rebrand
1.5.3
	+ HTML fixes on userAddon.
1.5.2
	+ Completely new Jabber module using the MVC framework and ejabberd.
1.5.1
	+ Added bridged mode support in firewall helper.
1.5
	+ Configuration files updated for lucid.
1.4.1
	+ Bug fix: only set module as changed when there's an actual change in
	  admin permissions.
1.3.13
	+ Add JabberUser model to be used in users and groups default user
	  template. Admins can select if they wish to enable the jabber
	  account by default when creating new users.
1.3.12
	+ Accounts are enabled by default
1.1.30
	+ The server's certificate can be changed using the CA module
1.1.20
	+ use the new pidfiles method and not pidfile
1.1.10
	+ Use new MVC API
	+ Make changes to support jabberd2 + muc
0.12.100
	+ New release
0.12.99
	+ New release
0.12
	+ Bugfix: Fix SSL PEM file path in c2s.xml template
	+ Use eBox OID number in LDAP schemas
0.11.101
	+ New release
0.11.100
	+ New release
0.11.99
	+ Added _stopService method to stop jabber daemons
	+ Improved postinst script to ensure daemons are stopped
0.11
	+ New release
0.10.99
	+ New release
0.10
	+ New release
0.9.100
	+ New release
0.9.99
    + New release
0.9.3
	+ New release
0.9.2
	+ New release
0.9.1
	+ New release
0.9
	+ Added Polish translation
	+ Added Dutch translation
	+ Added German translation
0.8.99
	+ New release
0.8.1
	+ New release
O.8
	+ New release
0.7.99
	+ New release
0.7.1
	+ Fix errors on make install
	+ Jabber add-on template is not shown when disabled (#16)
	+ Fix i18n
	+ Fix a bug which prevented jabber to be restarted properly
	+ Use EBox::LDAP singleton
	+ Fix issue with external connections (#31)
	+ Use of ebox-sudoers-friendly
0.7
	+ First public release<|MERGE_RESOLUTION|>--- conflicted
+++ resolved
@@ -1,11 +1,7 @@
-<<<<<<< HEAD
+HEAD
+	+ Fixed jabber-ldap script
 3.4
 	+ Set version to 3.4
-=======
-HEAD
-	+ Fixed jabber-ldap script
-3.2.1
->>>>>>> 73a35774
 	+ Corrected getJabberAdmins to properly provide array of admins uid's
 	+ Using STARTTLS instead of SSL by default
 3.3
