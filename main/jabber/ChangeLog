<<<<<<< HEAD
HEAD
	+ Using STARTTLS instead of SSL by default
3.3
	+ Switch from Error to TryCatch for exception handling
	+ Delete migration code from old versions
	+ Set version to 3.3
=======
3.2.1
	+ Corrected getJabberAdmins to properly provide array of admins uid's
>>>>>>> 744ec0c2
3.2
	+ Set version to 3.2
3.1.4
	+ Do not show disabled accounts in shared roster groups
	+ Override daemons when migrating from 3.0
3.1.3
	+ Clear database if domain is changed
	+ Use hostDomain instead of fqdn as default domain
	+ No longer implement SysInfo observer as jabber domain may be differnt
3.1.2
	+ Adapted user add-on to right panel view
	+ Fixed some code typos in jabber-ldap script
	+ Added menu icon
	+ Updated to use renamed method EBox::Ldap::connection.
	+ Adapted user addon to multi-OU tree view.
	+ Added incompatiblity with external AD authentication mode.
3.1.1
	+ Use new EBox::Users namespace instead of EBox::UsersAndGroups
3.1
	+ Depend on zentyal-core 3.1
3.0.2
	+ The database is cleared automatically on a hostname change
	+ Fixed clear-database script
3.0.1
	+ Improved clear-database script
	+ Added and used serviceId field for service certificates
2.3.4
	+ Improved help
	+ Added STUN and Proxy configuration
	+ Updated ejabberd.cfg.mas
	+ Added shared_roster and VCard LDAP modules configuration
	+ Added integration with Zarafa Webapp
2.3.3
	+ Added script for clearing mnesia database
2.3.2
	+ Adapted to new Model management framework
	+ Now binding against LDAP to be able to access the accounts objects
	+ Overrid isRunning with a more reliable implementation
2.3.1
	+ Added printableName to jabber service
	+ Adapted to new users implementation
2.3
	+ Replaced autotools with zbuildtools
2.1.3
	+ Removed /zentyal prefix from URLs
2.1.2
	+ Fixed bug trying to change read-only instances
2.1.1
	+ Fixed packaging of scripts directory
2.1
	+ Use new standard enable-module script
	+ Move services migration to initialSetup
	+ Bugfix: fixes template syntax when SSL is disabled.
1.5.4
	+ Zentyal rebrand
1.5.3
	+ HTML fixes on userAddon.
1.5.2
	+ Completely new Jabber module using the MVC framework and ejabberd.
1.5.1
	+ Added bridged mode support in firewall helper.
1.5
	+ Configuration files updated for lucid.
1.4.1
	+ Bug fix: only set module as changed when there's an actual change in
	  admin permissions.
1.3.13
	+ Add JabberUser model to be used in users and groups default user
	  template. Admins can select if they wish to enable the jabber
	  account by default when creating new users.
1.3.12
	+ Accounts are enabled by default
1.1.30
	+ The server's certificate can be changed using the CA module
1.1.20
	+ use the new pidfiles method and not pidfile
1.1.10
	+ Use new MVC API
	+ Make changes to support jabberd2 + muc
0.12.100
	+ New release
0.12.99
	+ New release
0.12
	+ Bugfix: Fix SSL PEM file path in c2s.xml template
	+ Use eBox OID number in LDAP schemas
0.11.101
	+ New release
0.11.100
	+ New release
0.11.99
	+ Added _stopService method to stop jabber daemons
	+ Improved postinst script to ensure daemons are stopped
0.11
	+ New release
0.10.99
	+ New release
0.10
	+ New release
0.9.100
	+ New release
0.9.99
    + New release
0.9.3
	+ New release
0.9.2
	+ New release
0.9.1
	+ New release
0.9
	+ Added Polish translation
	+ Added Dutch translation
	+ Added German translation
0.8.99
	+ New release
0.8.1
	+ New release
O.8
	+ New release
0.7.99
	+ New release
0.7.1
	+ Fix errors on make install
	+ Jabber add-on template is not shown when disabled (#16)
	+ Fix i18n
	+ Fix a bug which prevented jabber to be restarted properly
	+ Use EBox::LDAP singleton
	+ Fix issue with external connections (#31)
	+ Use of ebox-sudoers-friendly
0.7
	+ First public release<|MERGE_RESOLUTION|>--- conflicted
+++ resolved
@@ -1,14 +1,10 @@
-<<<<<<< HEAD
 HEAD
+	+ Corrected getJabberAdmins to properly provide array of admins uid's
 	+ Using STARTTLS instead of SSL by default
 3.3
 	+ Switch from Error to TryCatch for exception handling
 	+ Delete migration code from old versions
 	+ Set version to 3.3
-=======
-3.2.1
-	+ Corrected getJabberAdmins to properly provide array of admins uid's
->>>>>>> 744ec0c2
 3.2
 	+ Set version to 3.2
 3.1.4
