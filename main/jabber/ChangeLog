<<<<<<< HEAD
2.3.2
	+ Adapted to new Model management framework
=======
HEAD
	+ Added script for clearing mnesia database
>>>>>>> 69bc67ff
	+ Now binding against LDAP to be able to access the accounts objects
	+ Overrid isRunning with a more reliable implementation
2.3.1
	+ Added printableName to jabber service
	+ Adapted to new users implementation
2.3
	+ Replaced autotools with zbuildtools
2.1.3
	+ Removed /zentyal prefix from URLs
2.1.2
	+ Fixed bug trying to change read-only instances
2.1.1
	+ Fixed packaging of scripts directory
2.1
	+ Use new standard enable-module script
	+ Move services migration to initialSetup
	+ Bugfix: fixes template syntax when SSL is disabled.
1.5.4
	+ Zentyal rebrand
1.5.3
	+ HTML fixes on userAddon.
1.5.2
	+ Completely new Jabber module using the MVC framework and ejabberd.
1.5.1
	+ Added bridged mode support in firewall helper.
1.5
	+ Configuration files updated for lucid.
1.4.1
	+ Bug fix: only set module as changed when there's an actual change in
	  admin permissions.
1.3.13
	+ Add JabberUser model to be used in users and groups default user
	  template. Admins can select if they wish to enable the jabber
	  account by default when creating new users.
1.3.12
	+ Accounts are enabled by default
1.1.30
	+ The server's certificate can be changed using the CA module
1.1.20
	+ use the new pidfiles method and not pidfile
1.1.10
	+ Use new MVC API
	+ Make changes to support jabberd2 + muc
0.12.100
	+ New release
0.12.99
	+ New release
0.12
	+ Bugfix: Fix SSL PEM file path in c2s.xml template
	+ Use eBox OID number in LDAP schemas
0.11.101
	+ New release
0.11.100
	+ New release
0.11.99
	+ Added _stopService method to stop jabber daemons
	+ Improved postinst script to ensure daemons are stopped
0.11
	+ New release
0.10.99
	+ New release
0.10
	+ New release
0.9.100
	+ New release
0.9.99
    + New release
0.9.3
	+ New release
0.9.2
	+ New release
0.9.1
	+ New release
0.9
	+ Added Polish translation
	+ Added Dutch translation
	+ Added German translation
0.8.99
	+ New release
0.8.1
	+ New release
O.8
	+ New release
0.7.99
	+ New release
0.7.1
	+ Fix errors on make install
	+ Jabber add-on template is not shown when disabled (#16)
	+ Fix i18n
	+ Fix a bug which prevented jabber to be restarted properly
	+ Use EBox::LDAP singleton
	+ Fix issue with external connections (#31)
	+ Use of ebox-sudoers-friendly
0.7
	+ First public release<|MERGE_RESOLUTION|>--- conflicted
+++ resolved
@@ -1,10 +1,7 @@
-<<<<<<< HEAD
+HEAD
+	+ Added script for clearing mnesia database
 2.3.2
 	+ Adapted to new Model management framework
-=======
-HEAD
-	+ Added script for clearing mnesia database
->>>>>>> 69bc67ff
 	+ Now binding against LDAP to be able to access the accounts objects
 	+ Overrid isRunning with a more reliable implementation
 2.3.1
