--- conflicted
+++ resolved
@@ -135,7 +135,6 @@
         $haproxyMod->saveConfigRecursive();
     }
 
-<<<<<<< HEAD
     # Upgrade from 3.3
     if (defined ($version) and (EBox::Util::Version::compare($version, '3.4') < 0)) {
         $self->_migrateTo34();
@@ -212,12 +211,6 @@
     }
 }
 
-=======
-    # Execute initial-setup script
-    $self->SUPER::initialSetup($version);
-}
-
->>>>>>> 6a472e0f
 sub _setupRoLDAPAccess
 {
     my ($self) = @_;
@@ -292,9 +285,7 @@
         } else {
             $webadminMod->removeNginxServer(USERCORNER_NGINX_FILE);
         }
-<<<<<<< HEAD
-=======
-    ];
+    }
 }
 
 # Method: _setConf
@@ -326,7 +317,6 @@
         EBox::Sudo::root("touch $editableFile");
     } else {
         EBox::Sudo::root("rm -f $editableFile");
->>>>>>> 6a472e0f
     }
 }
 
