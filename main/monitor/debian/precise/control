Source: zentyal-monitor
Section: web
Priority: optional
Maintainer: José Antonio Calvo <jacalvo@zentyal.org>
Build-Depends: zbuildtools
Standards-Version: 3.9.2

Package: zentyal-monitor
Architecture: all
<<<<<<< HEAD
Depends: zentyal-core (>= 3.3), zentyal-core (<< 3.4), collectd, libsys-cpu-perl, rrdtool, librrds-perl, ${misc:Depends}
=======
Depends: zentyal-core (>= 3.2.5), zentyal-core (<< 3.3), collectd, libsys-cpu-perl, rrdtool, librrds-perl, ${misc:Depends}
>>>>>>> 50e406ab
Description: Zentyal - Monitor
 Zentyal is a Linux small business server that can act as
 a Gateway, Unified Threat Manager, Office Server, Infrastructure
 Manager, Unified Communications Server or a combination of them. One
 single, easy-to-use platform to manage all your network services.
 .
 This module adds monitoring service to Zentyal using collectd to gather
 statistics about your Zentyal installation to show them in beautiful graphs
 as well as notifying events when a certain threshold has been reached<|MERGE_RESOLUTION|>--- conflicted
+++ resolved
@@ -7,11 +7,7 @@
 
 Package: zentyal-monitor
 Architecture: all
-<<<<<<< HEAD
-Depends: zentyal-core (>= 3.3), zentyal-core (<< 3.4), collectd, libsys-cpu-perl, rrdtool, librrds-perl, ${misc:Depends}
-=======
-Depends: zentyal-core (>= 3.2.5), zentyal-core (<< 3.3), collectd, libsys-cpu-perl, rrdtool, librrds-perl, ${misc:Depends}
->>>>>>> 50e406ab
+Depends: zentyal-core (>= 3.3.5), zentyal-core (<< 3.4), collectd, libsys-cpu-perl, rrdtool, librrds-perl, ${misc:Depends}
 Description: Zentyal - Monitor
  Zentyal is a Linux small business server that can act as
  a Gateway, Unified Threat Manager, Office Server, Infrastructure
