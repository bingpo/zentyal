--- conflicted
+++ resolved
@@ -1,16 +1,12 @@
-<<<<<<< HEAD
+HEAD
+	+ Updated EBox::Config::TestStub::fake to override EBox::Config::home so
+	  is more easy to use EBox::Users in unit tests
 3.3.1
 	+ Avoid undefined $Error::Depth warning in exceptions
 3.3
 	+ Added Slovenian and Vietnamese languages
 	+ Switch from Error to TryCatch for exception handling
 	+ New EBox::Exceptions::Error to encapsulate generic Perl errors
-=======
-HEAD
-	+ Updated EBox::Config::TestStub::fake to override EBox::Config::home so
-	  is more easy to use EBox::Users in unit tests
-3.2.2
->>>>>>> 744ec0c2
 	+ New urlEditions() helper method in EBox::Config
 	+ Added EBox::NetWrappers::clean_ifaces_list_cache function
 	+ Added missing EBox::Exceptions uses
