--- conflicted
+++ resolved
@@ -1,9 +1,6 @@
 HEAD
-<<<<<<< HEAD
 	+ Added new EBox::Config::shm() to get Zentyal shared memory dir
-=======
 	+ Added additional() and TO_JSON() to EBox::Event
->>>>>>> cb32c755
 	+ Allow underscores in domain names
 2.3.4
 	+ Temporary download files are now stored in tmp directory
