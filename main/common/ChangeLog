--- conflicted
+++ resolved
@@ -1,10 +1,6 @@
-<<<<<<< HEAD
 3.5
 	+ Set version to 3.5
-=======
-3.4.2
 	+ Added EBox::Exceptions::WrongHTTPReferer
->>>>>>> e58519ac
 3.4.1
 	+ Set the message in the trace
 3.4
