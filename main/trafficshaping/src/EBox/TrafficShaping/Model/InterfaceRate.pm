--- conflicted
+++ resolved
@@ -24,8 +24,6 @@
 use strict;
 use warnings;
 
-
-
 use constant DEFAULT_KB => 16384;
 
 sub new
@@ -49,11 +47,7 @@
 {
     my ($self, $currentIds) = @_;
 
-<<<<<<< HEAD
     my $network = $self->global()->modInstance('network');
-=======
-    my $network = $self->global()->getInstance()->modInstance('network');
->>>>>>> 335b1c91
     my %currentIfaces = map { $_ => 1 } @{$network->ExternalIfaces()};
 
     my $anyChange = 0;
@@ -161,4 +155,4 @@
     return __('You need at least one internal interface and one external interface');
 }
 
-1;
+1;