<<<<<<< HEAD
3.5
=======
HEAD
	+ beforeFwRestart don't called on stopped or unconfigured modules
>>>>>>> 08543f77
	+ Added beforeFwRestart method to firewall helper
	+ Fixed crash when editing view in Summarized Report
	+ Added EBox::Iptables::executeModuleRules to be able to execute
	  rules from a given module calling this new method
	+ Set version to 3.5
3.4
	+ Added portUsedByService method
	+ Updated to use the new haproxy API
	+ Use service instead of deprecated invoke-rc.d for init.d scripts
	+ Set version to 3.4
	+ Fixed crash when editing view in Summarized Report
	+ Added EBox::Iptables::executeModuleRules to be able to execute
	+ Removed code made dead by new managament of DHCP nameservers
	+ Select text clearer for interfaces which have virtual interfaces
3.3
	+ Switch from Error to TryCatch for exception handling
	+ Added missing EBox::Exceptions uses
	+ Set version to 3.3
3.2
	+ Set version to 3.2
3.1.7
	+ Added missing EBox::Gettext uses
3.1.6
	+ Use common prefix (zentyal-firewall) for logging redirections,
	  snat, drop and log rules
	+ Use DATETIME type in date column for consolidation tables
	+ Summarised report has breadcrumbs now
3.1.5
	+ Use (i|f|o)accept chains in user's defined firewall rules to be
	  able to analyse the traffic
3.1.4
	+ New icons and style for Packet Filter section
	+ Moved warnings inside of models instead of Packet Filter frontpage
	+ Fix regression (INVALID packets on FORWARD were accepted)
	+ Delete iintservs and fobjects unused chains
3.1.3
	+ Hide from External to Internal section by default to avoid confusion
	  with Port Forwarding unless show_ext_to_int_rules confkey is enabled
3.1.2
	+ Added menu icon
	+ Set iaccept, faccept and oaccept chains instead of ACCEPT target
	  to be able to analyse traffic using IPS
	+ Add restartOnTemporaryStop attribute to firewall helper to
	  indicate to core if firewall must be restart on temporary stop
	  events
3.1.1
	+ Set file location for redirect rule logging
	+ Use zentyal-firewall prefix in redirects log
3.1
	+ Added Pre-Depends on mysql-server to avoid problems with upgrades
	+ Depend on zentyal-core 3.1
3.0.3
	+ Changed order for the ! character when adding an inverse rule
3.0.2
	+ Added preInput(), preOutput() and preForward() to FirewallHelper
3.0.1
	+ Adapted to changes in EBox::LogHelper::_convertTimestamp
3.0
	+ Set RS VPN rule only if the VPN connection is done
	+ Check connectivity against new API end point for Remote instead
	  of WS server
2.3.11
	+ Fixed names of some model classes
2.3.10
	+ Hide advanced service rules by default, they can be enabled by
	  setting the show_service_rules variable in firewall.conf
	+ Fixed log icon
	+ Fixed network observer calls
	+ Fixed translation of Configure rules button
	+ SNAT and redirect tables acknowledge that netfilter only knows
	  about physical interfaces
2.3.9
	+ Firewall is now under Gateway instead of UTM
	+ Added priority to redirects
	+ Fixed bug with SNAT and redirects to the same target
	+ Improved style of packet filtering page
	+ Added modeldepends to yaml schema
	+ Fixed i10n bug in prohibition of inverse match for "any" service
	+ Adjusted table to existence of inverse match for addresses
	+ Fixed error which broke rules for inverse address match for
	  single IP address
	+ Fixed error which broke rules for inverse service
	  match for any TCP or any UDP for all ports
2.3.8
	+ Use Clone::Fast instead of Clone
	+ Added load of custom iptables modules
	+ Added table for SNAT rules
	+ Added filtering by source MAC
	+ EBox::Firewall::IPRule can accept now IPRange objects as source
	  or destination
2.3.7
	+ Remove obsolete denyAction code
	+ Adapted to new Model management framework
	+ Remove obsolete OutputRules code
	+ Remove obsolete localredirects methods
	+ Remove obsolete import of EBox::Order
2.3.6
	+ Set RemoteServices rules taking into account no bundle state
	+ Added clone action to tables
	+ EBox::Firewall::availablePort now works for non-FirewallObserver modules
	  and it uses the same readonly status as the firewall module
2.3.5
	+ Create tables with MyISAM engine by default
2.3.4
	+ Use new unified tableBody.mas in PacketTrafficDetails.pm
2.3.3
	+ Packaging fixes for precise
2.3.2
	+ Updated Standards-Version to 3.9.2
2.3.1
	+ Use printableName instead of name to select services
	+ Remove firewall hook template as examples are already included in core
2.3
	+ Adapted to new MySQL logs backend
	+ Disabled source/destination port for portless protocols in redirections
	+ Using iprange module for iptable rules referencing range object members
	+ Replaced autotools with zbuildtools
2.1.7
	+ Avoid some crashes caused by connectivity issues during save changes
2.1.6
	+ Fixed check of hide_firewall_images config key
2.1.5
	+ Do not crash when a firewall helper rule fails and inform the user
	+ Hide explanatory images in the GUI if hide_firewall_images key defined
	+ Removed /zentyal prefix from URLs
	+ Set single by default in the PortRange of the RedirectRules table
2.1.4
	+ Fixed deprecated use of iptables command
2.1.3
	+ Added help images to each firewall filtering table
	+ Improve kernel settings for increased firewall security
	+ Use the new "Add new..." option in the object selectors
	+ Removed obsolete gettext calls
2.1.2
	+ Changed RedirectRules table order (Protocol before Port)
	+ Added chains method to firewall helpers (lets them create custom chains)
2.1.1
	+ Added SNAT option in Port Forwarding rules
	+ Remove unnecessary code from EBoxServicesRuleTable::syncRows
	+ Add forwardNoSpoof and inputNoSpoof FirewallHelper methods to allow
	  exceptions on default spoof checking in the firewall
	+ Log INVALID packets as we do with DROPped ones
	+ Fixed bug when getting the value of destination port in redirect table
2.1
	+ Removed unnecesary call to isReadOnly in syncRows
	+ New addServiceRules helper method for initial setup of modules
	+ Added addToInternetService to exposed methods
	+ Added new addInternalService and requestAvailablePort methods
	+ Use new initialSetup method to add default rules
	+ Remove obsolete migrations
	+ Replace /etc/ebox/80firewall.conf with /etc/zentyal/firewall.conf
2.0.1
	+ PPPOE MTU is now changed in network module when reconfiguring gateways
1.5.6
	+ Zentyal rebrand
1.5.5
	+ Use modelClasses API for firewall rule tables
	+ Increased size of description fields for rules
1.5.4
	+ Set iptables rule properly to fix PPPoE problems with some websites
1.5.3
	+ Bridged mode support
1.5.2
	+ New logging feature for port forwarding rules
	+ Only allow safe ICMP types everywhere
1.5.1
	+ New firewall table containing rules added by eBox services
	+ Bug fix: port forwarding now works with PPPoE
	+ Bug fix: openVPN interfaces are added as internal interfaces to
	  iexternal and iexternalmodules (Closes #1758)
	+ Bug fix: allow only safe ICMP types and insert the rules after user rules
	  so these override the default ones. Drop INVALID packets first
	  too
	+ Added TCP/53 to DNS rules in fdns and ointernal chains
	+ Inverse match is not longer allowed for service 'any'
1.4.2
	+ Add a config option to disable the logging of dropped packets in firewall
1.4
	+ Bug fix: i18n
1.3.14
	+ Added multi-gateway support for DHCP and PPPoE
	+ Add an allow rule by default from internal
	  networks to internet
1.3.11
	+ Added report support
	+ Add description field for redirects
	+ Breadcrumbs
	+ Change Redirections for Port Forwarding
1.3.6
	+ Add clone() to EBox::Firewall::IptablesRule
1.3.4
	+ bugfix: inospoof chain was buggy and didn't allow traffic
	  to internal eBox addresses from other internal networks
	+ bugfix: insert missing port data using NULL in logs data base
1.1.30
	+ Add all and ah protocols to redirections
1.1.20
	+ New release
1.1.10
	+ New release
1.1
	+ Added required output rules to connect remote services when the
	eBox is subscribed
	+ Use the new ids() and row() API
	+ Added support to redirects to introduce the origin destination address.
	  So far, only local address could be used.
	+ Bugfix: fix regression that didn't allow to use virtual interfaces on
	redirections
	+ Allow outgoing connections from eBox by default
0.12.101
	+ Bugfix: Add redirect migration script to Makefile.am
0.12.100
	+ New release
0.12.99
	+ Add support for reporting
	+ Add rules to allow DHCP requests from interfaces configured via DHCP
0.12.1
	+ Add log decision to firewall rules
	+ Add conf parameter to disable NAT
0.12
	+ Use the new EBox::Model::Row api
	+ Add help field to firewall models
	+ Bugfix. Use exit and not return in dchp-firewall external script
	+ Bugfix. Use #DEBHELPER# properly to be able to flush the firewall rules
	  when the package is uninstalled
	+ Add support for ESP protocol
0.11.102
	+ Set editable attribute to 1 in Decision field. To comply with
	  what the type expects and avoid warnings
0.11.101
	+ Unroll inoexternal chain
	+ Bugfix. Do not restart firewall module if called from dhcp context
	  and the module is not enabled
	+ Add setExternalService
0.11.100
	+ Fix English string
	+ onInstall() functionality moved to migration script
0.11.99
	+ Added log domain for firewall's drops. Firewall logging limits
	are stored in a configuration file
	+ Enhanced strings
0.11
	+ New release
0.10.99
	+ Fix some typos
0.10
	+ Load ip_nat_ftp module
0.9.100
	+ Use new model/view framework which implies several changes
	+ Now the user can add rules to INPUT/OUTPUT chain
	+ Use the new services module
0.9.99
	+ New release
0.9.3
	+ New release
0.9.2
	+ New release
0.9.1
	+ Small UI changes
	+ Fix bug with rules and more than one external interface
0.9
	+ Added Polish translation
	+ Added Aragonese translation
	+ Added German translation
	+ dhcp-hooks script will be installed by network module

0.8.99
	+ Add externalInput to FirewallObserver to provide rules for
	  external interfaces
0.8.1
	+ New release
0.8
	+ New release
0.7.99
	+ Add Portuguese translation
0.7.1
	+ GUI fixes
	+ Use of ebox-sudoers-friendly
0.7
	+ First public release
0.6
	+ Separate module from ebox base
	+ move to client
	+ API documented using naturaldocs
	+ Update install
	+ Update debian scripts<|MERGE_RESOLUTION|>--- conflicted
+++ resolved
@@ -1,9 +1,5 @@
-<<<<<<< HEAD
 3.5
-=======
-HEAD
 	+ beforeFwRestart don't called on stopped or unconfigured modules
->>>>>>> 08543f77
 	+ Added beforeFwRestart method to firewall helper
 	+ Fixed crash when editing view in Summarized Report
 	+ Added EBox::Iptables::executeModuleRules to be able to execute
