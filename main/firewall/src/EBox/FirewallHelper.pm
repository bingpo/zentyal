# Copyright (C) 2008-2013 Zentyal S.L.
#
# This program is free software; you can redistribute it and/or modify
# it under the terms of the GNU General Public License, version 2, as
# published by the Free Software Foundation.
#
# This program is distributed in the hope that it will be useful,
# but WITHOUT ANY WARRANTY; without even the implied warranty of
# MERCHANTABILITY or FITNESS FOR A PARTICULAR PURPOSE.  See the
# GNU General Public License for more details.
#
# You should have received a copy of the GNU General Public License
# along with this program; if not, write to the Free Software
# Foundation, Inc., 59 Temple Place, Suite 330, Boston, MA  02111-1307  USA

use strict;
use warnings;

package EBox::FirewallHelper;

use EBox::Gettext;

# Group: Public methods

sub new
{
    my $class = shift;
    my $self = {};
    $self->{net} = EBox::Global->modInstance('network');
    bless($self, $class);
    return $self;
}

# Method: prerouting
#
#   Rules returned by this method are added to the PREROUTING chain in
#   the NAT table. You can use them to do NAT on the destination
#   address of packets.
#
# Returns:
#
#   array ref - containing prerouting rules
sub prerouting
{
    return [];
}

# Method: postrouting
#
#   Rules returned by this method are added to the POSTROUTING chain in
#   the NAT table. You can use them to do NAT on the source
#   address of packets.
#
# Returns:
#
#   array ref - containing postrouting rules
sub postrouting
{
    return [];
}

# Method: preForward
#
#   Rules returned by this method are added to the FORWARD chain
#   before any others.
#
# Returns:
#
#   array ref - containing preForward rules
sub preForward
{
    return [];
}

# Method: forward
#
#   Rules returned by this method are added to the FORWARD chain in
#   the filter table. You can use them to filter packets passing through
#   the firewall.
#
# Returns:
#
#   array ref - containing forward rules
sub forward
{
    return [];
}

# Method: forwardNoSpoof
#
#   Rules returned by this method are added to the fnospoofmodules chain in
#   the filter table. You can use them to add exceptions on the default
#   source checking in the firewall. This is mainly used by IPsec special
#   routing rules.
#
# Returns:
#
#   array ref - containing forward no spoof rules
sub forwardNoSpoof
{
    return [];
}

# Method: forwardAccept
#
#   Rules returned by this method are inserted in reverse order in
#   faccept chain. You can use them to analyse accepted forward traffic.
#
# Returns:
#
#   array ref - containing forwardAccept rules
#
sub forwardAccept
{
    return [];
}

# Method: preInput
#
#   Rules returned by this method are added to the INPUT chain
#   before any others.
#
# Returns:
#
#   array ref - containing preInput rules
sub preInput
{
    return [];
}

# Method: input
#
#   Rules returned by this method are added to the INPUT chain for INTERNAL ifaces in
#   the filter table. You can use them to filter packets directed at
#   the firewall itself.
#
# Returns:
#
#   array ref - containing input rules
sub input
{
    return [];
}

# Method: inputNoSpoof
#
#   Rules returned by this method are added to the inospoofmodules chain in
#   the filter table. You can use them to add exceptions on the default
#   source checking in the firewall. This is mainly used by IPsec special
#   routing rules.
#
# Returns:
#
#   array ref - containing input no spoof rules
sub inputNoSpoof
{
    return [];
}

# Method: inputAccept
#
#   Rules returned by this method are inserted in reverse order in
#   iaccept chain. You can use them to analyse accepted input traffic.
#
# Returns:
#
#   array ref - containing inputAccept rules
#
sub inputAccept
{
    return [];
}

# Method: preOutput
#
#   Rules returned by this method are added to the OUTPUT chain
#   before any others.
#
# Returns:
#
#   array ref - containing preOutput rules
sub preOutput
{
    return [];
}

# Method: output
#
#   Rules returned by this method are added to the OUTPUT chain in
#   the filter table. You can use them to filter packets originated
#   within the firewall.
#
# Returns:
#
#   array ref - containing output rules
sub output
{
    return [];
}

<<<<<<< HEAD
=======
# Method: outputAccept
#
#   Rules returned by this method are inserted in reverse order in
#   oaccept chain. You can use them to analyse accepted output traffic.
#
# Returns:
#
#   array ref - containing outputAccept rules
#
sub outputAccept
{
    return [];
}

>>>>>>> a8a05d1f
# Method: externalInput
#
#   Rules returned by this method are added to the INPUT for EXTERNAL interfaces chain in
#   the filter table. You can use them to filter packets directed at
#   the firewall itself.
#
# Returns:
#
#   array ref - containing input rules
sub externalInput
{
    return [];
}

# Method: chains
#
#   Chains returned by this method are created and can be referenced on this helper
#   defined rules
#
# Returns:
#
#   hash ref - containing table-chain name pairs. Example:
#       { nat => ['chain1', 'chain2'], filter => ['chain3'] }
sub chains
{
    return {}
}

# Method: restartOnTemporaryStop
#
#   Determine if the firewall module must be restarted in a module
#   temporary stop
#
# Returns:
#
#   Boolean - the value. By default, it is stopped
#
sub restartOnTemporaryStop
{
    return 0;
}

# Group: Protected methods

# Method: _outputIface
#
#   Returns iptables rule part for output interface selection
#   If the interface is a bridge port it matches de whole bridge (brX)
#
# Parameters:
#
#   Iface - Iface name
#
sub _outputIface # (iface)
{
    my ($self, $iface) = @_;

    if ( $self->{net}->ifaceExists($iface) and
         $self->{net}->ifaceMethod($iface) eq 'bridged' ) {

        my $br = $self->{net}->ifaceBridge($iface);
        return  "-o br$br";
    } else {
        return "-o $iface";
    }
}
# Method: _inputIface
#
#   Returns iptables rule part for input interface selection
#   Takes into account if the iface is part of a bridge
#
# Parameters:
#
#   Iface - Iface name
#
sub _inputIface # (iface)
{
    my ($self, $iface) = @_;

    if ( $self->{net}->ifaceExists($iface) and
        $self->{net}->ifaceMethod($iface) eq 'bridged' ) {
        return  "-m physdev --physdev-in $iface";
    } else {
        return "-i $iface";
    }
}

1;<|MERGE_RESOLUTION|>--- conflicted
+++ resolved
@@ -198,8 +198,6 @@
     return [];
 }
 
-<<<<<<< HEAD
-=======
 # Method: outputAccept
 #
 #   Rules returned by this method are inserted in reverse order in
@@ -214,7 +212,6 @@
     return [];
 }
 
->>>>>>> a8a05d1f
 # Method: externalInput
 #
 #   Rules returned by this method are added to the INPUT for EXTERNAL interfaces chain in
