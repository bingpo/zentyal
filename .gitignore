--- conflicted
+++ resolved
@@ -1,6 +1,2 @@
-<<<<<<< HEAD
 debs-ppa
-=======
-debs-ppa
-.DS_Store
->>>>>>> 41ac4b4b
+.DS_Store